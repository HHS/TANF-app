--- conflicted
+++ resolved
@@ -1,10 +1,6 @@
 # 11. Implement Cloud.gov Buildpacks
 
-<<<<<<< HEAD
-Date: 2021-02-26 (_Updated 2021-12-28_)
-=======
 Date: 2021-02-26 (_updated 2022-01-03_)
->>>>>>> 83757441
 
 ## Status
 
@@ -36,14 +32,6 @@
 ## Notes
 - Docker containers will still need to be maintained for local development and CI/CD
 - Docker containers will still need to be hardened for CI/CD
-<<<<<<< HEAD
-- **<details><summary>Steps for restaging for updated buildpacks**
-    </summary>
-    As described in [#1045](https://github.com/raft-tech/TANF-app/issues/1045), cloud.gov will inform us that buildpack(s) we use have been updated to a newer version via e-mail to all users with 'developer' role. The e-mail provides specific CloudFoundry CLI steps needed but we have already captured our deployment strategy process/commands in scripts/deploy-backend.sh. Running that script is the preferred methodology. Presently, the e-mail does not provide any specifics about the update, just that there was an update.
-
-    Below is the restaging process in full:
-        1. Upon receipt of email from cloud.gov, restage against dev:
-=======
 - **<details><summary>Steps for restaging for updated buildpacks**</summary> 
     As described in [#1045](https://github.com/raft-tech/TANF-app/issues/1045), cloud.gov will inform us that buildpack(s) we use have been updated to a newer version via e-mail to all users with 'developer' role. The e-mail provides specific CloudFoundry CLI steps needed but we have already captured our deployment strategy process/commands in scripts/deploy-backend.sh. Running that script is the preferred methodology. Presently, the e-mail does not provide any specifics about the update, just that there was an update.
 
@@ -51,8 +39,6 @@
 
     1. Upon receipt of email from cloud.gov, restage against dev:
         
-        
->>>>>>> 83757441
     ```bash
     user@host$ cf login -a api.fr.cloud.gov --sso
     API endpoint: api.fr.cloud.gov
@@ -85,23 +71,7 @@
     $ cf restage tdp-frontend-raft
     $ cf restage tdp-frontend-qasp
     $ cf restage tdp-frontend-sandbox
-<<<<<<< HEAD
 
-    ```
-        1. Inspect dev environment in cloud.gov for new buildpack versions after restage
-        1. Inspect relevant official changelog(s):
-            * https://github.com/cloudfoundry/nginx-buildpack/blob/master/CHANGELOG
-            * https://github.com/cloudfoundry/python-buildpack/blob/master/CHANGELOG
-        1. On a new branch, update docs/Technical-Documentation/buildpack-changelog.md with information of the following format:
-    ```
-    ## Buildpacks Changelog
-    - MM/DD/YYYY [name v#.#.##](link)
-    - 07/13/2021 [python-buildpack v1.7.43](https://github.com/cloudfoundry/python-buildpack/releases/tag/v1.7.43)
-    ```
-        1. Open a pull request to 'raft-tdp-main' and assign to Technical Lead
-        1. Merging pull request shall trigger rolling deploy of the updated buildpack(s) to staging & (eventually) prod without downtime
-    </details>
-=======
     ```
 
     ### Find version changes
@@ -121,5 +91,4 @@
 
     5. Open a pull request to 'raft-tdp-main' and assign to Technical Lead
     6. Merging pull request shall trigger rolling deploy of the updated buildpack(s) to staging & (eventually) prod without downtime
-</details>
->>>>>>> 83757441
+</details>