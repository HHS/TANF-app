--- conflicted
+++ resolved
@@ -7,65 +7,12 @@
 #
 # usage:  ./ftanf.py /path/to/section_x.xlsx > tanfdatareportingfile.txt
 #
-<<<<<<< HEAD
-=======
-import csv
-import sys
 
-
-def popFromFront(mydictionary):
-    keys = list(mydictionary.keys())
-    key = keys[0]
-    return mydictionary, mydictionary.pop(key)
-
-
-def readLineStripLabel(f):
-    line = f.readline()
-    linethings = line.rstrip().split(',')
-    # get rid of label at start of line
-    linethings.pop(0)
-    return linethings
-
-
-with open(sys.argv[1]) as csvfile:
-    ############################################
-    # first section is the HEADER section
-    headerline = csvfile.readline()
-    if 'HEADER' not in headerline:
-        raise Exception('MissingSection', 'missing header line!')
-
-    # header titles
-    next(csvfile)
-
-    # header field lengths
-    headerfieldlengths = readLineStripLabel(csvfile)
-
-    # header field froms
-    next(csvfile)
-
-    # header field tos
-    next(csvfile)
-
-    # header data!
-    headerdata = readLineStripLabel(csvfile)
-
-    # build the headerstring from the header data
-    headerstring = ''
-    for i in headerfieldlengths:
-        try:
-            length = int(i)
-        except ValueError:
-            # if there is no length set, we are at the end, so stop processing
-            continue
-
-        h = headerdata.pop(0)
->>>>>>> b9869790
 
 ############################################
 # # Setup script and open sheet           ##
 ############################################
 
-<<<<<<< HEAD
 import sys
 import xlrd
 
@@ -104,57 +51,7 @@
         '''
         padded_string = ''
         for i, field_length in enumerate(field_length_list):
-=======
-    # print the header out
-    print(headerstring)
 
-    # empty line
-    next(csvfile)
-
-    ############################################
-    # next is section data (section 1, 2, 3, etc)
-    sectionline = csvfile.readline()
-    if 'SECTION' not in sectionline:
-        print(sectionline)
-        raise Exception('MissingSection', 'missing section data!')
-
-    # metadata lines
-    next(csvfile)
-    next(csvfile)
-
-
-    # Descripton line! Don't pop the front
-    currentLine = csvfile.readline()
-    descriptions = currentLine.rstrip().split(',')
-
-    # length line
-    lengths = readLineStripLabel(csvfile)
-
-    # from line
-    froms = readLineStripLabel(csvfile)
-
-    # to line
-    tos = readLineStripLabel(csvfile)
-
-    # commentline
-    comments = readLineStripLabel(csvfile)
-
-    # itemline
-    itemthings = readLineStripLabel(csvfile)
-
-    # process the file
-    csvreader = csv.DictReader(csvfile, fieldnames=descriptions)
-    recordcount = 0
-    for row in csvreader:
-        # harvest a few metadata items first
-        row, comment = popFromFront(row)
-        row, recordtype = popFromFront(row)
-
-        mylengths = lengths.copy()
-        myline = recordtype.rjust(int(mylengths.pop(0)))
-        for _, v in row.items():
-            length = mylengths.pop(0)
->>>>>>> b9869790
             try:
                 length = int(field_length)
             except ValueError:
