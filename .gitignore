# UI
tdrs-frontend/node_modules/
tdrs-frontend/build/
tdrs-frontend/coverage/
tdrs-frontend/cypress/videos/
tdrs-frontend/cypress/support/
tdrs-frontend/cypress/screenshots/
tdrs-frontend/cypress/fixtures/example.json
tdrs-frontend/npm-debug.log*
tdrs-frontend/yarn-debug.log*
tdrs-frontend/yarn-error.log*
tdrs-frontend/vars-frontend.yml
tdrs-frontend/pa11y-screenshots/*
tdrs-frontend/.env*
 

#BACKEND
tdrs-backend/*/env_vars/*.env*
tdrs-backend/*/env_vars/*.env*.*
tdrs-backend/vars-backend.yml
tdrs-backend/coverage.xml
tdrs-backend/htmlcov/*
*.pyc
/backend/db.sqlite3
.DS_Store
 .env
/staticfiles/*
/mediafiles/*
__pycache__/
/.vscode/
venv
*.sqlite3
*.sqlite3-journal
**/__pycache__
tmp
*.pem
*.rsa
*.txt
compliance/opencontrols/
compliance/exports/

<<<<<<< HEAD
# don't ignore requirements.txt
!requirements.txt
=======
# Graph Models ERD
tdrs-backend/tdp-erd.png
>>>>>>> cf9220dc

# coverage result
.coverage
/coverage/

# pycharm
.idea/

# data
*.dump

# npm
node_modules/
npm-debug.log

# Webpack
/frontend/bundles/*
/frontend/webpack_bundles/*
/webpack-stats.json
/jquery-webpack-stats.json

# Sass
.sass-cache
*.map

# General
/{{project_name}}-venv/
/venv/
/env/
/output/
/cache/
boilerplate.zip

# Spritesmith
spritesmith-generated/
spritesmith.scss


# Testing files
htmlcov/*

# Commmon
.DS_Store<|MERGE_RESOLUTION|>--- conflicted
+++ resolved
@@ -39,13 +39,10 @@
 compliance/opencontrols/
 compliance/exports/
 
-<<<<<<< HEAD
 # don't ignore requirements.txt
 !requirements.txt
-=======
 # Graph Models ERD
 tdrs-backend/tdp-erd.png
->>>>>>> cf9220dc
 
 # coverage result
 .coverage
