--- conflicted
+++ resolved
@@ -41,11 +41,8 @@
 
 # don't ignore requirements.txt
 !requirements.txt
-<<<<<<< HEAD
-=======
 # Graph Models ERD
 tdrs-backend/tdp-erd.png
->>>>>>> 6aa23962
 
 # coverage result
 .coverage
