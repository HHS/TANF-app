--- conflicted
+++ resolved
@@ -95,16 +95,9 @@
 if [ "$1" = "rolling" ] ; then
 	# Do a zero downtime deploy.  This requires enough memory for
 	# two apps to exist in the org/space at one time.
-<<<<<<< HEAD
 	cf push tanf --no-route -f manifest.yml --strategy rolling || exit 1
 	cf push tanf-static --no-route -f manifest.yml --strategy rolling || exit 1
-=======
-	cf v3-apply-manifest -f manifest.yml
-	cf v3-zdt-push tanf --no-route || exit 1
 
-	cf v3-apply-manifest -f manifest-static.yml
-	cf v3-zdt-push tanf-static --no-route || exit 1
->>>>>>> 75cd60ed
 else
 
 	cf push tanf -f manifest.yml --no-route
