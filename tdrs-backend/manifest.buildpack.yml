version: 1
applications:
- name: tdp-backend
  memory: 512M
  instances: 1
  disk_quota: 2G
  buildpacks:
<<<<<<< HEAD
  - https://github.com/cloudfoundry/apt-buildpack
  - python_buildpack
=======
   - https://github.com/cloudfoundry/python-buildpack.git#v1.7.53
>>>>>>> e77e8df4
  command: "./gunicorn_start.sh"<|MERGE_RESOLUTION|>--- conflicted
+++ resolved
@@ -5,10 +5,6 @@
   instances: 1
   disk_quota: 2G
   buildpacks:
-<<<<<<< HEAD
   - https://github.com/cloudfoundry/apt-buildpack
-  - python_buildpack
-=======
-   - https://github.com/cloudfoundry/python-buildpack.git#v1.7.53
->>>>>>> e77e8df4
+  - https://github.com/cloudfoundry/python-buildpack.git#v1.7.53
   command: "./gunicorn_start.sh"