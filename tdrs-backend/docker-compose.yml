--- conflicted
+++ resolved
@@ -206,14 +206,11 @@
       - ELASTICSEARCH_LOG_INDEX_SLOW_THRESHOLD_INFO
       - ELASTICSEARCH_LOG_INDEX_SLOW_THRESHOLD_TRACE
       - ELASTICSEARCH_LOG_INDEX_SLOW_LEVEL
-<<<<<<< HEAD
       - FRA_PILOT_STATES
-=======
       - AWS_ACCESS_KEY_ID
       - AWS_SECRET_ACCESS_KEY
       - AWS_S3_BUCKET_NAME
       - AWS_S3_LOGS_PREFIX
->>>>>>> 07b8191c
     volumes:
       - .:/tdpapp
       - logs:/tmp
