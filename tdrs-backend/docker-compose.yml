--- conflicted
+++ resolved
@@ -169,7 +169,6 @@
       - SENDGRID_API_KEY
       - GENERATE_TRAILER_ERRORS=True
       - BYPASS_OFA_AUTH
-<<<<<<< HEAD
       - ELASTICSEARCH_REINDEX_THREAD_COUNT
       - ELASTICSEARCH_REINDEX_CHUNK_SIZE
       - ELASTICSEARCH_REINDEX_REQUEST_TIMEOUT
@@ -182,8 +181,6 @@
       - ELASTICSEARCH_LOG_INDEX_SLOW_THRESHOLD_TRACE
       - ELASTICSEARCH_LOG_INDEX_SLOW_LEVEL
       - FRA_PILOT_STATES
-=======
->>>>>>> 8c9a6a7f
       - AWS_ACCESS_KEY_ID
       - AWS_SECRET_ACCESS_KEY
       - AWS_S3_BUCKET_NAME
