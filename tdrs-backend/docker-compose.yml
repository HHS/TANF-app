# Base Docker compose for all environments
services:
  zaproxy:
    platform: linux/amd64
    image: ghcr.io/${REGISTRY_OWNER:-hhs}/zap-stable:2.14.0
    command: sleep 3600
    depends_on:
      - web
    volumes:
      - ./reports:/zap/wrk/:rw
      - ../scripts/zap-hook.py:/zap/scripts/zap-hook.py:ro

  postgres:
    image: postgres:15.7
    environment:
      - PGDATA=/var/lib/postgresql/data/
      - POSTGRES_DB=tdrs_test
      - POSTGRES_PASSWORD=something_secure
      - POSTGRES_PORT=5432
      - POSTGRES_USER=tdpuser
    ports:
      - "5432:5432"
    volumes:
      - postgres_data:/var/lib/postgresql/data/:rw

  grafana-pg:
    image: postgres:15.7
    environment:
      - PGDATA=/var/lib/postgresql/data/
      - POSTGRES_DB=grafana
      - POSTGRES_PASSWORD=something_secure
      - POSTGRES_PORT=5432
      - POSTGRES_USER=grafana
    ports:
      - "5433:5432"
    volumes:
      - grafana_pg_data:/var/lib/postgresql/data/:rw

  clamav-rest:
    image: rafttech/clamav-rest:0.103.2
    environment:
      - MAX_FILE_SIZE=200M
    ports:
      - "9000:9000"

  localstack:
    image: localstack/localstack:0.13.3
    environment:
      - SERVICES=s3
      - DATA_DIR=/tmp/localstack/data
      - AWS_BUCKET=tdp-datafiles-localstack
      - AWS_REGION_NAME=us-gov-west-1
    ports:
      - "4566:4566"
    volumes:
      - localstack_data:/tmp/localstack
      # Copy in the Localstack setup script to configure any buckets needed
      - ../scripts/localstack-setup.sh:/docker-entrypoint-initaws.d/localstack-setup.sh

  grafana:
    restart: always
    image: grafana/grafana:12.0.2
    ports:
      - 9400:9400
    environment:
      - GF_PATHS_PROVISIONING=/usr/share/grafana/conf/provisioning
      - GF_SERVER_HTTP_PORT=9400
    volumes:
      - ./plg/grafana/datasources.local.yml:/usr/share/grafana/conf/provisioning/datasources/datasources.yml
      - ./plg/grafana/providers.local.yml:/usr/share/grafana/conf/provisioning/dashboards/providers.yml
      - ./plg/grafana/dashboards:/var/lib/grafana/dashboards
      - ./plg/grafana/custom.local.ini:/usr/share/grafana/conf/custom.ini
      - grafana_data:/var/lib/grafana
    command: --config /usr/share/grafana/conf/custom.ini
    depends_on:
      - grafana-pg

  alertmanager:
    restart: always
    image: prom/alertmanager:v0.27.0
    ports:
      - 9093:9093
    volumes:
      - ./plg/alertmanager/alertmanager.yml:/etc/alertmanager/alertmanager.yml
    command: --config.file=/etc/alertmanager/alertmanager.yml --storage.path=/alertmanager --log.level=debug --web.external-url=http://localhost:3000/alerts --web.route-prefix=/alerts --cluster.listen-address=""

  mimir:
    image: grafana/mimir:2.15.1
    ports:
      - 9009:9009
    volumes:
      - ./plg/mimir/mimir.local.yml:/etc/mimir/mimir.yml
    command: --config.file=/etc/mimir/mimir.yml
    depends_on:
      - localstack

  prometheus:
    restart: always
    image: prom/prometheus:v2.54.1
    ports:
      - 9090:9090
    command:
      - --config.file=/etc/prometheus/prometheus.yml
      - --web.enable-remote-write-receiver
      - --enable-feature=exemplar-storage
      - --enable-feature=native-histograms
    volumes:
      - ./plg/prometheus/prometheus.local.yml:/etc/prometheus/prometheus.yml
      - ./plg/prometheus/django-rules.yml:/etc/prometheus/django-rules.yml
      - ./plg/prometheus/alerts.local.yml:/etc/prometheus/alerts.yml
      - prometheus_data:/prometheus
    depends_on:
      - web
      - celery-exporter
      - postgres-exporter
      - alertmanager
      - mimir

  alloy:
    restart: always
    image: grafana/alloy:v1.8.0
    ports:
      - 12345:12345
      - 12346:12346
    volumes:
      - ./plg/alloy:/etc/alloy
      - ~/tdp-logs/nginx:/var/log/nginx
      - logs:/logs
    command: run --server.http.listen-addr=0.0.0.0:12345 --storage.path=/var/lib/alloy/data /etc/alloy/alloy.local.config

  tempo:
    restart: always
    image: grafana/tempo:latest
    command: [ "-config.file=/etc/tempo.yaml" ]
    volumes:
      - ./plg/tempo/tempo.local.yml:/etc/tempo.yaml
      - tempo-data:/var/tempo
    ports:
      - "3200:3200"   # tempo
      - "9095:9095" # tempo grpc
      - "4317:4317"  # otlp grpc
      - "4318:4318"  # otlp http
    depends_on:
      - prometheus
      - localstack
      - alloy

  loki:
    restart: always
    image: grafana/loki:3.1.1
    ports:
      - 3100:3100
    volumes:
      - loki_data:/loki
      - ./plg/loki/loki.local.yml:/loki/loki.yml
    command: -config.file=/loki/loki.yml

  celery-exporter:
    restart: always
    image: danihodovic/celery-exporter:0.11.1
    ports:
      - 9808:9808
    environment:
      - CE_BROKER_URL=redis://redis-server:6379/0
    depends_on:
      - web

  postgres-exporter:
    restart: always
    image: prometheuscommunity/postgres-exporter:v0.15.0
    ports:
      - 9187:9187
    environment:
      - DATA_SOURCE_NAME=postgres://tdpuser:something_secure@postgres:5432/tdrs_test?sslmode=disable
    depends_on:
      - web

  web:
    restart: always
    environment:
      - CLAMAV_NEEDED
      - AV_SCAN_URL=http://clamav-rest:9000/scan
      - DB_HOST=postgres
      - DB_NAME=tdrs_test
      - DB_PASSWORD=something_secure
      - DB_PORT=5432
      - DB_USER=tdpuser
      - DJANGO_CONFIGURATION=${DJANGO_CONFIGURATION:-Local}
      - DJANGO_SECRET_KEY=${DJANGO_SECRET_KEY:-tdp-dev-insecure}
      - DJANGO_SETTINGS_MODULE=${DJANGO_SETTINGS_MODULE:-tdpservice.settings.local}
      - LOCALSTACK_HOST=localstack
      - DJANGO_SU_NAME
      - JWT_CERT_TEST
      - JWT_KEY
      - USE_LOCALSTACK
      - LOGGING_LEVEL
      - AMS_CLIENT_ID
      - AMS_CLIENT_SECRET
      - AMS_CONFIGURATION_ENDPOINT
      - REDIS_URI=redis://redis-server:6379
      - REDIS_SERVER_LOCAL=TRUE
      - CYPRESS_TOKEN
      - DJANGO_DEBUG
      - SENDGRID_API_KEY
      - GENERATE_TRAILER_ERRORS=True
      - BYPASS_OFA_AUTH
      - FRA_PILOT_STATES
      - AWS_ACCESS_KEY_ID
      - AWS_SECRET_ACCESS_KEY
      - AWS_S3_BUCKET_NAME
      - AWS_S3_LOGS_PREFIX
      - GRAFANA_PASSWORD
      - GRAFANA_USER
      - OTEL_PYTHON_DJANGO_EXCLUDED_URLS
    volumes:
      - .:/tdpapp
      - logs:/tmp
    build:
      context: .
      args:
        REGISTRY_OWNER: ${REGISTRY_OWNER:-hhs}
    command: >
      bash -c "./wait_for_services.sh &&
      ./manage.py makemigrations &&
      ./manage.py migrate &&
      ./manage.py populate_stts &&
<<<<<<< HEAD
      ./manage.py runscript apply_grafana_views &&
      ./gunicorn_start.sh && celery -A tdpservice.settings worker -l info"
=======
      ./gunicorn_start.sh"
>>>>>>> 3cfe2ba1
    ports:
      - "5555:5555"
    tty: true
    depends_on:
      - clamav-rest
      - localstack
      - postgres
      - redis-server

  redis-server:
    image: redis:alpine
    command: redis-server /tdpapp/redis.conf
    ports:
      - "6379:6379"
    volumes:
      - .:/tdpapp

  celery:
    restart: always
    environment:
      - CLAMAV_NEEDED
      - AV_SCAN_URL=http://clamav-rest:9000/scan
      - DB_HOST=postgres
      - DB_NAME=tdrs_test
      - DB_PASSWORD=something_secure
      - DB_PORT=5432
      - DB_USER=tdpuser
      - DJANGO_CONFIGURATION=${DJANGO_CONFIGURATION:-Local}
      - DJANGO_SECRET_KEY=${DJANGO_SECRET_KEY:-tdp-dev-insecure}
      - DJANGO_SETTINGS_MODULE=${DJANGO_SETTINGS_MODULE:-tdpservice.settings.local}
      - LOCALSTACK_HOST=localstack
      - DJANGO_SU_NAME
      - JWT_CERT_TEST
      - JWT_KEY
      - USE_LOCALSTACK
      - LOGGING_LEVEL
      - AMS_CLIENT_ID
      - AMS_CLIENT_SECRET
      - AMS_CONFIGURATION_ENDPOINT
      - REDIS_URI=redis://redis-server:6379
      - REDIS_SERVER_LOCAL=TRUE
      - CYPRESS_TOKEN
      - DJANGO_DEBUG
      - SENDGRID_API_KEY
      - GENERATE_TRAILER_ERRORS=True
      - BYPASS_OFA_AUTH
      - FRA_PILOT_STATES
      - AWS_ACCESS_KEY_ID
      - AWS_SECRET_ACCESS_KEY
      - AWS_S3_BUCKET_NAME
      - AWS_S3_LOGS_PREFIX
    volumes:
      - .:/tdpapp
      - logs:/tmp
    image: tdp
    build: .
    command: bash -c "./wait_for_services.sh && ./celery_start.sh"
    depends_on:
      - localstack
      - postgres
      - redis-server

volumes:
  localstack_data:
  postgres_data:
  grafana_pg_data:
  prometheus_data:
  grafana_data:
  loki_data:
  logs:
  tempo-data:


networks:
  default:
      name: external-net
      external: true<|MERGE_RESOLUTION|>--- conflicted
+++ resolved
@@ -224,12 +224,8 @@
       ./manage.py makemigrations &&
       ./manage.py migrate &&
       ./manage.py populate_stts &&
-<<<<<<< HEAD
       ./manage.py runscript apply_grafana_views &&
-      ./gunicorn_start.sh && celery -A tdpservice.settings worker -l info"
-=======
       ./gunicorn_start.sh"
->>>>>>> 3cfe2ba1
     ports:
       - "5555:5555"
     tty: true
