# Base Docker compose for all environments
version: "3.4"

services:
  zaproxy:
    image: tdp-docker.dev.raftlabs.tech/dependencies/softwaresecurityproject/zap-stable:2.14.0
    command: sleep 3600
    depends_on:
      - web
    volumes:
      - ./reports:/zap/wrk/:rw
      - ../scripts/zap-hook.py:/zap/scripts/zap-hook.py:ro

  postgres:
    image: tdp-docker.dev.raftlabs.tech/dependencies/postgres:15.7
    environment:
      - PGDATA=/var/lib/postgresql/data/
      - POSTGRES_DB=tdrs_test
      - POSTGRES_PASSWORD=something_secure
      - POSTGRES_PORT=5432
      - POSTGRES_USER=tdpuser
    ports:
      - "5432:5432"
    volumes:
      - postgres_data:/var/lib/postgresql/data/:rw

  clamav-rest:
    image: tdp-docker.dev.raftlabs.tech/dependencies/rafttech/clamav-rest:0.103.2
    environment:
      - MAX_FILE_SIZE=200M
    ports:
      - "9000:9000"

  localstack:
    image: tdp-docker.dev.raftlabs.tech/dependencies/localstack/localstack:0.13.3
    environment:
      - SERVICES=s3
      - DATA_DIR=/tmp/localstack/data
      - AWS_BUCKET=tdp-datafiles-localstack
      - AWS_REGION_NAME=us-gov-west-1
    ports:
      - "4566:4566"
    volumes:
      - localstack_data:/tmp/localstack
      # Copy in the Localstack setup script to configure any buckets needed
      - ../scripts/localstack-setup.sh:/docker-entrypoint-initaws.d/localstack-setup.sh

  kibana:
    image: tdp-docker.dev.raftlabs.tech/dependencies/docker.elastic.co/kibana/kibana-oss:7.10.2
    ports:
      - 5601:5601
    environment:
      - ELASTICSEARCH_HOSTS="http://elastic:9200"
      - SERVER_HOST=kibana
      - SERVER_BASEPATH=/kibana
      - SERVER_SECURITYRESPONSEHEADERS_REFERRERPOLICY=no-referrer
      - CSP_WARNLEGACYBROWSERS=false
    depends_on:
      - elastic

  elastic:
    image: tdp-docker.dev.raftlabs.tech/dependencies/docker.elastic.co/elasticsearch/elasticsearch-oss:7.10.2
    environment:
      - discovery.type=single-node
      - logger.discovery.level=debug
    ports:
      - 9200:9200
      - 9300:9300
    volumes:
      - elastic_data:/usr/share/elasticsearch/data

  grafana:
    restart: always
    image: grafana/grafana:11.2.0
    ports:
      - 9400:9400
    volumes:
      - ./plg/grafana/datasources.yml:/etc/grafana/provisioning/datasources/default.yml
      - ./plg/grafana/dashboards/provider.yml:/etc/grafana/provisioning/dashboards/default.yml
      - ./plg/grafana/dashboards:/var/lib/grafana/provisioning/dashboards
      - ./plg/grafana/custom.ini:/etc/grafana/grafana.ini
      - grafana_data:/var/lib/grafana

  prometheus:
    restart: always
    image: prom/prometheus:v2.54.1
    ports:
      - 9090:9090
    volumes:
      - ./plg/prometheus/prometheus.yml:/etc/prometheus/prometheus.yml
      - ./plg/prometheus/django_rules.yml:/etc/prometheus/prom_django_rules.yml
      - prometheus_data:/prometheus
    depends_on:
      - web
      - celery-exporter
      - postgres-exporter

  promtail:
    restart: always
    image: grafana/promtail:3.0.1
    ports:
      - 9080:9080
    volumes:
      - ./plg/promtail/config.yml:/etc/promtail/config.yml
      - ~/tdp-logs/nginx:/var/log/nginx
      - logs:/logs
    command: -config.file=/etc/promtail/config.yml

  loki:
    restart: always
    image: grafana/loki:3.0.1
    ports:
      - 3100:3100
    volumes:
      - loki_data:/loki

  celery-exporter:
    restart: always
    image: ovalmoney/celery-exporter:1.5.1
    ports:
      - 9540:9540
    environment:
      - CELERY_EXPORTER_BROKER_URL=redis://redis-server:6379/0
    depends_on:
      - web

  postgres-exporter:
    restart: always
    image: prometheuscommunity/postgres-exporter:v0.15.0
    ports:
      - 9187:9187
    environment:
      - DATA_SOURCE_NAME=postgres://tdpuser:something_secure@postgres:5432/tdrs_test?sslmode=disable
    depends_on:
      - web

  web:
    restart: always
    environment:
      - CLAMAV_NEEDED
      - AV_SCAN_URL=http://clamav-rest:9000/scan
      - DB_HOST=postgres
      - DB_NAME=tdrs_test
      - DB_PASSWORD=something_secure
      - DB_PORT=5432
      - DB_USER=tdpuser
      - DJANGO_CONFIGURATION=${DJANGO_CONFIGURATION:-Local}
      - DJANGO_SECRET_KEY=${DJANGO_SECRET_KEY:-tdp-dev-insecure}
      - DJANGO_SETTINGS_MODULE=${DJANGO_SETTINGS_MODULE:-tdpservice.settings.local}
      - LOCALSTACK_HOST=localstack
      - DJANGO_SU_NAME
      - JWT_CERT_TEST
      - JWT_KEY
      - USE_LOCALSTACK
      - LOGGING_LEVEL
      - AMS_CLIENT_ID
      - AMS_CLIENT_SECRET
      - AMS_CONFIGURATION_ENDPOINT
      - REDIS_URI=redis://redis-server:6379
      - REDIS_SERVER_LOCAL=TRUE
      - CYPRESS_TOKEN
      - DJANGO_DEBUG
      - SENDGRID_API_KEY
      - GENERATE_TRAILER_ERRORS=True
      - BYPASS_OFA_AUTH
      - ELASTICSEARCH_REINDEX_THREAD_COUNT
      - ELASTICSEARCH_REINDEX_CHUNK_SIZE
      - ELASTICSEARCH_REINDEX_REQUEST_TIMEOUT
      - ELASTICSEARCH_LOG_SEARCH_SLOW_THRESHOLD_WARN
      - ELASTICSEARCH_LOG_SEARCH_SLOW_THRESHOLD_INFO
      - ELASTICSEARCH_LOG_SEARCH_SLOW_THRESHOLD_TRACE
      - ELASTICSEARCH_LOG_SEARCH_SLOW_LEVEL
      - ELASTICSEARCH_LOG_INDEX_SLOW_THRESHOLD_WARN
      - ELASTICSEARCH_LOG_INDEX_SLOW_THRESHOLD_INFO
      - ELASTICSEARCH_LOG_INDEX_SLOW_THRESHOLD_TRACE
      - ELASTICSEARCH_LOG_INDEX_SLOW_LEVEL
    volumes:
      - .:/tdpapp
<<<<<<< HEAD
    image: tdp-backend
=======
      - logs:/tdpapp
    image: tdp
>>>>>>> e5f110cb
    build: .
    command: >
      bash -c "./wait_for_services.sh &&
      ./manage.py makemigrations &&
      ./manage.py migrate &&
      ./manage.py populate_stts &&
      ./gunicorn_start.sh && celery -A tdpservice.settings worker -l info"
    ports:
      - "5555:5555"
    tty: true
    depends_on:
      - clamav-rest
      - localstack
      - postgres
      - redis-server
      - elastic

  redis-server:
    image: tdp-docker.dev.raftlabs.tech/dependencies/redis:alpine
    command: redis-server /tdpapp/redis.conf
    ports:
      - "6379:6379"
    volumes:
      - .:/tdpapp

volumes:
  localstack_data:
  postgres_data:
  elastic_data:
  prometheus_data:
  grafana_data:
  loki_data:
  logs:


networks:
  default:
      name: external-net
      external: true<|MERGE_RESOLUTION|>--- conflicted
+++ resolved
@@ -176,12 +176,8 @@
       - ELASTICSEARCH_LOG_INDEX_SLOW_LEVEL
     volumes:
       - .:/tdpapp
-<<<<<<< HEAD
+      - logs:/tdpapp
     image: tdp-backend
-=======
-      - logs:/tdpapp
-    image: tdp
->>>>>>> e5f110cb
     build: .
     command: >
       bash -c "./wait_for_services.sh &&
