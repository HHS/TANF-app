{
    "_meta": {
        "hash": {
<<<<<<< HEAD
            "sha256": "fb42ddd9e4996a7aa357a6cd2d9956ce22da12c56f03da6bbba1b7c871ea0688"
=======
            "sha256": "55dd8152353aafcb60509201229296bfdfb4e1fcaf7290542a6c187b10c9bc87"
>>>>>>> 6cfa51c7
        },
        "pipfile-spec": 6,
        "requires": {
            "python_version": "3.8"
        },
        "sources": [
            {
                "name": "pypi",
                "url": "https://pypi.org/simple",
                "verify_ssl": true
            }
        ]
    },
    "default": {
        "asgiref": {
            "hashes": [
                "sha256:4ef1ab46b484e3c706329cedeff284a5d40824200638503f5768edb6de7d58e9",
                "sha256:ffc141aa908e6f175673e7b1b3b7af4fdb0ecb738fc5c8b88f69f055c2415214"
            ],
            "markers": "python_version >= '3.6'",
            "version": "==3.4.1"
        },
        "backcall": {
            "hashes": [
                "sha256:5cbdbf27be5e7cfadb448baf0aa95508f91f2bbc6c6437cd9cd06e2a4c215e1e",
                "sha256:fbbce6a29f263178a1f7915c1940bde0ec2b2a967566fe1c65c1dfb7422bd255"
            ],
            "version": "==0.2.0"
        },
        "boto3": {
            "hashes": [
                "sha256:08b6dacbe7ebe57ae8acfb7106b2728d946ae1e0c3da270caee1deb79ccbd8af",
                "sha256:8716465313c50ad9e5c2ac1767642ca0ddf7d1729c3d5c884d82880c1a15a310"
            ],
            "index": "pypi",
            "version": "==1.17.112"
        },
        "botocore": {
            "hashes": [
                "sha256:6d51de0981a3ef19da9e6a3c73b5ab427e3c0c8b92200ebd38d087299683dd2b",
                "sha256:d0b9b70b6eb5b65bb7162da2aaf04b6b086b15cc7ea322ddc3ef2f5e07944dcf"
            ],
            "markers": "python_version >= '2.7' and python_version not in '3.0, 3.1, 3.2, 3.3, 3.4, 3.5'",
            "version": "==1.20.112"
        },
        "certifi": {
            "hashes": [
                "sha256:2bbf76fd432960138b3ef6dda3dde0544f27cbf8546c458e60baf371917ba9ee",
                "sha256:50b1e4f8446b06f41be7dd6338db18e0990601dce795c2b1686458aa7e8fa7d8"
            ],
            "version": "==2021.5.30"
        },
        "cffi": {
            "hashes": [
                "sha256:06c54a68935738d206570b20da5ef2b6b6d92b38ef3ec45c5422c0ebaf338d4d",
                "sha256:0c0591bee64e438883b0c92a7bed78f6290d40bf02e54c5bf0978eaf36061771",
                "sha256:19ca0dbdeda3b2615421d54bef8985f72af6e0c47082a8d26122adac81a95872",
                "sha256:22b9c3c320171c108e903d61a3723b51e37aaa8c81255b5e7ce102775bd01e2c",
                "sha256:26bb2549b72708c833f5abe62b756176022a7b9a7f689b571e74c8478ead51dc",
                "sha256:33791e8a2dc2953f28b8d8d300dde42dd929ac28f974c4b4c6272cb2955cb762",
                "sha256:3c8d896becff2fa653dc4438b54a5a25a971d1f4110b32bd3068db3722c80202",
                "sha256:4373612d59c404baeb7cbd788a18b2b2a8331abcc84c3ba40051fcd18b17a4d5",
                "sha256:487d63e1454627c8e47dd230025780e91869cfba4c753a74fda196a1f6ad6548",
                "sha256:48916e459c54c4a70e52745639f1db524542140433599e13911b2f329834276a",
                "sha256:4922cd707b25e623b902c86188aca466d3620892db76c0bdd7b99a3d5e61d35f",
                "sha256:55af55e32ae468e9946f741a5d51f9896da6b9bf0bbdd326843fec05c730eb20",
                "sha256:57e555a9feb4a8460415f1aac331a2dc833b1115284f7ded7278b54afc5bd218",
                "sha256:5d4b68e216fc65e9fe4f524c177b54964af043dde734807586cf5435af84045c",
                "sha256:64fda793737bc4037521d4899be780534b9aea552eb673b9833b01f945904c2e",
                "sha256:6d6169cb3c6c2ad50db5b868db6491a790300ade1ed5d1da29289d73bbe40b56",
                "sha256:7bcac9a2b4fdbed2c16fa5681356d7121ecabf041f18d97ed5b8e0dd38a80224",
                "sha256:80b06212075346b5546b0417b9f2bf467fea3bfe7352f781ffc05a8ab24ba14a",
                "sha256:818014c754cd3dba7229c0f5884396264d51ffb87ec86e927ef0be140bfdb0d2",
                "sha256:8eb687582ed7cd8c4bdbff3df6c0da443eb89c3c72e6e5dcdd9c81729712791a",
                "sha256:99f27fefe34c37ba9875f224a8f36e31d744d8083e00f520f133cab79ad5e819",
                "sha256:9f3e33c28cd39d1b655ed1ba7247133b6f7fc16fa16887b120c0c670e35ce346",
                "sha256:a8661b2ce9694ca01c529bfa204dbb144b275a31685a075ce123f12331be790b",
                "sha256:a9da7010cec5a12193d1af9872a00888f396aba3dc79186604a09ea3ee7c029e",
                "sha256:aedb15f0a5a5949ecb129a82b72b19df97bbbca024081ed2ef88bd5c0a610534",
                "sha256:b315d709717a99f4b27b59b021e6207c64620790ca3e0bde636a6c7f14618abb",
                "sha256:ba6f2b3f452e150945d58f4badd92310449876c4c954836cfb1803bdd7b422f0",
                "sha256:c33d18eb6e6bc36f09d793c0dc58b0211fccc6ae5149b808da4a62660678b156",
                "sha256:c9a875ce9d7fe32887784274dd533c57909b7b1dcadcc128a2ac21331a9765dd",
                "sha256:c9e005e9bd57bc987764c32a1bee4364c44fdc11a3cc20a40b93b444984f2b87",
                "sha256:d2ad4d668a5c0645d281dcd17aff2be3212bc109b33814bbb15c4939f44181cc",
                "sha256:d950695ae4381ecd856bcaf2b1e866720e4ab9a1498cba61c602e56630ca7195",
                "sha256:e22dcb48709fc51a7b58a927391b23ab37eb3737a98ac4338e2448bef8559b33",
                "sha256:e8c6a99be100371dbb046880e7a282152aa5d6127ae01783e37662ef73850d8f",
                "sha256:e9dc245e3ac69c92ee4c167fbdd7428ec1956d4e754223124991ef29eb57a09d",
                "sha256:eb687a11f0a7a1839719edd80f41e459cc5366857ecbed383ff376c4e3cc6afd",
                "sha256:eb9e2a346c5238a30a746893f23a9535e700f8192a68c07c0258e7ece6ff3728",
                "sha256:ed38b924ce794e505647f7c331b22a693bee1538fdf46b0222c4717b42f744e7",
                "sha256:f0010c6f9d1a4011e429109fda55a225921e3206e7f62a0c22a35344bfd13cca",
                "sha256:f0c5d1acbfca6ebdd6b1e3eded8d261affb6ddcf2186205518f1428b8569bb99",
                "sha256:f10afb1004f102c7868ebfe91c28f4a712227fe4cb24974350ace1f90e1febbf",
                "sha256:f174135f5609428cc6e1b9090f9268f5c8935fddb1b25ccb8255a2d50de6789e",
                "sha256:f3ebe6e73c319340830a9b2825d32eb6d8475c1dac020b4f0aa774ee3b898d1c",
                "sha256:f627688813d0a4140153ff532537fbe4afea5a3dffce1f9deb7f91f848a832b5",
                "sha256:fd4305f86f53dfd8cd3522269ed7fc34856a8ee3709a5e28b2836b2db9d4cd69"
            ],
            "version": "==1.14.6"
        },
        "charset-normalizer": {
            "hashes": [
                "sha256:3c502a35807c9df35697b0f44b1d65008f83071ff29c69677c7c22573bc5a45a",
                "sha256:951567c2f7433a70ab63f1be67e5ee05d3925d9423306ecb71a3b272757bcc95"
            ],
            "markers": "python_version >= '3'",
            "version": "==2.0.2"
        },
        "click": {
            "hashes": [
                "sha256:8c04c11192119b1ef78ea049e0a6f0463e4c48ef00a30160c704337586f3ad7a",
                "sha256:fba402a4a47334742d782209a7c79bc448911afe1149d07bdabdf480b3e2f4b6"
            ],
            "markers": "python_version >= '3.6'",
            "version": "==8.0.1"
        },
        "coreapi": {
            "hashes": [
                "sha256:46145fcc1f7017c076a2ef684969b641d18a2991051fddec9458ad3f78ffc1cb",
                "sha256:bf39d118d6d3e171f10df9ede5666f63ad80bba9a29a8ec17726a66cf52ee6f3"
            ],
            "version": "==2.3.3"
        },
        "coreschema": {
            "hashes": [
                "sha256:5e6ef7bf38c1525d5e55a895934ab4273548629f16aed5c0a6caa74ebf45551f",
                "sha256:9503506007d482ab0867ba14724b93c18a33b22b6d19fb419ef2d239dd4a1607"
            ],
            "version": "==0.0.4"
        },
        "cryptography": {
            "hashes": [
                "sha256:0f1212a66329c80d68aeeb39b8a16d54ef57071bf22ff4e521657b27372e327d",
                "sha256:1e056c28420c072c5e3cb36e2b23ee55e260cb04eee08f702e0edfec3fb51959",
                "sha256:240f5c21aef0b73f40bb9f78d2caff73186700bf1bc6b94285699aff98cc16c6",
                "sha256:26965837447f9c82f1855e0bc8bc4fb910240b6e0d16a664bb722df3b5b06873",
                "sha256:37340614f8a5d2fb9aeea67fd159bfe4f5f4ed535b1090ce8ec428b2f15a11f2",
                "sha256:3d10de8116d25649631977cb37da6cbdd2d6fa0e0281d014a5b7d337255ca713",
                "sha256:3d8427734c781ea5f1b41d6589c293089704d4759e34597dce91014ac125aad1",
                "sha256:7ec5d3b029f5fa2b179325908b9cd93db28ab7b85bb6c1db56b10e0b54235177",
                "sha256:8e56e16617872b0957d1c9742a3f94b43533447fd78321514abbe7db216aa250",
                "sha256:de4e5f7f68220d92b7637fc99847475b59154b7a1b3868fb7385337af54ac9ca",
                "sha256:eb8cc2afe8b05acbd84a43905832ec78e7b3873fb124ca190f574dca7389a87d",
                "sha256:ee77aa129f481be46f8d92a1a7db57269a2f23052d5f2433b4621bb457081cc9"
            ],
            "index": "pypi",
            "version": "==3.4.7"
        },
        "decorator": {
            "hashes": [
                "sha256:6e5c199c16f7a9f0e3a61a4a54b3d27e7dad0dbdde92b944426cb20914376323",
                "sha256:72ecfba4320a893c53f9706bebb2d55c270c1e51a28789361aa93e4a21319ed5"
            ],
            "markers": "python_version >= '3.5'",
            "version": "==5.0.9"
        },
        "deprecated": {
            "hashes": [
                "sha256:08452d69b6b5bc66e8330adde0a4f8642e969b9e1702904d137eeb29c8ffc771",
                "sha256:6d2de2de7931a968874481ef30208fd4e08da39177d61d3d4ebdf4366e7dbca1"
            ],
            "markers": "python_version >= '2.7' and python_version not in '3.0, 3.1, 3.2, 3.3'",
            "version": "==1.2.12"
        },
        "dj-database-url": {
            "hashes": [
                "sha256:4aeaeb1f573c74835b0686a2b46b85990571159ffc21aa57ecd4d1e1cb334163",
                "sha256:851785365761ebe4994a921b433062309eb882fedd318e1b0fcecc607ed02da9"
            ],
            "index": "pypi",
            "version": "==0.5.0"
        },
        "django": {
            "hashes": [
                "sha256:3da05fea54fdec2315b54a563d5b59f3b4e2b1e69c3a5841dda35019c01855cd",
                "sha256:c58b5f19c5ae0afe6d75cbdd7df561e6eb929339985dbbda2565e1cabb19a62e"
            ],
            "index": "pypi",
            "version": "==3.2.5"
        },
        "django-admin-508": {
            "hashes": [
                "sha256:74737cfa13e13d07430bdd3f2cc7f8161981b6de50bda085d8df137b535f7589",
                "sha256:9089a72c3115243a22b14505e50d310f8f72599a900cc112e897109cfcf20e41"
            ],
            "index": "pypi",
            "version": "==0.0.2"
        },
        "django-admin-logs": {
            "hashes": [
                "sha256:81753c20d372bc5562fe4a09090418bbb61b308388e851b19192873a472fa3d1",
                "sha256:aedb5df940d32c10423d65136343bc009727df8a5a49ed0196e65241d823a890"
            ],
            "index": "pypi",
            "version": "==1.0.2"
        },
        "django-colorfield": {
            "hashes": [
                "sha256:5624a23e2fe97066f45e56eedf9672ab545aa5e52a790cfc33a5f29160a70684",
                "sha256:7f907e11ed053b60d3316199446d76e889caeb27e980fe10cc2d8a825bc84e3a"
            ],
            "version": "==0.4.2"
        },
        "django-configurations": {
            "hashes": [
                "sha256:0b93cb7042739e2d69cfc6fb81676bbd3cbb63ea19b02e8b681f4cad3a8aaf1b",
                "sha256:9e3bcea1355ac50a4c9f854f751d214cb17e5f8adf18405a4488d0a1e8945915"
            ],
            "index": "pypi",
            "version": "==2.2"
        },
        "django-cors-headers": {
            "hashes": [
                "sha256:1ac2b1213de75a251e2ba04448da15f99bcfcbe164288ae6b5ff929dc49b372f",
                "sha256:96069c4aaacace786a34ee7894ff680780ec2644e4268b31181044410fecd12e"
            ],
            "index": "pypi",
            "version": "==3.7.0"
        },
        "django-extensions": {
            "hashes": [
                "sha256:50de8977794a66a91575dd40f87d5053608f679561731845edbd325ceeb387e3",
                "sha256:5f0fea7bf131ca303090352577a9e7f8bfbf5489bd9d9c8aea9401db28db34a0"
            ],
            "index": "pypi",
            "version": "==3.1.3"
        },
        "django-filter": {
            "hashes": [
                "sha256:84e9d5bb93f237e451db814ed422a3a625751cbc9968b484ecc74964a8696b06",
                "sha256:e00d32cebdb3d54273c48f4f878f898dced8d5dfaad009438fe61ebdf535ace1"
            ],
            "index": "pypi",
            "version": "==2.4.0"
        },
        "django-flat-responsive": {
            "hashes": [
                "sha256:451caa2700c541b52fb7ce2d34d3d8dee9e980cf29f5463bc8a8c6256a1a6474"
            ],
            "version": "==2.0"
        },
        "django-flat-theme": {
            "hashes": [
                "sha256:6b522d8c2b5a8228b30947fb002eff2868da076e9beacf3e798410e5c1a2d849"
            ],
            "version": "==1.1.4"
        },
        "django-model-utils": {
            "hashes": [
                "sha256:eb5dd05ef7d7ce6bc79cae54ea7c4a221f6f81e2aad7722933aee66489e7264b",
                "sha256:ef7c440024e797796a3811432abdd2be8b5225ae64ef346f8bfc6de7d8e5d73c"
            ],
            "index": "pypi",
            "version": "==4.1.1"
        },
        "django-storages": {
            "hashes": [
                "sha256:c823dbf56c9e35b0999a13d7e05062b837bae36c518a40255d522fbe3750fbb4",
                "sha256:f28765826d507a0309cfaa849bd084894bc71d81bf0d09479168d44785396f80"
            ],
            "index": "pypi",
            "version": "==1.11.1"
        },
        "django-unique-upload": {
            "hashes": [
                "sha256:78af8e8948a640dc3ef11f16189ae8dfd81293836d991913fbf40bf5111f43a9",
                "sha256:a7c7d220072401eb15dda3b1e09747940312acd36a8a57884c732c4644121b4d"
            ],
            "index": "pypi",
            "version": "==0.2.1"
        },
        "djangorestframework": {
            "hashes": [
                "sha256:6d1d59f623a5ad0509fe0d6bfe93cbdfe17b8116ebc8eda86d45f6e16e819aaf",
                "sha256:f747949a8ddac876e879190df194b925c177cdeb725a099db1460872f7c0a7f2"
            ],
            "index": "pypi",
            "version": "==3.12.4"
        },
        "drf-yasg": {
            "hashes": [
                "sha256:8b72e5b1875931a8d11af407be3a9a5ba8776541492947a0df5bafda6b7f8267",
                "sha256:d50f197c7f02545d0b736df88c6d5cf874f8fea2507ad85ad7de6ae5bf2d9e5a"
            ],
            "index": "pypi",
            "version": "==1.20.0"
        },
        "gunicorn": {
            "hashes": [
                "sha256:1904bb2b8a43658807108d59c3f3d56c2b6121a701161de0ddf9ad140073c626",
                "sha256:cd4a810dd51bf497552cf3f863b575dabd73d6ad6a91075b65936b151cbf4f9c"
            ],
            "index": "pypi",
            "version": "==20.0.4"
        },
        "idna": {
            "hashes": [
                "sha256:14475042e284991034cb48e06f6851428fb14c4dc953acd9be9a5e95c7b6dd7a",
                "sha256:467fbad99067910785144ce333826c71fb0e63a425657295239737f7ecd125f3"
            ],
            "markers": "python_version >= '3'",
            "version": "==3.2"
        },
        "inflection": {
            "hashes": [
                "sha256:1a29730d366e996aaacffb2f1f1cb9593dc38e2ddd30c91250c6dde09ea9b417",
                "sha256:f38b2b640938a4f35ade69ac3d053042959b62a0f1076a5bbaa1b9526605a8a2"
            ],
            "markers": "python_version >= '3.5'",
            "version": "==0.5.1"
        },
        "ipdb": {
            "hashes": [
                "sha256:951bd9a64731c444fd907a5ce268543020086a697f6be08f7cc2c9a752a278c5"
            ],
            "index": "pypi",
            "version": "==0.13.9"
        },
        "ipython": {
            "hashes": [
                "sha256:54bbd1fe3882457aaf28ae060a5ccdef97f212a741754e420028d4ec5c2291dc",
                "sha256:aa21412f2b04ad1a652e30564fff6b4de04726ce875eab222c8430edc6db383a"
            ],
            "index": "pypi",
            "version": "==7.25.0"
        },
        "ipython-genutils": {
            "hashes": [
                "sha256:72dd37233799e619666c9f639a9da83c34013a73e8bbc79a7a6348d93c61fab8",
                "sha256:eb2e116e75ecef9d4d228fdc66af54269afa26ab4463042e33785b887c628ba8"
            ],
            "version": "==0.2.0"
        },
        "itypes": {
            "hashes": [
                "sha256:03da6872ca89d29aef62773672b2d408f490f80db48b23079a4b194c86dd04c6",
                "sha256:af886f129dea4a2a1e3d36595a2d139589e4dd287f5cab0b40e799ee81570ff1"
            ],
            "version": "==1.2.0"
        },
        "jedi": {
            "hashes": [
                "sha256:18456d83f65f400ab0c2d3319e48520420ef43b23a086fdc05dff34132f0fb93",
                "sha256:92550a404bad8afed881a137ec9a461fed49eca661414be45059329614ed0707"
            ],
            "markers": "python_version >= '3.6'",
            "version": "==0.18.0"
        },
        "jinja2": {
            "hashes": [
                "sha256:1f06f2da51e7b56b8f238affdd6b4e2c61e39598a378cc49345bc1bd42a978a4",
                "sha256:703f484b47a6af502e743c9122595cc812b0271f661722403114f71a79d0f5a4"
            ],
            "markers": "python_version >= '3.6'",
            "version": "==3.0.1"
        },
        "jmespath": {
            "hashes": [
                "sha256:b85d0567b8666149a93172712e68920734333c0ce7e89b78b3e987f71e5ed4f9",
                "sha256:cdf6525904cc597730141d61b36f2e4b8ecc257c420fa2f4549bac2c2d0cb72f"
            ],
            "markers": "python_version >= '2.6' and python_version not in '3.0, 3.1, 3.2, 3.3'",
            "version": "==0.10.0"
        },
        "jwcrypto": {
            "hashes": [
                "sha256:12976a09895ec0076ce17c49ab7be64d6e63bcd7fd9a773e3fedf8011537a5f6",
                "sha256:63531529218ba9869e14ef8c9e7b516865ede3facf9b0ef3d3ba68014da211f9"
            ],
            "index": "pypi",
            "version": "==0.9.1"
        },
        "markdown": {
            "hashes": [
                "sha256:31b5b491868dcc87d6c24b7e3d19a0d730d59d3e46f4eea6430a321bed387a49",
                "sha256:96c3ba1261de2f7547b46a00ea8463832c921d3f9d6aba3f255a6f71386db20c"
            ],
            "index": "pypi",
            "version": "==3.3.4"
        },
        "markupsafe": {
            "hashes": [
                "sha256:01a9b8ea66f1658938f65b93a85ebe8bc016e6769611be228d797c9d998dd298",
                "sha256:023cb26ec21ece8dc3907c0e8320058b2e0cb3c55cf9564da612bc325bed5e64",
                "sha256:0446679737af14f45767963a1a9ef7620189912317d095f2d9ffa183a4d25d2b",
                "sha256:0717a7390a68be14b8c793ba258e075c6f4ca819f15edfc2a3a027c823718567",
                "sha256:0955295dd5eec6cb6cc2fe1698f4c6d84af2e92de33fbcac4111913cd100a6ff",
                "sha256:10f82115e21dc0dfec9ab5c0223652f7197feb168c940f3ef61563fc2d6beb74",
                "sha256:1d609f577dc6e1aa17d746f8bd3c31aa4d258f4070d61b2aa5c4166c1539de35",
                "sha256:2ef54abee730b502252bcdf31b10dacb0a416229b72c18b19e24a4509f273d26",
                "sha256:3c112550557578c26af18a1ccc9e090bfe03832ae994343cfdacd287db6a6ae7",
                "sha256:47ab1e7b91c098ab893b828deafa1203de86d0bc6ab587b160f78fe6c4011f75",
                "sha256:49e3ceeabbfb9d66c3aef5af3a60cc43b85c33df25ce03d0031a608b0a8b2e3f",
                "sha256:4efca8f86c54b22348a5467704e3fec767b2db12fc39c6d963168ab1d3fc9135",
                "sha256:53edb4da6925ad13c07b6d26c2a852bd81e364f95301c66e930ab2aef5b5ddd8",
                "sha256:594c67807fb16238b30c44bdf74f36c02cdf22d1c8cda91ef8a0ed8dabf5620a",
                "sha256:611d1ad9a4288cf3e3c16014564df047fe08410e628f89805e475368bd304914",
                "sha256:6557b31b5e2c9ddf0de32a691f2312a32f77cd7681d8af66c2692efdbef84c18",
                "sha256:693ce3f9e70a6cf7d2fb9e6c9d8b204b6b39897a2c4a1aa65728d5ac97dcc1d8",
                "sha256:6a7fae0dd14cf60ad5ff42baa2e95727c3d81ded453457771d02b7d2b3f9c0c2",
                "sha256:6c4ca60fa24e85fe25b912b01e62cb969d69a23a5d5867682dd3e80b5b02581d",
                "sha256:7d91275b0245b1da4d4cfa07e0faedd5b0812efc15b702576d103293e252af1b",
                "sha256:905fec760bd2fa1388bb5b489ee8ee5f7291d692638ea5f67982d968366bef9f",
                "sha256:97383d78eb34da7e1fa37dd273c20ad4320929af65d156e35a5e2d89566d9dfb",
                "sha256:984d76483eb32f1bcb536dc27e4ad56bba4baa70be32fa87152832cdd9db0833",
                "sha256:a30e67a65b53ea0a5e62fe23682cfe22712e01f453b95233b25502f7c61cb415",
                "sha256:ab3ef638ace319fa26553db0624c4699e31a28bb2a835c5faca8f8acf6a5a902",
                "sha256:b2f4bf27480f5e5e8ce285a8c8fd176c0b03e93dcc6646477d4630e83440c6a9",
                "sha256:b7f2d075102dc8c794cbde1947378051c4e5180d52d276987b8d28a3bd58c17d",
                "sha256:be98f628055368795d818ebf93da628541e10b75b41c559fdf36d104c5787066",
                "sha256:d7f9850398e85aba693bb640262d3611788b1f29a79f0c93c565694658f4071f",
                "sha256:f5653a225f31e113b152e56f154ccbe59eeb1c7487b39b9d9f9cdb58e6c79dc5",
                "sha256:f826e31d18b516f653fe296d967d700fddad5901ae07c622bb3705955e1faa94",
                "sha256:f8ba0e8349a38d3001fae7eadded3f6606f0da5d748ee53cc1dab1d6527b9509",
                "sha256:f9081981fe268bd86831e5c75f7de206ef275defcb82bc70740ae6dc507aee51",
                "sha256:fa130dd50c57d53368c9d59395cb5526eda596d3ffe36666cd81a44d56e48872"
            ],
            "markers": "python_version >= '3.6'",
            "version": "==2.0.1"
        },
        "matplotlib-inline": {
            "hashes": [
                "sha256:5cf1176f554abb4fa98cb362aa2b55c500147e4bdbb07e3fda359143e1da0811",
                "sha256:f41d5ff73c9f5385775d5c0bc13b424535c8402fe70ea8210f93e11f3683993e"
            ],
            "markers": "python_version >= '3.5'",
            "version": "==0.1.2"
        },
        "packaging": {
            "hashes": [
                "sha256:7dc96269f53a4ccec5c0670940a4281106dd0bb343f47b7471f779df49c2fbe7",
                "sha256:c86254f9220d55e31cc94d69bade760f0847da8000def4dfe1c6b872fd14ff14"
            ],
            "markers": "python_version >= '3.6'",
            "version": "==21.0"
        },
        "parso": {
            "hashes": [
                "sha256:12b83492c6239ce32ff5eed6d3639d6a536170723c6f3f1506869f1ace413398",
                "sha256:a8c4922db71e4fdb90e0d0bc6e50f9b273d3397925e5e60a717e719201778d22"
            ],
            "markers": "python_version >= '3.6'",
            "version": "==0.8.2"
        },
        "pexpect": {
            "hashes": [
                "sha256:0b48a55dcb3c05f3329815901ea4fc1537514d6ba867a152b581d69ae3710937",
                "sha256:fc65a43959d153d0114afe13997d439c22823a27cefceb5ff35c2178c6784c0c"
            ],
            "markers": "sys_platform != 'win32'",
            "version": "==4.8.0"
        },
        "pickleshare": {
            "hashes": [
                "sha256:87683d47965c1da65cdacaf31c8441d12b8044cdec9aca500cd78fc2c683afca",
                "sha256:9649af414d74d4df115d5d718f82acb59c9d418196b7b4290ed47a12ce62df56"
            ],
            "version": "==0.7.5"
        },
        "prompt-toolkit": {
            "hashes": [
                "sha256:08360ee3a3148bdb5163621709ee322ec34fc4375099afa4bbf751e9b7b7fa4f",
                "sha256:7089d8d2938043508aa9420ec18ce0922885304cddae87fb96eebca942299f88"
            ],
            "markers": "python_full_version >= '3.6.1'",
            "version": "==3.0.19"
        },
        "psycopg2-binary": {
            "hashes": [
                "sha256:0b7dae87f0b729922e06f85f667de7bf16455d411971b2043bbd9577af9d1975",
                "sha256:0f2e04bd2a2ab54fa44ee67fe2d002bb90cee1c0f1cc0ebc3148af7b02034cbd",
                "sha256:123c3fb684e9abfc47218d3784c7b4c47c8587951ea4dd5bc38b6636ac57f616",
                "sha256:1473c0215b0613dd938db54a653f68251a45a78b05f6fc21af4326f40e8360a2",
                "sha256:14db1752acdd2187d99cb2ca0a1a6dfe57fc65c3281e0f20e597aac8d2a5bd90",
                "sha256:1e3a362790edc0a365385b1ac4cc0acc429a0c0d662d829a50b6ce743ae61b5a",
                "sha256:1e85b74cbbb3056e3656f1cc4781294df03383127a8114cbc6531e8b8367bf1e",
                "sha256:20f1ab44d8c352074e2d7ca67dc00843067788791be373e67a0911998787ce7d",
                "sha256:2f62c207d1740b0bde5c4e949f857b044818f734a3d57f1d0d0edc65050532ed",
                "sha256:3242b9619de955ab44581a03a64bdd7d5e470cc4183e8fcadd85ab9d3756ce7a",
                "sha256:35c4310f8febe41f442d3c65066ca93cccefd75013df3d8c736c5b93ec288140",
                "sha256:4235f9d5ddcab0b8dbd723dca56ea2922b485ea00e1dafacf33b0c7e840b3d32",
                "sha256:5ced67f1e34e1a450cdb48eb53ca73b60aa0af21c46b9b35ac3e581cf9f00e31",
                "sha256:7360647ea04db2e7dff1648d1da825c8cf68dc5fbd80b8fb5b3ee9f068dcd21a",
                "sha256:8c13d72ed6af7fd2c8acbd95661cf9477f94e381fce0792c04981a8283b52917",
                "sha256:988b47ac70d204aed01589ed342303da7c4d84b56c2f4c4b8b00deda123372bf",
                "sha256:995fc41ebda5a7a663a254a1dcac52638c3e847f48307b5416ee373da15075d7",
                "sha256:a36c7eb6152ba5467fb264d73844877be8b0847874d4822b7cf2d3c0cb8cdcb0",
                "sha256:aed4a9a7e3221b3e252c39d0bf794c438dc5453bc2963e8befe9d4cd324dff72",
                "sha256:aef9aee84ec78af51107181d02fe8773b100b01c5dfde351184ad9223eab3698",
                "sha256:b0221ca5a9837e040ebf61f48899926b5783668b7807419e4adae8175a31f773",
                "sha256:b4d7679a08fea64573c969f6994a2631908bb2c0e69a7235648642f3d2e39a68",
                "sha256:c250a7ec489b652c892e4f0a5d122cc14c3780f9f643e1a326754aedf82d9a76",
                "sha256:ca86db5b561b894f9e5f115d6a159fff2a2570a652e07889d8a383b5fae66eb4",
                "sha256:cfc523edecddaef56f6740d7de1ce24a2fdf94fd5e704091856a201872e37f9f",
                "sha256:da113b70f6ec40e7d81b43d1b139b9db6a05727ab8be1ee559f3a69854a69d34",
                "sha256:f6fac64a38f6768e7bc7b035b9e10d8a538a9fadce06b983fb3e6fa55ac5f5ce",
                "sha256:f8559617b1fcf59a9aedba2c9838b5b6aa211ffedecabca412b92a1ff75aac1a",
                "sha256:fbb42a541b1093385a2d8c7eec94d26d30437d0e77c1d25dae1dcc46741a385e"
            ],
            "index": "pypi",
            "version": "==2.9.1"
        },
        "ptyprocess": {
            "hashes": [
                "sha256:4b41f3967fce3af57cc7e94b888626c18bf37a083e3651ca8feeb66d492fef35",
                "sha256:5c5d0a3b48ceee0b48485e0c26037c0acd7d29765ca3fbb5cb3831d347423220"
            ],
            "version": "==0.7.0"
        },
        "pycparser": {
            "hashes": [
                "sha256:2d475327684562c3a96cc71adf7dc8c4f0565175cf86b6d7a404ff4c771f15f0",
                "sha256:7582ad22678f0fcd81102833f60ef8d0e57288b6b5fb00323d101be910e35705"
            ],
            "markers": "python_version >= '2.7' and python_version not in '3.0, 3.1, 3.2, 3.3'",
            "version": "==2.20"
        },
        "pygments": {
            "hashes": [
                "sha256:a18f47b506a429f6f4b9df81bb02beab9ca21d0a5fee38ed15aef65f0545519f",
                "sha256:d66e804411278594d764fc69ec36ec13d9ae9147193a1740cd34d272ca383b8e"
            ],
            "markers": "python_version >= '3.5'",
            "version": "==2.9.0"
        },
        "pyjwt": {
            "hashes": [
                "sha256:934d73fbba91b0483d3857d1aff50e96b2a892384ee2c17417ed3203f173fca1",
                "sha256:fba44e7898bbca160a2b2b501f492824fc8382485d3a6f11ba5d0c1937ce6130"
            ],
            "index": "pypi",
            "version": "==2.1.0"
        },
        "pyparsing": {
            "hashes": [
                "sha256:c203ec8783bf771a155b207279b9bccb8dea02d8f0c9e5f8ead507bc3246ecc1",
                "sha256:ef9d7589ef3c200abe66653d3f1ab1033c3c419ae9b9bdb1240a85b024efc88b"
            ],
            "markers": "python_version >= '2.6' and python_version not in '3.0, 3.1, 3.2, 3.3'",
            "version": "==2.4.7"
        },
        "python-dateutil": {
            "hashes": [
                "sha256:0123cacc1627ae19ddf3c27a5de5bd67ee4586fbdd6440d9748f8abb483d3e86",
                "sha256:961d03dc3453ebbc59dbdea9e4e11c5651520a876d0f4db161e8674aae935da9"
            ],
            "markers": "python_version >= '2.7' and python_version not in '3.0, 3.1, 3.2, 3.3'",
            "version": "==2.8.2"
        },
        "pytz": {
            "hashes": [
                "sha256:83a4a90894bf38e243cf052c8b58f381bfe9a7a483f6a9cab140bc7f702ac4da",
                "sha256:eb10ce3e7736052ed3623d49975ce333bcd712c7bb19a58b9e2089d4057d0798"
            ],
            "version": "==2021.1"
        },
        "requests": {
            "hashes": [
                "sha256:6c1246513ecd5ecd4528a0906f910e8f0f9c6b8ec72030dc9fd154dc1a6efd24",
                "sha256:b8aa58f8cf793ffd8782d3d8cb19e66ef36f7aba4353eec859e74678b01b07a7"
            ],
            "index": "pypi",
            "version": "==2.26.0"
        },
        "ruamel.yaml": {
            "hashes": [
                "sha256:106bc8d6dc6a0ff7c9196a47570432036f41d556b779c6b4e618085f57e39e67",
                "sha256:ffb9b703853e9e8b7861606dfdab1026cf02505bade0653d1880f4b2db47f815"
            ],
            "markers": "python_version >= '3'",
            "version": "==0.17.10"
        },
        "ruamel.yaml.clib": {
            "hashes": [
                "sha256:0847201b767447fc33b9c235780d3aa90357d20dd6108b92be544427bea197dd",
                "sha256:1866cf2c284a03b9524a5cc00daca56d80057c5ce3cdc86a52020f4c720856f0",
                "sha256:31ea73e564a7b5fbbe8188ab8b334393e06d997914a4e184975348f204790277",
                "sha256:3fb9575a5acd13031c57a62cc7823e5d2ff8bc3835ba4d94b921b4e6ee664104",
                "sha256:4ff604ce439abb20794f05613c374759ce10e3595d1867764dd1ae675b85acbd",
                "sha256:72a2b8b2ff0a627496aad76f37a652bcef400fd861721744201ef1b45199ab78",
                "sha256:78988ed190206672da0f5d50c61afef8f67daa718d614377dcd5e3ed85ab4a99",
                "sha256:7b2927e92feb51d830f531de4ccb11b320255ee95e791022555971c466af4527",
                "sha256:7f7ecb53ae6848f959db6ae93bdff1740e651809780822270eab111500842a84",
                "sha256:825d5fccef6da42f3c8eccd4281af399f21c02b32d98e113dbc631ea6a6ecbc7",
                "sha256:846fc8336443106fe23f9b6d6b8c14a53d38cef9a375149d61f99d78782ea468",
                "sha256:89221ec6d6026f8ae859c09b9718799fea22c0e8da8b766b0b2c9a9ba2db326b",
                "sha256:9efef4aab5353387b07f6b22ace0867032b900d8e91674b5d8ea9150db5cae94",
                "sha256:a32f8d81ea0c6173ab1b3da956869114cae53ba1e9f72374032e33ba3118c233",
                "sha256:a49e0161897901d1ac9c4a79984b8410f450565bbad64dbfcbf76152743a0cdb",
                "sha256:ada3f400d9923a190ea8b59c8f60680c4ef8a4b0dfae134d2f2ff68429adfab5",
                "sha256:bf75d28fa071645c529b5474a550a44686821decebdd00e21127ef1fd566eabe",
                "sha256:cfdb9389d888c5b74af297e51ce357b800dd844898af9d4a547ffc143fa56751",
                "sha256:d67f273097c368265a7b81e152e07fb90ed395df6e552b9fa858c6d2c9f42502",
                "sha256:dc6a613d6c74eef5a14a214d433d06291526145431c3b964f5e16529b1842bed",
                "sha256:de9c6b8a1ba52919ae919f3ae96abb72b994dd0350226e28f3686cb4f142165c"
            ],
            "markers": "python_version < '3.10' and platform_python_implementation == 'CPython'",
            "version": "==0.2.6"
        },
        "s3transfer": {
            "hashes": [
                "sha256:9b3752887a2880690ce628bc263d6d13a3864083aeacff4890c1c9839a5eb0bc",
                "sha256:cb022f4b16551edebbb31a377d3f09600dbada7363d8c5db7976e7f47732e1b2"
            ],
            "version": "==0.4.2"
        },
        "six": {
            "hashes": [
                "sha256:1e61c37477a1626458e36f7b1d82aa5c9b094fa4802892072e49de9c60c4c926",
                "sha256:8abb2f1d86890a2dfb989f9a77cfcfd3e47c2a354b01111771326f8aa26e0254"
            ],
            "markers": "python_version >= '2.7' and python_version not in '3.0, 3.1, 3.2, 3.3'",
            "version": "==1.16.0"
        },
        "sqlparse": {
            "hashes": [
                "sha256:017cde379adbd6a1f15a61873f43e8274179378e95ef3fede90b5aa64d304ed0",
                "sha256:0f91fd2e829c44362cbcfab3e9ae12e22badaa8a29ad5ff599f9ec109f0454e8"
            ],
            "markers": "python_version >= '3.5'",
            "version": "==0.4.1"
        },
        "toml": {
            "hashes": [
                "sha256:806143ae5bfb6a3c6e736a764057db0e6a0e05e338b5630894a5f779cabb4f9b",
                "sha256:b3bda1d108d5dd99f4a20d24d9c348e91c4db7ab1b749200bded2f839ccbe68f"
            ],
            "markers": "python_version >= '2.6' and python_version not in '3.0, 3.1, 3.2, 3.3'",
            "version": "==0.10.2"
        },
        "traitlets": {
            "hashes": [
                "sha256:178f4ce988f69189f7e523337a3e11d91c786ded9360174a3d9ca83e79bc5396",
                "sha256:69ff3f9d5351f31a7ad80443c2674b7099df13cc41fc5fa6e2f6d3b0330b0426"
            ],
            "markers": "python_version >= '3.7'",
            "version": "==5.0.5"
        },
        "uritemplate": {
            "hashes": [
                "sha256:07620c3f3f8eed1f12600845892b0e036a2420acf513c53f7de0abd911a5894f",
                "sha256:5af8ad10cec94f215e3f48112de2022e1d5a37ed427fbd88652fa908f2ab7cae"
            ],
            "markers": "python_version >= '2.7' and python_version not in '3.0, 3.1, 3.2, 3.3'",
            "version": "==3.0.1"
        },
        "urllib3": {
            "hashes": [
                "sha256:39fb8672126159acb139a7718dd10806104dec1e2f0f6c88aab05d17df10c8d4",
                "sha256:f57b4c16c62fa2760b7e3d97c35b255512fb6b59a259730f36ba32ce9f8e342f"
            ],
            "markers": "python_version >= '2.7' and python_version not in '3.0, 3.1, 3.2, 3.3, 3.4' and python_version < '4'",
            "version": "==1.26.6"
        },
        "wait-for-it": {
            "hashes": [
                "sha256:9560f1c6fad73d801be1258bb7dd5f8288b0aebc0ff08e4c1eca026de5272190",
                "sha256:f219db8fd96819b026df1dc6d93fb380cf6d81f20450115200dd901dea4b0c8f"
            ],
            "index": "pypi",
            "version": "==2.2.0"
        },
        "wcwidth": {
            "hashes": [
                "sha256:beb4802a9cebb9144e99086eff703a642a13d6a0052920003a230f3294bbe784",
                "sha256:c4d647b99872929fdb7bdcaa4fbe7f01413ed3d98077df798530e5b04f116c83"
            ],
            "version": "==0.2.5"
        },
        "wrapt": {
            "hashes": [
                "sha256:b62ffa81fb85f4332a4f609cab4ac40709470da05643a082ec1eb88e6d9b97d7"
            ],
            "version": "==1.12.1"
        }
    },
    "develop": {
        "attrs": {
            "hashes": [
                "sha256:149e90d6d8ac20db7a955ad60cf0e6881a3f20d37096140088356da6c716b0b1",
                "sha256:ef6aaac3ca6cd92904cdd0d83f629a15f18053ec84e6432106f7a4d04ae4f5fb"
            ],
            "markers": "python_version >= '2.7' and python_version not in '3.0, 3.1, 3.2, 3.3, 3.4'",
            "version": "==21.2.0"
        },
        "awscli": {
            "hashes": [
                "sha256:05bf90fa0bd0fbe5c295f26c4287083035f55834f3d229313ef102676457b088",
                "sha256:f49c19bd5df0aff0efff7b115b974b27980020851eb88c79c726e27b040aabe0"
            ],
            "index": "pypi",
            "version": "==1.19.112"
        },
        "awscli-local": {
            "hashes": [
                "sha256:61a9182429211a91d057fdcdbcb0875f844fbcec1c66cecfec5770ae4fb3e8dc"
            ],
            "index": "pypi",
            "version": "==0.14"
        },
        "blessings": {
            "hashes": [
                "sha256:98e5854d805f50a5b58ac2333411b0482516a8210f23f43308baeb58d77c157d",
                "sha256:b1fdd7e7a675295630f9ae71527a8ebc10bfefa236b3d6aa4932ee4462c17ba3",
                "sha256:caad5211e7ba5afe04367cdd4cfc68fa886e2e08f6f35e76b7387d2109ccea6e"
            ],
            "markers": "python_version >= '2.7' and python_version not in '3.0, 3.1, 3.2, 3.3'",
            "version": "==1.7"
        },
        "boto3": {
            "hashes": [
                "sha256:08b6dacbe7ebe57ae8acfb7106b2728d946ae1e0c3da270caee1deb79ccbd8af",
                "sha256:8716465313c50ad9e5c2ac1767642ca0ddf7d1729c3d5c884d82880c1a15a310"
            ],
            "index": "pypi",
            "version": "==1.17.112"
        },
        "botocore": {
            "hashes": [
                "sha256:6d51de0981a3ef19da9e6a3c73b5ab427e3c0c8b92200ebd38d087299683dd2b",
                "sha256:d0b9b70b6eb5b65bb7162da2aaf04b6b086b15cc7ea322ddc3ef2f5e07944dcf"
            ],
            "markers": "python_version >= '2.7' and python_version not in '3.0, 3.1, 3.2, 3.3, 3.4, 3.5'",
            "version": "==1.20.112"
        },
        "click": {
            "hashes": [
                "sha256:8c04c11192119b1ef78ea049e0a6f0463e4c48ef00a30160c704337586f3ad7a",
                "sha256:fba402a4a47334742d782209a7c79bc448911afe1149d07bdabdf480b3e2f4b6"
            ],
            "markers": "python_version >= '3.6'",
            "version": "==8.0.1"
        },
        "colorama": {
            "hashes": [
                "sha256:7d73d2a99753107a36ac6b455ee49046802e59d9d076ef8e47b61499fa29afff",
                "sha256:e96da0d330793e2cb9485e9ddfd918d456036c7149416295932478192f4436a1"
            ],
            "markers": "python_version >= '2.7' and python_version not in '3.0, 3.1, 3.2, 3.3, 3.4'",
            "version": "==0.4.3"
        },
        "coverage": {
            "hashes": [
                "sha256:004d1880bed2d97151facef49f08e255a20ceb6f9432df75f4eef018fdd5a78c",
                "sha256:01d84219b5cdbfc8122223b39a954820929497a1cb1422824bb86b07b74594b6",
                "sha256:040af6c32813fa3eae5305d53f18875bedd079960822ef8ec067a66dd8afcd45",
                "sha256:06191eb60f8d8a5bc046f3799f8a07a2d7aefb9504b0209aff0b47298333302a",
                "sha256:13034c4409db851670bc9acd836243aeee299949bd5673e11844befcb0149f03",
                "sha256:13c4ee887eca0f4c5a247b75398d4114c37882658300e153113dafb1d76de529",
                "sha256:184a47bbe0aa6400ed2d41d8e9ed868b8205046518c52464fde713ea06e3a74a",
                "sha256:18ba8bbede96a2c3dde7b868de9dcbd55670690af0988713f0603f037848418a",
                "sha256:1aa846f56c3d49205c952d8318e76ccc2ae23303351d9270ab220004c580cfe2",
                "sha256:217658ec7187497e3f3ebd901afdca1af062b42cfe3e0dafea4cced3983739f6",
                "sha256:24d4a7de75446be83244eabbff746d66b9240ae020ced65d060815fac3423759",
                "sha256:2910f4d36a6a9b4214bb7038d537f015346f413a975d57ca6b43bf23d6563b53",
                "sha256:2949cad1c5208b8298d5686d5a85b66aae46d73eec2c3e08c817dd3513e5848a",
                "sha256:2a3859cb82dcbda1cfd3e6f71c27081d18aa251d20a17d87d26d4cd216fb0af4",
                "sha256:2cafbbb3af0733db200c9b5f798d18953b1a304d3f86a938367de1567f4b5bff",
                "sha256:2e0d881ad471768bf6e6c2bf905d183543f10098e3b3640fc029509530091502",
                "sha256:30c77c1dc9f253283e34c27935fded5015f7d1abe83bc7821680ac444eaf7793",
                "sha256:3487286bc29a5aa4b93a072e9592f22254291ce96a9fbc5251f566b6b7343cdb",
                "sha256:372da284cfd642d8e08ef606917846fa2ee350f64994bebfbd3afb0040436905",
                "sha256:41179b8a845742d1eb60449bdb2992196e211341818565abded11cfa90efb821",
                "sha256:44d654437b8ddd9eee7d1eaee28b7219bec228520ff809af170488fd2fed3e2b",
                "sha256:4a7697d8cb0f27399b0e393c0b90f0f1e40c82023ea4d45d22bce7032a5d7b81",
                "sha256:51cb9476a3987c8967ebab3f0fe144819781fca264f57f89760037a2ea191cb0",
                "sha256:52596d3d0e8bdf3af43db3e9ba8dcdaac724ba7b5ca3f6358529d56f7a166f8b",
                "sha256:53194af30d5bad77fcba80e23a1441c71abfb3e01192034f8246e0d8f99528f3",
                "sha256:5fec2d43a2cc6965edc0bb9e83e1e4b557f76f843a77a2496cbe719583ce8184",
                "sha256:6c90e11318f0d3c436a42409f2749ee1a115cd8b067d7f14c148f1ce5574d701",
                "sha256:74d881fc777ebb11c63736622b60cb9e4aee5cace591ce274fb69e582a12a61a",
                "sha256:7501140f755b725495941b43347ba8a2777407fc7f250d4f5a7d2a1050ba8e82",
                "sha256:796c9c3c79747146ebd278dbe1e5c5c05dd6b10cc3bcb8389dfdf844f3ead638",
                "sha256:869a64f53488f40fa5b5b9dcb9e9b2962a66a87dab37790f3fcfb5144b996ef5",
                "sha256:8963a499849a1fc54b35b1c9f162f4108017b2e6db2c46c1bed93a72262ed083",
                "sha256:8d0a0725ad7c1a0bcd8d1b437e191107d457e2ec1084b9f190630a4fb1af78e6",
                "sha256:900fbf7759501bc7807fd6638c947d7a831fc9fdf742dc10f02956ff7220fa90",
                "sha256:92b017ce34b68a7d67bd6d117e6d443a9bf63a2ecf8567bb3d8c6c7bc5014465",
                "sha256:970284a88b99673ccb2e4e334cfb38a10aab7cd44f7457564d11898a74b62d0a",
                "sha256:972c85d205b51e30e59525694670de6a8a89691186012535f9d7dbaa230e42c3",
                "sha256:9a1ef3b66e38ef8618ce5fdc7bea3d9f45f3624e2a66295eea5e57966c85909e",
                "sha256:af0e781009aaf59e25c5a678122391cb0f345ac0ec272c7961dc5455e1c40066",
                "sha256:b6d534e4b2ab35c9f93f46229363e17f63c53ad01330df9f2d6bd1187e5eaacf",
                "sha256:b7895207b4c843c76a25ab8c1e866261bcfe27bfaa20c192de5190121770672b",
                "sha256:c0891a6a97b09c1f3e073a890514d5012eb256845c451bd48f7968ef939bf4ae",
                "sha256:c2723d347ab06e7ddad1a58b2a821218239249a9e4365eaff6649d31180c1669",
                "sha256:d1f8bf7b90ba55699b3a5e44930e93ff0189aa27186e96071fac7dd0d06a1873",
                "sha256:d1f9ce122f83b2305592c11d64f181b87153fc2c2bbd3bb4a3dde8303cfb1a6b",
                "sha256:d314ed732c25d29775e84a960c3c60808b682c08d86602ec2c3008e1202e3bb6",
                "sha256:d636598c8305e1f90b439dbf4f66437de4a5e3c31fdf47ad29542478c8508bbb",
                "sha256:deee1077aae10d8fa88cb02c845cfba9b62c55e1183f52f6ae6a2df6a2187160",
                "sha256:ebe78fe9a0e874362175b02371bdfbee64d8edc42a044253ddf4ee7d3c15212c",
                "sha256:f030f8873312a16414c0d8e1a1ddff2d3235655a2174e3648b4fa66b3f2f1079",
                "sha256:f0b278ce10936db1a37e6954e15a3730bea96a0997c26d7fee88e6c396c2086d",
                "sha256:f11642dddbb0253cc8853254301b51390ba0081750a8ac03f20ea8103f0c56b6"
            ],
            "markers": "python_version >= '2.7' and python_version not in '3.0, 3.1, 3.2, 3.3, 3.4' and python_version < '4.0'",
            "version": "==5.5"
        },
        "docutils": {
            "hashes": [
                "sha256:6c4f696463b79f1fb8ba0c594b63840ebd41f059e92b31957c46b74a4599b6d0",
                "sha256:9e4d7ecfc600058e07ba661411a2b7de2fd0fafa17d1a7f7361cd47b1175c827",
                "sha256:a2aeea129088da402665e92e0b25b04b073c04b2dce4ab65caaa38b7ce2e1a99"
            ],
            "markers": "python_version >= '2.6' and python_version not in '3.0, 3.1, 3.2, 3.3'",
            "version": "==0.15.2"
        },
        "factory-boy": {
            "hashes": [
                "sha256:1d3db4b44b8c8c54cdd8b83ae4bdb9aeb121e464400035f1f03ae0e1eade56a4",
                "sha256:401cc00ff339a022f84d64a4339503d1689e8263a4478d876e58a3295b155c5b"
            ],
            "index": "pypi",
            "version": "==3.2.0"
        },
        "faker": {
            "hashes": [
                "sha256:9ac6b39b9618f55be6b8b45089e624564469a035cc845c69ce990332ce3663f4",
                "sha256:a665e6e2e9087ec9ad4ebcd2f09acd031b44193ee93401817001b6557c6502b4"
            ],
            "markers": "python_version >= '3.6'",
            "version": "==8.10.1"
        },
        "flake8": {
            "hashes": [
                "sha256:07528381786f2a6237b061f6e96610a4167b226cb926e2aa2b6b1d78057c576b",
                "sha256:bf8fd333346d844f616e8d47905ef3a3384edae6b4e9beb0c5101e25e3110907"
            ],
            "index": "pypi",
            "version": "==3.9.2"
        },
        "flake8-docstrings": {
            "hashes": [
                "sha256:99cac583d6c7e32dd28bbfbef120a7c0d1b6dde4adb5a9fd441c4227a6534bde",
                "sha256:9fe7c6a306064af8e62a055c2f61e9eb1da55f84bb39caef2b84ce53708ac34b"
            ],
            "index": "pypi",
            "version": "==1.6.0"
        },
        "ghp-import": {
            "hashes": [
                "sha256:753de2eace6e0f7d4edfb3cce5e3c3b98cd52aadb80163303d1d036bda7b4483"
            ],
            "version": "==2.0.1"
        },
        "importlib-metadata": {
            "hashes": [
                "sha256:079ada16b7fc30dfbb5d13399a5113110dab1aa7c2bc62f66af75f0b717c8cac",
                "sha256:9f55f560e116f8643ecf2922d9cd3e1c7e8d52e683178fecd9d08f6aa357e11e"
            ],
            "markers": "python_version >= '3.6'",
            "version": "==4.6.1"
        },
        "iniconfig": {
            "hashes": [
                "sha256:011e24c64b7f47f6ebd835bb12a743f2fbe9a26d4cecaa7f53bc4f35ee9da8b3",
                "sha256:bc3af051d7d14b2ee5ef9969666def0cd1a000e121eaea580d4a313df4b37f32"
            ],
            "version": "==1.1.1"
        },
        "isort": {
            "hashes": [
                "sha256:eed17b53c3e7912425579853d078a0832820f023191561fcee9d7cae424e0813",
                "sha256:f65ce5bd4cbc6abdfbe29afc2f0245538ab358c14590912df638033f157d555e"
            ],
            "index": "pypi",
            "version": "==5.9.2"
        },
        "jinja2": {
            "hashes": [
                "sha256:1f06f2da51e7b56b8f238affdd6b4e2c61e39598a378cc49345bc1bd42a978a4",
                "sha256:703f484b47a6af502e743c9122595cc812b0271f661722403114f71a79d0f5a4"
            ],
            "markers": "python_version >= '3.6'",
            "version": "==3.0.1"
        },
        "jmespath": {
            "hashes": [
                "sha256:b85d0567b8666149a93172712e68920734333c0ce7e89b78b3e987f71e5ed4f9",
                "sha256:cdf6525904cc597730141d61b36f2e4b8ecc257c420fa2f4549bac2c2d0cb72f"
            ],
            "markers": "python_version >= '2.6' and python_version not in '3.0, 3.1, 3.2, 3.3'",
            "version": "==0.10.0"
        },
        "localstack-client": {
            "hashes": [
                "sha256:78d0544cc9496dd29dffe7f42092b157b2b72eea194a74f99ac2d050ab8c6b95"
            ],
            "version": "==1.21"
        },
        "markdown": {
            "hashes": [
                "sha256:31b5b491868dcc87d6c24b7e3d19a0d730d59d3e46f4eea6430a321bed387a49",
                "sha256:96c3ba1261de2f7547b46a00ea8463832c921d3f9d6aba3f255a6f71386db20c"
            ],
            "index": "pypi",
            "version": "==3.3.4"
        },
        "markupsafe": {
            "hashes": [
                "sha256:01a9b8ea66f1658938f65b93a85ebe8bc016e6769611be228d797c9d998dd298",
                "sha256:023cb26ec21ece8dc3907c0e8320058b2e0cb3c55cf9564da612bc325bed5e64",
                "sha256:0446679737af14f45767963a1a9ef7620189912317d095f2d9ffa183a4d25d2b",
                "sha256:0717a7390a68be14b8c793ba258e075c6f4ca819f15edfc2a3a027c823718567",
                "sha256:0955295dd5eec6cb6cc2fe1698f4c6d84af2e92de33fbcac4111913cd100a6ff",
                "sha256:10f82115e21dc0dfec9ab5c0223652f7197feb168c940f3ef61563fc2d6beb74",
                "sha256:1d609f577dc6e1aa17d746f8bd3c31aa4d258f4070d61b2aa5c4166c1539de35",
                "sha256:2ef54abee730b502252bcdf31b10dacb0a416229b72c18b19e24a4509f273d26",
                "sha256:3c112550557578c26af18a1ccc9e090bfe03832ae994343cfdacd287db6a6ae7",
                "sha256:47ab1e7b91c098ab893b828deafa1203de86d0bc6ab587b160f78fe6c4011f75",
                "sha256:49e3ceeabbfb9d66c3aef5af3a60cc43b85c33df25ce03d0031a608b0a8b2e3f",
                "sha256:4efca8f86c54b22348a5467704e3fec767b2db12fc39c6d963168ab1d3fc9135",
                "sha256:53edb4da6925ad13c07b6d26c2a852bd81e364f95301c66e930ab2aef5b5ddd8",
                "sha256:594c67807fb16238b30c44bdf74f36c02cdf22d1c8cda91ef8a0ed8dabf5620a",
                "sha256:611d1ad9a4288cf3e3c16014564df047fe08410e628f89805e475368bd304914",
                "sha256:6557b31b5e2c9ddf0de32a691f2312a32f77cd7681d8af66c2692efdbef84c18",
                "sha256:693ce3f9e70a6cf7d2fb9e6c9d8b204b6b39897a2c4a1aa65728d5ac97dcc1d8",
                "sha256:6a7fae0dd14cf60ad5ff42baa2e95727c3d81ded453457771d02b7d2b3f9c0c2",
                "sha256:6c4ca60fa24e85fe25b912b01e62cb969d69a23a5d5867682dd3e80b5b02581d",
                "sha256:7d91275b0245b1da4d4cfa07e0faedd5b0812efc15b702576d103293e252af1b",
                "sha256:905fec760bd2fa1388bb5b489ee8ee5f7291d692638ea5f67982d968366bef9f",
                "sha256:97383d78eb34da7e1fa37dd273c20ad4320929af65d156e35a5e2d89566d9dfb",
                "sha256:984d76483eb32f1bcb536dc27e4ad56bba4baa70be32fa87152832cdd9db0833",
                "sha256:a30e67a65b53ea0a5e62fe23682cfe22712e01f453b95233b25502f7c61cb415",
                "sha256:ab3ef638ace319fa26553db0624c4699e31a28bb2a835c5faca8f8acf6a5a902",
                "sha256:b2f4bf27480f5e5e8ce285a8c8fd176c0b03e93dcc6646477d4630e83440c6a9",
                "sha256:b7f2d075102dc8c794cbde1947378051c4e5180d52d276987b8d28a3bd58c17d",
                "sha256:be98f628055368795d818ebf93da628541e10b75b41c559fdf36d104c5787066",
                "sha256:d7f9850398e85aba693bb640262d3611788b1f29a79f0c93c565694658f4071f",
                "sha256:f5653a225f31e113b152e56f154ccbe59eeb1c7487b39b9d9f9cdb58e6c79dc5",
                "sha256:f826e31d18b516f653fe296d967d700fddad5901ae07c622bb3705955e1faa94",
                "sha256:f8ba0e8349a38d3001fae7eadded3f6606f0da5d748ee53cc1dab1d6527b9509",
                "sha256:f9081981fe268bd86831e5c75f7de206ef275defcb82bc70740ae6dc507aee51",
                "sha256:fa130dd50c57d53368c9d59395cb5526eda596d3ffe36666cd81a44d56e48872"
            ],
            "markers": "python_version >= '3.6'",
            "version": "==2.0.1"
        },
        "mccabe": {
            "hashes": [
                "sha256:ab8a6258860da4b6677da4bd2fe5dc2c659cff31b3ee4f7f5d64e79735b80d42",
                "sha256:dd8d182285a0fe56bace7f45b5e7d1a6ebcbf524e8f3bd87eb0f125271b8831f"
            ],
            "version": "==0.6.1"
        },
        "mergedeep": {
            "hashes": [
                "sha256:0096d52e9dad9939c3d975a774666af186eda617e6ca84df4c94dec30004f2a8",
                "sha256:70775750742b25c0d8f36c55aed03d24c3384d17c951b3175d898bd778ef0307"
            ],
            "markers": "python_version >= '3.6'",
            "version": "==1.3.4"
        },
        "mkdocs": {
            "hashes": [
                "sha256:11141126e5896dd9d279b3e4814eb488e409a0990fb638856255020406a8e2e7",
                "sha256:6e0ea175366e3a50d334597b0bc042b8cebd512398cdd3f6f34842d0ef524905"
            ],
            "index": "pypi",
            "version": "==1.2.1"
        },
        "nose": {
            "hashes": [
                "sha256:9ff7c6cc443f8c51994b34a667bbcf45afd6d945be7477b52e97516fd17c53ac",
                "sha256:dadcddc0aefbf99eea214e0f1232b94f2fa9bd98fa8353711dacb112bfcbbb2a",
                "sha256:f1bffef9cbc82628f6e7d7b40d7e255aefaa1adb6a1b1d26c69a8b79e6208a98"
            ],
            "version": "==1.3.7"
        },
        "nose-progressive": {
            "hashes": [
                "sha256:3710b2da2c05ca6b0da90eb01d384165b80822b63cce8a508daac7414321366d",
                "sha256:3a6e2833e613c1c239baf05a19f66b5920915e62c07251d3ab3f3acb017ef5d7"
            ],
            "index": "pypi",
            "version": "==1.5.2"
        },
        "packaging": {
            "hashes": [
                "sha256:7dc96269f53a4ccec5c0670940a4281106dd0bb343f47b7471f779df49c2fbe7",
                "sha256:c86254f9220d55e31cc94d69bade760f0847da8000def4dfe1c6b872fd14ff14"
            ],
            "markers": "python_version >= '3.6'",
            "version": "==21.0"
        },
        "pluggy": {
            "hashes": [
                "sha256:15b2acde666561e1298d71b523007ed7364de07029219b604cf808bfa1c765b0",
                "sha256:966c145cd83c96502c3c3868f50408687b38434af77734af1e9ca461a4081d2d"
            ],
            "markers": "python_version >= '2.7' and python_version not in '3.0, 3.1, 3.2, 3.3'",
            "version": "==0.13.1"
        },
        "py": {
            "hashes": [
                "sha256:21b81bda15b66ef5e1a777a21c4dcd9c20ad3efd0b3f817e7a809035269e1bd3",
                "sha256:3b80836aa6d1feeaa108e046da6423ab8f6ceda6468545ae8d02d9d58d18818a"
            ],
            "markers": "python_version >= '2.7' and python_version not in '3.0, 3.1, 3.2, 3.3'",
            "version": "==1.10.0"
        },
        "pyasn1": {
            "hashes": [
                "sha256:014c0e9976956a08139dc0712ae195324a75e142284d5f87f1a87ee1b068a359",
                "sha256:03840c999ba71680a131cfaee6fab142e1ed9bbd9c693e285cc6aca0d555e576",
                "sha256:0458773cfe65b153891ac249bcf1b5f8f320b7c2ce462151f8fa74de8934becf",
                "sha256:08c3c53b75eaa48d71cf8c710312316392ed40899cb34710d092e96745a358b7",
                "sha256:39c7e2ec30515947ff4e87fb6f456dfc6e84857d34be479c9d4a4ba4bf46aa5d",
                "sha256:5c9414dcfede6e441f7e8f81b43b34e834731003427e5b09e4e00e3172a10f00",
                "sha256:6e7545f1a61025a4e58bb336952c5061697da694db1cae97b116e9c46abcf7c8",
                "sha256:78fa6da68ed2727915c4767bb386ab32cdba863caa7dbe473eaae45f9959da86",
                "sha256:7ab8a544af125fb704feadb008c99a88805126fb525280b2270bb25cc1d78a12",
                "sha256:99fcc3c8d804d1bc6d9a099921e39d827026409a58f2a720dcdb89374ea0c776",
                "sha256:aef77c9fb94a3ac588e87841208bdec464471d9871bd5050a287cc9a475cd0ba",
                "sha256:e89bf84b5437b532b0803ba5c9a5e054d21fec423a89952a74f87fa2c9b7bce2",
                "sha256:fec3e9d8e36808a28efb59b489e4528c10ad0f480e57dcc32b4de5c9d8c9fdf3"
            ],
            "version": "==0.4.8"
        },
        "pycodestyle": {
            "hashes": [
                "sha256:514f76d918fcc0b55c6680472f0a37970994e07bbb80725808c17089be302068",
                "sha256:c389c1d06bf7904078ca03399a4816f974a1d590090fecea0c63ec26ebaf1cef"
            ],
            "markers": "python_version >= '2.7' and python_version not in '3.0, 3.1, 3.2, 3.3'",
            "version": "==2.7.0"
        },
        "pydocstyle": {
            "hashes": [
                "sha256:1d41b7c459ba0ee6c345f2eb9ae827cab14a7533a88c5c6f7e94923f72df92dc",
                "sha256:6987826d6775056839940041beef5c08cc7e3d71d63149b48e36727f70144dc4"
            ],
            "markers": "python_version >= '3.6'",
            "version": "==6.1.1"
        },
        "pyflakes": {
            "hashes": [
                "sha256:7893783d01b8a89811dd72d7dfd4d84ff098e5eed95cfa8905b22bbffe52efc3",
                "sha256:f5bc8ecabc05bb9d291eb5203d6810b49040f6ff446a756326104746cc00c1db"
            ],
            "markers": "python_version >= '2.7' and python_version not in '3.0, 3.1, 3.2, 3.3'",
            "version": "==2.3.1"
        },
        "pygraphviz": {
            "hashes": [
                "sha256:a7bec6609f37cf1e64898c59f075afd659106cf9356c5f387cecaa2e0cdb2304"
            ],
            "index": "pypi",
            "version": "==1.7"
        },
        "pyparsing": {
            "hashes": [
                "sha256:c203ec8783bf771a155b207279b9bccb8dea02d8f0c9e5f8ead507bc3246ecc1",
                "sha256:ef9d7589ef3c200abe66653d3f1ab1033c3c419ae9b9bdb1240a85b024efc88b"
            ],
            "markers": "python_version >= '2.6' and python_version not in '3.0, 3.1, 3.2, 3.3'",
            "version": "==2.4.7"
        },
        "pytest": {
            "hashes": [
                "sha256:50bcad0a0b9c5a72c8e4e7c9855a3ad496ca6a881a3641b4260605450772c54b",
                "sha256:91ef2131a9bd6be8f76f1f08eac5c5317221d6ad1e143ae03894b862e8976890"
            ],
            "index": "pypi",
            "version": "==6.2.4"
        },
        "pytest-cov": {
            "hashes": [
                "sha256:261bb9e47e65bd099c89c3edf92972865210c36813f80ede5277dceb77a4a62a",
                "sha256:261ceeb8c227b726249b376b8526b600f38667ee314f910353fa318caa01f4d7"
            ],
            "index": "pypi",
            "version": "==2.12.1"
        },
        "pytest-django": {
            "hashes": [
                "sha256:65783e78382456528bd9d79a35843adde9e6a47347b20464eb2c885cb0f1f606",
                "sha256:b5171e3798bf7e3fc5ea7072fe87324db67a4dd9f1192b037fed4cc3c1b7f455"
            ],
            "index": "pypi",
            "version": "==4.4.0"
        },
        "pytest-mock": {
            "hashes": [
                "sha256:30c2f2cc9759e76eee674b81ea28c9f0b94f8f0445a1b87762cadf774f0df7e3",
                "sha256:40217a058c52a63f1042f0784f62009e976ba824c418cced42e88d5f40ab0e62"
            ],
            "index": "pypi",
            "version": "==3.6.1"
        },
        "python-dateutil": {
            "hashes": [
                "sha256:0123cacc1627ae19ddf3c27a5de5bd67ee4586fbdd6440d9748f8abb483d3e86",
                "sha256:961d03dc3453ebbc59dbdea9e4e11c5651520a876d0f4db161e8674aae935da9"
            ],
            "markers": "python_version >= '2.7' and python_version not in '3.0, 3.1, 3.2, 3.3'",
            "version": "==2.8.2"
        },
        "pyyaml": {
            "hashes": [
                "sha256:08682f6b72c722394747bddaf0aa62277e02557c0fd1c42cb853016a38f8dedf",
                "sha256:0f5f5786c0e09baddcd8b4b45f20a7b5d61a7e7e99846e3c799b05c7c53fa696",
                "sha256:129def1b7c1bf22faffd67b8f3724645203b79d8f4cc81f674654d9902cb4393",
                "sha256:294db365efa064d00b8d1ef65d8ea2c3426ac366c0c4368d930bf1c5fb497f77",
                "sha256:3b2b1824fe7112845700f815ff6a489360226a5609b96ec2190a45e62a9fc922",
                "sha256:3bd0e463264cf257d1ffd2e40223b197271046d09dadf73a0fe82b9c1fc385a5",
                "sha256:4465124ef1b18d9ace298060f4eccc64b0850899ac4ac53294547536533800c8",
                "sha256:49d4cdd9065b9b6e206d0595fee27a96b5dd22618e7520c33204a4a3239d5b10",
                "sha256:4e0583d24c881e14342eaf4ec5fbc97f934b999a6828693a99157fde912540cc",
                "sha256:5accb17103e43963b80e6f837831f38d314a0495500067cb25afab2e8d7a4018",
                "sha256:607774cbba28732bfa802b54baa7484215f530991055bb562efbed5b2f20a45e",
                "sha256:6c78645d400265a062508ae399b60b8c167bf003db364ecb26dcab2bda048253",
                "sha256:72a01f726a9c7851ca9bfad6fd09ca4e090a023c00945ea05ba1638c09dc3347",
                "sha256:74c1485f7707cf707a7aef42ef6322b8f97921bd89be2ab6317fd782c2d53183",
                "sha256:895f61ef02e8fed38159bb70f7e100e00f471eae2bc838cd0f4ebb21e28f8541",
                "sha256:8c1be557ee92a20f184922c7b6424e8ab6691788e6d86137c5d93c1a6ec1b8fb",
                "sha256:bb4191dfc9306777bc594117aee052446b3fa88737cd13b7188d0e7aa8162185",
                "sha256:bfb51918d4ff3d77c1c856a9699f8492c612cde32fd3bcd344af9be34999bfdc",
                "sha256:c20cfa2d49991c8b4147af39859b167664f2ad4561704ee74c1de03318e898db",
                "sha256:cb333c16912324fd5f769fff6bc5de372e9e7a202247b48870bc251ed40239aa",
                "sha256:d2d9808ea7b4af864f35ea216be506ecec180628aced0704e34aca0b040ffe46",
                "sha256:d483ad4e639292c90170eb6f7783ad19490e7a8defb3e46f97dfe4bacae89122",
                "sha256:dd5de0646207f053eb0d6c74ae45ba98c3395a571a2891858e87df7c9b9bd51b",
                "sha256:e1d4970ea66be07ae37a3c2e48b5ec63f7ba6804bdddfdbd3cfd954d25a82e63",
                "sha256:e4fac90784481d221a8e4b1162afa7c47ed953be40d31ab4629ae917510051df",
                "sha256:fa5ae20527d8e831e8230cbffd9f8fe952815b2b7dae6ffec25318803a7528fc",
                "sha256:fd7f6999a8070df521b6384004ef42833b9bd62cfee11a09bda1079b4b704247",
                "sha256:fdc842473cd33f45ff6bce46aea678a54e3d21f1b61a7750ce3c498eedfe25d6",
                "sha256:fe69978f3f768926cfa37b867e3843918e012cf83f680806599ddce33c2c68b0"
            ],
            "markers": "python_version >= '2.7' and python_version not in '3.0, 3.1, 3.2, 3.3, 3.4, 3.5'",
            "version": "==5.4.1"
        },
        "pyyaml-env-tag": {
            "hashes": [
                "sha256:70092675bda14fdec33b31ba77e7543de9ddc88f2e5b99160396572d11525bdb",
                "sha256:af31106dec8a4d68c60207c1886031cbf839b68aa7abccdb19868200532c2069"
            ],
            "markers": "python_version >= '3.6'",
            "version": "==0.1"
        },
        "rsa": {
            "hashes": [
                "sha256:78f9a9bf4e7be0c5ded4583326e7461e3a3c5aae24073648b4bdfa797d78c9d2",
                "sha256:9d689e6ca1b3038bc82bf8d23e944b6b6037bc02301a574935b2dd946e0353b9"
            ],
            "markers": "python_version > '2.7'",
            "version": "==4.7.2"
        },
        "s3transfer": {
            "hashes": [
                "sha256:9b3752887a2880690ce628bc263d6d13a3864083aeacff4890c1c9839a5eb0bc",
                "sha256:cb022f4b16551edebbb31a377d3f09600dbada7363d8c5db7976e7f47732e1b2"
            ],
            "version": "==0.4.2"
        },
        "six": {
            "hashes": [
                "sha256:1e61c37477a1626458e36f7b1d82aa5c9b094fa4802892072e49de9c60c4c926",
                "sha256:8abb2f1d86890a2dfb989f9a77cfcfd3e47c2a354b01111771326f8aa26e0254"
            ],
            "markers": "python_version >= '2.7' and python_version not in '3.0, 3.1, 3.2, 3.3'",
            "version": "==1.16.0"
        },
        "snowballstemmer": {
            "hashes": [
                "sha256:b51b447bea85f9968c13b650126a888aabd4cb4463fca868ec596826325dedc2",
                "sha256:e997baa4f2e9139951b6f4c631bad912dfd3c792467e2f03d7239464af90e914"
            ],
            "version": "==2.1.0"
        },
        "text-unidecode": {
            "hashes": [
                "sha256:1311f10e8b895935241623731c2ba64f4c455287888b18189350b67134a822e8",
                "sha256:bad6603bb14d279193107714b288be206cac565dfa49aa5b105294dd5c4aab93"
            ],
            "version": "==1.3"
        },
        "toml": {
            "hashes": [
                "sha256:806143ae5bfb6a3c6e736a764057db0e6a0e05e338b5630894a5f779cabb4f9b",
                "sha256:b3bda1d108d5dd99f4a20d24d9c348e91c4db7ab1b749200bded2f839ccbe68f"
            ],
            "markers": "python_version >= '2.6' and python_version not in '3.0, 3.1, 3.2, 3.3'",
            "version": "==0.10.2"
        },
        "urllib3": {
            "hashes": [
                "sha256:39fb8672126159acb139a7718dd10806104dec1e2f0f6c88aab05d17df10c8d4",
                "sha256:f57b4c16c62fa2760b7e3d97c35b255512fb6b59a259730f36ba32ce9f8e342f"
            ],
            "markers": "python_version >= '2.7' and python_version not in '3.0, 3.1, 3.2, 3.3, 3.4' and python_version < '4'",
            "version": "==1.26.6"
        },
        "watchdog": {
            "hashes": [
                "sha256:0bcdf7b99b56a3ae069866c33d247c9994ffde91b620eaf0306b27e099bd1ae0",
                "sha256:0bcfe904c7d404eb6905f7106c54873503b442e8e918cc226e1828f498bdc0ca",
                "sha256:201cadf0b8c11922f54ec97482f95b2aafca429c4c3a4bb869a14f3c20c32686",
                "sha256:3a7d242a7963174684206093846537220ee37ba9986b824a326a8bb4ef329a33",
                "sha256:3e305ea2757f81d8ebd8559d1a944ed83e3ab1bdf68bcf16ec851b97c08dc035",
                "sha256:431a3ea70b20962e6dee65f0eeecd768cd3085ea613ccb9b53c8969de9f6ebd2",
                "sha256:44acad6f642996a2b50bb9ce4fb3730dde08f23e79e20cd3d8e2a2076b730381",
                "sha256:54e057727dd18bd01a3060dbf5104eb5a495ca26316487e0f32a394fd5fe725a",
                "sha256:6fe9c8533e955c6589cfea6f3f0a1a95fb16867a211125236c82e1815932b5d7",
                "sha256:85b851237cf3533fabbc034ffcd84d0fa52014b3121454e5f8b86974b531560c",
                "sha256:8805a5f468862daf1e4f4447b0ccf3acaff626eaa57fbb46d7960d1cf09f2e6d",
                "sha256:9628f3f85375a17614a2ab5eac7665f7f7be8b6b0a2a228e6f6a2e91dd4bfe26",
                "sha256:a12539ecf2478a94e4ba4d13476bb2c7a2e0a2080af2bb37df84d88b1b01358a",
                "sha256:acc4e2d5be6f140f02ee8590e51c002829e2c33ee199036fcd61311d558d89f4",
                "sha256:b5fc5c127bad6983eecf1ad117ab3418949f18af9c8758bd10158be3647298a9",
                "sha256:b8ddb2c9f92e0c686ea77341dcb58216fa5ff7d5f992c7278ee8a392a06e86bb",
                "sha256:bf84bd94cbaad8f6b9cbaeef43080920f4cb0e61ad90af7106b3de402f5fe127",
                "sha256:d9456f0433845e7153b102fffeb767bde2406b76042f2216838af3b21707894e",
                "sha256:e4929ac2aaa2e4f1a30a36751160be391911da463a8799460340901517298b13",
                "sha256:e5236a8e8602ab6db4b873664c2d356c365ab3cac96fbdec4970ad616415dd45",
                "sha256:fd8c595d5a93abd441ee7c5bb3ff0d7170e79031520d113d6f401d0cf49d7c8f"
            ],
            "markers": "python_version >= '3.6'",
            "version": "==2.1.3"
        },
        "zipp": {
            "hashes": [
                "sha256:957cfda87797e389580cb8b9e3870841ca991e2125350677b2ca83a0e99390a3",
                "sha256:f5812b1e007e48cff63449a5e9f4e7ebea716b4111f9c4f9a645f91d579bf0c4"
            ],
            "markers": "python_version >= '3.6'",
            "version": "==3.5.0"
        }
    }
}<|MERGE_RESOLUTION|>--- conflicted
+++ resolved
@@ -1,11 +1,7 @@
 {
     "_meta": {
         "hash": {
-<<<<<<< HEAD
             "sha256": "fb42ddd9e4996a7aa357a6cd2d9956ce22da12c56f03da6bbba1b7c871ea0688"
-=======
-            "sha256": "55dd8152353aafcb60509201229296bfdfb4e1fcaf7290542a6c187b10c9bc87"
->>>>>>> 6cfa51c7
         },
         "pipfile-spec": 6,
         "requires": {
