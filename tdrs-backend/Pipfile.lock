--- conflicted
+++ resolved
@@ -1,11 +1,7 @@
 {
     "_meta": {
         "hash": {
-<<<<<<< HEAD
-            "sha256": "ef71b0692244de28cc29ac07c833eebcc9ce54f435f021ff111ef248a63296e5"
-=======
-            "sha256": "9e1b6a651203020f9a1add8a288c462baef4e30eb9d63267d0fa9fb26c0d4069"
->>>>>>> d02a946f
+            "sha256": "1d55c432b70bbf83a4eccade7b2e053ee0ba3326d794f2d06131d2212f682486"
         },
         "pipfile-spec": 6,
         "requires": {
@@ -385,7 +381,7 @@
                 "sha256:b85d0567b8666149a93172712e68920734333c0ce7e89b78b3e987f71e5ed4f9",
                 "sha256:cdf6525904cc597730141d61b36f2e4b8ecc257c420fa2f4549bac2c2d0cb72f"
             ],
-            "markers": "python_version >= '2.6' and python_version not in '3.0, 3.1, 3.2, 3.3'",
+            "markers": "python_version >= '2.6' and python_version not in '3.0, 3.1, 3.2'",
             "version": "==0.10.0"
         },
         "jwcrypto": {
@@ -626,7 +622,7 @@
                 "sha256:0123cacc1627ae19ddf3c27a5de5bd67ee4586fbdd6440d9748f8abb483d3e86",
                 "sha256:961d03dc3453ebbc59dbdea9e4e11c5651520a876d0f4db161e8674aae935da9"
             ],
-            "markers": "python_version >= '2.7' and python_version not in '3.0, 3.1, 3.2, 3.3'",
+            "markers": "python_version >= '2.7' and python_version not in '3.0, 3.1, 3.2'",
             "version": "==2.8.2"
         },
         "pytz": {
@@ -688,7 +684,7 @@
                 "sha256:dc6a613d6c74eef5a14a214d433d06291526145431c3b964f5e16529b1842bed",
                 "sha256:de9c6b8a1ba52919ae919f3ae96abb72b994dd0350226e28f3686cb4f142165c"
             ],
-            "markers": "python_version < '3.11' and platform_python_implementation == 'CPython'",
+            "markers": "platform_python_implementation == 'CPython' and python_version < '3.11'",
             "version": "==0.2.6"
         },
         "s3transfer": {
@@ -703,7 +699,7 @@
                 "sha256:1e61c37477a1626458e36f7b1d82aa5c9b094fa4802892072e49de9c60c4c926",
                 "sha256:8abb2f1d86890a2dfb989f9a77cfcfd3e47c2a354b01111771326f8aa26e0254"
             ],
-            "markers": "python_version >= '2.7' and python_version not in '3.0, 3.1, 3.2, 3.3'",
+            "markers": "python_version >= '2.7' and python_version not in '3.0, 3.1, 3.2'",
             "version": "==1.16.0"
         },
         "sqlparse": {
@@ -719,7 +715,7 @@
                 "sha256:806143ae5bfb6a3c6e736a764057db0e6a0e05e338b5630894a5f779cabb4f9b",
                 "sha256:b3bda1d108d5dd99f4a20d24d9c348e91c4db7ab1b749200bded2f839ccbe68f"
             ],
-            "markers": "python_version >= '2.6' and python_version not in '3.0, 3.1, 3.2, 3.3'",
+            "markers": "python_version >= '2.6' and python_version not in '3.0, 3.1, 3.2'",
             "version": "==0.10.2"
         },
         "traitlets": {
@@ -843,11 +839,11 @@
         },
         "awscli": {
             "hashes": [
-                "sha256:16e655238a0593de9596f3cbc9db536f78e6437e22db8eb41fc346fcbb704352",
-                "sha256:bfd3d7e46a870231aec6dd8d0f2cb0ffbc63d80e5ed7e8a1a247264230867a30"
-            ],
-            "index": "pypi",
-            "version": "==1.23.0"
+                "sha256:109ec4eda4e0f7d52ec16f1ba8b7b528eb4e66b3ad8e475e0899747c175881c5",
+                "sha256:4e5d9709aea58d9adb65c8a6ec412c6f86264f378b96e7dcbce126c4ade18286"
+            ],
+            "index": "pypi",
+            "version": "==1.23.1"
         },
         "awscli-local": {
             "hashes": [
@@ -944,7 +940,7 @@
                 "sha256:9e4d7ecfc600058e07ba661411a2b7de2fd0fafa17d1a7f7361cd47b1175c827",
                 "sha256:a2aeea129088da402665e92e0b25b04b073c04b2dce4ab65caaa38b7ce2e1a99"
             ],
-            "markers": "python_version >= '2.6' and python_version not in '3.0, 3.1, 3.2, 3.3'",
+            "markers": "python_version >= '2.6' and python_version not in '3.0, 3.1, 3.2'",
             "version": "==0.15.2"
         },
         "factory-boy": {
@@ -1030,7 +1026,7 @@
                 "sha256:b85d0567b8666149a93172712e68920734333c0ce7e89b78b3e987f71e5ed4f9",
                 "sha256:cdf6525904cc597730141d61b36f2e4b8ecc257c420fa2f4549bac2c2d0cb72f"
             ],
-            "markers": "python_version >= '2.6' and python_version not in '3.0, 3.1, 3.2, 3.3'",
+            "markers": "python_version >= '2.6' and python_version not in '3.0, 3.1, 3.2'",
             "version": "==0.10.0"
         },
         "localstack-client": {
@@ -1242,7 +1238,7 @@
                 "sha256:0123cacc1627ae19ddf3c27a5de5bd67ee4586fbdd6440d9748f8abb483d3e86",
                 "sha256:961d03dc3453ebbc59dbdea9e4e11c5651520a876d0f4db161e8674aae935da9"
             ],
-            "markers": "python_version >= '2.7' and python_version not in '3.0, 3.1, 3.2, 3.3'",
+            "markers": "python_version >= '2.7' and python_version not in '3.0, 3.1, 3.2'",
             "version": "==2.8.2"
         },
         "pyyaml": {
@@ -1308,7 +1304,7 @@
                 "sha256:1e61c37477a1626458e36f7b1d82aa5c9b094fa4802892072e49de9c60c4c926",
                 "sha256:8abb2f1d86890a2dfb989f9a77cfcfd3e47c2a354b01111771326f8aa26e0254"
             ],
-            "markers": "python_version >= '2.7' and python_version not in '3.0, 3.1, 3.2, 3.3'",
+            "markers": "python_version >= '2.7' and python_version not in '3.0, 3.1, 3.2'",
             "version": "==1.16.0"
         },
         "snowballstemmer": {
