{
    "_meta": {
        "hash": {
            "sha256": "e35b3854cf8bf021559e4ce3c980e6356fad5684cd3b03fa6ea85ff8b8056798"
        },
        "pipfile-spec": 6,
        "requires": {
            "python_version": "3.8"
        },
        "sources": [
            {
                "name": "pypi",
                "url": "https://pypi.org/simple",
                "verify_ssl": true
            }
        ]
    },
    "default": {
        "asgiref": {
            "hashes": [
                "sha256:4ef1ab46b484e3c706329cedeff284a5d40824200638503f5768edb6de7d58e9",
                "sha256:ffc141aa908e6f175673e7b1b3b7af4fdb0ecb738fc5c8b88f69f055c2415214"
            ],
            "markers": "python_version >= '3.6'",
            "version": "==3.4.1"
        },
        "backcall": {
            "hashes": [
                "sha256:5cbdbf27be5e7cfadb448baf0aa95508f91f2bbc6c6437cd9cd06e2a4c215e1e",
                "sha256:fbbce6a29f263178a1f7915c1940bde0ec2b2a967566fe1c65c1dfb7422bd255"
            ],
            "version": "==0.2.0"
        },
        "boto3": {
            "hashes": [
                "sha256:08b6dacbe7ebe57ae8acfb7106b2728d946ae1e0c3da270caee1deb79ccbd8af",
                "sha256:8716465313c50ad9e5c2ac1767642ca0ddf7d1729c3d5c884d82880c1a15a310"
            ],
            "index": "pypi",
            "version": "==1.17.112"
        },
        "botocore": {
            "hashes": [
                "sha256:6d51de0981a3ef19da9e6a3c73b5ab427e3c0c8b92200ebd38d087299683dd2b",
                "sha256:d0b9b70b6eb5b65bb7162da2aaf04b6b086b15cc7ea322ddc3ef2f5e07944dcf"
            ],
            "markers": "python_version >= '2.7' and python_version not in '3.0, 3.1, 3.2, 3.3, 3.4, 3.5'",
            "version": "==1.20.112"
        },
        "certifi": {
            "hashes": [
                "sha256:2bbf76fd432960138b3ef6dda3dde0544f27cbf8546c458e60baf371917ba9ee",
                "sha256:50b1e4f8446b06f41be7dd6338db18e0990601dce795c2b1686458aa7e8fa7d8"
            ],
            "version": "==2021.5.30"
        },
        "cffi": {
            "hashes": [
                "sha256:06c54a68935738d206570b20da5ef2b6b6d92b38ef3ec45c5422c0ebaf338d4d",
                "sha256:0c0591bee64e438883b0c92a7bed78f6290d40bf02e54c5bf0978eaf36061771",
                "sha256:19ca0dbdeda3b2615421d54bef8985f72af6e0c47082a8d26122adac81a95872",
                "sha256:22b9c3c320171c108e903d61a3723b51e37aaa8c81255b5e7ce102775bd01e2c",
                "sha256:26bb2549b72708c833f5abe62b756176022a7b9a7f689b571e74c8478ead51dc",
                "sha256:33791e8a2dc2953f28b8d8d300dde42dd929ac28f974c4b4c6272cb2955cb762",
                "sha256:3c8d896becff2fa653dc4438b54a5a25a971d1f4110b32bd3068db3722c80202",
                "sha256:4373612d59c404baeb7cbd788a18b2b2a8331abcc84c3ba40051fcd18b17a4d5",
                "sha256:487d63e1454627c8e47dd230025780e91869cfba4c753a74fda196a1f6ad6548",
                "sha256:48916e459c54c4a70e52745639f1db524542140433599e13911b2f329834276a",
                "sha256:4922cd707b25e623b902c86188aca466d3620892db76c0bdd7b99a3d5e61d35f",
                "sha256:55af55e32ae468e9946f741a5d51f9896da6b9bf0bbdd326843fec05c730eb20",
                "sha256:57e555a9feb4a8460415f1aac331a2dc833b1115284f7ded7278b54afc5bd218",
                "sha256:5d4b68e216fc65e9fe4f524c177b54964af043dde734807586cf5435af84045c",
                "sha256:64fda793737bc4037521d4899be780534b9aea552eb673b9833b01f945904c2e",
                "sha256:6d6169cb3c6c2ad50db5b868db6491a790300ade1ed5d1da29289d73bbe40b56",
                "sha256:7bcac9a2b4fdbed2c16fa5681356d7121ecabf041f18d97ed5b8e0dd38a80224",
                "sha256:80b06212075346b5546b0417b9f2bf467fea3bfe7352f781ffc05a8ab24ba14a",
                "sha256:818014c754cd3dba7229c0f5884396264d51ffb87ec86e927ef0be140bfdb0d2",
                "sha256:8eb687582ed7cd8c4bdbff3df6c0da443eb89c3c72e6e5dcdd9c81729712791a",
                "sha256:99f27fefe34c37ba9875f224a8f36e31d744d8083e00f520f133cab79ad5e819",
                "sha256:9f3e33c28cd39d1b655ed1ba7247133b6f7fc16fa16887b120c0c670e35ce346",
                "sha256:a8661b2ce9694ca01c529bfa204dbb144b275a31685a075ce123f12331be790b",
                "sha256:a9da7010cec5a12193d1af9872a00888f396aba3dc79186604a09ea3ee7c029e",
                "sha256:aedb15f0a5a5949ecb129a82b72b19df97bbbca024081ed2ef88bd5c0a610534",
                "sha256:b315d709717a99f4b27b59b021e6207c64620790ca3e0bde636a6c7f14618abb",
                "sha256:ba6f2b3f452e150945d58f4badd92310449876c4c954836cfb1803bdd7b422f0",
                "sha256:c33d18eb6e6bc36f09d793c0dc58b0211fccc6ae5149b808da4a62660678b156",
                "sha256:c9a875ce9d7fe32887784274dd533c57909b7b1dcadcc128a2ac21331a9765dd",
                "sha256:c9e005e9bd57bc987764c32a1bee4364c44fdc11a3cc20a40b93b444984f2b87",
                "sha256:d2ad4d668a5c0645d281dcd17aff2be3212bc109b33814bbb15c4939f44181cc",
                "sha256:d950695ae4381ecd856bcaf2b1e866720e4ab9a1498cba61c602e56630ca7195",
                "sha256:e22dcb48709fc51a7b58a927391b23ab37eb3737a98ac4338e2448bef8559b33",
                "sha256:e8c6a99be100371dbb046880e7a282152aa5d6127ae01783e37662ef73850d8f",
                "sha256:e9dc245e3ac69c92ee4c167fbdd7428ec1956d4e754223124991ef29eb57a09d",
                "sha256:eb687a11f0a7a1839719edd80f41e459cc5366857ecbed383ff376c4e3cc6afd",
                "sha256:eb9e2a346c5238a30a746893f23a9535e700f8192a68c07c0258e7ece6ff3728",
                "sha256:ed38b924ce794e505647f7c331b22a693bee1538fdf46b0222c4717b42f744e7",
                "sha256:f0010c6f9d1a4011e429109fda55a225921e3206e7f62a0c22a35344bfd13cca",
                "sha256:f0c5d1acbfca6ebdd6b1e3eded8d261affb6ddcf2186205518f1428b8569bb99",
                "sha256:f10afb1004f102c7868ebfe91c28f4a712227fe4cb24974350ace1f90e1febbf",
                "sha256:f174135f5609428cc6e1b9090f9268f5c8935fddb1b25ccb8255a2d50de6789e",
                "sha256:f3ebe6e73c319340830a9b2825d32eb6d8475c1dac020b4f0aa774ee3b898d1c",
                "sha256:f627688813d0a4140153ff532537fbe4afea5a3dffce1f9deb7f91f848a832b5",
                "sha256:fd4305f86f53dfd8cd3522269ed7fc34856a8ee3709a5e28b2836b2db9d4cd69"
            ],
            "version": "==1.14.6"
        },
        "charset-normalizer": {
            "hashes": [
                "sha256:0c8911edd15d19223366a194a513099a302055a962bca2cec0f54b8b63175d8b",
                "sha256:f23667ebe1084be45f6ae0538e4a5a865206544097e4e8bbcacf42cd02a348f3"
            ],
            "markers": "python_version >= '3'",
            "version": "==2.0.4"
        },
        "click": {
            "hashes": [
                "sha256:8c04c11192119b1ef78ea049e0a6f0463e4c48ef00a30160c704337586f3ad7a",
                "sha256:fba402a4a47334742d782209a7c79bc448911afe1149d07bdabdf480b3e2f4b6"
            ],
            "markers": "python_version >= '3.6'",
            "version": "==8.0.1"
        },
        "coreapi": {
            "hashes": [
                "sha256:46145fcc1f7017c076a2ef684969b641d18a2991051fddec9458ad3f78ffc1cb",
                "sha256:bf39d118d6d3e171f10df9ede5666f63ad80bba9a29a8ec17726a66cf52ee6f3"
            ],
            "version": "==2.3.3"
        },
        "coreschema": {
            "hashes": [
                "sha256:5e6ef7bf38c1525d5e55a895934ab4273548629f16aed5c0a6caa74ebf45551f",
                "sha256:9503506007d482ab0867ba14724b93c18a33b22b6d19fb419ef2d239dd4a1607"
            ],
            "version": "==0.0.4"
        },
        "cryptography": {
            "hashes": [
                "sha256:0f1212a66329c80d68aeeb39b8a16d54ef57071bf22ff4e521657b27372e327d",
                "sha256:1e056c28420c072c5e3cb36e2b23ee55e260cb04eee08f702e0edfec3fb51959",
                "sha256:240f5c21aef0b73f40bb9f78d2caff73186700bf1bc6b94285699aff98cc16c6",
                "sha256:26965837447f9c82f1855e0bc8bc4fb910240b6e0d16a664bb722df3b5b06873",
                "sha256:37340614f8a5d2fb9aeea67fd159bfe4f5f4ed535b1090ce8ec428b2f15a11f2",
                "sha256:3d10de8116d25649631977cb37da6cbdd2d6fa0e0281d014a5b7d337255ca713",
                "sha256:3d8427734c781ea5f1b41d6589c293089704d4759e34597dce91014ac125aad1",
                "sha256:7ec5d3b029f5fa2b179325908b9cd93db28ab7b85bb6c1db56b10e0b54235177",
                "sha256:8e56e16617872b0957d1c9742a3f94b43533447fd78321514abbe7db216aa250",
                "sha256:b01fd6f2737816cb1e08ed4807ae194404790eac7ad030b34f2ce72b332f5586",
                "sha256:bf40af59ca2465b24e54f671b2de2c59257ddc4f7e5706dbd6930e26823668d3",
                "sha256:de4e5f7f68220d92b7637fc99847475b59154b7a1b3868fb7385337af54ac9ca",
                "sha256:eb8cc2afe8b05acbd84a43905832ec78e7b3873fb124ca190f574dca7389a87d",
                "sha256:ee77aa129f481be46f8d92a1a7db57269a2f23052d5f2433b4621bb457081cc9"
            ],
            "index": "pypi",
            "version": "==3.4.7"
        },
        "decorator": {
            "hashes": [
                "sha256:6e5c199c16f7a9f0e3a61a4a54b3d27e7dad0dbdde92b944426cb20914376323",
                "sha256:72ecfba4320a893c53f9706bebb2d55c270c1e51a28789361aa93e4a21319ed5"
            ],
            "markers": "python_version >= '3.5'",
            "version": "==5.0.9"
        },
        "deprecated": {
            "hashes": [
                "sha256:08452d69b6b5bc66e8330adde0a4f8642e969b9e1702904d137eeb29c8ffc771",
                "sha256:6d2de2de7931a968874481ef30208fd4e08da39177d61d3d4ebdf4366e7dbca1"
            ],
            "markers": "python_version >= '2.7' and python_version not in '3.0, 3.1, 3.2, 3.3'",
            "version": "==1.2.12"
        },
        "dj-database-url": {
            "hashes": [
                "sha256:4aeaeb1f573c74835b0686a2b46b85990571159ffc21aa57ecd4d1e1cb334163",
                "sha256:851785365761ebe4994a921b433062309eb882fedd318e1b0fcecc607ed02da9"
            ],
            "index": "pypi",
            "version": "==0.5.0"
        },
        "django": {
            "hashes": [
                "sha256:3da05fea54fdec2315b54a563d5b59f3b4e2b1e69c3a5841dda35019c01855cd",
                "sha256:c58b5f19c5ae0afe6d75cbdd7df561e6eb929339985dbbda2565e1cabb19a62e"
            ],
            "index": "pypi",
            "version": "==3.2.5"
        },
        "django-admin-508": {
            "hashes": [
                "sha256:74737cfa13e13d07430bdd3f2cc7f8161981b6de50bda085d8df137b535f7589",
                "sha256:9089a72c3115243a22b14505e50d310f8f72599a900cc112e897109cfcf20e41"
            ],
            "index": "pypi",
            "version": "==0.0.2"
        },
        "django-admin-logs": {
            "hashes": [
                "sha256:81753c20d372bc5562fe4a09090418bbb61b308388e851b19192873a472fa3d1",
                "sha256:aedb5df940d32c10423d65136343bc009727df8a5a49ed0196e65241d823a890"
            ],
            "index": "pypi",
            "version": "==1.0.2"
        },
        "django-colorfield": {
            "hashes": [
                "sha256:5624a23e2fe97066f45e56eedf9672ab545aa5e52a790cfc33a5f29160a70684",
                "sha256:7f907e11ed053b60d3316199446d76e889caeb27e980fe10cc2d8a825bc84e3a"
            ],
            "version": "==0.4.2"
        },
        "django-configurations": {
            "hashes": [
                "sha256:0b93cb7042739e2d69cfc6fb81676bbd3cbb63ea19b02e8b681f4cad3a8aaf1b",
                "sha256:9e3bcea1355ac50a4c9f854f751d214cb17e5f8adf18405a4488d0a1e8945915"
            ],
            "index": "pypi",
            "version": "==2.2"
        },
        "django-cors-headers": {
            "hashes": [
                "sha256:1ac2b1213de75a251e2ba04448da15f99bcfcbe164288ae6b5ff929dc49b372f",
                "sha256:96069c4aaacace786a34ee7894ff680780ec2644e4268b31181044410fecd12e"
            ],
            "index": "pypi",
            "version": "==3.7.0"
        },
        "django-csp": {
            "hashes": [
                "sha256:0a38aa9618c675cbf5f5e517e20d5846a3e100ef7b307e32e7fb18c58aa47723",
                "sha256:d9ee5a8c6442aa54854e8de627c2826786208ed38fb4ea8ced08c42332673eb1"
            ],
            "index": "pypi",
            "version": "==3.6"
        },
        "django-extensions": {
            "hashes": [
                "sha256:50de8977794a66a91575dd40f87d5053608f679561731845edbd325ceeb387e3",
                "sha256:5f0fea7bf131ca303090352577a9e7f8bfbf5489bd9d9c8aea9401db28db34a0"
            ],
            "index": "pypi",
            "version": "==3.1.3"
        },
        "django-filter": {
            "hashes": [
                "sha256:84e9d5bb93f237e451db814ed422a3a625751cbc9968b484ecc74964a8696b06",
                "sha256:e00d32cebdb3d54273c48f4f878f898dced8d5dfaad009438fe61ebdf535ace1"
            ],
            "index": "pypi",
            "version": "==2.4.0"
        },
        "django-flat-responsive": {
            "hashes": [
                "sha256:451caa2700c541b52fb7ce2d34d3d8dee9e980cf29f5463bc8a8c6256a1a6474"
            ],
            "version": "==2.0"
        },
        "django-flat-theme": {
            "hashes": [
                "sha256:6b522d8c2b5a8228b30947fb002eff2868da076e9beacf3e798410e5c1a2d849"
            ],
            "version": "==1.1.4"
        },
        "django-model-utils": {
            "hashes": [
                "sha256:eb5dd05ef7d7ce6bc79cae54ea7c4a221f6f81e2aad7722933aee66489e7264b",
                "sha256:ef7c440024e797796a3811432abdd2be8b5225ae64ef346f8bfc6de7d8e5d73c"
            ],
            "index": "pypi",
            "version": "==4.1.1"
        },
        "django-storages": {
            "hashes": [
                "sha256:c823dbf56c9e35b0999a13d7e05062b837bae36c518a40255d522fbe3750fbb4",
                "sha256:f28765826d507a0309cfaa849bd084894bc71d81bf0d09479168d44785396f80"
            ],
            "index": "pypi",
            "version": "==1.11.1"
        },
        "django-unique-upload": {
            "hashes": [
                "sha256:78af8e8948a640dc3ef11f16189ae8dfd81293836d991913fbf40bf5111f43a9",
                "sha256:a7c7d220072401eb15dda3b1e09747940312acd36a8a57884c732c4644121b4d"
            ],
            "index": "pypi",
            "version": "==0.2.1"
        },
        "djangorestframework": {
            "hashes": [
                "sha256:6d1d59f623a5ad0509fe0d6bfe93cbdfe17b8116ebc8eda86d45f6e16e819aaf",
                "sha256:f747949a8ddac876e879190df194b925c177cdeb725a099db1460872f7c0a7f2"
            ],
            "index": "pypi",
            "version": "==3.12.4"
        },
        "drf-yasg": {
            "hashes": [
                "sha256:8b72e5b1875931a8d11af407be3a9a5ba8776541492947a0df5bafda6b7f8267",
                "sha256:d50f197c7f02545d0b736df88c6d5cf874f8fea2507ad85ad7de6ae5bf2d9e5a"
            ],
            "index": "pypi",
            "version": "==1.20.0"
        },
        "gunicorn": {
            "hashes": [
                "sha256:1904bb2b8a43658807108d59c3f3d56c2b6121a701161de0ddf9ad140073c626",
                "sha256:cd4a810dd51bf497552cf3f863b575dabd73d6ad6a91075b65936b151cbf4f9c"
            ],
            "index": "pypi",
            "version": "==20.0.4"
        },
        "idna": {
            "hashes": [
                "sha256:14475042e284991034cb48e06f6851428fb14c4dc953acd9be9a5e95c7b6dd7a",
                "sha256:467fbad99067910785144ce333826c71fb0e63a425657295239737f7ecd125f3"
            ],
            "markers": "python_version >= '3'",
            "version": "==3.2"
        },
        "inflection": {
            "hashes": [
                "sha256:1a29730d366e996aaacffb2f1f1cb9593dc38e2ddd30c91250c6dde09ea9b417",
                "sha256:f38b2b640938a4f35ade69ac3d053042959b62a0f1076a5bbaa1b9526605a8a2"
            ],
            "markers": "python_version >= '3.5'",
            "version": "==0.5.1"
        },
        "ipdb": {
            "hashes": [
                "sha256:951bd9a64731c444fd907a5ce268543020086a697f6be08f7cc2c9a752a278c5"
            ],
            "index": "pypi",
            "version": "==0.13.9"
        },
        "ipython": {
            "hashes": [
                "sha256:54bbd1fe3882457aaf28ae060a5ccdef97f212a741754e420028d4ec5c2291dc",
                "sha256:aa21412f2b04ad1a652e30564fff6b4de04726ce875eab222c8430edc6db383a"
            ],
            "index": "pypi",
            "version": "==7.25.0"
        },
        "ipython-genutils": {
            "hashes": [
                "sha256:72dd37233799e619666c9f639a9da83c34013a73e8bbc79a7a6348d93c61fab8",
                "sha256:eb2e116e75ecef9d4d228fdc66af54269afa26ab4463042e33785b887c628ba8"
            ],
            "version": "==0.2.0"
        },
        "itypes": {
            "hashes": [
                "sha256:03da6872ca89d29aef62773672b2d408f490f80db48b23079a4b194c86dd04c6",
                "sha256:af886f129dea4a2a1e3d36595a2d139589e4dd287f5cab0b40e799ee81570ff1"
            ],
            "version": "==1.2.0"
        },
        "jedi": {
            "hashes": [
                "sha256:18456d83f65f400ab0c2d3319e48520420ef43b23a086fdc05dff34132f0fb93",
                "sha256:92550a404bad8afed881a137ec9a461fed49eca661414be45059329614ed0707"
            ],
            "markers": "python_version >= '3.6'",
            "version": "==0.18.0"
        },
        "jinja2": {
            "hashes": [
                "sha256:1f06f2da51e7b56b8f238affdd6b4e2c61e39598a378cc49345bc1bd42a978a4",
                "sha256:703f484b47a6af502e743c9122595cc812b0271f661722403114f71a79d0f5a4"
            ],
            "markers": "python_version >= '3.6'",
            "version": "==3.0.1"
        },
        "jmespath": {
            "hashes": [
                "sha256:b85d0567b8666149a93172712e68920734333c0ce7e89b78b3e987f71e5ed4f9",
                "sha256:cdf6525904cc597730141d61b36f2e4b8ecc257c420fa2f4549bac2c2d0cb72f"
            ],
            "markers": "python_version >= '2.6' and python_version not in '3.0, 3.1, 3.2, 3.3'",
            "version": "==0.10.0"
        },
        "jwcrypto": {
            "hashes": [
                "sha256:12976a09895ec0076ce17c49ab7be64d6e63bcd7fd9a773e3fedf8011537a5f6",
                "sha256:63531529218ba9869e14ef8c9e7b516865ede3facf9b0ef3d3ba68014da211f9"
            ],
            "index": "pypi",
            "version": "==0.9.1"
        },
        "markdown": {
            "hashes": [
                "sha256:31b5b491868dcc87d6c24b7e3d19a0d730d59d3e46f4eea6430a321bed387a49",
                "sha256:96c3ba1261de2f7547b46a00ea8463832c921d3f9d6aba3f255a6f71386db20c"
            ],
            "index": "pypi",
            "version": "==3.3.4"
        },
        "markupsafe": {
            "hashes": [
                "sha256:01a9b8ea66f1658938f65b93a85ebe8bc016e6769611be228d797c9d998dd298",
                "sha256:023cb26ec21ece8dc3907c0e8320058b2e0cb3c55cf9564da612bc325bed5e64",
                "sha256:0446679737af14f45767963a1a9ef7620189912317d095f2d9ffa183a4d25d2b",
                "sha256:0717a7390a68be14b8c793ba258e075c6f4ca819f15edfc2a3a027c823718567",
                "sha256:0955295dd5eec6cb6cc2fe1698f4c6d84af2e92de33fbcac4111913cd100a6ff",
                "sha256:10f82115e21dc0dfec9ab5c0223652f7197feb168c940f3ef61563fc2d6beb74",
                "sha256:1d609f577dc6e1aa17d746f8bd3c31aa4d258f4070d61b2aa5c4166c1539de35",
                "sha256:2ef54abee730b502252bcdf31b10dacb0a416229b72c18b19e24a4509f273d26",
                "sha256:3c112550557578c26af18a1ccc9e090bfe03832ae994343cfdacd287db6a6ae7",
                "sha256:47ab1e7b91c098ab893b828deafa1203de86d0bc6ab587b160f78fe6c4011f75",
                "sha256:49e3ceeabbfb9d66c3aef5af3a60cc43b85c33df25ce03d0031a608b0a8b2e3f",
                "sha256:4efca8f86c54b22348a5467704e3fec767b2db12fc39c6d963168ab1d3fc9135",
                "sha256:53edb4da6925ad13c07b6d26c2a852bd81e364f95301c66e930ab2aef5b5ddd8",
                "sha256:594c67807fb16238b30c44bdf74f36c02cdf22d1c8cda91ef8a0ed8dabf5620a",
                "sha256:611d1ad9a4288cf3e3c16014564df047fe08410e628f89805e475368bd304914",
                "sha256:6557b31b5e2c9ddf0de32a691f2312a32f77cd7681d8af66c2692efdbef84c18",
                "sha256:693ce3f9e70a6cf7d2fb9e6c9d8b204b6b39897a2c4a1aa65728d5ac97dcc1d8",
                "sha256:6a7fae0dd14cf60ad5ff42baa2e95727c3d81ded453457771d02b7d2b3f9c0c2",
                "sha256:6c4ca60fa24e85fe25b912b01e62cb969d69a23a5d5867682dd3e80b5b02581d",
                "sha256:7d91275b0245b1da4d4cfa07e0faedd5b0812efc15b702576d103293e252af1b",
                "sha256:905fec760bd2fa1388bb5b489ee8ee5f7291d692638ea5f67982d968366bef9f",
                "sha256:97383d78eb34da7e1fa37dd273c20ad4320929af65d156e35a5e2d89566d9dfb",
                "sha256:984d76483eb32f1bcb536dc27e4ad56bba4baa70be32fa87152832cdd9db0833",
                "sha256:a30e67a65b53ea0a5e62fe23682cfe22712e01f453b95233b25502f7c61cb415",
                "sha256:ab3ef638ace319fa26553db0624c4699e31a28bb2a835c5faca8f8acf6a5a902",
                "sha256:b2f4bf27480f5e5e8ce285a8c8fd176c0b03e93dcc6646477d4630e83440c6a9",
                "sha256:b7f2d075102dc8c794cbde1947378051c4e5180d52d276987b8d28a3bd58c17d",
                "sha256:be98f628055368795d818ebf93da628541e10b75b41c559fdf36d104c5787066",
                "sha256:d7f9850398e85aba693bb640262d3611788b1f29a79f0c93c565694658f4071f",
                "sha256:f5653a225f31e113b152e56f154ccbe59eeb1c7487b39b9d9f9cdb58e6c79dc5",
                "sha256:f826e31d18b516f653fe296d967d700fddad5901ae07c622bb3705955e1faa94",
                "sha256:f8ba0e8349a38d3001fae7eadded3f6606f0da5d748ee53cc1dab1d6527b9509",
                "sha256:f9081981fe268bd86831e5c75f7de206ef275defcb82bc70740ae6dc507aee51",
                "sha256:fa130dd50c57d53368c9d59395cb5526eda596d3ffe36666cd81a44d56e48872"
            ],
            "markers": "python_version >= '3.6'",
            "version": "==2.0.1"
        },
        "matplotlib-inline": {
            "hashes": [
                "sha256:5cf1176f554abb4fa98cb362aa2b55c500147e4bdbb07e3fda359143e1da0811",
                "sha256:f41d5ff73c9f5385775d5c0bc13b424535c8402fe70ea8210f93e11f3683993e"
            ],
            "markers": "python_version >= '3.5'",
            "version": "==0.1.2"
        },
        "packaging": {
            "hashes": [
                "sha256:7dc96269f53a4ccec5c0670940a4281106dd0bb343f47b7471f779df49c2fbe7",
                "sha256:c86254f9220d55e31cc94d69bade760f0847da8000def4dfe1c6b872fd14ff14"
            ],
            "markers": "python_version >= '3.6'",
            "version": "==21.0"
        },
        "parso": {
            "hashes": [
                "sha256:12b83492c6239ce32ff5eed6d3639d6a536170723c6f3f1506869f1ace413398",
                "sha256:a8c4922db71e4fdb90e0d0bc6e50f9b273d3397925e5e60a717e719201778d22"
            ],
            "markers": "python_version >= '3.6'",
            "version": "==0.8.2"
        },
        "pexpect": {
            "hashes": [
                "sha256:0b48a55dcb3c05f3329815901ea4fc1537514d6ba867a152b581d69ae3710937",
                "sha256:fc65a43959d153d0114afe13997d439c22823a27cefceb5ff35c2178c6784c0c"
            ],
            "markers": "sys_platform != 'win32'",
            "version": "==4.8.0"
        },
        "pickleshare": {
            "hashes": [
                "sha256:87683d47965c1da65cdacaf31c8441d12b8044cdec9aca500cd78fc2c683afca",
                "sha256:9649af414d74d4df115d5d718f82acb59c9d418196b7b4290ed47a12ce62df56"
            ],
            "version": "==0.7.5"
        },
        "prompt-toolkit": {
            "hashes": [
                "sha256:08360ee3a3148bdb5163621709ee322ec34fc4375099afa4bbf751e9b7b7fa4f",
                "sha256:7089d8d2938043508aa9420ec18ce0922885304cddae87fb96eebca942299f88"
            ],
            "markers": "python_full_version >= '3.6.1'",
            "version": "==3.0.19"
        },
        "psycopg2-binary": {
            "hashes": [
                "sha256:0b7dae87f0b729922e06f85f667de7bf16455d411971b2043bbd9577af9d1975",
                "sha256:0f2e04bd2a2ab54fa44ee67fe2d002bb90cee1c0f1cc0ebc3148af7b02034cbd",
                "sha256:123c3fb684e9abfc47218d3784c7b4c47c8587951ea4dd5bc38b6636ac57f616",
                "sha256:1473c0215b0613dd938db54a653f68251a45a78b05f6fc21af4326f40e8360a2",
                "sha256:14db1752acdd2187d99cb2ca0a1a6dfe57fc65c3281e0f20e597aac8d2a5bd90",
                "sha256:1e3a362790edc0a365385b1ac4cc0acc429a0c0d662d829a50b6ce743ae61b5a",
                "sha256:1e85b74cbbb3056e3656f1cc4781294df03383127a8114cbc6531e8b8367bf1e",
                "sha256:20f1ab44d8c352074e2d7ca67dc00843067788791be373e67a0911998787ce7d",
                "sha256:2f62c207d1740b0bde5c4e949f857b044818f734a3d57f1d0d0edc65050532ed",
                "sha256:3242b9619de955ab44581a03a64bdd7d5e470cc4183e8fcadd85ab9d3756ce7a",
                "sha256:35c4310f8febe41f442d3c65066ca93cccefd75013df3d8c736c5b93ec288140",
                "sha256:4235f9d5ddcab0b8dbd723dca56ea2922b485ea00e1dafacf33b0c7e840b3d32",
                "sha256:5ced67f1e34e1a450cdb48eb53ca73b60aa0af21c46b9b35ac3e581cf9f00e31",
                "sha256:7360647ea04db2e7dff1648d1da825c8cf68dc5fbd80b8fb5b3ee9f068dcd21a",
                "sha256:8c13d72ed6af7fd2c8acbd95661cf9477f94e381fce0792c04981a8283b52917",
                "sha256:988b47ac70d204aed01589ed342303da7c4d84b56c2f4c4b8b00deda123372bf",
                "sha256:995fc41ebda5a7a663a254a1dcac52638c3e847f48307b5416ee373da15075d7",
                "sha256:a36c7eb6152ba5467fb264d73844877be8b0847874d4822b7cf2d3c0cb8cdcb0",
                "sha256:aed4a9a7e3221b3e252c39d0bf794c438dc5453bc2963e8befe9d4cd324dff72",
                "sha256:aef9aee84ec78af51107181d02fe8773b100b01c5dfde351184ad9223eab3698",
                "sha256:b0221ca5a9837e040ebf61f48899926b5783668b7807419e4adae8175a31f773",
                "sha256:b4d7679a08fea64573c969f6994a2631908bb2c0e69a7235648642f3d2e39a68",
                "sha256:c250a7ec489b652c892e4f0a5d122cc14c3780f9f643e1a326754aedf82d9a76",
                "sha256:ca86db5b561b894f9e5f115d6a159fff2a2570a652e07889d8a383b5fae66eb4",
                "sha256:cfc523edecddaef56f6740d7de1ce24a2fdf94fd5e704091856a201872e37f9f",
                "sha256:da113b70f6ec40e7d81b43d1b139b9db6a05727ab8be1ee559f3a69854a69d34",
                "sha256:f6fac64a38f6768e7bc7b035b9e10d8a538a9fadce06b983fb3e6fa55ac5f5ce",
                "sha256:f8559617b1fcf59a9aedba2c9838b5b6aa211ffedecabca412b92a1ff75aac1a",
                "sha256:fbb42a541b1093385a2d8c7eec94d26d30437d0e77c1d25dae1dcc46741a385e"
            ],
            "index": "pypi",
            "version": "==2.9.1"
        },
        "ptyprocess": {
            "hashes": [
                "sha256:4b41f3967fce3af57cc7e94b888626c18bf37a083e3651ca8feeb66d492fef35",
                "sha256:5c5d0a3b48ceee0b48485e0c26037c0acd7d29765ca3fbb5cb3831d347423220"
            ],
            "version": "==0.7.0"
        },
        "pycparser": {
            "hashes": [
                "sha256:2d475327684562c3a96cc71adf7dc8c4f0565175cf86b6d7a404ff4c771f15f0",
                "sha256:7582ad22678f0fcd81102833f60ef8d0e57288b6b5fb00323d101be910e35705"
            ],
            "markers": "python_version >= '2.7' and python_version not in '3.0, 3.1, 3.2, 3.3'",
            "version": "==2.20"
        },
        "pygments": {
            "hashes": [
                "sha256:a18f47b506a429f6f4b9df81bb02beab9ca21d0a5fee38ed15aef65f0545519f",
                "sha256:d66e804411278594d764fc69ec36ec13d9ae9147193a1740cd34d272ca383b8e"
            ],
            "markers": "python_version >= '3.5'",
            "version": "==2.9.0"
        },
        "pyjwt": {
            "hashes": [
                "sha256:934d73fbba91b0483d3857d1aff50e96b2a892384ee2c17417ed3203f173fca1",
                "sha256:fba44e7898bbca160a2b2b501f492824fc8382485d3a6f11ba5d0c1937ce6130"
            ],
            "index": "pypi",
            "version": "==2.1.0"
        },
        "pyparsing": {
            "hashes": [
                "sha256:c203ec8783bf771a155b207279b9bccb8dea02d8f0c9e5f8ead507bc3246ecc1",
                "sha256:ef9d7589ef3c200abe66653d3f1ab1033c3c419ae9b9bdb1240a85b024efc88b"
            ],
            "markers": "python_version >= '2.6' and python_version not in '3.0, 3.1, 3.2, 3.3'",
            "version": "==2.4.7"
        },
        "python-dateutil": {
            "hashes": [
                "sha256:0123cacc1627ae19ddf3c27a5de5bd67ee4586fbdd6440d9748f8abb483d3e86",
                "sha256:961d03dc3453ebbc59dbdea9e4e11c5651520a876d0f4db161e8674aae935da9"
            ],
            "markers": "python_version >= '2.7' and python_version not in '3.0, 3.1, 3.2, 3.3'",
            "version": "==2.8.2"
        },
        "pytz": {
            "hashes": [
                "sha256:83a4a90894bf38e243cf052c8b58f381bfe9a7a483f6a9cab140bc7f702ac4da",
                "sha256:eb10ce3e7736052ed3623d49975ce333bcd712c7bb19a58b9e2089d4057d0798"
            ],
            "version": "==2021.1"
        },
        "requests": {
            "hashes": [
                "sha256:6c1246513ecd5ecd4528a0906f910e8f0f9c6b8ec72030dc9fd154dc1a6efd24",
                "sha256:b8aa58f8cf793ffd8782d3d8cb19e66ef36f7aba4353eec859e74678b01b07a7"
            ],
            "index": "pypi",
            "version": "==2.26.0"
        },
        "ruamel.yaml": {
            "hashes": [
                "sha256:106bc8d6dc6a0ff7c9196a47570432036f41d556b779c6b4e618085f57e39e67",
                "sha256:ffb9b703853e9e8b7861606dfdab1026cf02505bade0653d1880f4b2db47f815"
            ],
            "markers": "python_version >= '3'",
            "version": "==0.17.10"
        },
        "ruamel.yaml.clib": {
            "hashes": [
                "sha256:0847201b767447fc33b9c235780d3aa90357d20dd6108b92be544427bea197dd",
                "sha256:1866cf2c284a03b9524a5cc00daca56d80057c5ce3cdc86a52020f4c720856f0",
                "sha256:31ea73e564a7b5fbbe8188ab8b334393e06d997914a4e184975348f204790277",
                "sha256:3fb9575a5acd13031c57a62cc7823e5d2ff8bc3835ba4d94b921b4e6ee664104",
                "sha256:4ff604ce439abb20794f05613c374759ce10e3595d1867764dd1ae675b85acbd",
                "sha256:72a2b8b2ff0a627496aad76f37a652bcef400fd861721744201ef1b45199ab78",
                "sha256:78988ed190206672da0f5d50c61afef8f67daa718d614377dcd5e3ed85ab4a99",
                "sha256:7b2927e92feb51d830f531de4ccb11b320255ee95e791022555971c466af4527",
                "sha256:7f7ecb53ae6848f959db6ae93bdff1740e651809780822270eab111500842a84",
                "sha256:825d5fccef6da42f3c8eccd4281af399f21c02b32d98e113dbc631ea6a6ecbc7",
                "sha256:846fc8336443106fe23f9b6d6b8c14a53d38cef9a375149d61f99d78782ea468",
                "sha256:89221ec6d6026f8ae859c09b9718799fea22c0e8da8b766b0b2c9a9ba2db326b",
                "sha256:9efef4aab5353387b07f6b22ace0867032b900d8e91674b5d8ea9150db5cae94",
                "sha256:a32f8d81ea0c6173ab1b3da956869114cae53ba1e9f72374032e33ba3118c233",
                "sha256:a49e0161897901d1ac9c4a79984b8410f450565bbad64dbfcbf76152743a0cdb",
                "sha256:ada3f400d9923a190ea8b59c8f60680c4ef8a4b0dfae134d2f2ff68429adfab5",
                "sha256:bf75d28fa071645c529b5474a550a44686821decebdd00e21127ef1fd566eabe",
                "sha256:cfdb9389d888c5b74af297e51ce357b800dd844898af9d4a547ffc143fa56751",
                "sha256:d67f273097c368265a7b81e152e07fb90ed395df6e552b9fa858c6d2c9f42502",
                "sha256:dc6a613d6c74eef5a14a214d433d06291526145431c3b964f5e16529b1842bed",
                "sha256:de9c6b8a1ba52919ae919f3ae96abb72b994dd0350226e28f3686cb4f142165c"
            ],
            "markers": "python_version < '3.10' and platform_python_implementation == 'CPython'",
            "version": "==0.2.6"
        },
        "s3transfer": {
            "hashes": [
                "sha256:9b3752887a2880690ce628bc263d6d13a3864083aeacff4890c1c9839a5eb0bc",
                "sha256:cb022f4b16551edebbb31a377d3f09600dbada7363d8c5db7976e7f47732e1b2"
            ],
            "version": "==0.4.2"
        },
        "six": {
            "hashes": [
                "sha256:1e61c37477a1626458e36f7b1d82aa5c9b094fa4802892072e49de9c60c4c926",
                "sha256:8abb2f1d86890a2dfb989f9a77cfcfd3e47c2a354b01111771326f8aa26e0254"
            ],
            "markers": "python_version >= '2.7' and python_version not in '3.0, 3.1, 3.2, 3.3'",
            "version": "==1.16.0"
        },
        "sqlparse": {
            "hashes": [
                "sha256:017cde379adbd6a1f15a61873f43e8274179378e95ef3fede90b5aa64d304ed0",
                "sha256:0f91fd2e829c44362cbcfab3e9ae12e22badaa8a29ad5ff599f9ec109f0454e8"
            ],
            "markers": "python_version >= '3.5'",
            "version": "==0.4.1"
        },
        "toml": {
            "hashes": [
                "sha256:806143ae5bfb6a3c6e736a764057db0e6a0e05e338b5630894a5f779cabb4f9b",
                "sha256:b3bda1d108d5dd99f4a20d24d9c348e91c4db7ab1b749200bded2f839ccbe68f"
            ],
            "markers": "python_version >= '2.6' and python_version not in '3.0, 3.1, 3.2, 3.3'",
            "version": "==0.10.2"
        },
        "traitlets": {
            "hashes": [
                "sha256:178f4ce988f69189f7e523337a3e11d91c786ded9360174a3d9ca83e79bc5396",
                "sha256:69ff3f9d5351f31a7ad80443c2674b7099df13cc41fc5fa6e2f6d3b0330b0426"
            ],
            "markers": "python_version >= '3.7'",
            "version": "==5.0.5"
        },
        "uritemplate": {
            "hashes": [
                "sha256:07620c3f3f8eed1f12600845892b0e036a2420acf513c53f7de0abd911a5894f",
                "sha256:5af8ad10cec94f215e3f48112de2022e1d5a37ed427fbd88652fa908f2ab7cae"
            ],
            "markers": "python_version >= '2.7' and python_version not in '3.0, 3.1, 3.2, 3.3'",
            "version": "==3.0.1"
        },
        "urllib3": {
            "hashes": [
                "sha256:39fb8672126159acb139a7718dd10806104dec1e2f0f6c88aab05d17df10c8d4",
                "sha256:f57b4c16c62fa2760b7e3d97c35b255512fb6b59a259730f36ba32ce9f8e342f"
            ],
            "markers": "python_version >= '2.7' and python_version not in '3.0, 3.1, 3.2, 3.3, 3.4' and python_version < '4'",
            "version": "==1.26.6"
        },
        "wait-for-it": {
            "hashes": [
                "sha256:9560f1c6fad73d801be1258bb7dd5f8288b0aebc0ff08e4c1eca026de5272190",
                "sha256:f219db8fd96819b026df1dc6d93fb380cf6d81f20450115200dd901dea4b0c8f"
            ],
            "index": "pypi",
            "version": "==2.2.0"
        },
        "wcwidth": {
            "hashes": [
                "sha256:beb4802a9cebb9144e99086eff703a642a13d6a0052920003a230f3294bbe784",
                "sha256:c4d647b99872929fdb7bdcaa4fbe7f01413ed3d98077df798530e5b04f116c83"
            ],
            "version": "==0.2.5"
        },
        "wrapt": {
            "hashes": [
                "sha256:b62ffa81fb85f4332a4f609cab4ac40709470da05643a082ec1eb88e6d9b97d7"
            ],
            "version": "==1.12.1"
        }
    },
    "develop": {
        "attrs": {
            "hashes": [
                "sha256:149e90d6d8ac20db7a955ad60cf0e6881a3f20d37096140088356da6c716b0b1",
                "sha256:ef6aaac3ca6cd92904cdd0d83f629a15f18053ec84e6432106f7a4d04ae4f5fb"
            ],
            "markers": "python_version >= '2.7' and python_version not in '3.0, 3.1, 3.2, 3.3, 3.4'",
            "version": "==21.2.0"
        },
        "awscli": {
            "hashes": [
<<<<<<< HEAD
                "sha256:1563ad96f680a2f8640ea25c5403b76d84c65b4d984f129e970aa1af420b6ce4",
                "sha256:cdbbf2d64193828804c583caaa4e82f9429c3646834570d360342edf05a9e157"
            ],
            "index": "pypi",
            "version": "==1.20.15"
=======
                "sha256:35b0ebbf8ff84202f0e0bacf0060c0d3787875091acf050f48e30a05449c857d",
                "sha256:47d88ae71ed92ad216702fee111f9dae45f9da7db0f710d24ed117f225561730"
            ],
            "index": "pypi",
            "version": "==1.20.16"
>>>>>>> dd26582e
        },
        "awscli-local": {
            "hashes": [
                "sha256:61a9182429211a91d057fdcdbcb0875f844fbcec1c66cecfec5770ae4fb3e8dc"
            ],
            "index": "pypi",
            "version": "==0.14"
        },
        "blessings": {
            "hashes": [
                "sha256:98e5854d805f50a5b58ac2333411b0482516a8210f23f43308baeb58d77c157d",
                "sha256:b1fdd7e7a675295630f9ae71527a8ebc10bfefa236b3d6aa4932ee4462c17ba3",
                "sha256:caad5211e7ba5afe04367cdd4cfc68fa886e2e08f6f35e76b7387d2109ccea6e"
            ],
            "markers": "python_version >= '2.7' and python_version not in '3.0, 3.1, 3.2, 3.3'",
            "version": "==1.7"
        },
        "boto3": {
            "hashes": [
                "sha256:08b6dacbe7ebe57ae8acfb7106b2728d946ae1e0c3da270caee1deb79ccbd8af",
                "sha256:8716465313c50ad9e5c2ac1767642ca0ddf7d1729c3d5c884d82880c1a15a310"
            ],
            "index": "pypi",
            "version": "==1.17.112"
        },
        "botocore": {
            "hashes": [
                "sha256:6d51de0981a3ef19da9e6a3c73b5ab427e3c0c8b92200ebd38d087299683dd2b",
                "sha256:d0b9b70b6eb5b65bb7162da2aaf04b6b086b15cc7ea322ddc3ef2f5e07944dcf"
            ],
            "markers": "python_version >= '2.7' and python_version not in '3.0, 3.1, 3.2, 3.3, 3.4, 3.5'",
            "version": "==1.20.112"
        },
        "click": {
            "hashes": [
                "sha256:8c04c11192119b1ef78ea049e0a6f0463e4c48ef00a30160c704337586f3ad7a",
                "sha256:fba402a4a47334742d782209a7c79bc448911afe1149d07bdabdf480b3e2f4b6"
            ],
            "markers": "python_version >= '3.6'",
            "version": "==8.0.1"
        },
        "colorama": {
            "hashes": [
                "sha256:7d73d2a99753107a36ac6b455ee49046802e59d9d076ef8e47b61499fa29afff",
                "sha256:e96da0d330793e2cb9485e9ddfd918d456036c7149416295932478192f4436a1"
            ],
            "markers": "python_version >= '2.7' and python_version not in '3.0, 3.1, 3.2, 3.3, 3.4'",
            "version": "==0.4.3"
        },
        "coverage": {
            "hashes": [
                "sha256:004d1880bed2d97151facef49f08e255a20ceb6f9432df75f4eef018fdd5a78c",
                "sha256:01d84219b5cdbfc8122223b39a954820929497a1cb1422824bb86b07b74594b6",
                "sha256:040af6c32813fa3eae5305d53f18875bedd079960822ef8ec067a66dd8afcd45",
                "sha256:06191eb60f8d8a5bc046f3799f8a07a2d7aefb9504b0209aff0b47298333302a",
                "sha256:13034c4409db851670bc9acd836243aeee299949bd5673e11844befcb0149f03",
                "sha256:13c4ee887eca0f4c5a247b75398d4114c37882658300e153113dafb1d76de529",
                "sha256:184a47bbe0aa6400ed2d41d8e9ed868b8205046518c52464fde713ea06e3a74a",
                "sha256:18ba8bbede96a2c3dde7b868de9dcbd55670690af0988713f0603f037848418a",
                "sha256:1aa846f56c3d49205c952d8318e76ccc2ae23303351d9270ab220004c580cfe2",
                "sha256:217658ec7187497e3f3ebd901afdca1af062b42cfe3e0dafea4cced3983739f6",
                "sha256:24d4a7de75446be83244eabbff746d66b9240ae020ced65d060815fac3423759",
                "sha256:2910f4d36a6a9b4214bb7038d537f015346f413a975d57ca6b43bf23d6563b53",
                "sha256:2949cad1c5208b8298d5686d5a85b66aae46d73eec2c3e08c817dd3513e5848a",
                "sha256:2a3859cb82dcbda1cfd3e6f71c27081d18aa251d20a17d87d26d4cd216fb0af4",
                "sha256:2cafbbb3af0733db200c9b5f798d18953b1a304d3f86a938367de1567f4b5bff",
                "sha256:2e0d881ad471768bf6e6c2bf905d183543f10098e3b3640fc029509530091502",
                "sha256:30c77c1dc9f253283e34c27935fded5015f7d1abe83bc7821680ac444eaf7793",
                "sha256:3487286bc29a5aa4b93a072e9592f22254291ce96a9fbc5251f566b6b7343cdb",
                "sha256:372da284cfd642d8e08ef606917846fa2ee350f64994bebfbd3afb0040436905",
                "sha256:41179b8a845742d1eb60449bdb2992196e211341818565abded11cfa90efb821",
                "sha256:44d654437b8ddd9eee7d1eaee28b7219bec228520ff809af170488fd2fed3e2b",
                "sha256:4a7697d8cb0f27399b0e393c0b90f0f1e40c82023ea4d45d22bce7032a5d7b81",
                "sha256:51cb9476a3987c8967ebab3f0fe144819781fca264f57f89760037a2ea191cb0",
                "sha256:52596d3d0e8bdf3af43db3e9ba8dcdaac724ba7b5ca3f6358529d56f7a166f8b",
                "sha256:53194af30d5bad77fcba80e23a1441c71abfb3e01192034f8246e0d8f99528f3",
                "sha256:5fec2d43a2cc6965edc0bb9e83e1e4b557f76f843a77a2496cbe719583ce8184",
                "sha256:6c90e11318f0d3c436a42409f2749ee1a115cd8b067d7f14c148f1ce5574d701",
                "sha256:74d881fc777ebb11c63736622b60cb9e4aee5cace591ce274fb69e582a12a61a",
                "sha256:7501140f755b725495941b43347ba8a2777407fc7f250d4f5a7d2a1050ba8e82",
                "sha256:796c9c3c79747146ebd278dbe1e5c5c05dd6b10cc3bcb8389dfdf844f3ead638",
                "sha256:869a64f53488f40fa5b5b9dcb9e9b2962a66a87dab37790f3fcfb5144b996ef5",
                "sha256:8963a499849a1fc54b35b1c9f162f4108017b2e6db2c46c1bed93a72262ed083",
                "sha256:8d0a0725ad7c1a0bcd8d1b437e191107d457e2ec1084b9f190630a4fb1af78e6",
                "sha256:900fbf7759501bc7807fd6638c947d7a831fc9fdf742dc10f02956ff7220fa90",
                "sha256:92b017ce34b68a7d67bd6d117e6d443a9bf63a2ecf8567bb3d8c6c7bc5014465",
                "sha256:970284a88b99673ccb2e4e334cfb38a10aab7cd44f7457564d11898a74b62d0a",
                "sha256:972c85d205b51e30e59525694670de6a8a89691186012535f9d7dbaa230e42c3",
                "sha256:9a1ef3b66e38ef8618ce5fdc7bea3d9f45f3624e2a66295eea5e57966c85909e",
                "sha256:af0e781009aaf59e25c5a678122391cb0f345ac0ec272c7961dc5455e1c40066",
                "sha256:b6d534e4b2ab35c9f93f46229363e17f63c53ad01330df9f2d6bd1187e5eaacf",
                "sha256:b7895207b4c843c76a25ab8c1e866261bcfe27bfaa20c192de5190121770672b",
                "sha256:c0891a6a97b09c1f3e073a890514d5012eb256845c451bd48f7968ef939bf4ae",
                "sha256:c2723d347ab06e7ddad1a58b2a821218239249a9e4365eaff6649d31180c1669",
                "sha256:d1f8bf7b90ba55699b3a5e44930e93ff0189aa27186e96071fac7dd0d06a1873",
                "sha256:d1f9ce122f83b2305592c11d64f181b87153fc2c2bbd3bb4a3dde8303cfb1a6b",
                "sha256:d314ed732c25d29775e84a960c3c60808b682c08d86602ec2c3008e1202e3bb6",
                "sha256:d636598c8305e1f90b439dbf4f66437de4a5e3c31fdf47ad29542478c8508bbb",
                "sha256:deee1077aae10d8fa88cb02c845cfba9b62c55e1183f52f6ae6a2df6a2187160",
                "sha256:ebe78fe9a0e874362175b02371bdfbee64d8edc42a044253ddf4ee7d3c15212c",
                "sha256:f030f8873312a16414c0d8e1a1ddff2d3235655a2174e3648b4fa66b3f2f1079",
                "sha256:f0b278ce10936db1a37e6954e15a3730bea96a0997c26d7fee88e6c396c2086d",
                "sha256:f11642dddbb0253cc8853254301b51390ba0081750a8ac03f20ea8103f0c56b6"
            ],
            "markers": "python_version >= '2.7' and python_version not in '3.0, 3.1, 3.2, 3.3, 3.4' and python_version < '4'",
            "version": "==5.5"
        },
        "docutils": {
            "hashes": [
                "sha256:6c4f696463b79f1fb8ba0c594b63840ebd41f059e92b31957c46b74a4599b6d0",
                "sha256:9e4d7ecfc600058e07ba661411a2b7de2fd0fafa17d1a7f7361cd47b1175c827",
                "sha256:a2aeea129088da402665e92e0b25b04b073c04b2dce4ab65caaa38b7ce2e1a99"
            ],
            "markers": "python_version >= '2.6' and python_version not in '3.0, 3.1, 3.2, 3.3'",
            "version": "==0.15.2"
        },
        "factory-boy": {
            "hashes": [
                "sha256:1d3db4b44b8c8c54cdd8b83ae4bdb9aeb121e464400035f1f03ae0e1eade56a4",
                "sha256:401cc00ff339a022f84d64a4339503d1689e8263a4478d876e58a3295b155c5b"
            ],
            "index": "pypi",
            "version": "==3.2.0"
        },
        "faker": {
            "hashes": [
                "sha256:3e737576ff50cd98dfed643d6b3fd63194eca9df00e7f595960fe7da5220723d",
                "sha256:b9e81e9da3dda3ac54189e034cfb943de576a259caeb226ccab43fcbcf6a7891"
            ],
            "markers": "python_version >= '3.6'",
            "version": "==8.11.0"
        },
        "flake8": {
            "hashes": [
                "sha256:07528381786f2a6237b061f6e96610a4167b226cb926e2aa2b6b1d78057c576b",
                "sha256:bf8fd333346d844f616e8d47905ef3a3384edae6b4e9beb0c5101e25e3110907"
            ],
            "index": "pypi",
            "version": "==3.9.2"
        },
        "flake8-docstrings": {
            "hashes": [
                "sha256:99cac583d6c7e32dd28bbfbef120a7c0d1b6dde4adb5a9fd441c4227a6534bde",
                "sha256:9fe7c6a306064af8e62a055c2f61e9eb1da55f84bb39caef2b84ce53708ac34b"
            ],
            "index": "pypi",
            "version": "==1.6.0"
        },
        "ghp-import": {
            "hashes": [
                "sha256:753de2eace6e0f7d4edfb3cce5e3c3b98cd52aadb80163303d1d036bda7b4483"
            ],
            "version": "==2.0.1"
        },
        "importlib-metadata": {
            "hashes": [
                "sha256:0645585859e9a6689c523927a5032f2ba5919f1f7d0e84bd4533312320de1ff9",
                "sha256:51c6635429c77cf1ae634c997ff9e53ca3438b495f10a55ba28594dd69764a8b"
            ],
            "markers": "python_version >= '3.6'",
            "version": "==4.6.3"
        },
        "iniconfig": {
            "hashes": [
                "sha256:011e24c64b7f47f6ebd835bb12a743f2fbe9a26d4cecaa7f53bc4f35ee9da8b3",
                "sha256:bc3af051d7d14b2ee5ef9969666def0cd1a000e121eaea580d4a313df4b37f32"
            ],
            "version": "==1.1.1"
        },
        "isort": {
            "hashes": [
                "sha256:9c2ea1e62d871267b78307fe511c0838ba0da28698c5732d54e2790bf3ba9899",
                "sha256:e17d6e2b81095c9db0a03a8025a957f334d6ea30b26f9ec70805411e5c7c81f2"
            ],
            "index": "pypi",
            "version": "==5.9.3"
        },
        "jinja2": {
            "hashes": [
                "sha256:1f06f2da51e7b56b8f238affdd6b4e2c61e39598a378cc49345bc1bd42a978a4",
                "sha256:703f484b47a6af502e743c9122595cc812b0271f661722403114f71a79d0f5a4"
            ],
            "markers": "python_version >= '3.6'",
            "version": "==3.0.1"
        },
        "jmespath": {
            "hashes": [
                "sha256:b85d0567b8666149a93172712e68920734333c0ce7e89b78b3e987f71e5ed4f9",
                "sha256:cdf6525904cc597730141d61b36f2e4b8ecc257c420fa2f4549bac2c2d0cb72f"
            ],
            "markers": "python_version >= '2.6' and python_version not in '3.0, 3.1, 3.2, 3.3'",
            "version": "==0.10.0"
        },
        "localstack-client": {
            "hashes": [
                "sha256:1517964f5d3746220abf2292b186050bdf28e1643072776a1810fb836033b3d9"
            ],
            "version": "==1.22"
        },
        "markdown": {
            "hashes": [
                "sha256:31b5b491868dcc87d6c24b7e3d19a0d730d59d3e46f4eea6430a321bed387a49",
                "sha256:96c3ba1261de2f7547b46a00ea8463832c921d3f9d6aba3f255a6f71386db20c"
            ],
            "index": "pypi",
            "version": "==3.3.4"
        },
        "markupsafe": {
            "hashes": [
                "sha256:01a9b8ea66f1658938f65b93a85ebe8bc016e6769611be228d797c9d998dd298",
                "sha256:023cb26ec21ece8dc3907c0e8320058b2e0cb3c55cf9564da612bc325bed5e64",
                "sha256:0446679737af14f45767963a1a9ef7620189912317d095f2d9ffa183a4d25d2b",
                "sha256:0717a7390a68be14b8c793ba258e075c6f4ca819f15edfc2a3a027c823718567",
                "sha256:0955295dd5eec6cb6cc2fe1698f4c6d84af2e92de33fbcac4111913cd100a6ff",
                "sha256:10f82115e21dc0dfec9ab5c0223652f7197feb168c940f3ef61563fc2d6beb74",
                "sha256:1d609f577dc6e1aa17d746f8bd3c31aa4d258f4070d61b2aa5c4166c1539de35",
                "sha256:2ef54abee730b502252bcdf31b10dacb0a416229b72c18b19e24a4509f273d26",
                "sha256:3c112550557578c26af18a1ccc9e090bfe03832ae994343cfdacd287db6a6ae7",
                "sha256:47ab1e7b91c098ab893b828deafa1203de86d0bc6ab587b160f78fe6c4011f75",
                "sha256:49e3ceeabbfb9d66c3aef5af3a60cc43b85c33df25ce03d0031a608b0a8b2e3f",
                "sha256:4efca8f86c54b22348a5467704e3fec767b2db12fc39c6d963168ab1d3fc9135",
                "sha256:53edb4da6925ad13c07b6d26c2a852bd81e364f95301c66e930ab2aef5b5ddd8",
                "sha256:594c67807fb16238b30c44bdf74f36c02cdf22d1c8cda91ef8a0ed8dabf5620a",
                "sha256:611d1ad9a4288cf3e3c16014564df047fe08410e628f89805e475368bd304914",
                "sha256:6557b31b5e2c9ddf0de32a691f2312a32f77cd7681d8af66c2692efdbef84c18",
                "sha256:693ce3f9e70a6cf7d2fb9e6c9d8b204b6b39897a2c4a1aa65728d5ac97dcc1d8",
                "sha256:6a7fae0dd14cf60ad5ff42baa2e95727c3d81ded453457771d02b7d2b3f9c0c2",
                "sha256:6c4ca60fa24e85fe25b912b01e62cb969d69a23a5d5867682dd3e80b5b02581d",
                "sha256:7d91275b0245b1da4d4cfa07e0faedd5b0812efc15b702576d103293e252af1b",
                "sha256:905fec760bd2fa1388bb5b489ee8ee5f7291d692638ea5f67982d968366bef9f",
                "sha256:97383d78eb34da7e1fa37dd273c20ad4320929af65d156e35a5e2d89566d9dfb",
                "sha256:984d76483eb32f1bcb536dc27e4ad56bba4baa70be32fa87152832cdd9db0833",
                "sha256:a30e67a65b53ea0a5e62fe23682cfe22712e01f453b95233b25502f7c61cb415",
                "sha256:ab3ef638ace319fa26553db0624c4699e31a28bb2a835c5faca8f8acf6a5a902",
                "sha256:b2f4bf27480f5e5e8ce285a8c8fd176c0b03e93dcc6646477d4630e83440c6a9",
                "sha256:b7f2d075102dc8c794cbde1947378051c4e5180d52d276987b8d28a3bd58c17d",
                "sha256:be98f628055368795d818ebf93da628541e10b75b41c559fdf36d104c5787066",
                "sha256:d7f9850398e85aba693bb640262d3611788b1f29a79f0c93c565694658f4071f",
                "sha256:f5653a225f31e113b152e56f154ccbe59eeb1c7487b39b9d9f9cdb58e6c79dc5",
                "sha256:f826e31d18b516f653fe296d967d700fddad5901ae07c622bb3705955e1faa94",
                "sha256:f8ba0e8349a38d3001fae7eadded3f6606f0da5d748ee53cc1dab1d6527b9509",
                "sha256:f9081981fe268bd86831e5c75f7de206ef275defcb82bc70740ae6dc507aee51",
                "sha256:fa130dd50c57d53368c9d59395cb5526eda596d3ffe36666cd81a44d56e48872"
            ],
            "markers": "python_version >= '3.6'",
            "version": "==2.0.1"
        },
        "mccabe": {
            "hashes": [
                "sha256:ab8a6258860da4b6677da4bd2fe5dc2c659cff31b3ee4f7f5d64e79735b80d42",
                "sha256:dd8d182285a0fe56bace7f45b5e7d1a6ebcbf524e8f3bd87eb0f125271b8831f"
            ],
            "version": "==0.6.1"
        },
        "mergedeep": {
            "hashes": [
                "sha256:0096d52e9dad9939c3d975a774666af186eda617e6ca84df4c94dec30004f2a8",
                "sha256:70775750742b25c0d8f36c55aed03d24c3384d17c951b3175d898bd778ef0307"
            ],
            "markers": "python_version >= '3.6'",
            "version": "==1.3.4"
        },
        "mkdocs": {
            "hashes": [
                "sha256:a334f5bd98ec960638511366eb8c5abc9c99b9083a0ed2401d8791b112d6b078",
                "sha256:d019ff8e17ec746afeb54eb9eb4112b5e959597aebc971da46a5c9486137f0ff"
            ],
            "index": "pypi",
            "version": "==1.2.2"
        },
        "nose": {
            "hashes": [
                "sha256:9ff7c6cc443f8c51994b34a667bbcf45afd6d945be7477b52e97516fd17c53ac",
                "sha256:dadcddc0aefbf99eea214e0f1232b94f2fa9bd98fa8353711dacb112bfcbbb2a",
                "sha256:f1bffef9cbc82628f6e7d7b40d7e255aefaa1adb6a1b1d26c69a8b79e6208a98"
            ],
            "version": "==1.3.7"
        },
        "nose-progressive": {
            "hashes": [
                "sha256:3710b2da2c05ca6b0da90eb01d384165b80822b63cce8a508daac7414321366d",
                "sha256:3a6e2833e613c1c239baf05a19f66b5920915e62c07251d3ab3f3acb017ef5d7"
            ],
            "index": "pypi",
            "version": "==1.5.2"
        },
        "packaging": {
            "hashes": [
                "sha256:7dc96269f53a4ccec5c0670940a4281106dd0bb343f47b7471f779df49c2fbe7",
                "sha256:c86254f9220d55e31cc94d69bade760f0847da8000def4dfe1c6b872fd14ff14"
            ],
            "markers": "python_version >= '3.6'",
            "version": "==21.0"
        },
        "pluggy": {
            "hashes": [
                "sha256:15b2acde666561e1298d71b523007ed7364de07029219b604cf808bfa1c765b0",
                "sha256:966c145cd83c96502c3c3868f50408687b38434af77734af1e9ca461a4081d2d"
            ],
            "markers": "python_version >= '2.7' and python_version not in '3.0, 3.1, 3.2, 3.3'",
            "version": "==0.13.1"
        },
        "py": {
            "hashes": [
                "sha256:21b81bda15b66ef5e1a777a21c4dcd9c20ad3efd0b3f817e7a809035269e1bd3",
                "sha256:3b80836aa6d1feeaa108e046da6423ab8f6ceda6468545ae8d02d9d58d18818a"
            ],
            "markers": "python_version >= '2.7' and python_version not in '3.0, 3.1, 3.2, 3.3'",
            "version": "==1.10.0"
        },
        "pyasn1": {
            "hashes": [
                "sha256:014c0e9976956a08139dc0712ae195324a75e142284d5f87f1a87ee1b068a359",
                "sha256:03840c999ba71680a131cfaee6fab142e1ed9bbd9c693e285cc6aca0d555e576",
                "sha256:0458773cfe65b153891ac249bcf1b5f8f320b7c2ce462151f8fa74de8934becf",
                "sha256:08c3c53b75eaa48d71cf8c710312316392ed40899cb34710d092e96745a358b7",
                "sha256:39c7e2ec30515947ff4e87fb6f456dfc6e84857d34be479c9d4a4ba4bf46aa5d",
                "sha256:5c9414dcfede6e441f7e8f81b43b34e834731003427e5b09e4e00e3172a10f00",
                "sha256:6e7545f1a61025a4e58bb336952c5061697da694db1cae97b116e9c46abcf7c8",
                "sha256:78fa6da68ed2727915c4767bb386ab32cdba863caa7dbe473eaae45f9959da86",
                "sha256:7ab8a544af125fb704feadb008c99a88805126fb525280b2270bb25cc1d78a12",
                "sha256:99fcc3c8d804d1bc6d9a099921e39d827026409a58f2a720dcdb89374ea0c776",
                "sha256:aef77c9fb94a3ac588e87841208bdec464471d9871bd5050a287cc9a475cd0ba",
                "sha256:e89bf84b5437b532b0803ba5c9a5e054d21fec423a89952a74f87fa2c9b7bce2",
                "sha256:fec3e9d8e36808a28efb59b489e4528c10ad0f480e57dcc32b4de5c9d8c9fdf3"
            ],
            "version": "==0.4.8"
        },
        "pycodestyle": {
            "hashes": [
                "sha256:514f76d918fcc0b55c6680472f0a37970994e07bbb80725808c17089be302068",
                "sha256:c389c1d06bf7904078ca03399a4816f974a1d590090fecea0c63ec26ebaf1cef"
            ],
            "markers": "python_version >= '2.7' and python_version not in '3.0, 3.1, 3.2, 3.3'",
            "version": "==2.7.0"
        },
        "pydocstyle": {
            "hashes": [
                "sha256:1d41b7c459ba0ee6c345f2eb9ae827cab14a7533a88c5c6f7e94923f72df92dc",
                "sha256:6987826d6775056839940041beef5c08cc7e3d71d63149b48e36727f70144dc4"
            ],
            "markers": "python_version >= '3.6'",
            "version": "==6.1.1"
        },
        "pyflakes": {
            "hashes": [
                "sha256:7893783d01b8a89811dd72d7dfd4d84ff098e5eed95cfa8905b22bbffe52efc3",
                "sha256:f5bc8ecabc05bb9d291eb5203d6810b49040f6ff446a756326104746cc00c1db"
            ],
            "markers": "python_version >= '2.7' and python_version not in '3.0, 3.1, 3.2, 3.3'",
            "version": "==2.3.1"
        },
        "pygraphviz": {
            "hashes": [
                "sha256:a7bec6609f37cf1e64898c59f075afd659106cf9356c5f387cecaa2e0cdb2304"
            ],
            "index": "pypi",
            "version": "==1.7"
        },
        "pyparsing": {
            "hashes": [
                "sha256:c203ec8783bf771a155b207279b9bccb8dea02d8f0c9e5f8ead507bc3246ecc1",
                "sha256:ef9d7589ef3c200abe66653d3f1ab1033c3c419ae9b9bdb1240a85b024efc88b"
            ],
            "markers": "python_version >= '2.6' and python_version not in '3.0, 3.1, 3.2, 3.3'",
            "version": "==2.4.7"
        },
        "pytest": {
            "hashes": [
                "sha256:50bcad0a0b9c5a72c8e4e7c9855a3ad496ca6a881a3641b4260605450772c54b",
                "sha256:91ef2131a9bd6be8f76f1f08eac5c5317221d6ad1e143ae03894b862e8976890"
            ],
            "index": "pypi",
            "version": "==6.2.4"
        },
        "pytest-cov": {
            "hashes": [
                "sha256:261bb9e47e65bd099c89c3edf92972865210c36813f80ede5277dceb77a4a62a",
                "sha256:261ceeb8c227b726249b376b8526b600f38667ee314f910353fa318caa01f4d7"
            ],
            "index": "pypi",
            "version": "==2.12.1"
        },
        "pytest-django": {
            "hashes": [
                "sha256:65783e78382456528bd9d79a35843adde9e6a47347b20464eb2c885cb0f1f606",
                "sha256:b5171e3798bf7e3fc5ea7072fe87324db67a4dd9f1192b037fed4cc3c1b7f455"
            ],
            "index": "pypi",
            "version": "==4.4.0"
        },
        "pytest-mock": {
            "hashes": [
                "sha256:30c2f2cc9759e76eee674b81ea28c9f0b94f8f0445a1b87762cadf774f0df7e3",
                "sha256:40217a058c52a63f1042f0784f62009e976ba824c418cced42e88d5f40ab0e62"
            ],
            "index": "pypi",
            "version": "==3.6.1"
        },
        "python-dateutil": {
            "hashes": [
                "sha256:0123cacc1627ae19ddf3c27a5de5bd67ee4586fbdd6440d9748f8abb483d3e86",
                "sha256:961d03dc3453ebbc59dbdea9e4e11c5651520a876d0f4db161e8674aae935da9"
            ],
            "markers": "python_version >= '2.7' and python_version not in '3.0, 3.1, 3.2, 3.3'",
            "version": "==2.8.2"
        },
        "pyyaml": {
            "hashes": [
                "sha256:08682f6b72c722394747bddaf0aa62277e02557c0fd1c42cb853016a38f8dedf",
                "sha256:0f5f5786c0e09baddcd8b4b45f20a7b5d61a7e7e99846e3c799b05c7c53fa696",
                "sha256:129def1b7c1bf22faffd67b8f3724645203b79d8f4cc81f674654d9902cb4393",
                "sha256:294db365efa064d00b8d1ef65d8ea2c3426ac366c0c4368d930bf1c5fb497f77",
                "sha256:3b2b1824fe7112845700f815ff6a489360226a5609b96ec2190a45e62a9fc922",
                "sha256:3bd0e463264cf257d1ffd2e40223b197271046d09dadf73a0fe82b9c1fc385a5",
                "sha256:4465124ef1b18d9ace298060f4eccc64b0850899ac4ac53294547536533800c8",
                "sha256:49d4cdd9065b9b6e206d0595fee27a96b5dd22618e7520c33204a4a3239d5b10",
                "sha256:4e0583d24c881e14342eaf4ec5fbc97f934b999a6828693a99157fde912540cc",
                "sha256:5accb17103e43963b80e6f837831f38d314a0495500067cb25afab2e8d7a4018",
                "sha256:607774cbba28732bfa802b54baa7484215f530991055bb562efbed5b2f20a45e",
                "sha256:6c78645d400265a062508ae399b60b8c167bf003db364ecb26dcab2bda048253",
                "sha256:72a01f726a9c7851ca9bfad6fd09ca4e090a023c00945ea05ba1638c09dc3347",
                "sha256:74c1485f7707cf707a7aef42ef6322b8f97921bd89be2ab6317fd782c2d53183",
                "sha256:895f61ef02e8fed38159bb70f7e100e00f471eae2bc838cd0f4ebb21e28f8541",
                "sha256:8c1be557ee92a20f184922c7b6424e8ab6691788e6d86137c5d93c1a6ec1b8fb",
                "sha256:bb4191dfc9306777bc594117aee052446b3fa88737cd13b7188d0e7aa8162185",
                "sha256:bfb51918d4ff3d77c1c856a9699f8492c612cde32fd3bcd344af9be34999bfdc",
                "sha256:c20cfa2d49991c8b4147af39859b167664f2ad4561704ee74c1de03318e898db",
                "sha256:cb333c16912324fd5f769fff6bc5de372e9e7a202247b48870bc251ed40239aa",
                "sha256:d2d9808ea7b4af864f35ea216be506ecec180628aced0704e34aca0b040ffe46",
                "sha256:d483ad4e639292c90170eb6f7783ad19490e7a8defb3e46f97dfe4bacae89122",
                "sha256:dd5de0646207f053eb0d6c74ae45ba98c3395a571a2891858e87df7c9b9bd51b",
                "sha256:e1d4970ea66be07ae37a3c2e48b5ec63f7ba6804bdddfdbd3cfd954d25a82e63",
                "sha256:e4fac90784481d221a8e4b1162afa7c47ed953be40d31ab4629ae917510051df",
                "sha256:fa5ae20527d8e831e8230cbffd9f8fe952815b2b7dae6ffec25318803a7528fc",
                "sha256:fd7f6999a8070df521b6384004ef42833b9bd62cfee11a09bda1079b4b704247",
                "sha256:fdc842473cd33f45ff6bce46aea678a54e3d21f1b61a7750ce3c498eedfe25d6",
                "sha256:fe69978f3f768926cfa37b867e3843918e012cf83f680806599ddce33c2c68b0"
            ],
            "markers": "python_version >= '2.7' and python_version not in '3.0, 3.1, 3.2, 3.3, 3.4, 3.5'",
            "version": "==5.4.1"
        },
        "pyyaml-env-tag": {
            "hashes": [
                "sha256:70092675bda14fdec33b31ba77e7543de9ddc88f2e5b99160396572d11525bdb",
                "sha256:af31106dec8a4d68c60207c1886031cbf839b68aa7abccdb19868200532c2069"
            ],
            "markers": "python_version >= '3.6'",
            "version": "==0.1"
        },
        "rsa": {
            "hashes": [
                "sha256:78f9a9bf4e7be0c5ded4583326e7461e3a3c5aae24073648b4bdfa797d78c9d2",
                "sha256:9d689e6ca1b3038bc82bf8d23e944b6b6037bc02301a574935b2dd946e0353b9"
            ],
            "markers": "python_version >= '3.5' and python_version < '4'",
            "version": "==4.7.2"
        },
        "s3transfer": {
            "hashes": [
                "sha256:9b3752887a2880690ce628bc263d6d13a3864083aeacff4890c1c9839a5eb0bc",
                "sha256:cb022f4b16551edebbb31a377d3f09600dbada7363d8c5db7976e7f47732e1b2"
            ],
            "version": "==0.4.2"
        },
        "six": {
            "hashes": [
                "sha256:1e61c37477a1626458e36f7b1d82aa5c9b094fa4802892072e49de9c60c4c926",
                "sha256:8abb2f1d86890a2dfb989f9a77cfcfd3e47c2a354b01111771326f8aa26e0254"
            ],
            "markers": "python_version >= '2.7' and python_version not in '3.0, 3.1, 3.2, 3.3'",
            "version": "==1.16.0"
        },
        "snowballstemmer": {
            "hashes": [
                "sha256:b51b447bea85f9968c13b650126a888aabd4cb4463fca868ec596826325dedc2",
                "sha256:e997baa4f2e9139951b6f4c631bad912dfd3c792467e2f03d7239464af90e914"
            ],
            "version": "==2.1.0"
        },
        "text-unidecode": {
            "hashes": [
                "sha256:1311f10e8b895935241623731c2ba64f4c455287888b18189350b67134a822e8",
                "sha256:bad6603bb14d279193107714b288be206cac565dfa49aa5b105294dd5c4aab93"
            ],
            "version": "==1.3"
        },
        "toml": {
            "hashes": [
                "sha256:806143ae5bfb6a3c6e736a764057db0e6a0e05e338b5630894a5f779cabb4f9b",
                "sha256:b3bda1d108d5dd99f4a20d24d9c348e91c4db7ab1b749200bded2f839ccbe68f"
            ],
            "markers": "python_version >= '2.6' and python_version not in '3.0, 3.1, 3.2, 3.3'",
            "version": "==0.10.2"
        },
        "urllib3": {
            "hashes": [
                "sha256:39fb8672126159acb139a7718dd10806104dec1e2f0f6c88aab05d17df10c8d4",
                "sha256:f57b4c16c62fa2760b7e3d97c35b255512fb6b59a259730f36ba32ce9f8e342f"
            ],
            "markers": "python_version >= '2.7' and python_version not in '3.0, 3.1, 3.2, 3.3, 3.4' and python_version < '4'",
            "version": "==1.26.6"
        },
        "watchdog": {
            "hashes": [
                "sha256:0bcdf7b99b56a3ae069866c33d247c9994ffde91b620eaf0306b27e099bd1ae0",
                "sha256:0bcfe904c7d404eb6905f7106c54873503b442e8e918cc226e1828f498bdc0ca",
                "sha256:201cadf0b8c11922f54ec97482f95b2aafca429c4c3a4bb869a14f3c20c32686",
                "sha256:3a7d242a7963174684206093846537220ee37ba9986b824a326a8bb4ef329a33",
                "sha256:3e305ea2757f81d8ebd8559d1a944ed83e3ab1bdf68bcf16ec851b97c08dc035",
                "sha256:431a3ea70b20962e6dee65f0eeecd768cd3085ea613ccb9b53c8969de9f6ebd2",
                "sha256:44acad6f642996a2b50bb9ce4fb3730dde08f23e79e20cd3d8e2a2076b730381",
                "sha256:54e057727dd18bd01a3060dbf5104eb5a495ca26316487e0f32a394fd5fe725a",
                "sha256:6fe9c8533e955c6589cfea6f3f0a1a95fb16867a211125236c82e1815932b5d7",
                "sha256:85b851237cf3533fabbc034ffcd84d0fa52014b3121454e5f8b86974b531560c",
                "sha256:8805a5f468862daf1e4f4447b0ccf3acaff626eaa57fbb46d7960d1cf09f2e6d",
                "sha256:9628f3f85375a17614a2ab5eac7665f7f7be8b6b0a2a228e6f6a2e91dd4bfe26",
                "sha256:a12539ecf2478a94e4ba4d13476bb2c7a2e0a2080af2bb37df84d88b1b01358a",
                "sha256:acc4e2d5be6f140f02ee8590e51c002829e2c33ee199036fcd61311d558d89f4",
                "sha256:b5fc5c127bad6983eecf1ad117ab3418949f18af9c8758bd10158be3647298a9",
                "sha256:b8ddb2c9f92e0c686ea77341dcb58216fa5ff7d5f992c7278ee8a392a06e86bb",
                "sha256:bf84bd94cbaad8f6b9cbaeef43080920f4cb0e61ad90af7106b3de402f5fe127",
                "sha256:d9456f0433845e7153b102fffeb767bde2406b76042f2216838af3b21707894e",
                "sha256:e4929ac2aaa2e4f1a30a36751160be391911da463a8799460340901517298b13",
                "sha256:e5236a8e8602ab6db4b873664c2d356c365ab3cac96fbdec4970ad616415dd45",
                "sha256:fd8c595d5a93abd441ee7c5bb3ff0d7170e79031520d113d6f401d0cf49d7c8f"
            ],
            "markers": "python_version >= '3.6'",
            "version": "==2.1.3"
        },
        "zipp": {
            "hashes": [
                "sha256:957cfda87797e389580cb8b9e3870841ca991e2125350677b2ca83a0e99390a3",
                "sha256:f5812b1e007e48cff63449a5e9f4e7ebea716b4111f9c4f9a645f91d579bf0c4"
            ],
            "markers": "python_version >= '3.6'",
            "version": "==3.5.0"
        }
    }
}<|MERGE_RESOLUTION|>--- conflicted
+++ resolved
@@ -701,19 +701,11 @@
         },
         "awscli": {
             "hashes": [
-<<<<<<< HEAD
-                "sha256:1563ad96f680a2f8640ea25c5403b76d84c65b4d984f129e970aa1af420b6ce4",
-                "sha256:cdbbf2d64193828804c583caaa4e82f9429c3646834570d360342edf05a9e157"
-            ],
-            "index": "pypi",
-            "version": "==1.20.15"
-=======
                 "sha256:35b0ebbf8ff84202f0e0bacf0060c0d3787875091acf050f48e30a05449c857d",
                 "sha256:47d88ae71ed92ad216702fee111f9dae45f9da7db0f710d24ed117f225561730"
             ],
             "index": "pypi",
             "version": "==1.20.16"
->>>>>>> dd26582e
         },
         "awscli-local": {
             "hashes": [
