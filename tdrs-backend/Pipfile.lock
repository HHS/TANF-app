{
    "_meta": {
        "hash": {
            "sha256": "6108a343eb86101d0a23bf96fcde5c1e5b5a55965b42db1713ba785de7a8fc5d"
        },
        "pipfile-spec": 6,
        "requires": {
            "python_version": "3.10.1"
        },
        "sources": [
            {
                "name": "pypi",
                "url": "https://pypi.org/simple",
                "verify_ssl": true
            }
        ]
    },
    "default": {
        "asgiref": {
            "hashes": [
                "sha256:2f8abc20f7248433085eda803936d98992f1343ddb022065779f37c5da0181d0",
                "sha256:88d59c13d634dcffe0510be048210188edd79aeccb6a6c9028cdad6f31d730a9"
            ],
            "markers": "python_version >= '3.7'",
            "version": "==3.5.0"
        },
        "backcall": {
            "hashes": [
                "sha256:5cbdbf27be5e7cfadb448baf0aa95508f91f2bbc6c6437cd9cd06e2a4c215e1e",
                "sha256:fbbce6a29f263178a1f7915c1940bde0ec2b2a967566fe1c65c1dfb7422bd255"
            ],
            "version": "==0.2.0"
        },
        "boto3": {
            "hashes": [
                "sha256:08b6dacbe7ebe57ae8acfb7106b2728d946ae1e0c3da270caee1deb79ccbd8af",
                "sha256:8716465313c50ad9e5c2ac1767642ca0ddf7d1729c3d5c884d82880c1a15a310"
            ],
            "index": "pypi",
            "version": "==1.17.112"
        },
        "botocore": {
            "hashes": [
                "sha256:6d51de0981a3ef19da9e6a3c73b5ab427e3c0c8b92200ebd38d087299683dd2b",
                "sha256:d0b9b70b6eb5b65bb7162da2aaf04b6b086b15cc7ea322ddc3ef2f5e07944dcf"
            ],
            "markers": "python_version >= '2.7' and python_version not in '3.0, 3.1, 3.2, 3.3, 3.4, 3.5'",
            "version": "==1.20.112"
        },
        "certifi": {
            "hashes": [
                "sha256:78884e7c1d4b00ce3cea67b44566851c4343c120abd683433ce934a68ea58872",
                "sha256:d62a0163eb4c2344ac042ab2bdf75399a71a2d8c7d47eac2e2ee91b9d6339569"
            ],
            "version": "==2021.10.8"
        },
        "cffi": {
            "hashes": [
                "sha256:00c878c90cb53ccfaae6b8bc18ad05d2036553e6d9d1d9dbcf323bbe83854ca3",
                "sha256:0104fb5ae2391d46a4cb082abdd5c69ea4eab79d8d44eaaf79f1b1fd806ee4c2",
                "sha256:06c48159c1abed75c2e721b1715c379fa3200c7784271b3c46df01383b593636",
                "sha256:0808014eb713677ec1292301ea4c81ad277b6cdf2fdd90fd540af98c0b101d20",
                "sha256:10dffb601ccfb65262a27233ac273d552ddc4d8ae1bf93b21c94b8511bffe728",
                "sha256:14cd121ea63ecdae71efa69c15c5543a4b5fbcd0bbe2aad864baca0063cecf27",
                "sha256:17771976e82e9f94976180f76468546834d22a7cc404b17c22df2a2c81db0c66",
                "sha256:181dee03b1170ff1969489acf1c26533710231c58f95534e3edac87fff06c443",
                "sha256:23cfe892bd5dd8941608f93348c0737e369e51c100d03718f108bf1add7bd6d0",
                "sha256:263cc3d821c4ab2213cbe8cd8b355a7f72a8324577dc865ef98487c1aeee2bc7",
                "sha256:2756c88cbb94231c7a147402476be2c4df2f6078099a6f4a480d239a8817ae39",
                "sha256:27c219baf94952ae9d50ec19651a687b826792055353d07648a5695413e0c605",
                "sha256:2a23af14f408d53d5e6cd4e3d9a24ff9e05906ad574822a10563efcef137979a",
                "sha256:31fb708d9d7c3f49a60f04cf5b119aeefe5644daba1cd2a0fe389b674fd1de37",
                "sha256:3415c89f9204ee60cd09b235810be700e993e343a408693e80ce7f6a40108029",
                "sha256:3773c4d81e6e818df2efbc7dd77325ca0dcb688116050fb2b3011218eda36139",
                "sha256:3b96a311ac60a3f6be21d2572e46ce67f09abcf4d09344c49274eb9e0bf345fc",
                "sha256:3f7d084648d77af029acb79a0ff49a0ad7e9d09057a9bf46596dac9514dc07df",
                "sha256:41d45de54cd277a7878919867c0f08b0cf817605e4eb94093e7516505d3c8d14",
                "sha256:4238e6dab5d6a8ba812de994bbb0a79bddbdf80994e4ce802b6f6f3142fcc880",
                "sha256:45db3a33139e9c8f7c09234b5784a5e33d31fd6907800b316decad50af323ff2",
                "sha256:45e8636704eacc432a206ac7345a5d3d2c62d95a507ec70d62f23cd91770482a",
                "sha256:4958391dbd6249d7ad855b9ca88fae690783a6be9e86df65865058ed81fc860e",
                "sha256:4a306fa632e8f0928956a41fa8e1d6243c71e7eb59ffbd165fc0b41e316b2474",
                "sha256:57e9ac9ccc3101fac9d6014fba037473e4358ef4e89f8e181f8951a2c0162024",
                "sha256:59888172256cac5629e60e72e86598027aca6bf01fa2465bdb676d37636573e8",
                "sha256:5e069f72d497312b24fcc02073d70cb989045d1c91cbd53979366077959933e0",
                "sha256:64d4ec9f448dfe041705426000cc13e34e6e5bb13736e9fd62e34a0b0c41566e",
                "sha256:6dc2737a3674b3e344847c8686cf29e500584ccad76204efea14f451d4cc669a",
                "sha256:74fdfdbfdc48d3f47148976f49fab3251e550a8720bebc99bf1483f5bfb5db3e",
                "sha256:75e4024375654472cc27e91cbe9eaa08567f7fbdf822638be2814ce059f58032",
                "sha256:786902fb9ba7433aae840e0ed609f45c7bcd4e225ebb9c753aa39725bb3e6ad6",
                "sha256:8b6c2ea03845c9f501ed1313e78de148cd3f6cad741a75d43a29b43da27f2e1e",
                "sha256:91d77d2a782be4274da750752bb1650a97bfd8f291022b379bb8e01c66b4e96b",
                "sha256:91ec59c33514b7c7559a6acda53bbfe1b283949c34fe7440bcf917f96ac0723e",
                "sha256:920f0d66a896c2d99f0adbb391f990a84091179542c205fa53ce5787aff87954",
                "sha256:a5263e363c27b653a90078143adb3d076c1a748ec9ecc78ea2fb916f9b861962",
                "sha256:abb9a20a72ac4e0fdb50dae135ba5e77880518e742077ced47eb1499e29a443c",
                "sha256:c2051981a968d7de9dd2d7b87bcb9c939c74a34626a6e2f8181455dd49ed69e4",
                "sha256:c21c9e3896c23007803a875460fb786118f0cdd4434359577ea25eb556e34c55",
                "sha256:c2502a1a03b6312837279c8c1bd3ebedf6c12c4228ddbad40912d671ccc8a962",
                "sha256:d4d692a89c5cf08a8557fdeb329b82e7bf609aadfaed6c0d79f5a449a3c7c023",
                "sha256:da5db4e883f1ce37f55c667e5c0de439df76ac4cb55964655906306918e7363c",
                "sha256:e7022a66d9b55e93e1a845d8c9eba2a1bebd4966cd8bfc25d9cd07d515b33fa6",
                "sha256:ef1f279350da2c586a69d32fc8733092fd32cc8ac95139a00377841f59a3f8d8",
                "sha256:f54a64f8b0c8ff0b64d18aa76675262e1700f3995182267998c31ae974fbc382",
                "sha256:f5c7150ad32ba43a07c4479f40241756145a1f03b43480e058cfd862bf5041c7",
                "sha256:f6f824dc3bce0edab5f427efcfb1d63ee75b6fcb7282900ccaf925be84efb0fc",
                "sha256:fd8a250edc26254fe5b33be00402e6d287f562b6a5b2152dec302fa15bb3e997",
                "sha256:ffaa5c925128e29efbde7301d8ecaf35c8c60ffbcd6a1ffd3a552177c8e5e796"
            ],
            "version": "==1.15.0"
        },
        "charset-normalizer": {
            "hashes": [
                "sha256:2857e29ff0d34db842cd7ca3230549d1a697f96ee6d3fb071cfa6c7393832597",
                "sha256:6881edbebdb17b39b4eaaa821b438bf6eddffb4468cf344f09f89def34a8b1df"
            ],
            "markers": "python_version >= '3'",
            "version": "==2.0.12"
        },
        "click": {
            "hashes": [
                "sha256:6a7a62563bbfabfda3a38f3023a1db4a35978c0abd76f6c9605ecd6554d6d9b1",
                "sha256:8458d7b1287c5fb128c90e23381cf99dcde74beaf6c7ff6384ce84d6fe090adb"
            ],
            "markers": "python_version >= '3.6'",
            "version": "==8.0.4"
        },
        "coreapi": {
            "hashes": [
                "sha256:46145fcc1f7017c076a2ef684969b641d18a2991051fddec9458ad3f78ffc1cb",
                "sha256:bf39d118d6d3e171f10df9ede5666f63ad80bba9a29a8ec17726a66cf52ee6f3"
            ],
            "version": "==2.3.3"
        },
        "coreschema": {
            "hashes": [
                "sha256:5e6ef7bf38c1525d5e55a895934ab4273548629f16aed5c0a6caa74ebf45551f",
                "sha256:9503506007d482ab0867ba14724b93c18a33b22b6d19fb419ef2d239dd4a1607"
            ],
            "version": "==0.0.4"
        },
        "cryptography": {
            "hashes": [
                "sha256:0f1212a66329c80d68aeeb39b8a16d54ef57071bf22ff4e521657b27372e327d",
                "sha256:1e056c28420c072c5e3cb36e2b23ee55e260cb04eee08f702e0edfec3fb51959",
                "sha256:240f5c21aef0b73f40bb9f78d2caff73186700bf1bc6b94285699aff98cc16c6",
                "sha256:26965837447f9c82f1855e0bc8bc4fb910240b6e0d16a664bb722df3b5b06873",
                "sha256:37340614f8a5d2fb9aeea67fd159bfe4f5f4ed535b1090ce8ec428b2f15a11f2",
                "sha256:3d10de8116d25649631977cb37da6cbdd2d6fa0e0281d014a5b7d337255ca713",
                "sha256:3d8427734c781ea5f1b41d6589c293089704d4759e34597dce91014ac125aad1",
                "sha256:7ec5d3b029f5fa2b179325908b9cd93db28ab7b85bb6c1db56b10e0b54235177",
                "sha256:8e56e16617872b0957d1c9742a3f94b43533447fd78321514abbe7db216aa250",
                "sha256:b01fd6f2737816cb1e08ed4807ae194404790eac7ad030b34f2ce72b332f5586",
                "sha256:bf40af59ca2465b24e54f671b2de2c59257ddc4f7e5706dbd6930e26823668d3",
                "sha256:de4e5f7f68220d92b7637fc99847475b59154b7a1b3868fb7385337af54ac9ca",
                "sha256:eb8cc2afe8b05acbd84a43905832ec78e7b3873fb124ca190f574dca7389a87d",
                "sha256:ee77aa129f481be46f8d92a1a7db57269a2f23052d5f2433b4621bb457081cc9"
            ],
            "index": "pypi",
            "version": "==3.4.7"
        },
        "decorator": {
            "hashes": [
                "sha256:637996211036b6385ef91435e4fae22989472f9d571faba8927ba8253acbc330",
                "sha256:b8c3f85900b9dc423225913c5aace94729fe1fa9763b38939a95226f02d37186"
            ],
            "markers": "python_version > '3.6'",
            "version": "==5.1.1"
        },
        "deprecated": {
            "hashes": [
                "sha256:43ac5335da90c31c24ba028af536a91d41d53f9e6901ddb021bcc572ce44e38d",
                "sha256:64756e3e14c8c5eea9795d93c524551432a0be75629f8f29e67ab8caf076c76d"
            ],
            "markers": "python_version >= '2.7' and python_version not in '3.0, 3.1, 3.2, 3.3'",
            "version": "==1.2.13"
        },
        "dj-database-url": {
            "hashes": [
                "sha256:4aeaeb1f573c74835b0686a2b46b85990571159ffc21aa57ecd4d1e1cb334163",
                "sha256:851785365761ebe4994a921b433062309eb882fedd318e1b0fcecc607ed02da9"
            ],
            "index": "pypi",
            "version": "==0.5.0"
        },
        "django": {
            "hashes": [
                "sha256:0a0a37f0b93aef30c4bf3a839c187e1175bcdeb7e177341da0cb7b8194416891",
                "sha256:69c94abe5d6b1b088bf475e09b7b74403f943e34da107e798465d2045da27e75"
            ],
            "index": "pypi",
            "version": "==3.2.11"
        },
        "django-admin-508": {
            "hashes": [
                "sha256:363ad7919e2ba313ca09b77d78b6e2a6b4ab1838b4e6ee15abea097c3ad95edf",
                "sha256:72f5a398af7703296fa552d45c21759a1434c471c7edb91fed60fd1bc63027b5"
            ],
            "index": "pypi",
            "version": "==0.1.6"
        },
        "django-admin-logs": {
            "hashes": [
                "sha256:81753c20d372bc5562fe4a09090418bbb61b308388e851b19192873a472fa3d1",
                "sha256:aedb5df940d32c10423d65136343bc009727df8a5a49ed0196e65241d823a890"
            ],
            "index": "pypi",
            "version": "==1.0.2"
        },
        "django-colorfield": {
            "hashes": [
                "sha256:441172f8c6024f70b01e3f63195fe83afc554387b34ad999880e86fde989e5af",
                "sha256:97625246fb5c4f4a17c9d83b2406a3c98dd9545c40c47741a7b62f7284609910"
            ],
            "version": "==0.6.3"
        },
        "django-configurations": {
            "hashes": [
                "sha256:0b93cb7042739e2d69cfc6fb81676bbd3cbb63ea19b02e8b681f4cad3a8aaf1b",
                "sha256:9e3bcea1355ac50a4c9f854f751d214cb17e5f8adf18405a4488d0a1e8945915"
            ],
            "index": "pypi",
            "version": "==2.2"
        },
        "django-cors-headers": {
            "hashes": [
                "sha256:1ac2b1213de75a251e2ba04448da15f99bcfcbe164288ae6b5ff929dc49b372f",
                "sha256:96069c4aaacace786a34ee7894ff680780ec2644e4268b31181044410fecd12e"
            ],
            "index": "pypi",
            "version": "==3.7.0"
        },
        "django-csp": {
            "hashes": [
                "sha256:0a38aa9618c675cbf5f5e517e20d5846a3e100ef7b307e32e7fb18c58aa47723",
                "sha256:d9ee5a8c6442aa54854e8de627c2826786208ed38fb4ea8ced08c42332673eb1"
            ],
            "index": "pypi",
            "version": "==3.6"
        },
        "django-extensions": {
            "hashes": [
                "sha256:50de8977794a66a91575dd40f87d5053608f679561731845edbd325ceeb387e3",
                "sha256:5f0fea7bf131ca303090352577a9e7f8bfbf5489bd9d9c8aea9401db28db34a0"
            ],
            "index": "pypi",
            "version": "==3.1.3"
        },
        "django-filter": {
            "hashes": [
                "sha256:84e9d5bb93f237e451db814ed422a3a625751cbc9968b484ecc74964a8696b06",
                "sha256:e00d32cebdb3d54273c48f4f878f898dced8d5dfaad009438fe61ebdf535ace1"
            ],
            "index": "pypi",
            "version": "==2.4.0"
        },
        "django-flat-responsive": {
            "hashes": [
                "sha256:451caa2700c541b52fb7ce2d34d3d8dee9e980cf29f5463bc8a8c6256a1a6474"
            ],
            "version": "==2.0"
        },
        "django-flat-theme": {
            "hashes": [
                "sha256:6b522d8c2b5a8228b30947fb002eff2868da076e9beacf3e798410e5c1a2d849"
            ],
            "version": "==1.1.4"
        },
        "django-model-utils": {
            "hashes": [
                "sha256:eb5dd05ef7d7ce6bc79cae54ea7c4a221f6f81e2aad7722933aee66489e7264b",
                "sha256:ef7c440024e797796a3811432abdd2be8b5225ae64ef346f8bfc6de7d8e5d73c"
            ],
            "index": "pypi",
            "version": "==4.1.1"
        },
        "django-storages": {
            "hashes": [
                "sha256:c823dbf56c9e35b0999a13d7e05062b837bae36c518a40255d522fbe3750fbb4",
                "sha256:f28765826d507a0309cfaa849bd084894bc71d81bf0d09479168d44785396f80"
            ],
            "index": "pypi",
            "version": "==1.11.1"
        },
        "django-unique-upload": {
            "hashes": [
                "sha256:78af8e8948a640dc3ef11f16189ae8dfd81293836d991913fbf40bf5111f43a9",
                "sha256:a7c7d220072401eb15dda3b1e09747940312acd36a8a57884c732c4644121b4d"
            ],
            "index": "pypi",
            "version": "==0.2.1"
        },
        "djangorestframework": {
            "hashes": [
                "sha256:6d1d59f623a5ad0509fe0d6bfe93cbdfe17b8116ebc8eda86d45f6e16e819aaf",
                "sha256:f747949a8ddac876e879190df194b925c177cdeb725a099db1460872f7c0a7f2"
            ],
            "index": "pypi",
            "version": "==3.12.4"
        },
        "drf-yasg": {
            "hashes": [
                "sha256:8b72e5b1875931a8d11af407be3a9a5ba8776541492947a0df5bafda6b7f8267",
                "sha256:d50f197c7f02545d0b736df88c6d5cf874f8fea2507ad85ad7de6ae5bf2d9e5a"
            ],
            "index": "pypi",
            "version": "==1.20.0"
        },
        "gunicorn": {
            "hashes": [
                "sha256:1904bb2b8a43658807108d59c3f3d56c2b6121a701161de0ddf9ad140073c626",
                "sha256:cd4a810dd51bf497552cf3f863b575dabd73d6ad6a91075b65936b151cbf4f9c"
            ],
            "index": "pypi",
            "version": "==20.0.4"
        },
        "idna": {
            "hashes": [
                "sha256:84d9dd047ffa80596e0f246e2eab0b391788b0503584e8945f2368256d2735ff",
                "sha256:9d643ff0a55b762d5cdb124b8eaa99c66322e2157b69160bc32796e824360e6d"
            ],
            "markers": "python_version >= '3'",
            "version": "==3.3"
        },
        "inflection": {
            "hashes": [
                "sha256:1a29730d366e996aaacffb2f1f1cb9593dc38e2ddd30c91250c6dde09ea9b417",
                "sha256:f38b2b640938a4f35ade69ac3d053042959b62a0f1076a5bbaa1b9526605a8a2"
            ],
            "markers": "python_version >= '3.5'",
            "version": "==0.5.1"
        },
        "ipdb": {
            "hashes": [
                "sha256:951bd9a64731c444fd907a5ce268543020086a697f6be08f7cc2c9a752a278c5"
            ],
            "index": "pypi",
            "version": "==0.13.9"
        },
        "ipython": {
            "hashes": [
                "sha256:54bbd1fe3882457aaf28ae060a5ccdef97f212a741754e420028d4ec5c2291dc",
                "sha256:aa21412f2b04ad1a652e30564fff6b4de04726ce875eab222c8430edc6db383a"
            ],
            "index": "pypi",
            "version": "==7.25.0"
        },
        "itypes": {
            "hashes": [
                "sha256:03da6872ca89d29aef62773672b2d408f490f80db48b23079a4b194c86dd04c6",
                "sha256:af886f129dea4a2a1e3d36595a2d139589e4dd287f5cab0b40e799ee81570ff1"
            ],
            "version": "==1.2.0"
        },
        "jedi": {
            "hashes": [
                "sha256:637c9635fcf47945ceb91cd7f320234a7be540ded6f3e99a50cb6febdfd1ba8d",
                "sha256:74137626a64a99c8eb6ae5832d99b3bdd7d29a3850fe2aa80a4126b2a7d949ab"
            ],
            "markers": "python_version >= '3.6'",
            "version": "==0.18.1"
        },
        "jinja2": {
            "hashes": [
                "sha256:077ce6014f7b40d03b47d1f1ca4b0fc8328a692bd284016f806ed0eaca390ad8",
                "sha256:611bb273cd68f3b993fabdc4064fc858c5b47a973cb5aa7999ec1ba405c87cd7"
            ],
            "markers": "python_version >= '3.6'",
            "version": "==3.0.3"
        },
        "jmespath": {
            "hashes": [
                "sha256:b85d0567b8666149a93172712e68920734333c0ce7e89b78b3e987f71e5ed4f9",
                "sha256:cdf6525904cc597730141d61b36f2e4b8ecc257c420fa2f4549bac2c2d0cb72f"
            ],
            "markers": "python_version >= '2.6' and python_version not in '3.0, 3.1, 3.2'",
            "version": "==0.10.0"
        },
        "jwcrypto": {
            "hashes": [
                "sha256:12976a09895ec0076ce17c49ab7be64d6e63bcd7fd9a773e3fedf8011537a5f6",
                "sha256:63531529218ba9869e14ef8c9e7b516865ede3facf9b0ef3d3ba68014da211f9"
            ],
            "index": "pypi",
            "version": "==0.9.1"
        },
        "markdown": {
            "hashes": [
                "sha256:31b5b491868dcc87d6c24b7e3d19a0d730d59d3e46f4eea6430a321bed387a49",
                "sha256:96c3ba1261de2f7547b46a00ea8463832c921d3f9d6aba3f255a6f71386db20c"
            ],
            "index": "pypi",
            "version": "==3.3.4"
        },
        "markupsafe": {
            "hashes": [
                "sha256:023af8c54fe63530545f70dd2a2a7eed18d07a9a77b94e8bf1e2ff7f252db9a3",
                "sha256:09c86c9643cceb1d87ca08cdc30160d1b7ab49a8a21564868921959bd16441b8",
                "sha256:142119fb14a1ef6d758912b25c4e803c3ff66920635c44078666fe7cc3f8f759",
                "sha256:1d1fb9b2eec3c9714dd936860850300b51dbaa37404209c8d4cb66547884b7ed",
                "sha256:204730fd5fe2fe3b1e9ccadb2bd18ba8712b111dcabce185af0b3b5285a7c989",
                "sha256:24c3be29abb6b34052fd26fc7a8e0a49b1ee9d282e3665e8ad09a0a68faee5b3",
                "sha256:290b02bab3c9e216da57c1d11d2ba73a9f73a614bbdcc027d299a60cdfabb11a",
                "sha256:3028252424c72b2602a323f70fbf50aa80a5d3aa616ea6add4ba21ae9cc9da4c",
                "sha256:30c653fde75a6e5eb814d2a0a89378f83d1d3f502ab710904ee585c38888816c",
                "sha256:3cace1837bc84e63b3fd2dfce37f08f8c18aeb81ef5cf6bb9b51f625cb4e6cd8",
                "sha256:4056f752015dfa9828dce3140dbadd543b555afb3252507348c493def166d454",
                "sha256:454ffc1cbb75227d15667c09f164a0099159da0c1f3d2636aa648f12675491ad",
                "sha256:598b65d74615c021423bd45c2bc5e9b59539c875a9bdb7e5f2a6b92dfcfc268d",
                "sha256:599941da468f2cf22bf90a84f6e2a65524e87be2fce844f96f2dd9a6c9d1e635",
                "sha256:5ddea4c352a488b5e1069069f2f501006b1a4362cb906bee9a193ef1245a7a61",
                "sha256:62c0285e91414f5c8f621a17b69fc0088394ccdaa961ef469e833dbff64bd5ea",
                "sha256:679cbb78914ab212c49c67ba2c7396dc599a8479de51b9a87b174700abd9ea49",
                "sha256:6e104c0c2b4cd765b4e83909cde7ec61a1e313f8a75775897db321450e928cce",
                "sha256:736895a020e31b428b3382a7887bfea96102c529530299f426bf2e636aacec9e",
                "sha256:75bb36f134883fdbe13d8e63b8675f5f12b80bb6627f7714c7d6c5becf22719f",
                "sha256:7d2f5d97fcbd004c03df8d8fe2b973fe2b14e7bfeb2cfa012eaa8759ce9a762f",
                "sha256:80beaf63ddfbc64a0452b841d8036ca0611e049650e20afcb882f5d3c266d65f",
                "sha256:84ad5e29bf8bab3ad70fd707d3c05524862bddc54dc040982b0dbcff36481de7",
                "sha256:8da5924cb1f9064589767b0f3fc39d03e3d0fb5aa29e0cb21d43106519bd624a",
                "sha256:961eb86e5be7d0973789f30ebcf6caab60b844203f4396ece27310295a6082c7",
                "sha256:96de1932237abe0a13ba68b63e94113678c379dca45afa040a17b6e1ad7ed076",
                "sha256:a0a0abef2ca47b33fb615b491ce31b055ef2430de52c5b3fb19a4042dbc5cadb",
                "sha256:b2a5a856019d2833c56a3dcac1b80fe795c95f401818ea963594b345929dffa7",
                "sha256:b8811d48078d1cf2a6863dafb896e68406c5f513048451cd2ded0473133473c7",
                "sha256:c532d5ab79be0199fa2658e24a02fce8542df196e60665dd322409a03db6a52c",
                "sha256:d3b64c65328cb4cd252c94f83e66e3d7acf8891e60ebf588d7b493a55a1dbf26",
                "sha256:d4e702eea4a2903441f2735799d217f4ac1b55f7d8ad96ab7d4e25417cb0827c",
                "sha256:d5653619b3eb5cbd35bfba3c12d575db2a74d15e0e1c08bf1db788069d410ce8",
                "sha256:d66624f04de4af8bbf1c7f21cc06649c1c69a7f84109179add573ce35e46d448",
                "sha256:e67ec74fada3841b8c5f4c4f197bea916025cb9aa3fe5abf7d52b655d042f956",
                "sha256:e6f7f3f41faffaea6596da86ecc2389672fa949bd035251eab26dc6697451d05",
                "sha256:f02cf7221d5cd915d7fa58ab64f7ee6dd0f6cddbb48683debf5d04ae9b1c2cc1",
                "sha256:f0eddfcabd6936558ec020130f932d479930581171368fd728efcfb6ef0dd357",
                "sha256:fabbe18087c3d33c5824cb145ffca52eccd053061df1d79d4b66dafa5ad2a5ea",
                "sha256:fc3150f85e2dbcf99e65238c842d1cfe69d3e7649b19864c1cc043213d9cd730"
            ],
            "markers": "python_version >= '3.7'",
            "version": "==2.1.0"
        },
        "matplotlib-inline": {
            "hashes": [
                "sha256:a04bfba22e0d1395479f866853ec1ee28eea1485c1d69a6faf00dc3e24ff34ee",
                "sha256:aed605ba3b72462d64d475a21a9296f400a19c4f74a31b59103d2a99ffd5aa5c"
            ],
            "markers": "python_version >= '3.5'",
            "version": "==0.1.3"
        },
        "packaging": {
            "hashes": [
                "sha256:dd47c42927d89ab911e606518907cc2d3a1f38bbd026385970643f9c5b8ecfeb",
                "sha256:ef103e05f519cdc783ae24ea4e2e0f508a9c99b2d4969652eed6a2e1ea5bd522"
            ],
            "markers": "python_version >= '3.6'",
            "version": "==21.3"
        },
        "parso": {
            "hashes": [
                "sha256:8c07be290bb59f03588915921e29e8a50002acaf2cdc5fa0e0114f91709fafa0",
                "sha256:c001d4636cd3aecdaf33cbb40aebb59b094be2a74c556778ef5576c175e19e75"
            ],
            "markers": "python_version >= '3.6'",
            "version": "==0.8.3"
        },
        "pexpect": {
            "hashes": [
                "sha256:0b48a55dcb3c05f3329815901ea4fc1537514d6ba867a152b581d69ae3710937",
                "sha256:fc65a43959d153d0114afe13997d439c22823a27cefceb5ff35c2178c6784c0c"
            ],
            "markers": "sys_platform != 'win32'",
            "version": "==4.8.0"
        },
        "pickleshare": {
            "hashes": [
                "sha256:87683d47965c1da65cdacaf31c8441d12b8044cdec9aca500cd78fc2c683afca",
                "sha256:9649af414d74d4df115d5d718f82acb59c9d418196b7b4290ed47a12ce62df56"
            ],
            "version": "==0.7.5"
        },
        "pillow": {
            "hashes": [
                "sha256:011233e0c42a4a7836498e98c1acf5e744c96a67dd5032a6f666cc1fb97eab97",
                "sha256:0f29d831e2151e0b7b39981756d201f7108d3d215896212ffe2e992d06bfe049",
                "sha256:12875d118f21cf35604176872447cdb57b07126750a33748bac15e77f90f1f9c",
                "sha256:14d4b1341ac07ae07eb2cc682f459bec932a380c3b122f5540432d8977e64eae",
                "sha256:1c3c33ac69cf059bbb9d1a71eeaba76781b450bc307e2291f8a4764d779a6b28",
                "sha256:1d19397351f73a88904ad1aee421e800fe4bbcd1aeee6435fb62d0a05ccd1030",
                "sha256:253e8a302a96df6927310a9d44e6103055e8fb96a6822f8b7f514bb7ef77de56",
                "sha256:2632d0f846b7c7600edf53c48f8f9f1e13e62f66a6dbc15191029d950bfed976",
                "sha256:335ace1a22325395c4ea88e00ba3dc89ca029bd66bd5a3c382d53e44f0ccd77e",
                "sha256:413ce0bbf9fc6278b2d63309dfeefe452835e1c78398efb431bab0672fe9274e",
                "sha256:5100b45a4638e3c00e4d2320d3193bdabb2d75e79793af7c3eb139e4f569f16f",
                "sha256:514ceac913076feefbeaf89771fd6febde78b0c4c1b23aaeab082c41c694e81b",
                "sha256:528a2a692c65dd5cafc130de286030af251d2ee0483a5bf50c9348aefe834e8a",
                "sha256:6295f6763749b89c994fcb6d8a7f7ce03c3992e695f89f00b741b4580b199b7e",
                "sha256:6c8bc8238a7dfdaf7a75f5ec5a663f4173f8c367e5a39f87e720495e1eed75fa",
                "sha256:718856856ba31f14f13ba885ff13874be7fefc53984d2832458f12c38205f7f7",
                "sha256:7f7609a718b177bf171ac93cea9fd2ddc0e03e84d8fa4e887bdfc39671d46b00",
                "sha256:80ca33961ced9c63358056bd08403ff866512038883e74f3a4bf88ad3eb66838",
                "sha256:80fe64a6deb6fcfdf7b8386f2cf216d329be6f2781f7d90304351811fb591360",
                "sha256:81c4b81611e3a3cb30e59b0cf05b888c675f97e3adb2c8672c3154047980726b",
                "sha256:855c583f268edde09474b081e3ddcd5cf3b20c12f26e0d434e1386cc5d318e7a",
                "sha256:9bfdb82cdfeccec50aad441afc332faf8606dfa5e8efd18a6692b5d6e79f00fd",
                "sha256:a5d24e1d674dd9d72c66ad3ea9131322819ff86250b30dc5821cbafcfa0b96b4",
                "sha256:a9f44cd7e162ac6191491d7249cceb02b8116b0f7e847ee33f739d7cb1ea1f70",
                "sha256:b5b3f092fe345c03bca1e0b687dfbb39364b21ebb8ba90e3fa707374b7915204",
                "sha256:b9618823bd237c0d2575283f2939655f54d51b4527ec3972907a927acbcc5bfc",
                "sha256:cef9c85ccbe9bee00909758936ea841ef12035296c748aaceee535969e27d31b",
                "sha256:d21237d0cd37acded35154e29aec853e945950321dd2ffd1a7d86fe686814669",
                "sha256:d3c5c79ab7dfce6d88f1ba639b77e77a17ea33a01b07b99840d6ed08031cb2a7",
                "sha256:d9d7942b624b04b895cb95af03a23407f17646815495ce4547f0e60e0b06f58e",
                "sha256:db6d9fac65bd08cea7f3540b899977c6dee9edad959fa4eaf305940d9cbd861c",
                "sha256:ede5af4a2702444a832a800b8eb7f0a7a1c0eed55b644642e049c98d589e5092",
                "sha256:effb7749713d5317478bb3acb3f81d9d7c7f86726d41c1facca068a04cf5bb4c",
                "sha256:f154d173286a5d1863637a7dcd8c3437bb557520b01bddb0be0258dcb72696b5",
                "sha256:f25ed6e28ddf50de7e7ea99d7a976d6a9c415f03adcaac9c41ff6ff41b6d86ac"
            ],
            "markers": "python_version >= '3.7'",
            "version": "==9.0.1"
        },
        "prompt-toolkit": {
            "hashes": [
                "sha256:30129d870dcb0b3b6a53efdc9d0a83ea96162ffd28ffe077e94215b233dc670c",
                "sha256:9f1cd16b1e86c2968f2519d7fb31dd9d669916f515612c269d14e9ed52b51650"
            ],
            "markers": "python_full_version >= '3.6.2'",
            "version": "==3.0.28"
        },
        "psycopg2-binary": {
            "hashes": [
                "sha256:0b7dae87f0b729922e06f85f667de7bf16455d411971b2043bbd9577af9d1975",
                "sha256:0f2e04bd2a2ab54fa44ee67fe2d002bb90cee1c0f1cc0ebc3148af7b02034cbd",
                "sha256:123c3fb684e9abfc47218d3784c7b4c47c8587951ea4dd5bc38b6636ac57f616",
                "sha256:1473c0215b0613dd938db54a653f68251a45a78b05f6fc21af4326f40e8360a2",
                "sha256:14db1752acdd2187d99cb2ca0a1a6dfe57fc65c3281e0f20e597aac8d2a5bd90",
                "sha256:1e3a362790edc0a365385b1ac4cc0acc429a0c0d662d829a50b6ce743ae61b5a",
                "sha256:1e85b74cbbb3056e3656f1cc4781294df03383127a8114cbc6531e8b8367bf1e",
                "sha256:1f6ca4a9068f5c5c57e744b4baa79f40e83e3746875cac3c45467b16326bab45",
                "sha256:20f1ab44d8c352074e2d7ca67dc00843067788791be373e67a0911998787ce7d",
                "sha256:24b0b6688b9f31a911f2361fe818492650795c9e5d3a1bc647acbd7440142a4f",
                "sha256:2f62c207d1740b0bde5c4e949f857b044818f734a3d57f1d0d0edc65050532ed",
                "sha256:3242b9619de955ab44581a03a64bdd7d5e470cc4183e8fcadd85ab9d3756ce7a",
                "sha256:35c4310f8febe41f442d3c65066ca93cccefd75013df3d8c736c5b93ec288140",
                "sha256:4235f9d5ddcab0b8dbd723dca56ea2922b485ea00e1dafacf33b0c7e840b3d32",
                "sha256:542875f62bc56e91c6eac05a0deadeae20e1730be4c6334d8f04c944fcd99759",
                "sha256:5ced67f1e34e1a450cdb48eb53ca73b60aa0af21c46b9b35ac3e581cf9f00e31",
                "sha256:661509f51531ec125e52357a489ea3806640d0ca37d9dada461ffc69ee1e7b6e",
                "sha256:7360647ea04db2e7dff1648d1da825c8cf68dc5fbd80b8fb5b3ee9f068dcd21a",
                "sha256:736b8797b58febabb85494142c627bd182b50d2a7ec65322983e71065ad3034c",
                "sha256:8c13d72ed6af7fd2c8acbd95661cf9477f94e381fce0792c04981a8283b52917",
                "sha256:988b47ac70d204aed01589ed342303da7c4d84b56c2f4c4b8b00deda123372bf",
                "sha256:995fc41ebda5a7a663a254a1dcac52638c3e847f48307b5416ee373da15075d7",
                "sha256:a36c7eb6152ba5467fb264d73844877be8b0847874d4822b7cf2d3c0cb8cdcb0",
                "sha256:aed4a9a7e3221b3e252c39d0bf794c438dc5453bc2963e8befe9d4cd324dff72",
                "sha256:aef9aee84ec78af51107181d02fe8773b100b01c5dfde351184ad9223eab3698",
                "sha256:b0221ca5a9837e040ebf61f48899926b5783668b7807419e4adae8175a31f773",
                "sha256:b4d7679a08fea64573c969f6994a2631908bb2c0e69a7235648642f3d2e39a68",
                "sha256:c250a7ec489b652c892e4f0a5d122cc14c3780f9f643e1a326754aedf82d9a76",
                "sha256:ca86db5b561b894f9e5f115d6a159fff2a2570a652e07889d8a383b5fae66eb4",
                "sha256:cfc523edecddaef56f6740d7de1ce24a2fdf94fd5e704091856a201872e37f9f",
                "sha256:d92272c7c16e105788efe2cfa5d680f07e34e0c29b03c1908f8636f55d5f915a",
                "sha256:da113b70f6ec40e7d81b43d1b139b9db6a05727ab8be1ee559f3a69854a69d34",
                "sha256:ebccf1123e7ef66efc615a68295bf6fdba875a75d5bba10a05073202598085fc",
                "sha256:f6fac64a38f6768e7bc7b035b9e10d8a538a9fadce06b983fb3e6fa55ac5f5ce",
                "sha256:f8559617b1fcf59a9aedba2c9838b5b6aa211ffedecabca412b92a1ff75aac1a",
                "sha256:fbb42a541b1093385a2d8c7eec94d26d30437d0e77c1d25dae1dcc46741a385e"
            ],
            "index": "pypi",
            "version": "==2.9.1"
        },
        "ptyprocess": {
            "hashes": [
                "sha256:4b41f3967fce3af57cc7e94b888626c18bf37a083e3651ca8feeb66d492fef35",
                "sha256:5c5d0a3b48ceee0b48485e0c26037c0acd7d29765ca3fbb5cb3831d347423220"
            ],
            "version": "==0.7.0"
        },
        "pycparser": {
            "hashes": [
                "sha256:8ee45429555515e1f6b185e78100aea234072576aa43ab53aefcae078162fca9",
                "sha256:e644fdec12f7872f86c58ff790da456218b10f863970249516d60a5eaca77206"
            ],
            "version": "==2.21"
        },
        "pygments": {
            "hashes": [
                "sha256:44238f1b60a76d78fc8ca0528ee429702aae011c265fe6a8dd8b63049ae41c65",
                "sha256:4e426f72023d88d03b2fa258de560726ce890ff3b630f88c21cbb8b2503b8c6a"
            ],
            "markers": "python_version >= '3.5'",
            "version": "==2.11.2"
        },
        "pyjwt": {
            "hashes": [
                "sha256:934d73fbba91b0483d3857d1aff50e96b2a892384ee2c17417ed3203f173fca1",
                "sha256:fba44e7898bbca160a2b2b501f492824fc8382485d3a6f11ba5d0c1937ce6130"
            ],
            "index": "pypi",
            "version": "==2.1.0"
        },
        "pyparsing": {
            "hashes": [
                "sha256:18ee9022775d270c55187733956460083db60b37d0d0fb357445f3094eed3eea",
                "sha256:a6c06a88f252e6c322f65faf8f418b16213b51bdfaece0524c1c1bc30c63c484"
            ],
            "markers": "python_version >= '3.6'",
            "version": "==3.0.7"
        },
        "python-dateutil": {
            "hashes": [
                "sha256:0123cacc1627ae19ddf3c27a5de5bd67ee4586fbdd6440d9748f8abb483d3e86",
                "sha256:961d03dc3453ebbc59dbdea9e4e11c5651520a876d0f4db161e8674aae935da9"
            ],
            "markers": "python_version >= '2.7' and python_version not in '3.0, 3.1, 3.2'",
            "version": "==2.8.2"
        },
        "pytz": {
            "hashes": [
                "sha256:3672058bc3453457b622aab7a1c3bfd5ab0bdae451512f6cf25f64ed37f5b87c",
                "sha256:acad2d8b20a1af07d4e4c9d2e9285c5ed9104354062f275f3fcd88dcef4f1326"
            ],
            "version": "==2021.3"
        },
        "requests": {
            "hashes": [
                "sha256:6c1246513ecd5ecd4528a0906f910e8f0f9c6b8ec72030dc9fd154dc1a6efd24",
                "sha256:b8aa58f8cf793ffd8782d3d8cb19e66ef36f7aba4353eec859e74678b01b07a7"
            ],
            "index": "pypi",
            "version": "==2.26.0"
        },
        "requests-mock": {
            "hashes": [
                "sha256:0a2d38a117c08bb78939ec163522976ad59a6b7fdd82b709e23bb98004a44970",
                "sha256:8d72abe54546c1fc9696fa1516672f1031d72a55a1d66c85184f972a24ba0eba"
            ],
            "index": "pypi",
            "version": "==1.9.3"
        },
        "ruamel.yaml": {
            "hashes": [
                "sha256:742b35d3d665023981bd6d16b3d24248ce5df75fdb4e2924e93a05c1f8b61ca7",
                "sha256:8b7ce697a2f212752a35c1ac414471dc16c424c9573be4926b56ff3f5d23b7af"
            ],
            "markers": "python_version >= '3'",
            "version": "==0.17.21"
        },
        "ruamel.yaml.clib": {
            "hashes": [
                "sha256:0847201b767447fc33b9c235780d3aa90357d20dd6108b92be544427bea197dd",
                "sha256:1070ba9dd7f9370d0513d649420c3b362ac2d687fe78c6e888f5b12bf8bc7bee",
                "sha256:1866cf2c284a03b9524a5cc00daca56d80057c5ce3cdc86a52020f4c720856f0",
                "sha256:221eca6f35076c6ae472a531afa1c223b9c29377e62936f61bc8e6e8bdc5f9e7",
                "sha256:31ea73e564a7b5fbbe8188ab8b334393e06d997914a4e184975348f204790277",
                "sha256:3fb9575a5acd13031c57a62cc7823e5d2ff8bc3835ba4d94b921b4e6ee664104",
                "sha256:4ff604ce439abb20794f05613c374759ce10e3595d1867764dd1ae675b85acbd",
                "sha256:6e7be2c5bcb297f5b82fee9c665eb2eb7001d1050deaba8471842979293a80b0",
                "sha256:72a2b8b2ff0a627496aad76f37a652bcef400fd861721744201ef1b45199ab78",
                "sha256:77df077d32921ad46f34816a9a16e6356d8100374579bc35e15bab5d4e9377de",
                "sha256:78988ed190206672da0f5d50c61afef8f67daa718d614377dcd5e3ed85ab4a99",
                "sha256:7b2927e92feb51d830f531de4ccb11b320255ee95e791022555971c466af4527",
                "sha256:7f7ecb53ae6848f959db6ae93bdff1740e651809780822270eab111500842a84",
                "sha256:825d5fccef6da42f3c8eccd4281af399f21c02b32d98e113dbc631ea6a6ecbc7",
                "sha256:846fc8336443106fe23f9b6d6b8c14a53d38cef9a375149d61f99d78782ea468",
                "sha256:89221ec6d6026f8ae859c09b9718799fea22c0e8da8b766b0b2c9a9ba2db326b",
                "sha256:9efef4aab5353387b07f6b22ace0867032b900d8e91674b5d8ea9150db5cae94",
                "sha256:a32f8d81ea0c6173ab1b3da956869114cae53ba1e9f72374032e33ba3118c233",
                "sha256:a49e0161897901d1ac9c4a79984b8410f450565bbad64dbfcbf76152743a0cdb",
                "sha256:ada3f400d9923a190ea8b59c8f60680c4ef8a4b0dfae134d2f2ff68429adfab5",
                "sha256:bf75d28fa071645c529b5474a550a44686821decebdd00e21127ef1fd566eabe",
                "sha256:cfdb9389d888c5b74af297e51ce357b800dd844898af9d4a547ffc143fa56751",
                "sha256:d67f273097c368265a7b81e152e07fb90ed395df6e552b9fa858c6d2c9f42502",
                "sha256:dc6a613d6c74eef5a14a214d433d06291526145431c3b964f5e16529b1842bed",
                "sha256:de9c6b8a1ba52919ae919f3ae96abb72b994dd0350226e28f3686cb4f142165c"
            ],
            "markers": "platform_python_implementation == 'CPython' and python_version < '3.11'",
            "version": "==0.2.6"
        },
        "s3transfer": {
            "hashes": [
                "sha256:9b3752887a2880690ce628bc263d6d13a3864083aeacff4890c1c9839a5eb0bc",
                "sha256:cb022f4b16551edebbb31a377d3f09600dbada7363d8c5db7976e7f47732e1b2"
            ],
            "version": "==0.4.2"
        },
<<<<<<< HEAD
        "setuptools": {
            "hashes": [
                "sha256:2347b2b432c891a863acadca2da9ac101eae6169b1d3dfee2ec605ecd50dbfe5",
                "sha256:e4f30b9f84e5ab3decf945113119649fec09c1fc3507c6ebffec75646c56e62b"
            ],
            "markers": "python_version >= '3.7'",
            "version": "==60.9.3"
        },
=======

>>>>>>> 5597c28f
        "six": {
            "hashes": [
                "sha256:1e61c37477a1626458e36f7b1d82aa5c9b094fa4802892072e49de9c60c4c926",
                "sha256:8abb2f1d86890a2dfb989f9a77cfcfd3e47c2a354b01111771326f8aa26e0254"
            ],
            "markers": "python_version >= '2.7' and python_version not in '3.0, 3.1, 3.2'",
            "version": "==1.16.0"
        },
        "sqlparse": {
            "hashes": [
                "sha256:0c00730c74263a94e5a9919ade150dfc3b19c574389985446148402998287dae",
                "sha256:48719e356bb8b42991bdbb1e8b83223757b93789c00910a616a071910ca4a64d"
            ],
            "markers": "python_version >= '3.5'",
            "version": "==0.4.2"
        },
        "toml": {
            "hashes": [
                "sha256:806143ae5bfb6a3c6e736a764057db0e6a0e05e338b5630894a5f779cabb4f9b",
                "sha256:b3bda1d108d5dd99f4a20d24d9c348e91c4db7ab1b749200bded2f839ccbe68f"
            ],
            "markers": "python_version >= '3.7'",
            "version": "==0.10.2"
        },
        "traitlets": {
            "hashes": [
                "sha256:059f456c5a7c1c82b98c2e8c799f39c9b8128f6d0d46941ee118daace9eb70c7",
                "sha256:2d313cc50a42cd6c277e7d7dc8d4d7fedd06a2c215f78766ae7b1a66277e0033"
            ],
            "markers": "python_version >= '3.7'",
            "version": "==5.1.1"
        },
        "uritemplate": {
            "hashes": [
                "sha256:4346edfc5c3b79f694bccd6d6099a322bbeb628dbf2cd86eea55a456ce5124f0",
                "sha256:830c08b8d99bdd312ea4ead05994a38e8936266f84b9a7878232db50b044e02e"
            ],
            "markers": "python_version >= '3.6'",
            "version": "==4.1.1"
        },
        "urllib3": {
            "hashes": [
                "sha256:000ca7f471a233c2251c6c7023ee85305721bfdf18621ebff4fd17a8653427ed",
                "sha256:0e7c33d9a63e7ddfcb86780aac87befc2fbddf46c58dbb487e0855f7ceec283c"
            ],
            "markers": "python_version >= '2.7' and python_version not in '3.0, 3.1, 3.2, 3.3, 3.4' and python_version < '4'",
            "version": "==1.26.8"
        },
        "wait-for-it": {
            "hashes": [
                "sha256:9560f1c6fad73d801be1258bb7dd5f8288b0aebc0ff08e4c1eca026de5272190",
                "sha256:f219db8fd96819b026df1dc6d93fb380cf6d81f20450115200dd901dea4b0c8f"
            ],
            "index": "pypi",
            "version": "==2.2.0"
        },
        "wcwidth": {
            "hashes": [
                "sha256:beb4802a9cebb9144e99086eff703a642a13d6a0052920003a230f3294bbe784",
                "sha256:c4d647b99872929fdb7bdcaa4fbe7f01413ed3d98077df798530e5b04f116c83"
            ],
            "version": "==0.2.5"
        },
        "wrapt": {
            "hashes": [
                "sha256:00108411e0f34c52ce16f81f1d308a571df7784932cc7491d1e94be2ee93374b",
                "sha256:01f799def9b96a8ec1ef6b9c1bbaf2bbc859b87545efbecc4a78faea13d0e3a0",
                "sha256:09d16ae7a13cff43660155383a2372b4aa09109c7127aa3f24c3cf99b891c330",
                "sha256:14e7e2c5f5fca67e9a6d5f753d21f138398cad2b1159913ec9e9a67745f09ba3",
                "sha256:167e4793dc987f77fd476862d32fa404d42b71f6a85d3b38cbce711dba5e6b68",
                "sha256:1807054aa7b61ad8d8103b3b30c9764de2e9d0c0978e9d3fc337e4e74bf25faa",
                "sha256:1f83e9c21cd5275991076b2ba1cd35418af3504667affb4745b48937e214bafe",
                "sha256:21b1106bff6ece8cb203ef45b4f5778d7226c941c83aaaa1e1f0f4f32cc148cd",
                "sha256:22626dca56fd7f55a0733e604f1027277eb0f4f3d95ff28f15d27ac25a45f71b",
                "sha256:23f96134a3aa24cc50614920cc087e22f87439053d886e474638c68c8d15dc80",
                "sha256:2498762814dd7dd2a1d0248eda2afbc3dd9c11537bc8200a4b21789b6df6cd38",
                "sha256:28c659878f684365d53cf59dc9a1929ea2eecd7ac65da762be8b1ba193f7e84f",
                "sha256:2eca15d6b947cfff51ed76b2d60fd172c6ecd418ddab1c5126032d27f74bc350",
                "sha256:354d9fc6b1e44750e2a67b4b108841f5f5ea08853453ecbf44c81fdc2e0d50bd",
                "sha256:36a76a7527df8583112b24adc01748cd51a2d14e905b337a6fefa8b96fc708fb",
                "sha256:3a0a4ca02752ced5f37498827e49c414d694ad7cf451ee850e3ff160f2bee9d3",
                "sha256:3a71dbd792cc7a3d772ef8cd08d3048593f13d6f40a11f3427c000cf0a5b36a0",
                "sha256:3a88254881e8a8c4784ecc9cb2249ff757fd94b911d5df9a5984961b96113fff",
                "sha256:47045ed35481e857918ae78b54891fac0c1d197f22c95778e66302668309336c",
                "sha256:4775a574e9d84e0212f5b18886cace049a42e13e12009bb0491562a48bb2b758",
                "sha256:493da1f8b1bb8a623c16552fb4a1e164c0200447eb83d3f68b44315ead3f9036",
                "sha256:4b847029e2d5e11fd536c9ac3136ddc3f54bc9488a75ef7d040a3900406a91eb",
                "sha256:59d7d92cee84a547d91267f0fea381c363121d70fe90b12cd88241bd9b0e1763",
                "sha256:5a0898a640559dec00f3614ffb11d97a2666ee9a2a6bad1259c9facd01a1d4d9",
                "sha256:5a9a1889cc01ed2ed5f34574c90745fab1dd06ec2eee663e8ebeefe363e8efd7",
                "sha256:5b835b86bd5a1bdbe257d610eecab07bf685b1af2a7563093e0e69180c1d4af1",
                "sha256:5f24ca7953f2643d59a9c87d6e272d8adddd4a53bb62b9208f36db408d7aafc7",
                "sha256:61e1a064906ccba038aa3c4a5a82f6199749efbbb3cef0804ae5c37f550eded0",
                "sha256:65bf3eb34721bf18b5a021a1ad7aa05947a1767d1aa272b725728014475ea7d5",
                "sha256:6807bcee549a8cb2f38f73f469703a1d8d5d990815c3004f21ddb68a567385ce",
                "sha256:68aeefac31c1f73949662ba8affaf9950b9938b712fb9d428fa2a07e40ee57f8",
                "sha256:6915682f9a9bc4cf2908e83caf5895a685da1fbd20b6d485dafb8e218a338279",
                "sha256:6d9810d4f697d58fd66039ab959e6d37e63ab377008ef1d63904df25956c7db0",
                "sha256:729d5e96566f44fccac6c4447ec2332636b4fe273f03da128fff8d5559782b06",
                "sha256:748df39ed634851350efa87690c2237a678ed794fe9ede3f0d79f071ee042561",
                "sha256:763a73ab377390e2af26042f685a26787c402390f682443727b847e9496e4a2a",
                "sha256:8323a43bd9c91f62bb7d4be74cc9ff10090e7ef820e27bfe8815c57e68261311",
                "sha256:8529b07b49b2d89d6917cfa157d3ea1dfb4d319d51e23030664a827fe5fd2131",
                "sha256:87fa943e8bbe40c8c1ba4086971a6fefbf75e9991217c55ed1bcb2f1985bd3d4",
                "sha256:88236b90dda77f0394f878324cfbae05ae6fde8a84d548cfe73a75278d760291",
                "sha256:891c353e95bb11abb548ca95c8b98050f3620a7378332eb90d6acdef35b401d4",
                "sha256:89ba3d548ee1e6291a20f3c7380c92f71e358ce8b9e48161401e087e0bc740f8",
                "sha256:8c6be72eac3c14baa473620e04f74186c5d8f45d80f8f2b4eda6e1d18af808e8",
                "sha256:9a242871b3d8eecc56d350e5e03ea1854de47b17f040446da0e47dc3e0b9ad4d",
                "sha256:9a3ff5fb015f6feb78340143584d9f8a0b91b6293d6b5cf4295b3e95d179b88c",
                "sha256:9a5a544861b21e0e7575b6023adebe7a8c6321127bb1d238eb40d99803a0e8bd",
                "sha256:9d57677238a0c5411c76097b8b93bdebb02eb845814c90f0b01727527a179e4d",
                "sha256:9d8c68c4145041b4eeae96239802cfdfd9ef927754a5be3f50505f09f309d8c6",
                "sha256:9d9fcd06c952efa4b6b95f3d788a819b7f33d11bea377be6b8980c95e7d10775",
                "sha256:a0057b5435a65b933cbf5d859cd4956624df37b8bf0917c71756e4b3d9958b9e",
                "sha256:a65bffd24409454b889af33b6c49d0d9bcd1a219b972fba975ac935f17bdf627",
                "sha256:b0ed6ad6c9640671689c2dbe6244680fe8b897c08fd1fab2228429b66c518e5e",
                "sha256:b21650fa6907e523869e0396c5bd591cc326e5c1dd594dcdccac089561cacfb8",
                "sha256:b3f7e671fb19734c872566e57ce7fc235fa953d7c181bb4ef138e17d607dc8a1",
                "sha256:b77159d9862374da213f741af0c361720200ab7ad21b9f12556e0eb95912cd48",
                "sha256:bb36fbb48b22985d13a6b496ea5fb9bb2a076fea943831643836c9f6febbcfdc",
                "sha256:d066ffc5ed0be00cd0352c95800a519cf9e4b5dd34a028d301bdc7177c72daf3",
                "sha256:d332eecf307fca852d02b63f35a7872de32d5ba8b4ec32da82f45df986b39ff6",
                "sha256:d808a5a5411982a09fef6b49aac62986274ab050e9d3e9817ad65b2791ed1425",
                "sha256:d9bdfa74d369256e4218000a629978590fd7cb6cf6893251dad13d051090436d",
                "sha256:db6a0ddc1282ceb9032e41853e659c9b638789be38e5b8ad7498caac00231c23",
                "sha256:debaf04f813ada978d7d16c7dfa16f3c9c2ec9adf4656efdc4defdf841fc2f0c",
                "sha256:f0408e2dbad9e82b4c960274214af533f856a199c9274bd4aff55d4634dedc33",
                "sha256:f2f3bc7cd9c9fcd39143f11342eb5963317bd54ecc98e3650ca22704b69d9653"
            ],
            "markers": "python_version >= '2.7' and python_version not in '3.0, 3.1, 3.2, 3.3, 3.4'",
            "version": "==1.14.0"
        }
    },
    "develop": {
        "attrs": {
            "hashes": [
                "sha256:2d27e3784d7a565d36ab851fe94887c5eccd6a463168875832a1be79c82828b4",
                "sha256:626ba8234211db98e869df76230a137c4c40a12d72445c45d5f5b716f076e2fd"
            ],
            "markers": "python_version >= '2.7' and python_version not in '3.0, 3.1, 3.2, 3.3, 3.4'",
            "version": "==21.4.0"
        },
        "awscli": {
            "hashes": [
                "sha256:8c060f6be8de19f7ef689ea09d0c5c1eaa383cebe301f67d127f3f67eacc3f06",
                "sha256:a12fab5d488619e175ec3e327ecc64b42a8111cf4be2e6bd1771e9bc5434b239"
            ],
            "index": "pypi",
            "version": "==1.22.73"
        },
        "awscli-local": {
            "hashes": [
                "sha256:861d0b7d09c7210052a19393f1877115ec6e5e08430ab48f12be8414bd90bda5"
            ],
            "index": "pypi",
            "version": "==0.18"
        },
        "blessings": {
            "hashes": [
                "sha256:98e5854d805f50a5b58ac2333411b0482516a8210f23f43308baeb58d77c157d",
                "sha256:b1fdd7e7a675295630f9ae71527a8ebc10bfefa236b3d6aa4932ee4462c17ba3",
                "sha256:caad5211e7ba5afe04367cdd4cfc68fa886e2e08f6f35e76b7387d2109ccea6e"
            ],
            "markers": "python_version >= '2.7' and python_version not in '3.0, 3.1, 3.2, 3.3'",
            "version": "==1.7"
        },
        "boto3": {
            "hashes": [
                "sha256:08b6dacbe7ebe57ae8acfb7106b2728d946ae1e0c3da270caee1deb79ccbd8af",
                "sha256:8716465313c50ad9e5c2ac1767642ca0ddf7d1729c3d5c884d82880c1a15a310"
            ],
            "index": "pypi",
            "version": "==1.17.112"
        },
        "botocore": {
            "hashes": [
                "sha256:6d51de0981a3ef19da9e6a3c73b5ab427e3c0c8b92200ebd38d087299683dd2b",
                "sha256:d0b9b70b6eb5b65bb7162da2aaf04b6b086b15cc7ea322ddc3ef2f5e07944dcf"
            ],
            "markers": "python_version >= '2.7' and python_version not in '3.0, 3.1, 3.2, 3.3, 3.4, 3.5'",
            "version": "==1.20.112"
        },
        "click": {
            "hashes": [
                "sha256:6a7a62563bbfabfda3a38f3023a1db4a35978c0abd76f6c9605ecd6554d6d9b1",
                "sha256:8458d7b1287c5fb128c90e23381cf99dcde74beaf6c7ff6384ce84d6fe090adb"
            ],
            "markers": "python_version >= '3.6'",
            "version": "==8.0.4"
        },
        "colorama": {
            "hashes": [
                "sha256:7d73d2a99753107a36ac6b455ee49046802e59d9d076ef8e47b61499fa29afff",
                "sha256:e96da0d330793e2cb9485e9ddfd918d456036c7149416295932478192f4436a1"
            ],
            "markers": "python_version >= '2.7' and python_version not in '3.0, 3.1, 3.2, 3.3, 3.4'",
            "version": "==0.4.3"
        },
        "coverage": {
            "extras": [
                "toml"
            ],
            "hashes": [
                "sha256:03e2a7826086b91ef345ff18742ee9fc47a6839ccd517061ef8fa1976e652ce9",
                "sha256:07e6db90cd9686c767dcc593dff16c8c09f9814f5e9c51034066cad3373b914d",
                "sha256:18d520c6860515a771708937d2f78f63cc47ab3b80cb78e86573b0a760161faf",
                "sha256:1ebf730d2381158ecf3dfd4453fbca0613e16eaa547b4170e2450c9707665ce7",
                "sha256:21b7745788866028adeb1e0eca3bf1101109e2dc58456cb49d2d9b99a8c516e6",
                "sha256:26e2deacd414fc2f97dd9f7676ee3eaecd299ca751412d89f40bc01557a6b1b4",
                "sha256:2c6dbb42f3ad25760010c45191e9757e7dce981cbfb90e42feef301d71540059",
                "sha256:2fea046bfb455510e05be95e879f0e768d45c10c11509e20e06d8fcaa31d9e39",
                "sha256:34626a7eee2a3da12af0507780bb51eb52dca0e1751fd1471d0810539cefb536",
                "sha256:37d1141ad6b2466a7b53a22e08fe76994c2d35a5b6b469590424a9953155afac",
                "sha256:46191097ebc381fbf89bdce207a6c107ac4ec0890d8d20f3360345ff5976155c",
                "sha256:4dd8bafa458b5c7d061540f1ee9f18025a68e2d8471b3e858a9dad47c8d41903",
                "sha256:4e21876082ed887baed0146fe222f861b5815455ada3b33b890f4105d806128d",
                "sha256:58303469e9a272b4abdb9e302a780072c0633cdcc0165db7eec0f9e32f901e05",
                "sha256:5ca5aeb4344b30d0bec47481536b8ba1181d50dbe783b0e4ad03c95dc1296684",
                "sha256:68353fe7cdf91f109fc7d474461b46e7f1f14e533e911a2a2cbb8b0fc8613cf1",
                "sha256:6f89d05e028d274ce4fa1a86887b071ae1755082ef94a6740238cd7a8178804f",
                "sha256:7a15dc0a14008f1da3d1ebd44bdda3e357dbabdf5a0b5034d38fcde0b5c234b7",
                "sha256:8bdde1177f2311ee552f47ae6e5aa7750c0e3291ca6b75f71f7ffe1f1dab3dca",
                "sha256:8ce257cac556cb03be4a248d92ed36904a59a4a5ff55a994e92214cde15c5bad",
                "sha256:8cf5cfcb1521dc3255d845d9dca3ff204b3229401994ef8d1984b32746bb45ca",
                "sha256:8fbbdc8d55990eac1b0919ca69eb5a988a802b854488c34b8f37f3e2025fa90d",
                "sha256:9548f10d8be799551eb3a9c74bbf2b4934ddb330e08a73320123c07f95cc2d92",
                "sha256:96f8a1cb43ca1422f36492bebe63312d396491a9165ed3b9231e778d43a7fca4",
                "sha256:9b27d894748475fa858f9597c0ee1d4829f44683f3813633aaf94b19cb5453cf",
                "sha256:9baff2a45ae1f17c8078452e9e5962e518eab705e50a0aa8083733ea7d45f3a6",
                "sha256:a2a8b8bcc399edb4347a5ca8b9b87e7524c0967b335fbb08a83c8421489ddee1",
                "sha256:acf53bc2cf7282ab9b8ba346746afe703474004d9e566ad164c91a7a59f188a4",
                "sha256:b0be84e5a6209858a1d3e8d1806c46214e867ce1b0fd32e4ea03f4bd8b2e3359",
                "sha256:b31651d018b23ec463e95cf10070d0b2c548aa950a03d0b559eaa11c7e5a6fa3",
                "sha256:b78e5afb39941572209f71866aa0b206c12f0109835aa0d601e41552f9b3e620",
                "sha256:c76aeef1b95aff3905fb2ae2d96e319caca5b76fa41d3470b19d4e4a3a313512",
                "sha256:dd035edafefee4d573140a76fdc785dc38829fe5a455c4bb12bac8c20cfc3d69",
                "sha256:dd6fe30bd519694b356cbfcaca9bd5c1737cddd20778c6a581ae20dc8c04def2",
                "sha256:e5f4e1edcf57ce94e5475fe09e5afa3e3145081318e5fd1a43a6b4539a97e518",
                "sha256:ec6bc7fe73a938933d4178c9b23c4e0568e43e220aef9472c4f6044bfc6dd0f0",
                "sha256:f1555ea6d6da108e1999b2463ea1003fe03f29213e459145e70edbaf3e004aaa",
                "sha256:f5fa5803f47e095d7ad8443d28b01d48c0359484fec1b9d8606d0e3282084bc4",
                "sha256:f7331dbf301b7289013175087636bbaf5b2405e57259dd2c42fdcc9fcc47325e",
                "sha256:f9987b0354b06d4df0f4d3e0ec1ae76d7ce7cbca9a2f98c25041eb79eec766f1",
                "sha256:fd9e830e9d8d89b20ab1e5af09b32d33e1a08ef4c4e14411e559556fd788e6b2"
            ],
            "markers": "python_version >= '3.7'",
            "version": "==6.3.2"
        },
        "docutils": {
            "hashes": [
                "sha256:6c4f696463b79f1fb8ba0c594b63840ebd41f059e92b31957c46b74a4599b6d0",
                "sha256:9e4d7ecfc600058e07ba661411a2b7de2fd0fafa17d1a7f7361cd47b1175c827",
                "sha256:a2aeea129088da402665e92e0b25b04b073c04b2dce4ab65caaa38b7ce2e1a99"
            ],
            "markers": "python_version >= '2.6' and python_version not in '3.0, 3.1, 3.2'",
            "version": "==0.15.2"
        },
        "factory-boy": {
            "hashes": [
                "sha256:a98d277b0c047c75eb6e4ab8508a7f81fb03d2cb21986f627913546ef7a2a55e",
                "sha256:eb02a7dd1b577ef606b75a253b9818e6f9eaf996d94449c9d5ebb124f90dc795"
            ],
            "index": "pypi",
            "version": "==3.2.1"
        },
        "faker": {
            "hashes": [
                "sha256:66db859b6abe376d02e805ad81eb8dcfce38f0945f17ee7cdf74ed349985ea52",
                "sha256:fe969607836ce7100e38b88dcb598aacb733d895e6e9401894dd603e35623000"
            ],
            "markers": "python_version >= '3.6'",
            "version": "==13.3.2"
        },
        "flake8": {
            "hashes": [
                "sha256:479b1304f72536a55948cb40a32dce8bb0ffe3501e26eaf292c7e60eb5e0428d",
                "sha256:806e034dda44114815e23c16ef92f95c91e4c71100ff52813adf7132a6ad870d"
            ],
            "index": "pypi",
            "version": "==4.0.1"
        },
        "flake8-docstrings": {
            "hashes": [
                "sha256:99cac583d6c7e32dd28bbfbef120a7c0d1b6dde4adb5a9fd441c4227a6534bde",
                "sha256:9fe7c6a306064af8e62a055c2f61e9eb1da55f84bb39caef2b84ce53708ac34b"
            ],
            "index": "pypi",
            "version": "==1.6.0"
        },
        "ghp-import": {
            "hashes": [
                "sha256:5f8962b30b20652cdffa9c5a9812f7de6bcb56ec475acac579807719bf242c46",
                "sha256:947b3771f11be850c852c64b561c600fdddf794bab363060854c1ee7ad05e071"
            ],
            "version": "==2.0.2"
        },
        "importlib-metadata": {
            "hashes": [
                "sha256:1208431ca90a8cca1a6b8af391bb53c1a2db74e5d1cef6ddced95d4b2062edc6",
                "sha256:ea4c597ebf37142f827b8f39299579e31685c31d3a438b59f469406afd0f2539"
            ],
            "markers": "python_version >= '3.7'",
            "version": "==4.11.3"
        },
        "inflection": {
            "hashes": [
                "sha256:1a29730d366e996aaacffb2f1f1cb9593dc38e2ddd30c91250c6dde09ea9b417",
                "sha256:f38b2b640938a4f35ade69ac3d053042959b62a0f1076a5bbaa1b9526605a8a2"
            ],
            "markers": "python_version >= '3.5'",
            "version": "==0.5.1"
        },
        "iniconfig": {
            "hashes": [
                "sha256:011e24c64b7f47f6ebd835bb12a743f2fbe9a26d4cecaa7f53bc4f35ee9da8b3",
                "sha256:bc3af051d7d14b2ee5ef9969666def0cd1a000e121eaea580d4a313df4b37f32"
            ],
            "version": "==1.1.1"
        },
        "isort": {
            "hashes": [
                "sha256:6f62d78e2f89b4500b080fe3a81690850cd254227f27f75c3a0c491a1f351ba7",
                "sha256:e8443a5e7a020e9d7f97f1d7d9cd17c88bcb3bc7e218bf9cf5095fe550be2951"
            ],
            "index": "pypi",
            "version": "==5.10.1"
        },
        "jinja2": {
            "hashes": [
                "sha256:077ce6014f7b40d03b47d1f1ca4b0fc8328a692bd284016f806ed0eaca390ad8",
                "sha256:611bb273cd68f3b993fabdc4064fc858c5b47a973cb5aa7999ec1ba405c87cd7"
            ],
            "markers": "python_version >= '3.6'",
            "version": "==3.0.3"
        },
        "jmespath": {
            "hashes": [
                "sha256:b85d0567b8666149a93172712e68920734333c0ce7e89b78b3e987f71e5ed4f9",
                "sha256:cdf6525904cc597730141d61b36f2e4b8ecc257c420fa2f4549bac2c2d0cb72f"
            ],
            "markers": "python_version >= '2.6' and python_version not in '3.0, 3.1, 3.2'",
            "version": "==0.10.0"
        },
        "localstack-client": {
            "hashes": [
                "sha256:b20de5bceb7d9970f379c6ff688cb88dabb1a6ff2505e0d95eaf6ff58c57818e"
            ],
            "version": "==1.32"
        },
        "markdown": {
            "hashes": [
                "sha256:31b5b491868dcc87d6c24b7e3d19a0d730d59d3e46f4eea6430a321bed387a49",
                "sha256:96c3ba1261de2f7547b46a00ea8463832c921d3f9d6aba3f255a6f71386db20c"
            ],
            "index": "pypi",
            "version": "==3.3.4"
        },
        "markupsafe": {
            "hashes": [
                "sha256:023af8c54fe63530545f70dd2a2a7eed18d07a9a77b94e8bf1e2ff7f252db9a3",
                "sha256:09c86c9643cceb1d87ca08cdc30160d1b7ab49a8a21564868921959bd16441b8",
                "sha256:142119fb14a1ef6d758912b25c4e803c3ff66920635c44078666fe7cc3f8f759",
                "sha256:1d1fb9b2eec3c9714dd936860850300b51dbaa37404209c8d4cb66547884b7ed",
                "sha256:204730fd5fe2fe3b1e9ccadb2bd18ba8712b111dcabce185af0b3b5285a7c989",
                "sha256:24c3be29abb6b34052fd26fc7a8e0a49b1ee9d282e3665e8ad09a0a68faee5b3",
                "sha256:290b02bab3c9e216da57c1d11d2ba73a9f73a614bbdcc027d299a60cdfabb11a",
                "sha256:3028252424c72b2602a323f70fbf50aa80a5d3aa616ea6add4ba21ae9cc9da4c",
                "sha256:30c653fde75a6e5eb814d2a0a89378f83d1d3f502ab710904ee585c38888816c",
                "sha256:3cace1837bc84e63b3fd2dfce37f08f8c18aeb81ef5cf6bb9b51f625cb4e6cd8",
                "sha256:4056f752015dfa9828dce3140dbadd543b555afb3252507348c493def166d454",
                "sha256:454ffc1cbb75227d15667c09f164a0099159da0c1f3d2636aa648f12675491ad",
                "sha256:598b65d74615c021423bd45c2bc5e9b59539c875a9bdb7e5f2a6b92dfcfc268d",
                "sha256:599941da468f2cf22bf90a84f6e2a65524e87be2fce844f96f2dd9a6c9d1e635",
                "sha256:5ddea4c352a488b5e1069069f2f501006b1a4362cb906bee9a193ef1245a7a61",
                "sha256:62c0285e91414f5c8f621a17b69fc0088394ccdaa961ef469e833dbff64bd5ea",
                "sha256:679cbb78914ab212c49c67ba2c7396dc599a8479de51b9a87b174700abd9ea49",
                "sha256:6e104c0c2b4cd765b4e83909cde7ec61a1e313f8a75775897db321450e928cce",
                "sha256:736895a020e31b428b3382a7887bfea96102c529530299f426bf2e636aacec9e",
                "sha256:75bb36f134883fdbe13d8e63b8675f5f12b80bb6627f7714c7d6c5becf22719f",
                "sha256:7d2f5d97fcbd004c03df8d8fe2b973fe2b14e7bfeb2cfa012eaa8759ce9a762f",
                "sha256:80beaf63ddfbc64a0452b841d8036ca0611e049650e20afcb882f5d3c266d65f",
                "sha256:84ad5e29bf8bab3ad70fd707d3c05524862bddc54dc040982b0dbcff36481de7",
                "sha256:8da5924cb1f9064589767b0f3fc39d03e3d0fb5aa29e0cb21d43106519bd624a",
                "sha256:961eb86e5be7d0973789f30ebcf6caab60b844203f4396ece27310295a6082c7",
                "sha256:96de1932237abe0a13ba68b63e94113678c379dca45afa040a17b6e1ad7ed076",
                "sha256:a0a0abef2ca47b33fb615b491ce31b055ef2430de52c5b3fb19a4042dbc5cadb",
                "sha256:b2a5a856019d2833c56a3dcac1b80fe795c95f401818ea963594b345929dffa7",
                "sha256:b8811d48078d1cf2a6863dafb896e68406c5f513048451cd2ded0473133473c7",
                "sha256:c532d5ab79be0199fa2658e24a02fce8542df196e60665dd322409a03db6a52c",
                "sha256:d3b64c65328cb4cd252c94f83e66e3d7acf8891e60ebf588d7b493a55a1dbf26",
                "sha256:d4e702eea4a2903441f2735799d217f4ac1b55f7d8ad96ab7d4e25417cb0827c",
                "sha256:d5653619b3eb5cbd35bfba3c12d575db2a74d15e0e1c08bf1db788069d410ce8",
                "sha256:d66624f04de4af8bbf1c7f21cc06649c1c69a7f84109179add573ce35e46d448",
                "sha256:e67ec74fada3841b8c5f4c4f197bea916025cb9aa3fe5abf7d52b655d042f956",
                "sha256:e6f7f3f41faffaea6596da86ecc2389672fa949bd035251eab26dc6697451d05",
                "sha256:f02cf7221d5cd915d7fa58ab64f7ee6dd0f6cddbb48683debf5d04ae9b1c2cc1",
                "sha256:f0eddfcabd6936558ec020130f932d479930581171368fd728efcfb6ef0dd357",
                "sha256:fabbe18087c3d33c5824cb145ffca52eccd053061df1d79d4b66dafa5ad2a5ea",
                "sha256:fc3150f85e2dbcf99e65238c842d1cfe69d3e7649b19864c1cc043213d9cd730"
            ],
            "markers": "python_version >= '3.7'",
            "version": "==2.1.0"
        },
        "mccabe": {
            "hashes": [
                "sha256:ab8a6258860da4b6677da4bd2fe5dc2c659cff31b3ee4f7f5d64e79735b80d42",
                "sha256:dd8d182285a0fe56bace7f45b5e7d1a6ebcbf524e8f3bd87eb0f125271b8831f"
            ],
            "version": "==0.6.1"
        },
        "mergedeep": {
            "hashes": [
                "sha256:0096d52e9dad9939c3d975a774666af186eda617e6ca84df4c94dec30004f2a8",
                "sha256:70775750742b25c0d8f36c55aed03d24c3384d17c951b3175d898bd778ef0307"
            ],
            "markers": "python_version >= '3.6'",
            "version": "==1.3.4"
        },
        "mkdocs": {
            "hashes": [
                "sha256:89f5a094764381cda656af4298727c9f53dc3e602983087e1fe96ea1df24f4c1",
                "sha256:a1fa8c2d0c1305d7fc2b9d9f607c71778572a8b110fb26642aa00296c9e6d072"
            ],
            "index": "pypi",
            "version": "==1.2.3"
        },
        "nose": {
            "hashes": [
                "sha256:9ff7c6cc443f8c51994b34a667bbcf45afd6d945be7477b52e97516fd17c53ac",
                "sha256:dadcddc0aefbf99eea214e0f1232b94f2fa9bd98fa8353711dacb112bfcbbb2a",
                "sha256:f1bffef9cbc82628f6e7d7b40d7e255aefaa1adb6a1b1d26c69a8b79e6208a98"
            ],
            "version": "==1.3.7"
        },
        "nose-progressive": {
            "hashes": [
                "sha256:3710b2da2c05ca6b0da90eb01d384165b80822b63cce8a508daac7414321366d",
                "sha256:3a6e2833e613c1c239baf05a19f66b5920915e62c07251d3ab3f3acb017ef5d7"
            ],
            "index": "pypi",
            "version": "==1.5.2"
        },
        "packaging": {
            "hashes": [
                "sha256:dd47c42927d89ab911e606518907cc2d3a1f38bbd026385970643f9c5b8ecfeb",
                "sha256:ef103e05f519cdc783ae24ea4e2e0f508a9c99b2d4969652eed6a2e1ea5bd522"
            ],
            "markers": "python_version >= '3.6'",
            "version": "==21.3"
        },
        "pluggy": {
            "hashes": [
                "sha256:4224373bacce55f955a878bf9cfa763c1e360858e330072059e10bad68531159",
                "sha256:74134bbf457f031a36d68416e1509f34bd5ccc019f0bcc952c7b909d06b37bd3"
            ],
            "markers": "python_version >= '3.6'",
            "version": "==1.0.0"
        },
        "py": {
            "hashes": [
                "sha256:51c75c4126074b472f746a24399ad32f6053d1b34b68d2fa41e558e6f4a98719",
                "sha256:607c53218732647dff4acdfcd50cb62615cedf612e72d1724fb1a0cc6405b378"
            ],
            "markers": "python_version >= '2.7' and python_version not in '3.0, 3.1, 3.2, 3.3, 3.4'",
            "version": "==1.11.0"
        },
        "pyasn1": {
            "hashes": [
                "sha256:014c0e9976956a08139dc0712ae195324a75e142284d5f87f1a87ee1b068a359",
                "sha256:03840c999ba71680a131cfaee6fab142e1ed9bbd9c693e285cc6aca0d555e576",
                "sha256:0458773cfe65b153891ac249bcf1b5f8f320b7c2ce462151f8fa74de8934becf",
                "sha256:08c3c53b75eaa48d71cf8c710312316392ed40899cb34710d092e96745a358b7",
                "sha256:39c7e2ec30515947ff4e87fb6f456dfc6e84857d34be479c9d4a4ba4bf46aa5d",
                "sha256:5c9414dcfede6e441f7e8f81b43b34e834731003427e5b09e4e00e3172a10f00",
                "sha256:6e7545f1a61025a4e58bb336952c5061697da694db1cae97b116e9c46abcf7c8",
                "sha256:78fa6da68ed2727915c4767bb386ab32cdba863caa7dbe473eaae45f9959da86",
                "sha256:7ab8a544af125fb704feadb008c99a88805126fb525280b2270bb25cc1d78a12",
                "sha256:99fcc3c8d804d1bc6d9a099921e39d827026409a58f2a720dcdb89374ea0c776",
                "sha256:aef77c9fb94a3ac588e87841208bdec464471d9871bd5050a287cc9a475cd0ba",
                "sha256:e89bf84b5437b532b0803ba5c9a5e054d21fec423a89952a74f87fa2c9b7bce2",
                "sha256:fec3e9d8e36808a28efb59b489e4528c10ad0f480e57dcc32b4de5c9d8c9fdf3"
            ],
            "version": "==0.4.8"
        },
        "pycodestyle": {
            "hashes": [
                "sha256:720f8b39dde8b293825e7ff02c475f3077124006db4f440dcbc9a20b76548a20",
                "sha256:eddd5847ef438ea1c7870ca7eb78a9d47ce0cdb4851a5523949f2601d0cbbe7f"
            ],
            "markers": "python_version >= '2.7' and python_version not in '3.0, 3.1, 3.2, 3.3, 3.4'",
            "version": "==2.8.0"
        },
        "pydocstyle": {
            "hashes": [
                "sha256:1d41b7c459ba0ee6c345f2eb9ae827cab14a7533a88c5c6f7e94923f72df92dc",
                "sha256:6987826d6775056839940041beef5c08cc7e3d71d63149b48e36727f70144dc4"
            ],
            "markers": "python_version >= '3.6'",
            "version": "==6.1.1"
        },
        "pyflakes": {
            "hashes": [
                "sha256:05a85c2872edf37a4ed30b0cce2f6093e1d0581f8c19d7393122da7e25b2b24c",
                "sha256:3bb3a3f256f4b7968c9c788781e4ff07dce46bdf12339dcda61053375426ee2e"
            ],
            "markers": "python_version >= '2.7' and python_version not in '3.0, 3.1, 3.2, 3.3'",
            "version": "==2.4.0"
        },
        "pygraphviz": {
            "hashes": [
                "sha256:fa18f7c6cea28341a4e466ed0cf05682b0a68288afe8dd7c9426782f7c1ae01c"
            ],
            "index": "pypi",
            "version": "==1.9"
        },
        "pyparsing": {
            "hashes": [
                "sha256:18ee9022775d270c55187733956460083db60b37d0d0fb357445f3094eed3eea",
                "sha256:a6c06a88f252e6c322f65faf8f418b16213b51bdfaece0524c1c1bc30c63c484"
            ],
            "markers": "python_version >= '3.6'",
            "version": "==3.0.7"
        },
        "pytest": {
            "hashes": [
                "sha256:b555252a95bbb2a37a97b5ac2eb050c436f7989993565f5e0c9128fcaacadd0e",
                "sha256:f1089d218cfcc63a212c42896f1b7fbf096874d045e1988186861a1a87d27b47"
            ],
            "index": "pypi",
            "version": "==7.1.0"
        },
        "pytest-cov": {
            "hashes": [
                "sha256:578d5d15ac4a25e5f961c938b85a05b09fdaae9deef3bb6de9a6e766622ca7a6",
                "sha256:e7f0f5b1617d2210a2cabc266dfe2f4c75a8d32fb89eafb7ad9d06f6d076d470"
            ],
            "index": "pypi",
            "version": "==3.0.0"
        },
        "pytest-django": {
            "hashes": [
                "sha256:c60834861933773109334fe5a53e83d1ef4828f2203a1d6a0fa9972f4f75ab3e",
                "sha256:d9076f759bb7c36939dbdd5ae6633c18edfc2902d1a69fdbefd2426b970ce6c2"
            ],
            "index": "pypi",
            "version": "==4.5.2"
        },
        "pytest-factoryboy": {
            "hashes": [
                "sha256:10c02d2736cb52c7af28065db9617e7f50634e95eaa07eeb9a007026aa3dc0a8",
                "sha256:23bc562ab32cc39eddfbbbf70e618a1b30e834a4cfa451c4bedc36216f0a7b19"
            ],
            "index": "pypi",
            "version": "==2.1.0"
        },
        "pytest-mock": {
            "hashes": [
                "sha256:5112bd92cc9f186ee96e1a92efc84969ea494939c3aead39c50f421c4cc69534",
                "sha256:6cff27cec936bf81dc5ee87f07132b807bcda51106b5ec4b90a04331cba76231"
            ],
            "index": "pypi",
            "version": "==3.7.0"
        },
        "python-dateutil": {
            "hashes": [
                "sha256:0123cacc1627ae19ddf3c27a5de5bd67ee4586fbdd6440d9748f8abb483d3e86",
                "sha256:961d03dc3453ebbc59dbdea9e4e11c5651520a876d0f4db161e8674aae935da9"
            ],
            "markers": "python_version >= '2.7' and python_version not in '3.0, 3.1, 3.2'",
            "version": "==2.8.2"
        },
        "pyyaml": {
            "hashes": [
                "sha256:08682f6b72c722394747bddaf0aa62277e02557c0fd1c42cb853016a38f8dedf",
                "sha256:0f5f5786c0e09baddcd8b4b45f20a7b5d61a7e7e99846e3c799b05c7c53fa696",
                "sha256:129def1b7c1bf22faffd67b8f3724645203b79d8f4cc81f674654d9902cb4393",
                "sha256:294db365efa064d00b8d1ef65d8ea2c3426ac366c0c4368d930bf1c5fb497f77",
                "sha256:3b2b1824fe7112845700f815ff6a489360226a5609b96ec2190a45e62a9fc922",
                "sha256:3bd0e463264cf257d1ffd2e40223b197271046d09dadf73a0fe82b9c1fc385a5",
                "sha256:4465124ef1b18d9ace298060f4eccc64b0850899ac4ac53294547536533800c8",
                "sha256:49d4cdd9065b9b6e206d0595fee27a96b5dd22618e7520c33204a4a3239d5b10",
                "sha256:4e0583d24c881e14342eaf4ec5fbc97f934b999a6828693a99157fde912540cc",
                "sha256:5accb17103e43963b80e6f837831f38d314a0495500067cb25afab2e8d7a4018",
                "sha256:607774cbba28732bfa802b54baa7484215f530991055bb562efbed5b2f20a45e",
                "sha256:6c78645d400265a062508ae399b60b8c167bf003db364ecb26dcab2bda048253",
                "sha256:72a01f726a9c7851ca9bfad6fd09ca4e090a023c00945ea05ba1638c09dc3347",
                "sha256:74c1485f7707cf707a7aef42ef6322b8f97921bd89be2ab6317fd782c2d53183",
                "sha256:895f61ef02e8fed38159bb70f7e100e00f471eae2bc838cd0f4ebb21e28f8541",
                "sha256:8c1be557ee92a20f184922c7b6424e8ab6691788e6d86137c5d93c1a6ec1b8fb",
                "sha256:bb4191dfc9306777bc594117aee052446b3fa88737cd13b7188d0e7aa8162185",
                "sha256:bfb51918d4ff3d77c1c856a9699f8492c612cde32fd3bcd344af9be34999bfdc",
                "sha256:c20cfa2d49991c8b4147af39859b167664f2ad4561704ee74c1de03318e898db",
                "sha256:cb333c16912324fd5f769fff6bc5de372e9e7a202247b48870bc251ed40239aa",
                "sha256:d2d9808ea7b4af864f35ea216be506ecec180628aced0704e34aca0b040ffe46",
                "sha256:d483ad4e639292c90170eb6f7783ad19490e7a8defb3e46f97dfe4bacae89122",
                "sha256:dd5de0646207f053eb0d6c74ae45ba98c3395a571a2891858e87df7c9b9bd51b",
                "sha256:e1d4970ea66be07ae37a3c2e48b5ec63f7ba6804bdddfdbd3cfd954d25a82e63",
                "sha256:e4fac90784481d221a8e4b1162afa7c47ed953be40d31ab4629ae917510051df",
                "sha256:fa5ae20527d8e831e8230cbffd9f8fe952815b2b7dae6ffec25318803a7528fc",
                "sha256:fd7f6999a8070df521b6384004ef42833b9bd62cfee11a09bda1079b4b704247",
                "sha256:fdc842473cd33f45ff6bce46aea678a54e3d21f1b61a7750ce3c498eedfe25d6",
                "sha256:fe69978f3f768926cfa37b867e3843918e012cf83f680806599ddce33c2c68b0"
            ],
            "markers": "python_version >= '2.7' and python_version not in '3.0, 3.1, 3.2, 3.3, 3.4, 3.5'",
            "version": "==5.4.1"
        },
        "pyyaml-env-tag": {
            "hashes": [
                "sha256:70092675bda14fdec33b31ba77e7543de9ddc88f2e5b99160396572d11525bdb",
                "sha256:af31106dec8a4d68c60207c1886031cbf839b68aa7abccdb19868200532c2069"
            ],
            "markers": "python_version >= '3.6'",
            "version": "==0.1"
        },
        "rsa": {
            "hashes": [
                "sha256:78f9a9bf4e7be0c5ded4583326e7461e3a3c5aae24073648b4bdfa797d78c9d2",
                "sha256:9d689e6ca1b3038bc82bf8d23e944b6b6037bc02301a574935b2dd946e0353b9"
            ],
            "markers": "python_version >= '3.5' and python_version < '4'",
            "version": "==4.7.2"
        },
        "s3transfer": {
            "hashes": [
                "sha256:9b3752887a2880690ce628bc263d6d13a3864083aeacff4890c1c9839a5eb0bc",
                "sha256:cb022f4b16551edebbb31a377d3f09600dbada7363d8c5db7976e7f47732e1b2"
            ],
            "version": "==0.4.2"
        },
        "six": {
            "hashes": [
                "sha256:1e61c37477a1626458e36f7b1d82aa5c9b094fa4802892072e49de9c60c4c926",
                "sha256:8abb2f1d86890a2dfb989f9a77cfcfd3e47c2a354b01111771326f8aa26e0254"
            ],
            "markers": "python_version >= '2.7' and python_version not in '3.0, 3.1, 3.2'",
            "version": "==1.16.0"
        },
        "snowballstemmer": {
            "hashes": [
                "sha256:09b16deb8547d3412ad7b590689584cd0fe25ec8db3be37788be3810cbf19cb1",
                "sha256:c8e1716e83cc398ae16824e5572ae04e0d9fc2c6b985fb0f900f5f0c96ecba1a"
            ],
            "version": "==2.2.0"
        },
        "tomli": {
            "hashes": [
                "sha256:939de3e7a6161af0c887ef91b7d41a53e7c5a1ca976325f429cb46ea9bc30ecc",
                "sha256:de526c12914f0c550d15924c62d72abc48d6fe7364aa87328337a31007fe8a4f"
            ],
            "markers": "python_version >= '3.7'",
            "version": "==2.0.1"
        },
        "urllib3": {
            "hashes": [
                "sha256:000ca7f471a233c2251c6c7023ee85305721bfdf18621ebff4fd17a8653427ed",
                "sha256:0e7c33d9a63e7ddfcb86780aac87befc2fbddf46c58dbb487e0855f7ceec283c"
            ],
            "markers": "python_version >= '2.7' and python_version not in '3.0, 3.1, 3.2, 3.3, 3.4' and python_version < '4'",
            "version": "==1.26.8"
        },
        "watchdog": {
            "hashes": [
                "sha256:25fb5240b195d17de949588628fdf93032ebf163524ef08933db0ea1f99bd685",
                "sha256:3386b367e950a11b0568062b70cc026c6f645428a698d33d39e013aaeda4cc04",
                "sha256:3becdb380d8916c873ad512f1701f8a92ce79ec6978ffde92919fd18d41da7fb",
                "sha256:4ae38bf8ba6f39d5b83f78661273216e7db5b00f08be7592062cb1fc8b8ba542",
                "sha256:8047da932432aa32c515ec1447ea79ce578d0559362ca3605f8e9568f844e3c6",
                "sha256:8f1c00aa35f504197561060ca4c21d3cc079ba29cf6dd2fe61024c70160c990b",
                "sha256:922a69fa533cb0c793b483becaaa0845f655151e7256ec73630a1b2e9ebcb660",
                "sha256:9693f35162dc6208d10b10ddf0458cc09ad70c30ba689d9206e02cd836ce28a3",
                "sha256:a0f1c7edf116a12f7245be06120b1852275f9506a7d90227648b250755a03923",
                "sha256:a36e75df6c767cbf46f61a91c70b3ba71811dfa0aca4a324d9407a06a8b7a2e7",
                "sha256:aba5c812f8ee8a3ff3be51887ca2d55fb8e268439ed44110d3846e4229eb0e8b",
                "sha256:ad6f1796e37db2223d2a3f302f586f74c72c630b48a9872c1e7ae8e92e0ab669",
                "sha256:ae67501c95606072aafa865b6ed47343ac6484472a2f95490ba151f6347acfc2",
                "sha256:b2fcf9402fde2672545b139694284dc3b665fd1be660d73eca6805197ef776a3",
                "sha256:b52b88021b9541a60531142b0a451baca08d28b74a723d0c99b13c8c8d48d604",
                "sha256:b7d336912853d7b77f9b2c24eeed6a5065d0a0cc0d3b6a5a45ad6d1d05fb8cd8",
                "sha256:bd9ba4f332cf57b2c1f698be0728c020399ef3040577cde2939f2e045b39c1e5",
                "sha256:be9be735f827820a06340dff2ddea1fb7234561fa5e6300a62fe7f54d40546a0",
                "sha256:cca7741c0fcc765568350cb139e92b7f9f3c9a08c4f32591d18ab0a6ac9e71b6",
                "sha256:d0d19fb2441947b58fbf91336638c2b9f4cc98e05e1045404d7a4cb7cddc7a65",
                "sha256:e02794ac791662a5eafc6ffeaf9bcc149035a0e48eb0a9d40a8feb4622605a3d",
                "sha256:e0f30db709c939cabf64a6dc5babb276e6d823fd84464ab916f9b9ba5623ca15",
                "sha256:e92c2d33858c8f560671b448205a268096e17870dcf60a9bb3ac7bfbafb7f5f9"
            ],
            "markers": "python_version >= '3.6'",
            "version": "==2.1.6"
        },
        "zipp": {
            "hashes": [
                "sha256:9f50f446828eb9d45b267433fd3e9da8d801f614129124863f9c51ebceafb87d",
                "sha256:b47250dd24f92b7dd6a0a8fc5244da14608f3ca90a5efcd37a3b1642fac9a375"
            ],
            "markers": "python_version >= '3.7'",
            "version": "==3.7.0"
        }
    }
}<|MERGE_RESOLUTION|>--- conflicted
+++ resolved
@@ -683,18 +683,7 @@
             ],
             "version": "==0.4.2"
         },
-<<<<<<< HEAD
-        "setuptools": {
-            "hashes": [
-                "sha256:2347b2b432c891a863acadca2da9ac101eae6169b1d3dfee2ec605ecd50dbfe5",
-                "sha256:e4f30b9f84e5ab3decf945113119649fec09c1fc3507c6ebffec75646c56e62b"
-            ],
-            "markers": "python_version >= '3.7'",
-            "version": "==60.9.3"
-        },
-=======
 
->>>>>>> 5597c28f
         "six": {
             "hashes": [
                 "sha256:1e61c37477a1626458e36f7b1d82aa5c9b094fa4802892072e49de9c60c4c926",
