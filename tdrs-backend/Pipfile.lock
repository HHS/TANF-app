--- conflicted
+++ resolved
@@ -1,11 +1,7 @@
 {
     "_meta": {
         "hash": {
-<<<<<<< HEAD
-            "sha256": "3aa2ddf9197072033b6af589f8e7c2442a59b7db9746c0ce565719216e8b3c42"
-=======
-            "sha256": "3772c0c09f4052908bc3852613144f6b97efac1af76205407b159224b3b1ffc8"
->>>>>>> 10c2e02f
+            "sha256": "1c53fa6f65c756cb0ec7a75b65169b2feece296162e927faceefd000c0d91e3f"
         },
         "pipfile-spec": 6,
         "requires": {
@@ -25,6 +21,7 @@
                 "sha256:92906c611ce6c967347bbfea733f13d6313901d54dcca88195eaeb52b2a8e8ee",
                 "sha256:d1216dfbdfb63826470995d31caed36225dcaf34f182e0fa257a4dd9e86f1b78"
             ],
+            "markers": "python_version >= '3.6'",
             "version": "==3.3.4"
         },
         "backcall": {
@@ -116,6 +113,7 @@
                 "sha256:0d6f53a15db4120f2b08c94f11e7d93d2c911ee118b6b30a04ec3ee8310179fa",
                 "sha256:f864054d66fd9118f2e67044ac8981a54775ec5b67aed0441892edb553d21da5"
             ],
+            "markers": "python_version >= '2.7' and python_version not in '3.0, 3.1, 3.2, 3.3, 3.4'",
             "version": "==4.0.0"
         },
         "click": {
@@ -123,10 +121,7 @@
                 "sha256:8c04c11192119b1ef78ea049e0a6f0463e4c48ef00a30160c704337586f3ad7a",
                 "sha256:fba402a4a47334742d782209a7c79bc448911afe1149d07bdabdf480b3e2f4b6"
             ],
-<<<<<<< HEAD
-=======
             "markers": "python_version >= '3.6'",
->>>>>>> 10c2e02f
             "version": "==8.0.1"
         },
         "coreapi": {
@@ -166,6 +161,7 @@
                 "sha256:6e5c199c16f7a9f0e3a61a4a54b3d27e7dad0dbdde92b944426cb20914376323",
                 "sha256:72ecfba4320a893c53f9706bebb2d55c270c1e51a28789361aa93e4a21319ed5"
             ],
+            "markers": "python_version >= '3.5'",
             "version": "==5.0.9"
         },
         "dj-database-url": {
@@ -277,6 +273,7 @@
                 "sha256:b307872f855b18632ce0c21c5e45be78c0ea7ae4c15c828c20788b26921eb3f6",
                 "sha256:b97d804b1e9b523befed77c48dacec60e6dcb0b5391d57af6a65a312a90648c0"
             ],
+            "markers": "python_version >= '2.7' and python_version not in '3.0, 3.1, 3.2, 3.3'",
             "version": "==2.10"
         },
         "inflection": {
@@ -284,6 +281,7 @@
                 "sha256:1a29730d366e996aaacffb2f1f1cb9593dc38e2ddd30c91250c6dde09ea9b417",
                 "sha256:f38b2b640938a4f35ade69ac3d053042959b62a0f1076a5bbaa1b9526605a8a2"
             ],
+            "markers": "python_version >= '3.5'",
             "version": "==0.5.1"
         },
         "ipdb": {
@@ -320,6 +318,7 @@
                 "sha256:18456d83f65f400ab0c2d3319e48520420ef43b23a086fdc05dff34132f0fb93",
                 "sha256:92550a404bad8afed881a137ec9a461fed49eca661414be45059329614ed0707"
             ],
+            "markers": "python_version >= '3.6'",
             "version": "==0.18.0"
         },
         "jinja2": {
@@ -327,10 +326,7 @@
                 "sha256:1f06f2da51e7b56b8f238affdd6b4e2c61e39598a378cc49345bc1bd42a978a4",
                 "sha256:703f484b47a6af502e743c9122595cc812b0271f661722403114f71a79d0f5a4"
             ],
-<<<<<<< HEAD
-=======
             "markers": "python_version >= '3.6'",
->>>>>>> 10c2e02f
             "version": "==3.0.1"
         },
         "jmespath": {
@@ -338,6 +334,7 @@
                 "sha256:b85d0567b8666149a93172712e68920734333c0ce7e89b78b3e987f71e5ed4f9",
                 "sha256:cdf6525904cc597730141d61b36f2e4b8ecc257c420fa2f4549bac2c2d0cb72f"
             ],
+            "markers": "python_version >= '2.6' and python_version not in '3.0, 3.1, 3.2'",
             "version": "==0.10.0"
         },
         "jwcrypto": {
@@ -393,10 +390,7 @@
                 "sha256:f9081981fe268bd86831e5c75f7de206ef275defcb82bc70740ae6dc507aee51",
                 "sha256:fa130dd50c57d53368c9d59395cb5526eda596d3ffe36666cd81a44d56e48872"
             ],
-<<<<<<< HEAD
-=======
             "markers": "python_version >= '3.6'",
->>>>>>> 10c2e02f
             "version": "==2.0.1"
         },
         "packaging": {
@@ -404,6 +398,7 @@
                 "sha256:5b327ac1320dc863dca72f4514ecc086f31186744b84a230374cc1fd776feae5",
                 "sha256:67714da7f7bc052e064859c05c595155bd1ee9f69f76557e21f051443c20947a"
             ],
+            "markers": "python_version >= '2.7' and python_version not in '3.0, 3.1, 3.2, 3.3'",
             "version": "==20.9"
         },
         "parso": {
@@ -411,6 +406,7 @@
                 "sha256:12b83492c6239ce32ff5eed6d3639d6a536170723c6f3f1506869f1ace413398",
                 "sha256:a8c4922db71e4fdb90e0d0bc6e50f9b273d3397925e5e60a717e719201778d22"
             ],
+            "markers": "python_version >= '3.6'",
             "version": "==0.8.2"
         },
         "pexpect": {
@@ -433,6 +429,7 @@
                 "sha256:bf00f22079f5fadc949f42ae8ff7f05702826a97059ffcc6281036ad40ac6f04",
                 "sha256:e1b4f11b9336a28fa11810bc623c357420f69dfdb6d2dac41ca2c21a55c033bc"
             ],
+            "markers": "python_full_version >= '3.6.1'",
             "version": "==3.0.18"
         },
         "psycopg2-binary": {
@@ -488,6 +485,7 @@
                 "sha256:2d475327684562c3a96cc71adf7dc8c4f0565175cf86b6d7a404ff4c771f15f0",
                 "sha256:7582ad22678f0fcd81102833f60ef8d0e57288b6b5fb00323d101be910e35705"
             ],
+            "markers": "python_version >= '2.7' and python_version not in '3.0, 3.1, 3.2, 3.3'",
             "version": "==2.20"
         },
         "pygments": {
@@ -495,6 +493,7 @@
                 "sha256:a18f47b506a429f6f4b9df81bb02beab9ca21d0a5fee38ed15aef65f0545519f",
                 "sha256:d66e804411278594d764fc69ec36ec13d9ae9147193a1740cd34d272ca383b8e"
             ],
+            "markers": "python_version >= '3.5'",
             "version": "==2.9.0"
         },
         "pyjwt": {
@@ -510,6 +509,7 @@
                 "sha256:c203ec8783bf771a155b207279b9bccb8dea02d8f0c9e5f8ead507bc3246ecc1",
                 "sha256:ef9d7589ef3c200abe66653d3f1ab1033c3c419ae9b9bdb1240a85b024efc88b"
             ],
+            "markers": "python_version >= '2.6' and python_version not in '3.0, 3.1, 3.2'",
             "version": "==2.4.7"
         },
         "python-dateutil": {
@@ -517,6 +517,7 @@
                 "sha256:73ebfe9dbf22e832286dafa60473e4cd239f8592f699aa5adaf10050e6e1823c",
                 "sha256:75bb3f31ea686f1197762692a9ee6a7550b59fc6ca3a1f4b5d7e32fb98e2da2a"
             ],
+            "markers": "python_version >= '2.7' and python_version not in '3.0, 3.1, 3.2'",
             "version": "==2.8.1"
         },
         "python-dotenv": {
@@ -547,6 +548,7 @@
                 "sha256:44bc6b54fddd45e4bc0619059196679f9e8b79c027f4131bb072e6a22f4d5e28",
                 "sha256:ac79fb25f5476e8e9ed1c53b8a2286d2c3f5dde49eb37dbcee5c7eb6a8415a22"
             ],
+            "markers": "python_version >= '3'",
             "version": "==0.17.4"
         },
         "ruamel.yaml.clib": {
@@ -598,6 +600,7 @@
                 "sha256:1e61c37477a1626458e36f7b1d82aa5c9b094fa4802892072e49de9c60c4c926",
                 "sha256:8abb2f1d86890a2dfb989f9a77cfcfd3e47c2a354b01111771326f8aa26e0254"
             ],
+            "markers": "python_version >= '2.7' and python_version not in '3.0, 3.1, 3.2'",
             "version": "==1.16.0"
         },
         "sqlparse": {
@@ -605,6 +608,7 @@
                 "sha256:017cde379adbd6a1f15a61873f43e8274179378e95ef3fede90b5aa64d304ed0",
                 "sha256:0f91fd2e829c44362cbcfab3e9ae12e22badaa8a29ad5ff599f9ec109f0454e8"
             ],
+            "markers": "python_version >= '3.5'",
             "version": "==0.4.1"
         },
         "toml": {
@@ -612,6 +616,7 @@
                 "sha256:806143ae5bfb6a3c6e736a764057db0e6a0e05e338b5630894a5f779cabb4f9b",
                 "sha256:b3bda1d108d5dd99f4a20d24d9c348e91c4db7ab1b749200bded2f839ccbe68f"
             ],
+            "markers": "python_version >= '2.6' and python_version not in '3.0, 3.1, 3.2'",
             "version": "==0.10.2"
         },
         "traitlets": {
@@ -619,6 +624,7 @@
                 "sha256:178f4ce988f69189f7e523337a3e11d91c786ded9360174a3d9ca83e79bc5396",
                 "sha256:69ff3f9d5351f31a7ad80443c2674b7099df13cc41fc5fa6e2f6d3b0330b0426"
             ],
+            "markers": "python_version >= '3.7'",
             "version": "==5.0.5"
         },
         "uritemplate": {
@@ -626,6 +632,7 @@
                 "sha256:07620c3f3f8eed1f12600845892b0e036a2420acf513c53f7de0abd911a5894f",
                 "sha256:5af8ad10cec94f215e3f48112de2022e1d5a37ed427fbd88652fa908f2ab7cae"
             ],
+            "markers": "python_version >= '2.7' and python_version not in '3.0, 3.1, 3.2, 3.3'",
             "version": "==3.0.1"
         },
         "urllib3": {
@@ -658,6 +665,7 @@
                 "sha256:149e90d6d8ac20db7a955ad60cf0e6881a3f20d37096140088356da6c716b0b1",
                 "sha256:ef6aaac3ca6cd92904cdd0d83f629a15f18053ec84e6432106f7a4d04ae4f5fb"
             ],
+            "markers": "python_version >= '2.7' and python_version not in '3.0, 3.1, 3.2, 3.3, 3.4'",
             "version": "==21.2.0"
         },
         "blessings": {
@@ -666,6 +674,7 @@
                 "sha256:b1fdd7e7a675295630f9ae71527a8ebc10bfefa236b3d6aa4932ee4462c17ba3",
                 "sha256:caad5211e7ba5afe04367cdd4cfc68fa886e2e08f6f35e76b7387d2109ccea6e"
             ],
+            "markers": "python_version >= '2.7' and python_version not in '3.0, 3.1, 3.2, 3.3'",
             "version": "==1.7"
         },
         "click": {
@@ -673,10 +682,7 @@
                 "sha256:8c04c11192119b1ef78ea049e0a6f0463e4c48ef00a30160c704337586f3ad7a",
                 "sha256:fba402a4a47334742d782209a7c79bc448911afe1149d07bdabdf480b3e2f4b6"
             ],
-<<<<<<< HEAD
-=======
             "markers": "python_version >= '3.6'",
->>>>>>> 10c2e02f
             "version": "==8.0.1"
         },
         "coverage": {
@@ -737,10 +743,7 @@
                 "sha256:f0b278ce10936db1a37e6954e15a3730bea96a0997c26d7fee88e6c396c2086d",
                 "sha256:f11642dddbb0253cc8853254301b51390ba0081750a8ac03f20ea8103f0c56b6"
             ],
-<<<<<<< HEAD
-=======
             "markers": "python_version >= '2.7' and python_version not in '3.0, 3.1, 3.2, 3.3, 3.4' and python_version < '4.0'",
->>>>>>> 10c2e02f
             "version": "==5.5"
         },
         "factory-boy": {
@@ -756,10 +759,7 @@
                 "sha256:7397915ce793ac1e162eb89450a268c4404121389ca46264648a2a8c56d88624",
                 "sha256:765cb52df0ca2dc5af0393048c1f60b2fec736095b379954c42c5c552f65838a"
             ],
-<<<<<<< HEAD
-=======
             "markers": "python_version >= '3.6'",
->>>>>>> 10c2e02f
             "version": "==8.2.1"
         },
         "flake8": {
@@ -782,6 +782,7 @@
             "hashes": [
                 "sha256:b1bead90b70cf6ec3f0710ae53a525360fa360d306a86583adc6bf83a4db537d"
             ],
+            "markers": "python_version >= '2.6' and python_version not in '3.0, 3.1, 3.2'",
             "version": "==0.18.2"
         },
         "iniconfig": {
@@ -804,10 +805,7 @@
                 "sha256:1f06f2da51e7b56b8f238affdd6b4e2c61e39598a378cc49345bc1bd42a978a4",
                 "sha256:703f484b47a6af502e743c9122595cc812b0271f661722403114f71a79d0f5a4"
             ],
-<<<<<<< HEAD
-=======
             "markers": "python_version >= '3.6'",
->>>>>>> 10c2e02f
             "version": "==3.0.1"
         },
         "joblib": {
@@ -815,6 +813,7 @@
                 "sha256:9c17567692206d2f3fb9ecf5e991084254fe631665c450b443761c4186a613f7",
                 "sha256:feeb1ec69c4d45129954f1b7034954241eedfd6ba39b5e9e4b6883be3332d5e5"
             ],
+            "markers": "python_version >= '3.6'",
             "version": "==1.0.1"
         },
         "livereload": {
@@ -878,10 +877,7 @@
                 "sha256:f9081981fe268bd86831e5c75f7de206ef275defcb82bc70740ae6dc507aee51",
                 "sha256:fa130dd50c57d53368c9d59395cb5526eda596d3ffe36666cd81a44d56e48872"
             ],
-<<<<<<< HEAD
-=======
             "markers": "python_version >= '3.6'",
->>>>>>> 10c2e02f
             "version": "==2.0.1"
         },
         "mccabe": {
@@ -927,6 +923,7 @@
                 "sha256:5b327ac1320dc863dca72f4514ecc086f31186744b84a230374cc1fd776feae5",
                 "sha256:67714da7f7bc052e064859c05c595155bd1ee9f69f76557e21f051443c20947a"
             ],
+            "markers": "python_version >= '2.7' and python_version not in '3.0, 3.1, 3.2, 3.3'",
             "version": "==20.9"
         },
         "pluggy": {
@@ -934,6 +931,7 @@
                 "sha256:15b2acde666561e1298d71b523007ed7364de07029219b604cf808bfa1c765b0",
                 "sha256:966c145cd83c96502c3c3868f50408687b38434af77734af1e9ca461a4081d2d"
             ],
+            "markers": "python_version >= '2.7' and python_version not in '3.0, 3.1, 3.2, 3.3'",
             "version": "==0.13.1"
         },
         "py": {
@@ -941,6 +939,7 @@
                 "sha256:21b81bda15b66ef5e1a777a21c4dcd9c20ad3efd0b3f817e7a809035269e1bd3",
                 "sha256:3b80836aa6d1feeaa108e046da6423ab8f6ceda6468545ae8d02d9d58d18818a"
             ],
+            "markers": "python_version >= '2.7' and python_version not in '3.0, 3.1, 3.2, 3.3'",
             "version": "==1.10.0"
         },
         "pycodestyle": {
@@ -948,6 +947,7 @@
                 "sha256:514f76d918fcc0b55c6680472f0a37970994e07bbb80725808c17089be302068",
                 "sha256:c389c1d06bf7904078ca03399a4816f974a1d590090fecea0c63ec26ebaf1cef"
             ],
+            "markers": "python_version >= '2.7' and python_version not in '3.0, 3.1, 3.2, 3.3'",
             "version": "==2.7.0"
         },
         "pydocstyle": {
@@ -955,6 +955,7 @@
                 "sha256:1d41b7c459ba0ee6c345f2eb9ae827cab14a7533a88c5c6f7e94923f72df92dc",
                 "sha256:6987826d6775056839940041beef5c08cc7e3d71d63149b48e36727f70144dc4"
             ],
+            "markers": "python_version >= '3.6'",
             "version": "==6.1.1"
         },
         "pyflakes": {
@@ -962,6 +963,7 @@
                 "sha256:7893783d01b8a89811dd72d7dfd4d84ff098e5eed95cfa8905b22bbffe52efc3",
                 "sha256:f5bc8ecabc05bb9d291eb5203d6810b49040f6ff446a756326104746cc00c1db"
             ],
+            "markers": "python_version >= '2.7' and python_version not in '3.0, 3.1, 3.2, 3.3'",
             "version": "==2.3.1"
         },
         "pygraphviz": {
@@ -976,6 +978,7 @@
                 "sha256:c203ec8783bf771a155b207279b9bccb8dea02d8f0c9e5f8ead507bc3246ecc1",
                 "sha256:ef9d7589ef3c200abe66653d3f1ab1033c3c419ae9b9bdb1240a85b024efc88b"
             ],
+            "markers": "python_version >= '2.6' and python_version not in '3.0, 3.1, 3.2'",
             "version": "==2.4.7"
         },
         "pytest": {
@@ -1015,6 +1018,7 @@
                 "sha256:73ebfe9dbf22e832286dafa60473e4cd239f8592f699aa5adaf10050e6e1823c",
                 "sha256:75bb3f31ea686f1197762692a9ee6a7550b59fc6ca3a1f4b5d7e32fb98e2da2a"
             ],
+            "markers": "python_version >= '2.7' and python_version not in '3.0, 3.1, 3.2'",
             "version": "==2.8.1"
         },
         "pyyaml": {
@@ -1049,6 +1053,7 @@
                 "sha256:fdc842473cd33f45ff6bce46aea678a54e3d21f1b61a7750ce3c498eedfe25d6",
                 "sha256:fe69978f3f768926cfa37b867e3843918e012cf83f680806599ddce33c2c68b0"
             ],
+            "markers": "python_version >= '2.7' and python_version not in '3.0, 3.1, 3.2, 3.3, 3.4, 3.5'",
             "version": "==5.4.1"
         },
         "regex": {
@@ -1102,6 +1107,7 @@
                 "sha256:1e61c37477a1626458e36f7b1d82aa5c9b094fa4802892072e49de9c60c4c926",
                 "sha256:8abb2f1d86890a2dfb989f9a77cfcfd3e47c2a354b01111771326f8aa26e0254"
             ],
+            "markers": "python_version >= '2.7' and python_version not in '3.0, 3.1, 3.2'",
             "version": "==1.16.0"
         },
         "snowballstemmer": {
@@ -1123,6 +1129,7 @@
                 "sha256:806143ae5bfb6a3c6e736a764057db0e6a0e05e338b5630894a5f779cabb4f9b",
                 "sha256:b3bda1d108d5dd99f4a20d24d9c348e91c4db7ab1b749200bded2f839ccbe68f"
             ],
+            "markers": "python_version >= '2.6' and python_version not in '3.0, 3.1, 3.2'",
             "version": "==0.10.2"
         },
         "tornado": {
@@ -1169,6 +1176,7 @@
                 "sha256:fa2ba70284fa42c2a5ecb35e322e68823288a4251f9ba9cc77be04ae15eada68",
                 "sha256:fba85b6cd9c39be262fcd23865652920832b61583de2a2ca907dbd8e8a8c81e5"
             ],
+            "markers": "python_version >= '3.5'",
             "version": "==6.1"
         },
         "tqdm": {
@@ -1176,12 +1184,8 @@
                 "sha256:736524215c690621b06fc89d0310a49822d75e599fcd0feb7cc742b98d692493",
                 "sha256:cd5791b5d7c3f2f1819efc81d36eb719a38e0906a7380365c556779f585ea042"
             ],
-<<<<<<< HEAD
-            "version": "==4.60.0"
-=======
             "markers": "python_version >= '2.7' and python_version not in '3.0, 3.1, 3.2, 3.3'",
             "version": "==4.61.0"
->>>>>>> 10c2e02f
         }
     }
 }