--- conflicted
+++ resolved
@@ -1,11 +1,7 @@
 {
     "_meta": {
         "hash": {
-<<<<<<< HEAD
             "sha256": "55dd8152353aafcb60509201229296bfdfb4e1fcaf7290542a6c187b10c9bc87"
-=======
-            "sha256": "1e13076bb996d1e87d285e9089df1b9e6ac1bec577c558e6772f9294de3d857a"
->>>>>>> e5dedfa6
         },
         "pipfile-spec": 6,
         "requires": {
