--- conflicted
+++ resolved
@@ -1,11 +1,7 @@
 {
     "_meta": {
         "hash": {
-<<<<<<< HEAD
-            "sha256": "f26530dfedbbd2ba7903a7bc1c19fb4b4c250169d5ba535abdb370cad42f21e1"
-=======
-            "sha256": "3191a8eda03cb4dbce628c7869cf83d361d4fd35b077d44a48f5feccde55cbd8"
->>>>>>> bc25c3e4
+            "sha256": "901e5fc175f66a6e6470d26c4289821647f77815a54c20aaa900e1178a20b98a"
         },
         "pipfile-spec": 6,
         "requires": {
@@ -37,27 +33,19 @@
         },
         "boto3": {
             "hashes": [
-                "sha256:64899ae291f6a0bcbef0cfad9c5e45e1f4bf3a4cbc89e1b9a817349600deec9b",
-                "sha256:e55cbe77a79ef125c17900be38e1cada6d6dab1cc7356f10b24ac07f0a7d0445"
-            ],
-            "index": "pypi",
-            "version": "==1.17.93"
+                "sha256:6180272094030bda3ee5c242881892cd3d9d19c05cb513945f530e396c7de1e4",
+                "sha256:95d814d16fe55ae55e1e4a3db248596f9647a0c42f4796c6e05be0bfaffb1830"
+            ],
+            "index": "pypi",
+            "version": "==1.17.94"
         },
         "botocore": {
             "hashes": [
-<<<<<<< HEAD
-                "sha256:47b8cea6213490866f34fb31ab30f04c2d7cf188c7ab9714556f0e8f7926ebc4",
-                "sha256:aae0f08627ef411a9579ae2a588a15f0859b2b40cecd5cde6055f0354712dd6f"
-            ],
-            "markers": "python_version >= '2.7' and python_version not in '3.0, 3.1, 3.2, 3.3, 3.4, 3.5'",
-            "version": "==1.20.93"
-=======
                 "sha256:60a382a5b2f7d77b1b575d54fba819097526e3fdd0f3004f4d1142d50af0d642",
                 "sha256:ba8a7951be535e25219a82dea15c30d7bdf0c51e7c1623c3306248493c1616ac"
             ],
             "markers": "python_version >= '2.7' and python_version not in '3.0, 3.1, 3.2, 3.3, 3.4, 3.5'",
             "version": "==1.20.94"
->>>>>>> bc25c3e4
         },
         "certifi": {
             "hashes": [
@@ -704,11 +692,11 @@
         },
         "awscli": {
             "hashes": [
-                "sha256:1acd535971677137a9fc1ab4d3d2eb24de8c4087c12e1056db3e93dcfefaf44e",
-                "sha256:7471c0c371aa130b617f661bb8a2d5891ca865e741bd5c9d347caa6289a5989b"
-            ],
-            "index": "pypi",
-            "version": "==1.19.93"
+                "sha256:06ad319280a9531f5c7d581ed8f3d29d0d13c722888a3b59e73caa9fd02eb58e",
+                "sha256:c836968ae70e62d4b14290ff0d41e5b629a36a6eae1ce788507bff57685273d4"
+            ],
+            "index": "pypi",
+            "version": "==1.19.94"
         },
         "awscli-local": {
             "hashes": [
@@ -728,19 +716,19 @@
         },
         "boto3": {
             "hashes": [
-                "sha256:64899ae291f6a0bcbef0cfad9c5e45e1f4bf3a4cbc89e1b9a817349600deec9b",
-                "sha256:e55cbe77a79ef125c17900be38e1cada6d6dab1cc7356f10b24ac07f0a7d0445"
-            ],
-            "index": "pypi",
-            "version": "==1.17.93"
+                "sha256:6180272094030bda3ee5c242881892cd3d9d19c05cb513945f530e396c7de1e4",
+                "sha256:95d814d16fe55ae55e1e4a3db248596f9647a0c42f4796c6e05be0bfaffb1830"
+            ],
+            "index": "pypi",
+            "version": "==1.17.94"
         },
         "botocore": {
             "hashes": [
-                "sha256:47b8cea6213490866f34fb31ab30f04c2d7cf188c7ab9714556f0e8f7926ebc4",
-                "sha256:aae0f08627ef411a9579ae2a588a15f0859b2b40cecd5cde6055f0354712dd6f"
+                "sha256:60a382a5b2f7d77b1b575d54fba819097526e3fdd0f3004f4d1142d50af0d642",
+                "sha256:ba8a7951be535e25219a82dea15c30d7bdf0c51e7c1623c3306248493c1616ac"
             ],
             "markers": "python_version >= '2.7' and python_version not in '3.0, 3.1, 3.2, 3.3, 3.4, 3.5'",
-            "version": "==1.20.93"
+            "version": "==1.20.94"
         },
         "click": {
             "hashes": [
@@ -813,7 +801,7 @@
                 "sha256:f0b278ce10936db1a37e6954e15a3730bea96a0997c26d7fee88e6c396c2086d",
                 "sha256:f11642dddbb0253cc8853254301b51390ba0081750a8ac03f20ea8103f0c56b6"
             ],
-            "markers": "python_version >= '2.7' and python_version not in '3.0, 3.1, 3.2, 3.3, 3.4' and python_version < '4'",
+            "markers": "python_version >= '2.7' and python_version not in '3.0, 3.1, 3.2, 3.3, 3.4' and python_version < '4.0'",
             "version": "==5.5"
         },
         "docutils": {
@@ -1237,19 +1225,11 @@
         },
         "zipp": {
             "hashes": [
-<<<<<<< HEAD
                 "sha256:3607921face881ba3e026887d8150cca609d517579abe052ac81fc5aeffdbd76",
                 "sha256:51cb66cc54621609dd593d1787f286ee42a5c0adbb4b29abea5a63edc3e03098"
             ],
             "markers": "python_version >= '3.6'",
             "version": "==3.4.1"
-=======
-                "sha256:24be966933e942be5f074c29755a95b315c69a91f839a29139bf26ffffe2d3fd",
-                "sha256:aa0c29f03f298951ac6318f7c8ce584e48fa22ec26396e6411e43d038243bdb2"
-            ],
-            "markers": "python_version >= '2.7' and python_version not in '3.0, 3.1, 3.2, 3.3'",
-            "version": "==4.61.1"
->>>>>>> bc25c3e4
         }
     }
 }