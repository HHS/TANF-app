{
    "_meta": {
        "hash": {
<<<<<<< HEAD
            "sha256": "df423dbeb241dae905dc32a1b3398c1fe193bed598c40b670884b122a846244a"
=======
            "sha256": "c4484a4acab137c639e589d792ddbbd844d6b221f772132b62fcc1ecd536447a"
>>>>>>> f3bf2c39
        },
        "pipfile-spec": 6,
        "requires": {
            "python_version": "3.10.1"
        },
        "sources": [
            {
                "name": "pypi",
                "url": "https://pypi.org/simple",
                "verify_ssl": true
            }
        ]
    },
    "default": {
        "appnope": {
            "hashes": [
                "sha256:93aa393e9d6c54c5cd570ccadd8edad61ea0c4b9ea7a01409020c9aa019eb442",
                "sha256:dd83cd4b5b460958838f6eb3000c660b1f9caf2a5b1de4264e941512f603258a"
            ],
            "markers": "sys_platform == 'darwin'",
            "version": "==0.1.2"
        },
        "asgiref": {
            "hashes": [
                "sha256:4ef1ab46b484e3c706329cedeff284a5d40824200638503f5768edb6de7d58e9",
                "sha256:ffc141aa908e6f175673e7b1b3b7af4fdb0ecb738fc5c8b88f69f055c2415214"
            ],
            "markers": "python_version >= '3.6'",
            "version": "==3.4.1"
        },
        "backcall": {
            "hashes": [
                "sha256:5cbdbf27be5e7cfadb448baf0aa95508f91f2bbc6c6437cd9cd06e2a4c215e1e",
                "sha256:fbbce6a29f263178a1f7915c1940bde0ec2b2a967566fe1c65c1dfb7422bd255"
            ],
            "version": "==0.2.0"
        },
        "boto3": {
            "hashes": [
                "sha256:08b6dacbe7ebe57ae8acfb7106b2728d946ae1e0c3da270caee1deb79ccbd8af",
                "sha256:8716465313c50ad9e5c2ac1767642ca0ddf7d1729c3d5c884d82880c1a15a310"
            ],
            "index": "pypi",
            "version": "==1.17.112"
        },
        "botocore": {
            "hashes": [
                "sha256:6d51de0981a3ef19da9e6a3c73b5ab427e3c0c8b92200ebd38d087299683dd2b",
                "sha256:d0b9b70b6eb5b65bb7162da2aaf04b6b086b15cc7ea322ddc3ef2f5e07944dcf"
            ],
            "markers": "python_version >= '2.7' and python_version not in '3.0, 3.1, 3.2, 3.3, 3.4, 3.5'",
            "version": "==1.20.112"
        },
        "certifi": {
            "hashes": [
                "sha256:78884e7c1d4b00ce3cea67b44566851c4343c120abd683433ce934a68ea58872",
                "sha256:d62a0163eb4c2344ac042ab2bdf75399a71a2d8c7d47eac2e2ee91b9d6339569"
            ],
            "version": "==2021.10.8"
        },
        "cffi": {
            "hashes": [
                "sha256:00c878c90cb53ccfaae6b8bc18ad05d2036553e6d9d1d9dbcf323bbe83854ca3",
                "sha256:0104fb5ae2391d46a4cb082abdd5c69ea4eab79d8d44eaaf79f1b1fd806ee4c2",
                "sha256:06c48159c1abed75c2e721b1715c379fa3200c7784271b3c46df01383b593636",
                "sha256:0808014eb713677ec1292301ea4c81ad277b6cdf2fdd90fd540af98c0b101d20",
                "sha256:10dffb601ccfb65262a27233ac273d552ddc4d8ae1bf93b21c94b8511bffe728",
                "sha256:14cd121ea63ecdae71efa69c15c5543a4b5fbcd0bbe2aad864baca0063cecf27",
                "sha256:17771976e82e9f94976180f76468546834d22a7cc404b17c22df2a2c81db0c66",
                "sha256:181dee03b1170ff1969489acf1c26533710231c58f95534e3edac87fff06c443",
                "sha256:23cfe892bd5dd8941608f93348c0737e369e51c100d03718f108bf1add7bd6d0",
                "sha256:263cc3d821c4ab2213cbe8cd8b355a7f72a8324577dc865ef98487c1aeee2bc7",
                "sha256:2756c88cbb94231c7a147402476be2c4df2f6078099a6f4a480d239a8817ae39",
                "sha256:27c219baf94952ae9d50ec19651a687b826792055353d07648a5695413e0c605",
                "sha256:2a23af14f408d53d5e6cd4e3d9a24ff9e05906ad574822a10563efcef137979a",
                "sha256:31fb708d9d7c3f49a60f04cf5b119aeefe5644daba1cd2a0fe389b674fd1de37",
                "sha256:3415c89f9204ee60cd09b235810be700e993e343a408693e80ce7f6a40108029",
                "sha256:3773c4d81e6e818df2efbc7dd77325ca0dcb688116050fb2b3011218eda36139",
                "sha256:3b96a311ac60a3f6be21d2572e46ce67f09abcf4d09344c49274eb9e0bf345fc",
                "sha256:3f7d084648d77af029acb79a0ff49a0ad7e9d09057a9bf46596dac9514dc07df",
                "sha256:41d45de54cd277a7878919867c0f08b0cf817605e4eb94093e7516505d3c8d14",
                "sha256:4238e6dab5d6a8ba812de994bbb0a79bddbdf80994e4ce802b6f6f3142fcc880",
                "sha256:45db3a33139e9c8f7c09234b5784a5e33d31fd6907800b316decad50af323ff2",
                "sha256:45e8636704eacc432a206ac7345a5d3d2c62d95a507ec70d62f23cd91770482a",
                "sha256:4958391dbd6249d7ad855b9ca88fae690783a6be9e86df65865058ed81fc860e",
                "sha256:4a306fa632e8f0928956a41fa8e1d6243c71e7eb59ffbd165fc0b41e316b2474",
                "sha256:57e9ac9ccc3101fac9d6014fba037473e4358ef4e89f8e181f8951a2c0162024",
                "sha256:59888172256cac5629e60e72e86598027aca6bf01fa2465bdb676d37636573e8",
                "sha256:5e069f72d497312b24fcc02073d70cb989045d1c91cbd53979366077959933e0",
                "sha256:64d4ec9f448dfe041705426000cc13e34e6e5bb13736e9fd62e34a0b0c41566e",
                "sha256:6dc2737a3674b3e344847c8686cf29e500584ccad76204efea14f451d4cc669a",
                "sha256:74fdfdbfdc48d3f47148976f49fab3251e550a8720bebc99bf1483f5bfb5db3e",
                "sha256:75e4024375654472cc27e91cbe9eaa08567f7fbdf822638be2814ce059f58032",
                "sha256:786902fb9ba7433aae840e0ed609f45c7bcd4e225ebb9c753aa39725bb3e6ad6",
                "sha256:8b6c2ea03845c9f501ed1313e78de148cd3f6cad741a75d43a29b43da27f2e1e",
                "sha256:91d77d2a782be4274da750752bb1650a97bfd8f291022b379bb8e01c66b4e96b",
                "sha256:91ec59c33514b7c7559a6acda53bbfe1b283949c34fe7440bcf917f96ac0723e",
                "sha256:920f0d66a896c2d99f0adbb391f990a84091179542c205fa53ce5787aff87954",
                "sha256:a5263e363c27b653a90078143adb3d076c1a748ec9ecc78ea2fb916f9b861962",
                "sha256:abb9a20a72ac4e0fdb50dae135ba5e77880518e742077ced47eb1499e29a443c",
                "sha256:c2051981a968d7de9dd2d7b87bcb9c939c74a34626a6e2f8181455dd49ed69e4",
                "sha256:c21c9e3896c23007803a875460fb786118f0cdd4434359577ea25eb556e34c55",
                "sha256:c2502a1a03b6312837279c8c1bd3ebedf6c12c4228ddbad40912d671ccc8a962",
                "sha256:d4d692a89c5cf08a8557fdeb329b82e7bf609aadfaed6c0d79f5a449a3c7c023",
                "sha256:da5db4e883f1ce37f55c667e5c0de439df76ac4cb55964655906306918e7363c",
                "sha256:e7022a66d9b55e93e1a845d8c9eba2a1bebd4966cd8bfc25d9cd07d515b33fa6",
                "sha256:ef1f279350da2c586a69d32fc8733092fd32cc8ac95139a00377841f59a3f8d8",
                "sha256:f54a64f8b0c8ff0b64d18aa76675262e1700f3995182267998c31ae974fbc382",
                "sha256:f5c7150ad32ba43a07c4479f40241756145a1f03b43480e058cfd862bf5041c7",
                "sha256:f6f824dc3bce0edab5f427efcfb1d63ee75b6fcb7282900ccaf925be84efb0fc",
                "sha256:fd8a250edc26254fe5b33be00402e6d287f562b6a5b2152dec302fa15bb3e997",
                "sha256:ffaa5c925128e29efbde7301d8ecaf35c8c60ffbcd6a1ffd3a552177c8e5e796"
            ],
            "version": "==1.15.0"
        },
        "charset-normalizer": {
            "hashes": [
                "sha256:876d180e9d7432c5d1dfd4c5d26b72f099d503e8fcc0feb7532c9289be60fcbd",
                "sha256:cb957888737fc0bbcd78e3df769addb41fd1ff8cf950dc9e7ad7793f1bf44455"
            ],
            "markers": "python_version >= '3'",
            "version": "==2.0.10"
        },
        "click": {
            "hashes": [
                "sha256:353f466495adaeb40b6b5f592f9f91cb22372351c84caeb068132442a4518ef3",
                "sha256:410e932b050f5eed773c4cda94de75971c89cdb3155a72a0831139a79e5ecb5b"
            ],
            "markers": "python_version >= '3.6'",
            "version": "==8.0.3"
        },
        "coreapi": {
            "hashes": [
                "sha256:46145fcc1f7017c076a2ef684969b641d18a2991051fddec9458ad3f78ffc1cb",
                "sha256:bf39d118d6d3e171f10df9ede5666f63ad80bba9a29a8ec17726a66cf52ee6f3"
            ],
            "version": "==2.3.3"
        },
        "coreschema": {
            "hashes": [
                "sha256:5e6ef7bf38c1525d5e55a895934ab4273548629f16aed5c0a6caa74ebf45551f",
                "sha256:9503506007d482ab0867ba14724b93c18a33b22b6d19fb419ef2d239dd4a1607"
            ],
            "version": "==0.0.4"
        },
        "cryptography": {
            "hashes": [
                "sha256:0f1212a66329c80d68aeeb39b8a16d54ef57071bf22ff4e521657b27372e327d",
                "sha256:1e056c28420c072c5e3cb36e2b23ee55e260cb04eee08f702e0edfec3fb51959",
                "sha256:240f5c21aef0b73f40bb9f78d2caff73186700bf1bc6b94285699aff98cc16c6",
                "sha256:26965837447f9c82f1855e0bc8bc4fb910240b6e0d16a664bb722df3b5b06873",
                "sha256:37340614f8a5d2fb9aeea67fd159bfe4f5f4ed535b1090ce8ec428b2f15a11f2",
                "sha256:3d10de8116d25649631977cb37da6cbdd2d6fa0e0281d014a5b7d337255ca713",
                "sha256:3d8427734c781ea5f1b41d6589c293089704d4759e34597dce91014ac125aad1",
                "sha256:7ec5d3b029f5fa2b179325908b9cd93db28ab7b85bb6c1db56b10e0b54235177",
                "sha256:8e56e16617872b0957d1c9742a3f94b43533447fd78321514abbe7db216aa250",
                "sha256:b01fd6f2737816cb1e08ed4807ae194404790eac7ad030b34f2ce72b332f5586",
                "sha256:bf40af59ca2465b24e54f671b2de2c59257ddc4f7e5706dbd6930e26823668d3",
                "sha256:de4e5f7f68220d92b7637fc99847475b59154b7a1b3868fb7385337af54ac9ca",
                "sha256:eb8cc2afe8b05acbd84a43905832ec78e7b3873fb124ca190f574dca7389a87d",
                "sha256:ee77aa129f481be46f8d92a1a7db57269a2f23052d5f2433b4621bb457081cc9"
            ],
            "index": "pypi",
            "version": "==3.4.7"
        },
        "decorator": {
            "hashes": [
                "sha256:637996211036b6385ef91435e4fae22989472f9d571faba8927ba8253acbc330",
                "sha256:b8c3f85900b9dc423225913c5aace94729fe1fa9763b38939a95226f02d37186"
            ],
            "markers": "python_version >= '3.5'",
            "version": "==5.1.1"
        },
        "deprecated": {
            "hashes": [
                "sha256:43ac5335da90c31c24ba028af536a91d41d53f9e6901ddb021bcc572ce44e38d",
                "sha256:64756e3e14c8c5eea9795d93c524551432a0be75629f8f29e67ab8caf076c76d"
            ],
            "markers": "python_version >= '2.7' and python_version not in '3.0, 3.1, 3.2, 3.3'",
            "version": "==1.2.13"
        },
        "dj-database-url": {
            "hashes": [
                "sha256:4aeaeb1f573c74835b0686a2b46b85990571159ffc21aa57ecd4d1e1cb334163",
                "sha256:851785365761ebe4994a921b433062309eb882fedd318e1b0fcecc607ed02da9"
            ],
            "index": "pypi",
            "version": "==0.5.0"
        },
        "django": {
            "hashes": [
                "sha256:074e8818b4b40acdc2369e67dcd6555d558329785408dcd25340ee98f1f1d5c4",
                "sha256:df6f5eb3c797b27c096d61494507b7634526d4ce8d7c8ca1e57a4fb19c0738a3"
            ],
            "index": "pypi",
            "version": "==3.2.10"
        },
        "django-admin-508": {
            "hashes": [
                "sha256:81db97d85e18e44d6ab7f9ef270be7c1d8ea1d3aab27e0567299ecc5e13c7c84",
                "sha256:fa6a154cbc08c5709027aff3b3e315d38d68d3e974d26df7dd92307fb7b3839b"
            ],
            "index": "pypi",
            "version": "==0.1.4"
        },
        "django-admin-logs": {
            "hashes": [
                "sha256:81753c20d372bc5562fe4a09090418bbb61b308388e851b19192873a472fa3d1",
                "sha256:aedb5df940d32c10423d65136343bc009727df8a5a49ed0196e65241d823a890"
            ],
            "index": "pypi",
            "version": "==1.0.2"
        },
        "django-colorfield": {
            "hashes": [
                "sha256:441172f8c6024f70b01e3f63195fe83afc554387b34ad999880e86fde989e5af",
                "sha256:97625246fb5c4f4a17c9d83b2406a3c98dd9545c40c47741a7b62f7284609910"
            ],
            "version": "==0.6.3"
        },
        "django-configurations": {
            "hashes": [
                "sha256:0b93cb7042739e2d69cfc6fb81676bbd3cbb63ea19b02e8b681f4cad3a8aaf1b",
                "sha256:9e3bcea1355ac50a4c9f854f751d214cb17e5f8adf18405a4488d0a1e8945915"
            ],
            "index": "pypi",
            "version": "==2.2"
        },
        "django-cors-headers": {
            "hashes": [
                "sha256:1ac2b1213de75a251e2ba04448da15f99bcfcbe164288ae6b5ff929dc49b372f",
                "sha256:96069c4aaacace786a34ee7894ff680780ec2644e4268b31181044410fecd12e"
            ],
            "index": "pypi",
            "version": "==3.7.0"
        },
        "django-csp": {
            "hashes": [
                "sha256:0a38aa9618c675cbf5f5e517e20d5846a3e100ef7b307e32e7fb18c58aa47723",
                "sha256:d9ee5a8c6442aa54854e8de627c2826786208ed38fb4ea8ced08c42332673eb1"
            ],
            "index": "pypi",
            "version": "==3.6"
        },
        "django-extensions": {
            "hashes": [
                "sha256:50de8977794a66a91575dd40f87d5053608f679561731845edbd325ceeb387e3",
                "sha256:5f0fea7bf131ca303090352577a9e7f8bfbf5489bd9d9c8aea9401db28db34a0"
            ],
            "index": "pypi",
            "version": "==3.1.3"
        },
        "django-filter": {
            "hashes": [
                "sha256:84e9d5bb93f237e451db814ed422a3a625751cbc9968b484ecc74964a8696b06",
                "sha256:e00d32cebdb3d54273c48f4f878f898dced8d5dfaad009438fe61ebdf535ace1"
            ],
            "index": "pypi",
            "version": "==2.4.0"
        },
        "django-flat-responsive": {
            "hashes": [
                "sha256:451caa2700c541b52fb7ce2d34d3d8dee9e980cf29f5463bc8a8c6256a1a6474"
            ],
            "version": "==2.0"
        },
        "django-flat-theme": {
            "hashes": [
                "sha256:6b522d8c2b5a8228b30947fb002eff2868da076e9beacf3e798410e5c1a2d849"
            ],
            "version": "==1.1.4"
        },
        "django-model-utils": {
            "hashes": [
                "sha256:eb5dd05ef7d7ce6bc79cae54ea7c4a221f6f81e2aad7722933aee66489e7264b",
                "sha256:ef7c440024e797796a3811432abdd2be8b5225ae64ef346f8bfc6de7d8e5d73c"
            ],
            "index": "pypi",
            "version": "==4.1.1"
        },
        "django-storages": {
            "hashes": [
                "sha256:c823dbf56c9e35b0999a13d7e05062b837bae36c518a40255d522fbe3750fbb4",
                "sha256:f28765826d507a0309cfaa849bd084894bc71d81bf0d09479168d44785396f80"
            ],
            "index": "pypi",
            "version": "==1.11.1"
        },
        "django-unique-upload": {
            "hashes": [
                "sha256:78af8e8948a640dc3ef11f16189ae8dfd81293836d991913fbf40bf5111f43a9",
                "sha256:a7c7d220072401eb15dda3b1e09747940312acd36a8a57884c732c4644121b4d"
            ],
            "index": "pypi",
            "version": "==0.2.1"
        },
        "djangorestframework": {
            "hashes": [
                "sha256:6d1d59f623a5ad0509fe0d6bfe93cbdfe17b8116ebc8eda86d45f6e16e819aaf",
                "sha256:f747949a8ddac876e879190df194b925c177cdeb725a099db1460872f7c0a7f2"
            ],
            "index": "pypi",
            "version": "==3.12.4"
        },
        "drf-yasg": {
            "hashes": [
                "sha256:8b72e5b1875931a8d11af407be3a9a5ba8776541492947a0df5bafda6b7f8267",
                "sha256:d50f197c7f02545d0b736df88c6d5cf874f8fea2507ad85ad7de6ae5bf2d9e5a"
            ],
            "index": "pypi",
            "version": "==1.20.0"
        },
        "gunicorn": {
            "hashes": [
                "sha256:1904bb2b8a43658807108d59c3f3d56c2b6121a701161de0ddf9ad140073c626",
                "sha256:cd4a810dd51bf497552cf3f863b575dabd73d6ad6a91075b65936b151cbf4f9c"
            ],
            "index": "pypi",
            "version": "==20.0.4"
        },
        "idna": {
            "hashes": [
                "sha256:84d9dd047ffa80596e0f246e2eab0b391788b0503584e8945f2368256d2735ff",
                "sha256:9d643ff0a55b762d5cdb124b8eaa99c66322e2157b69160bc32796e824360e6d"
            ],
            "markers": "python_version >= '3'",
            "version": "==3.3"
        },
        "inflection": {
            "hashes": [
                "sha256:1a29730d366e996aaacffb2f1f1cb9593dc38e2ddd30c91250c6dde09ea9b417",
                "sha256:f38b2b640938a4f35ade69ac3d053042959b62a0f1076a5bbaa1b9526605a8a2"
            ],
            "markers": "python_version >= '3.5'",
            "version": "==0.5.1"
        },
        "ipdb": {
            "hashes": [
                "sha256:951bd9a64731c444fd907a5ce268543020086a697f6be08f7cc2c9a752a278c5"
            ],
            "index": "pypi",
            "version": "==0.13.9"
        },
        "ipython": {
            "hashes": [
                "sha256:54bbd1fe3882457aaf28ae060a5ccdef97f212a741754e420028d4ec5c2291dc",
                "sha256:aa21412f2b04ad1a652e30564fff6b4de04726ce875eab222c8430edc6db383a"
            ],
            "index": "pypi",
            "version": "==7.25.0"
        },
        "itypes": {
            "hashes": [
                "sha256:03da6872ca89d29aef62773672b2d408f490f80db48b23079a4b194c86dd04c6",
                "sha256:af886f129dea4a2a1e3d36595a2d139589e4dd287f5cab0b40e799ee81570ff1"
            ],
            "version": "==1.2.0"
        },
        "jedi": {
            "hashes": [
                "sha256:637c9635fcf47945ceb91cd7f320234a7be540ded6f3e99a50cb6febdfd1ba8d",
                "sha256:74137626a64a99c8eb6ae5832d99b3bdd7d29a3850fe2aa80a4126b2a7d949ab"
            ],
            "markers": "python_version >= '3.6'",
            "version": "==0.18.1"
        },
        "jinja2": {
            "hashes": [
                "sha256:077ce6014f7b40d03b47d1f1ca4b0fc8328a692bd284016f806ed0eaca390ad8",
                "sha256:611bb273cd68f3b993fabdc4064fc858c5b47a973cb5aa7999ec1ba405c87cd7"
            ],
            "markers": "python_version >= '3.6'",
            "version": "==3.0.3"
        },
        "jmespath": {
            "hashes": [
                "sha256:b85d0567b8666149a93172712e68920734333c0ce7e89b78b3e987f71e5ed4f9",
                "sha256:cdf6525904cc597730141d61b36f2e4b8ecc257c420fa2f4549bac2c2d0cb72f"
            ],
            "markers": "python_version >= '2.6' and python_version not in '3.0, 3.1, 3.2'",
            "version": "==0.10.0"
        },
        "jwcrypto": {
            "hashes": [
                "sha256:12976a09895ec0076ce17c49ab7be64d6e63bcd7fd9a773e3fedf8011537a5f6",
                "sha256:63531529218ba9869e14ef8c9e7b516865ede3facf9b0ef3d3ba68014da211f9"
            ],
            "index": "pypi",
            "version": "==0.9.1"
        },
        "markdown": {
            "hashes": [
                "sha256:31b5b491868dcc87d6c24b7e3d19a0d730d59d3e46f4eea6430a321bed387a49",
                "sha256:96c3ba1261de2f7547b46a00ea8463832c921d3f9d6aba3f255a6f71386db20c"
            ],
            "index": "pypi",
            "version": "==3.3.4"
        },
        "markupsafe": {
            "hashes": [
                "sha256:01a9b8ea66f1658938f65b93a85ebe8bc016e6769611be228d797c9d998dd298",
                "sha256:023cb26ec21ece8dc3907c0e8320058b2e0cb3c55cf9564da612bc325bed5e64",
                "sha256:0446679737af14f45767963a1a9ef7620189912317d095f2d9ffa183a4d25d2b",
                "sha256:04635854b943835a6ea959e948d19dcd311762c5c0c6e1f0e16ee57022669194",
                "sha256:0717a7390a68be14b8c793ba258e075c6f4ca819f15edfc2a3a027c823718567",
                "sha256:0955295dd5eec6cb6cc2fe1698f4c6d84af2e92de33fbcac4111913cd100a6ff",
                "sha256:0d4b31cc67ab36e3392bbf3862cfbadac3db12bdd8b02a2731f509ed5b829724",
                "sha256:10f82115e21dc0dfec9ab5c0223652f7197feb168c940f3ef61563fc2d6beb74",
                "sha256:168cd0a3642de83558a5153c8bd34f175a9a6e7f6dc6384b9655d2697312a646",
                "sha256:1d609f577dc6e1aa17d746f8bd3c31aa4d258f4070d61b2aa5c4166c1539de35",
                "sha256:1f2ade76b9903f39aa442b4aadd2177decb66525062db244b35d71d0ee8599b6",
                "sha256:20dca64a3ef2d6e4d5d615a3fd418ad3bde77a47ec8a23d984a12b5b4c74491a",
                "sha256:2a7d351cbd8cfeb19ca00de495e224dea7e7d919659c2841bbb7f420ad03e2d6",
                "sha256:2d7d807855b419fc2ed3e631034685db6079889a1f01d5d9dac950f764da3dad",
                "sha256:2ef54abee730b502252bcdf31b10dacb0a416229b72c18b19e24a4509f273d26",
                "sha256:36bc903cbb393720fad60fc28c10de6acf10dc6cc883f3e24ee4012371399a38",
                "sha256:37205cac2a79194e3750b0af2a5720d95f786a55ce7df90c3af697bfa100eaac",
                "sha256:3c112550557578c26af18a1ccc9e090bfe03832ae994343cfdacd287db6a6ae7",
                "sha256:3dd007d54ee88b46be476e293f48c85048603f5f516008bee124ddd891398ed6",
                "sha256:4296f2b1ce8c86a6aea78613c34bb1a672ea0e3de9c6ba08a960efe0b0a09047",
                "sha256:47ab1e7b91c098ab893b828deafa1203de86d0bc6ab587b160f78fe6c4011f75",
                "sha256:49e3ceeabbfb9d66c3aef5af3a60cc43b85c33df25ce03d0031a608b0a8b2e3f",
                "sha256:4dc8f9fb58f7364b63fd9f85013b780ef83c11857ae79f2feda41e270468dd9b",
                "sha256:4efca8f86c54b22348a5467704e3fec767b2db12fc39c6d963168ab1d3fc9135",
                "sha256:53edb4da6925ad13c07b6d26c2a852bd81e364f95301c66e930ab2aef5b5ddd8",
                "sha256:5855f8438a7d1d458206a2466bf82b0f104a3724bf96a1c781ab731e4201731a",
                "sha256:594c67807fb16238b30c44bdf74f36c02cdf22d1c8cda91ef8a0ed8dabf5620a",
                "sha256:5b6d930f030f8ed98e3e6c98ffa0652bdb82601e7a016ec2ab5d7ff23baa78d1",
                "sha256:5bb28c636d87e840583ee3adeb78172efc47c8b26127267f54a9c0ec251d41a9",
                "sha256:60bf42e36abfaf9aff1f50f52644b336d4f0a3fd6d8a60ca0d054ac9f713a864",
                "sha256:611d1ad9a4288cf3e3c16014564df047fe08410e628f89805e475368bd304914",
                "sha256:6300b8454aa6930a24b9618fbb54b5a68135092bc666f7b06901f897fa5c2fee",
                "sha256:63f3268ba69ace99cab4e3e3b5840b03340efed0948ab8f78d2fd87ee5442a4f",
                "sha256:6557b31b5e2c9ddf0de32a691f2312a32f77cd7681d8af66c2692efdbef84c18",
                "sha256:693ce3f9e70a6cf7d2fb9e6c9d8b204b6b39897a2c4a1aa65728d5ac97dcc1d8",
                "sha256:6a7fae0dd14cf60ad5ff42baa2e95727c3d81ded453457771d02b7d2b3f9c0c2",
                "sha256:6c4ca60fa24e85fe25b912b01e62cb969d69a23a5d5867682dd3e80b5b02581d",
                "sha256:6fcf051089389abe060c9cd7caa212c707e58153afa2c649f00346ce6d260f1b",
                "sha256:7d91275b0245b1da4d4cfa07e0faedd5b0812efc15b702576d103293e252af1b",
                "sha256:89c687013cb1cd489a0f0ac24febe8c7a666e6e221b783e53ac50ebf68e45d86",
                "sha256:8d206346619592c6200148b01a2142798c989edcb9c896f9ac9722a99d4e77e6",
                "sha256:905fec760bd2fa1388bb5b489ee8ee5f7291d692638ea5f67982d968366bef9f",
                "sha256:97383d78eb34da7e1fa37dd273c20ad4320929af65d156e35a5e2d89566d9dfb",
                "sha256:984d76483eb32f1bcb536dc27e4ad56bba4baa70be32fa87152832cdd9db0833",
                "sha256:99df47edb6bda1249d3e80fdabb1dab8c08ef3975f69aed437cb69d0a5de1e28",
                "sha256:9f02365d4e99430a12647f09b6cc8bab61a6564363f313126f775eb4f6ef798e",
                "sha256:a30e67a65b53ea0a5e62fe23682cfe22712e01f453b95233b25502f7c61cb415",
                "sha256:ab3ef638ace319fa26553db0624c4699e31a28bb2a835c5faca8f8acf6a5a902",
                "sha256:aca6377c0cb8a8253e493c6b451565ac77e98c2951c45f913e0b52facdcff83f",
                "sha256:add36cb2dbb8b736611303cd3bfcee00afd96471b09cda130da3581cbdc56a6d",
                "sha256:b2f4bf27480f5e5e8ce285a8c8fd176c0b03e93dcc6646477d4630e83440c6a9",
                "sha256:b7f2d075102dc8c794cbde1947378051c4e5180d52d276987b8d28a3bd58c17d",
                "sha256:baa1a4e8f868845af802979fcdbf0bb11f94f1cb7ced4c4b8a351bb60d108145",
                "sha256:be98f628055368795d818ebf93da628541e10b75b41c559fdf36d104c5787066",
                "sha256:bf5d821ffabf0ef3533c39c518f3357b171a1651c1ff6827325e4489b0e46c3c",
                "sha256:c47adbc92fc1bb2b3274c4b3a43ae0e4573d9fbff4f54cd484555edbf030baf1",
                "sha256:cdfba22ea2f0029c9261a4bd07e830a8da012291fbe44dc794e488b6c9bb353a",
                "sha256:d6c7ebd4e944c85e2c3421e612a7057a2f48d478d79e61800d81468a8d842207",
                "sha256:d7f9850398e85aba693bb640262d3611788b1f29a79f0c93c565694658f4071f",
                "sha256:d8446c54dc28c01e5a2dbac5a25f071f6653e6e40f3a8818e8b45d790fe6ef53",
                "sha256:deb993cacb280823246a026e3b2d81c493c53de6acfd5e6bfe31ab3402bb37dd",
                "sha256:e0f138900af21926a02425cf736db95be9f4af72ba1bb21453432a07f6082134",
                "sha256:e9936f0b261d4df76ad22f8fee3ae83b60d7c3e871292cd42f40b81b70afae85",
                "sha256:f0567c4dc99f264f49fe27da5f735f414c4e7e7dd850cfd8e69f0862d7c74ea9",
                "sha256:f5653a225f31e113b152e56f154ccbe59eeb1c7487b39b9d9f9cdb58e6c79dc5",
                "sha256:f826e31d18b516f653fe296d967d700fddad5901ae07c622bb3705955e1faa94",
                "sha256:f8ba0e8349a38d3001fae7eadded3f6606f0da5d748ee53cc1dab1d6527b9509",
                "sha256:f9081981fe268bd86831e5c75f7de206ef275defcb82bc70740ae6dc507aee51",
                "sha256:fa130dd50c57d53368c9d59395cb5526eda596d3ffe36666cd81a44d56e48872"
            ],
            "markers": "python_version >= '3.6'",
            "version": "==2.0.1"
        },
        "matplotlib-inline": {
            "hashes": [
                "sha256:a04bfba22e0d1395479f866853ec1ee28eea1485c1d69a6faf00dc3e24ff34ee",
                "sha256:aed605ba3b72462d64d475a21a9296f400a19c4f74a31b59103d2a99ffd5aa5c"
            ],
            "markers": "python_version >= '3.5'",
            "version": "==0.1.3"
        },
        "packaging": {
            "hashes": [
                "sha256:dd47c42927d89ab911e606518907cc2d3a1f38bbd026385970643f9c5b8ecfeb",
                "sha256:ef103e05f519cdc783ae24ea4e2e0f508a9c99b2d4969652eed6a2e1ea5bd522"
            ],
            "markers": "python_version >= '3.6'",
            "version": "==21.3"
        },
        "parso": {
            "hashes": [
                "sha256:8c07be290bb59f03588915921e29e8a50002acaf2cdc5fa0e0114f91709fafa0",
                "sha256:c001d4636cd3aecdaf33cbb40aebb59b094be2a74c556778ef5576c175e19e75"
            ],
            "markers": "python_version >= '3.6'",
            "version": "==0.8.3"
        },
        "pexpect": {
            "hashes": [
                "sha256:0b48a55dcb3c05f3329815901ea4fc1537514d6ba867a152b581d69ae3710937",
                "sha256:fc65a43959d153d0114afe13997d439c22823a27cefceb5ff35c2178c6784c0c"
            ],
            "markers": "sys_platform != 'win32'",
            "version": "==4.8.0"
        },
        "pickleshare": {
            "hashes": [
                "sha256:87683d47965c1da65cdacaf31c8441d12b8044cdec9aca500cd78fc2c683afca",
                "sha256:9649af414d74d4df115d5d718f82acb59c9d418196b7b4290ed47a12ce62df56"
            ],
            "version": "==0.7.5"
        },
        "pillow": {
            "hashes": [
                "sha256:03b27b197deb4ee400ed57d8d4e572d2d8d80f825b6634daf6e2c18c3c6ccfa6",
                "sha256:0b281fcadbb688607ea6ece7649c5d59d4bbd574e90db6cd030e9e85bde9fecc",
                "sha256:0ebd8b9137630a7bbbff8c4b31e774ff05bbb90f7911d93ea2c9371e41039b52",
                "sha256:113723312215b25c22df1fdf0e2da7a3b9c357a7d24a93ebbe80bfda4f37a8d4",
                "sha256:2d16b6196fb7a54aff6b5e3ecd00f7c0bab1b56eee39214b2b223a9d938c50af",
                "sha256:2fd8053e1f8ff1844419842fd474fc359676b2e2a2b66b11cc59f4fa0a301315",
                "sha256:31b265496e603985fad54d52d11970383e317d11e18e856971bdbb86af7242a4",
                "sha256:3586e12d874ce2f1bc875a3ffba98732ebb12e18fb6d97be482bd62b56803281",
                "sha256:47f5cf60bcb9fbc46011f75c9b45a8b5ad077ca352a78185bd3e7f1d294b98bb",
                "sha256:490e52e99224858f154975db61c060686df8a6b3f0212a678e5d2e2ce24675c9",
                "sha256:500d397ddf4bbf2ca42e198399ac13e7841956c72645513e8ddf243b31ad2128",
                "sha256:52abae4c96b5da630a8b4247de5428f593465291e5b239f3f843a911a3cf0105",
                "sha256:6579f9ba84a3d4f1807c4aab4be06f373017fc65fff43498885ac50a9b47a553",
                "sha256:68e06f8b2248f6dc8b899c3e7ecf02c9f413aab622f4d6190df53a78b93d97a5",
                "sha256:6c5439bfb35a89cac50e81c751317faea647b9a3ec11c039900cd6915831064d",
                "sha256:72c3110228944019e5f27232296c5923398496b28be42535e3b2dc7297b6e8b6",
                "sha256:72f649d93d4cc4d8cf79c91ebc25137c358718ad75f99e99e043325ea7d56100",
                "sha256:7aaf07085c756f6cb1c692ee0d5a86c531703b6e8c9cae581b31b562c16b98ce",
                "sha256:80fe92813d208ce8aa7d76da878bdc84b90809f79ccbad2a288e9bcbeac1d9bd",
                "sha256:95545137fc56ce8c10de646074d242001a112a92de169986abd8c88c27566a05",
                "sha256:97b6d21771da41497b81652d44191489296555b761684f82b7b544c49989110f",
                "sha256:98cb63ca63cb61f594511c06218ab4394bf80388b3d66cd61d0b1f63ee0ea69f",
                "sha256:9f3b4522148586d35e78313db4db0df4b759ddd7649ef70002b6c3767d0fdeb7",
                "sha256:a09a9d4ec2b7887f7a088bbaacfd5c07160e746e3d47ec5e8050ae3b2a229e9f",
                "sha256:b5050d681bcf5c9f2570b93bee5d3ec8ae4cf23158812f91ed57f7126df91762",
                "sha256:bb47a548cea95b86494a26c89d153fd31122ed65255db5dcbc421a2d28eb3379",
                "sha256:bc462d24500ba707e9cbdef436c16e5c8cbf29908278af053008d9f689f56dee",
                "sha256:c2067b3bb0781f14059b112c9da5a91c80a600a97915b4f48b37f197895dd925",
                "sha256:d154ed971a4cc04b93a6d5b47f37948d1f621f25de3e8fa0c26b2d44f24e3e8f",
                "sha256:d5dcea1387331c905405b09cdbfb34611050cc52c865d71f2362f354faee1e9f",
                "sha256:ee6e2963e92762923956fe5d3479b1fdc3b76c83f290aad131a2f98c3df0593e",
                "sha256:fd0e5062f11cb3e730450a7d9f323f4051b532781026395c4323b8ad055523c4"
            ],
            "markers": "python_version >= '3.7'",
            "version": "==9.0.0"
        },
        "prompt-toolkit": {
            "hashes": [
                "sha256:1bb05628c7d87b645974a1bad3f17612be0c29fa39af9f7688030163f680bad6",
                "sha256:e56f2ff799bacecd3e88165b1e2f5ebf9bcd59e80e06d395fa0cc4b8bd7bb506"
            ],
            "markers": "python_full_version >= '3.6.2'",
            "version": "==3.0.24"
        },
        "psycopg2-binary": {
            "hashes": [
                "sha256:0b7dae87f0b729922e06f85f667de7bf16455d411971b2043bbd9577af9d1975",
                "sha256:0f2e04bd2a2ab54fa44ee67fe2d002bb90cee1c0f1cc0ebc3148af7b02034cbd",
                "sha256:123c3fb684e9abfc47218d3784c7b4c47c8587951ea4dd5bc38b6636ac57f616",
                "sha256:1473c0215b0613dd938db54a653f68251a45a78b05f6fc21af4326f40e8360a2",
                "sha256:14db1752acdd2187d99cb2ca0a1a6dfe57fc65c3281e0f20e597aac8d2a5bd90",
                "sha256:1e3a362790edc0a365385b1ac4cc0acc429a0c0d662d829a50b6ce743ae61b5a",
                "sha256:1e85b74cbbb3056e3656f1cc4781294df03383127a8114cbc6531e8b8367bf1e",
                "sha256:1f6ca4a9068f5c5c57e744b4baa79f40e83e3746875cac3c45467b16326bab45",
                "sha256:20f1ab44d8c352074e2d7ca67dc00843067788791be373e67a0911998787ce7d",
                "sha256:24b0b6688b9f31a911f2361fe818492650795c9e5d3a1bc647acbd7440142a4f",
                "sha256:2f62c207d1740b0bde5c4e949f857b044818f734a3d57f1d0d0edc65050532ed",
                "sha256:3242b9619de955ab44581a03a64bdd7d5e470cc4183e8fcadd85ab9d3756ce7a",
                "sha256:35c4310f8febe41f442d3c65066ca93cccefd75013df3d8c736c5b93ec288140",
                "sha256:4235f9d5ddcab0b8dbd723dca56ea2922b485ea00e1dafacf33b0c7e840b3d32",
                "sha256:542875f62bc56e91c6eac05a0deadeae20e1730be4c6334d8f04c944fcd99759",
                "sha256:5ced67f1e34e1a450cdb48eb53ca73b60aa0af21c46b9b35ac3e581cf9f00e31",
                "sha256:661509f51531ec125e52357a489ea3806640d0ca37d9dada461ffc69ee1e7b6e",
                "sha256:7360647ea04db2e7dff1648d1da825c8cf68dc5fbd80b8fb5b3ee9f068dcd21a",
                "sha256:736b8797b58febabb85494142c627bd182b50d2a7ec65322983e71065ad3034c",
                "sha256:8c13d72ed6af7fd2c8acbd95661cf9477f94e381fce0792c04981a8283b52917",
                "sha256:988b47ac70d204aed01589ed342303da7c4d84b56c2f4c4b8b00deda123372bf",
                "sha256:995fc41ebda5a7a663a254a1dcac52638c3e847f48307b5416ee373da15075d7",
                "sha256:a36c7eb6152ba5467fb264d73844877be8b0847874d4822b7cf2d3c0cb8cdcb0",
                "sha256:aed4a9a7e3221b3e252c39d0bf794c438dc5453bc2963e8befe9d4cd324dff72",
                "sha256:aef9aee84ec78af51107181d02fe8773b100b01c5dfde351184ad9223eab3698",
                "sha256:b0221ca5a9837e040ebf61f48899926b5783668b7807419e4adae8175a31f773",
                "sha256:b4d7679a08fea64573c969f6994a2631908bb2c0e69a7235648642f3d2e39a68",
                "sha256:c250a7ec489b652c892e4f0a5d122cc14c3780f9f643e1a326754aedf82d9a76",
                "sha256:ca86db5b561b894f9e5f115d6a159fff2a2570a652e07889d8a383b5fae66eb4",
                "sha256:cfc523edecddaef56f6740d7de1ce24a2fdf94fd5e704091856a201872e37f9f",
                "sha256:d92272c7c16e105788efe2cfa5d680f07e34e0c29b03c1908f8636f55d5f915a",
                "sha256:da113b70f6ec40e7d81b43d1b139b9db6a05727ab8be1ee559f3a69854a69d34",
                "sha256:ebccf1123e7ef66efc615a68295bf6fdba875a75d5bba10a05073202598085fc",
                "sha256:f6fac64a38f6768e7bc7b035b9e10d8a538a9fadce06b983fb3e6fa55ac5f5ce",
                "sha256:f8559617b1fcf59a9aedba2c9838b5b6aa211ffedecabca412b92a1ff75aac1a",
                "sha256:fbb42a541b1093385a2d8c7eec94d26d30437d0e77c1d25dae1dcc46741a385e"
            ],
            "index": "pypi",
            "version": "==2.9.1"
        },
        "ptyprocess": {
            "hashes": [
                "sha256:4b41f3967fce3af57cc7e94b888626c18bf37a083e3651ca8feeb66d492fef35",
                "sha256:5c5d0a3b48ceee0b48485e0c26037c0acd7d29765ca3fbb5cb3831d347423220"
            ],
            "version": "==0.7.0"
        },
        "pycparser": {
            "hashes": [
                "sha256:8ee45429555515e1f6b185e78100aea234072576aa43ab53aefcae078162fca9",
                "sha256:e644fdec12f7872f86c58ff790da456218b10f863970249516d60a5eaca77206"
            ],
            "version": "==2.21"
        },
        "pygments": {
            "hashes": [
                "sha256:44238f1b60a76d78fc8ca0528ee429702aae011c265fe6a8dd8b63049ae41c65",
                "sha256:4e426f72023d88d03b2fa258de560726ce890ff3b630f88c21cbb8b2503b8c6a"
            ],
            "markers": "python_version >= '3.5'",
            "version": "==2.11.2"
        },
        "pyjwt": {
            "hashes": [
                "sha256:934d73fbba91b0483d3857d1aff50e96b2a892384ee2c17417ed3203f173fca1",
                "sha256:fba44e7898bbca160a2b2b501f492824fc8382485d3a6f11ba5d0c1937ce6130"
            ],
            "index": "pypi",
            "version": "==2.1.0"
        },
        "pyparsing": {
            "hashes": [
                "sha256:04ff808a5b90911829c55c4e26f75fa5ca8a2f5f36aa3a51f68e27033341d3e4",
                "sha256:d9bdec0013ef1eb5a84ab39a3b3868911598afa494f5faa038647101504e2b81"
            ],
            "markers": "python_version >= '3.6'",
            "version": "==3.0.6"
        },
        "python-dateutil": {
            "hashes": [
                "sha256:0123cacc1627ae19ddf3c27a5de5bd67ee4586fbdd6440d9748f8abb483d3e86",
                "sha256:961d03dc3453ebbc59dbdea9e4e11c5651520a876d0f4db161e8674aae935da9"
            ],
            "markers": "python_version >= '2.7' and python_version not in '3.0, 3.1, 3.2'",
            "version": "==2.8.2"
        },
        "pytz": {
            "hashes": [
                "sha256:3672058bc3453457b622aab7a1c3bfd5ab0bdae451512f6cf25f64ed37f5b87c",
                "sha256:acad2d8b20a1af07d4e4c9d2e9285c5ed9104354062f275f3fcd88dcef4f1326"
            ],
            "version": "==2021.3"
        },
        "requests": {
            "hashes": [
                "sha256:6c1246513ecd5ecd4528a0906f910e8f0f9c6b8ec72030dc9fd154dc1a6efd24",
                "sha256:b8aa58f8cf793ffd8782d3d8cb19e66ef36f7aba4353eec859e74678b01b07a7"
            ],
            "index": "pypi",
            "version": "==2.26.0"
        },
        "requests-mock": {
            "hashes": [
                "sha256:0a2d38a117c08bb78939ec163522976ad59a6b7fdd82b709e23bb98004a44970",
                "sha256:8d72abe54546c1fc9696fa1516672f1031d72a55a1d66c85184f972a24ba0eba"
            ],
            "index": "pypi",
            "version": "==1.9.3"
        },
        "ruamel.yaml": {
            "hashes": [
                "sha256:4b8a33c1efb2b443a93fcaafcfa4d2e445f8e8c29c528d9f5cdafb7cc9e4004c",
                "sha256:810eef9c46523a3f77479c66267a4708255ebe806a2d540078408c2227f011af"
            ],
            "markers": "python_version >= '3'",
            "version": "==0.17.20"
        },
        "ruamel.yaml.clib": {
            "hashes": [
                "sha256:0847201b767447fc33b9c235780d3aa90357d20dd6108b92be544427bea197dd",
                "sha256:1070ba9dd7f9370d0513d649420c3b362ac2d687fe78c6e888f5b12bf8bc7bee",
                "sha256:1866cf2c284a03b9524a5cc00daca56d80057c5ce3cdc86a52020f4c720856f0",
                "sha256:221eca6f35076c6ae472a531afa1c223b9c29377e62936f61bc8e6e8bdc5f9e7",
                "sha256:31ea73e564a7b5fbbe8188ab8b334393e06d997914a4e184975348f204790277",
                "sha256:3fb9575a5acd13031c57a62cc7823e5d2ff8bc3835ba4d94b921b4e6ee664104",
                "sha256:4ff604ce439abb20794f05613c374759ce10e3595d1867764dd1ae675b85acbd",
                "sha256:6e7be2c5bcb297f5b82fee9c665eb2eb7001d1050deaba8471842979293a80b0",
                "sha256:72a2b8b2ff0a627496aad76f37a652bcef400fd861721744201ef1b45199ab78",
                "sha256:77df077d32921ad46f34816a9a16e6356d8100374579bc35e15bab5d4e9377de",
                "sha256:78988ed190206672da0f5d50c61afef8f67daa718d614377dcd5e3ed85ab4a99",
                "sha256:7b2927e92feb51d830f531de4ccb11b320255ee95e791022555971c466af4527",
                "sha256:7f7ecb53ae6848f959db6ae93bdff1740e651809780822270eab111500842a84",
                "sha256:825d5fccef6da42f3c8eccd4281af399f21c02b32d98e113dbc631ea6a6ecbc7",
                "sha256:846fc8336443106fe23f9b6d6b8c14a53d38cef9a375149d61f99d78782ea468",
                "sha256:89221ec6d6026f8ae859c09b9718799fea22c0e8da8b766b0b2c9a9ba2db326b",
                "sha256:9efef4aab5353387b07f6b22ace0867032b900d8e91674b5d8ea9150db5cae94",
                "sha256:a32f8d81ea0c6173ab1b3da956869114cae53ba1e9f72374032e33ba3118c233",
                "sha256:a49e0161897901d1ac9c4a79984b8410f450565bbad64dbfcbf76152743a0cdb",
                "sha256:ada3f400d9923a190ea8b59c8f60680c4ef8a4b0dfae134d2f2ff68429adfab5",
                "sha256:bf75d28fa071645c529b5474a550a44686821decebdd00e21127ef1fd566eabe",
                "sha256:cfdb9389d888c5b74af297e51ce357b800dd844898af9d4a547ffc143fa56751",
                "sha256:d67f273097c368265a7b81e152e07fb90ed395df6e552b9fa858c6d2c9f42502",
                "sha256:dc6a613d6c74eef5a14a214d433d06291526145431c3b964f5e16529b1842bed",
                "sha256:de9c6b8a1ba52919ae919f3ae96abb72b994dd0350226e28f3686cb4f142165c"
            ],
            "markers": "platform_python_implementation == 'CPython' and python_version < '3.11'",
            "version": "==0.2.6"
        },
        "s3transfer": {
            "hashes": [
                "sha256:9b3752887a2880690ce628bc263d6d13a3864083aeacff4890c1c9839a5eb0bc",
                "sha256:cb022f4b16551edebbb31a377d3f09600dbada7363d8c5db7976e7f47732e1b2"
            ],
            "version": "==0.4.2"
        },
        "six": {
            "hashes": [
                "sha256:1e61c37477a1626458e36f7b1d82aa5c9b094fa4802892072e49de9c60c4c926",
                "sha256:8abb2f1d86890a2dfb989f9a77cfcfd3e47c2a354b01111771326f8aa26e0254"
            ],
            "markers": "python_version >= '2.7' and python_version not in '3.0, 3.1, 3.2'",
            "version": "==1.16.0"
        },
        "sqlparse": {
            "hashes": [
                "sha256:0c00730c74263a94e5a9919ade150dfc3b19c574389985446148402998287dae",
                "sha256:48719e356bb8b42991bdbb1e8b83223757b93789c00910a616a071910ca4a64d"
            ],
            "markers": "python_version >= '3.5'",
            "version": "==0.4.2"
        },
        "toml": {
            "hashes": [
                "sha256:806143ae5bfb6a3c6e736a764057db0e6a0e05e338b5630894a5f779cabb4f9b",
                "sha256:b3bda1d108d5dd99f4a20d24d9c348e91c4db7ab1b749200bded2f839ccbe68f"
            ],
            "markers": "python_version >= '2.6' and python_version not in '3.0, 3.1, 3.2'",
            "version": "==0.10.2"
        },
        "traitlets": {
            "hashes": [
                "sha256:059f456c5a7c1c82b98c2e8c799f39c9b8128f6d0d46941ee118daace9eb70c7",
                "sha256:2d313cc50a42cd6c277e7d7dc8d4d7fedd06a2c215f78766ae7b1a66277e0033"
            ],
            "markers": "python_version >= '3.7'",
            "version": "==5.1.1"
        },
        "uritemplate": {
            "hashes": [
                "sha256:4346edfc5c3b79f694bccd6d6099a322bbeb628dbf2cd86eea55a456ce5124f0",
                "sha256:830c08b8d99bdd312ea4ead05994a38e8936266f84b9a7878232db50b044e02e"
            ],
            "markers": "python_version >= '3.6'",
            "version": "==4.1.1"
        },
        "urllib3": {
            "hashes": [
                "sha256:000ca7f471a233c2251c6c7023ee85305721bfdf18621ebff4fd17a8653427ed",
                "sha256:0e7c33d9a63e7ddfcb86780aac87befc2fbddf46c58dbb487e0855f7ceec283c"
            ],
            "markers": "python_version >= '2.7' and python_version not in '3.0, 3.1, 3.2, 3.3, 3.4' and python_version < '4'",
            "version": "==1.26.8"
        },
        "wait-for-it": {
            "hashes": [
                "sha256:9560f1c6fad73d801be1258bb7dd5f8288b0aebc0ff08e4c1eca026de5272190",
                "sha256:f219db8fd96819b026df1dc6d93fb380cf6d81f20450115200dd901dea4b0c8f"
            ],
            "index": "pypi",
            "version": "==2.2.0"
        },
        "wcwidth": {
            "hashes": [
                "sha256:beb4802a9cebb9144e99086eff703a642a13d6a0052920003a230f3294bbe784",
                "sha256:c4d647b99872929fdb7bdcaa4fbe7f01413ed3d98077df798530e5b04f116c83"
            ],
            "version": "==0.2.5"
        },
        "wrapt": {
            "hashes": [
                "sha256:086218a72ec7d986a3eddb7707c8c4526d677c7b35e355875a0fe2918b059179",
                "sha256:0877fe981fd76b183711d767500e6b3111378ed2043c145e21816ee589d91096",
                "sha256:0a017a667d1f7411816e4bf214646d0ad5b1da2c1ea13dec6c162736ff25a374",
                "sha256:0cb23d36ed03bf46b894cfec777eec754146d68429c30431c99ef28482b5c1df",
                "sha256:1fea9cd438686e6682271d36f3481a9f3636195578bab9ca3382e2f5f01fc185",
                "sha256:220a869982ea9023e163ba915077816ca439489de6d2c09089b219f4e11b6785",
                "sha256:25b1b1d5df495d82be1c9d2fad408f7ce5ca8a38085e2da41bb63c914baadff7",
                "sha256:2dded5496e8f1592ec27079b28b6ad2a1ef0b9296d270f77b8e4a3a796cf6909",
                "sha256:2ebdde19cd3c8cdf8df3fc165bc7827334bc4e353465048b36f7deeae8ee0918",
                "sha256:43e69ffe47e3609a6aec0fe723001c60c65305784d964f5007d5b4fb1bc6bf33",
                "sha256:46f7f3af321a573fc0c3586612db4decb7eb37172af1bc6173d81f5b66c2e068",
                "sha256:47f0a183743e7f71f29e4e21574ad3fa95676136f45b91afcf83f6a050914829",
                "sha256:498e6217523111d07cd67e87a791f5e9ee769f9241fcf8a379696e25806965af",
                "sha256:4b9c458732450ec42578b5642ac53e312092acf8c0bfce140ada5ca1ac556f79",
                "sha256:51799ca950cfee9396a87f4a1240622ac38973b6df5ef7a41e7f0b98797099ce",
                "sha256:5601f44a0f38fed36cc07db004f0eedeaadbdcec90e4e90509480e7e6060a5bc",
                "sha256:5f223101f21cfd41deec8ce3889dc59f88a59b409db028c469c9b20cfeefbe36",
                "sha256:610f5f83dd1e0ad40254c306f4764fcdc846641f120c3cf424ff57a19d5f7ade",
                "sha256:6a03d9917aee887690aa3f1747ce634e610f6db6f6b332b35c2dd89412912bca",
                "sha256:705e2af1f7be4707e49ced9153f8d72131090e52be9278b5dbb1498c749a1e32",
                "sha256:766b32c762e07e26f50d8a3468e3b4228b3736c805018e4b0ec8cc01ecd88125",
                "sha256:77416e6b17926d953b5c666a3cb718d5945df63ecf922af0ee576206d7033b5e",
                "sha256:778fd096ee96890c10ce96187c76b3e99b2da44e08c9e24d5652f356873f6709",
                "sha256:78dea98c81915bbf510eb6a3c9c24915e4660302937b9ae05a0947164248020f",
                "sha256:7dd215e4e8514004c8d810a73e342c536547038fb130205ec4bba9f5de35d45b",
                "sha256:7dde79d007cd6dfa65afe404766057c2409316135cb892be4b1c768e3f3a11cb",
                "sha256:81bd7c90d28a4b2e1df135bfbd7c23aee3050078ca6441bead44c42483f9ebfb",
                "sha256:85148f4225287b6a0665eef08a178c15097366d46b210574a658c1ff5b377489",
                "sha256:865c0b50003616f05858b22174c40ffc27a38e67359fa1495605f96125f76640",
                "sha256:87883690cae293541e08ba2da22cacaae0a092e0ed56bbba8d018cc486fbafbb",
                "sha256:8aab36778fa9bba1a8f06a4919556f9f8c7b33102bd71b3ab307bb3fecb21851",
                "sha256:8c73c1a2ec7c98d7eaded149f6d225a692caa1bd7b2401a14125446e9e90410d",
                "sha256:936503cb0a6ed28dbfa87e8fcd0a56458822144e9d11a49ccee6d9a8adb2ac44",
                "sha256:944b180f61f5e36c0634d3202ba8509b986b5fbaf57db3e94df11abee244ba13",
                "sha256:96b81ae75591a795d8c90edc0bfaab44d3d41ffc1aae4d994c5aa21d9b8e19a2",
                "sha256:981da26722bebb9247a0601e2922cedf8bb7a600e89c852d063313102de6f2cb",
                "sha256:ae9de71eb60940e58207f8e71fe113c639da42adb02fb2bcbcaccc1ccecd092b",
                "sha256:b73d4b78807bd299b38e4598b8e7bd34ed55d480160d2e7fdaabd9931afa65f9",
                "sha256:d4a5f6146cfa5c7ba0134249665acd322a70d1ea61732723c7d3e8cc0fa80755",
                "sha256:dd91006848eb55af2159375134d724032a2d1d13bcc6f81cd8d3ed9f2b8e846c",
                "sha256:e05e60ff3b2b0342153be4d1b597bbcfd8330890056b9619f4ad6b8d5c96a81a",
                "sha256:e6906d6f48437dfd80464f7d7af1740eadc572b9f7a4301e7dd3d65db285cacf",
                "sha256:e92d0d4fa68ea0c02d39f1e2f9cb5bc4b4a71e8c442207433d8db47ee79d7aa3",
                "sha256:e94b7d9deaa4cc7bac9198a58a7240aaf87fe56c6277ee25fa5b3aa1edebd229",
                "sha256:ea3e746e29d4000cd98d572f3ee2a6050a4f784bb536f4ac1f035987fc1ed83e",
                "sha256:ec7e20258ecc5174029a0f391e1b948bf2906cd64c198a9b8b281b811cbc04de",
                "sha256:ec9465dd69d5657b5d2fa6133b3e1e989ae27d29471a672416fd729b429eb554",
                "sha256:f122ccd12fdc69628786d0c947bdd9cb2733be8f800d88b5a37c57f1f1d73c10",
                "sha256:f99c0489258086308aad4ae57da9e8ecf9e1f3f30fa35d5e170b4d4896554d80",
                "sha256:f9c51d9af9abb899bd34ace878fbec8bf357b3194a10c4e8e0a25512826ef056",
                "sha256:fd76c47f20984b43d93de9a82011bb6e5f8325df6c9ed4d8310029a55fa361ea"
            ],
            "markers": "python_version >= '2.7' and python_version not in '3.0, 3.1, 3.2, 3.3, 3.4'",
            "version": "==1.13.3"
        }
    },
    "develop": {
        "attrs": {
            "hashes": [
                "sha256:2d27e3784d7a565d36ab851fe94887c5eccd6a463168875832a1be79c82828b4",
                "sha256:626ba8234211db98e869df76230a137c4c40a12d72445c45d5f5b716f076e2fd"
            ],
            "markers": "python_version >= '2.7' and python_version not in '3.0, 3.1, 3.2, 3.3, 3.4'",
            "version": "==21.4.0"
        },
        "awscli": {
            "hashes": [
                "sha256:5e0fe098d6dedde7e041072c3350cd7857f9d2026033e6119d5ab9bf655ba0fb",
                "sha256:8efa0ab7c44f8e6244f14c44d0af01aab88a7d8ec5831d1c8483515cdcb33828"
            ],
            "index": "pypi",
            "version": "==1.22.38"
        },
        "awscli-local": {
            "hashes": [
                "sha256:861d0b7d09c7210052a19393f1877115ec6e5e08430ab48f12be8414bd90bda5"
            ],
            "index": "pypi",
            "version": "==0.18"
        },
        "blessings": {
            "hashes": [
                "sha256:98e5854d805f50a5b58ac2333411b0482516a8210f23f43308baeb58d77c157d",
                "sha256:b1fdd7e7a675295630f9ae71527a8ebc10bfefa236b3d6aa4932ee4462c17ba3",
                "sha256:caad5211e7ba5afe04367cdd4cfc68fa886e2e08f6f35e76b7387d2109ccea6e"
            ],
            "markers": "python_version >= '2.7' and python_version not in '3.0, 3.1, 3.2, 3.3'",
            "version": "==1.7"
        },
        "boto3": {
            "hashes": [
                "sha256:08b6dacbe7ebe57ae8acfb7106b2728d946ae1e0c3da270caee1deb79ccbd8af",
                "sha256:8716465313c50ad9e5c2ac1767642ca0ddf7d1729c3d5c884d82880c1a15a310"
            ],
            "index": "pypi",
            "version": "==1.17.112"
        },
        "botocore": {
            "hashes": [
                "sha256:6d51de0981a3ef19da9e6a3c73b5ab427e3c0c8b92200ebd38d087299683dd2b",
                "sha256:d0b9b70b6eb5b65bb7162da2aaf04b6b086b15cc7ea322ddc3ef2f5e07944dcf"
            ],
            "markers": "python_version >= '2.7' and python_version not in '3.0, 3.1, 3.2, 3.3, 3.4, 3.5'",
            "version": "==1.20.112"
        },
        "click": {
            "hashes": [
                "sha256:353f466495adaeb40b6b5f592f9f91cb22372351c84caeb068132442a4518ef3",
                "sha256:410e932b050f5eed773c4cda94de75971c89cdb3155a72a0831139a79e5ecb5b"
            ],
            "markers": "python_version >= '3.6'",
            "version": "==8.0.3"
        },
        "colorama": {
            "hashes": [
                "sha256:7d73d2a99753107a36ac6b455ee49046802e59d9d076ef8e47b61499fa29afff",
                "sha256:e96da0d330793e2cb9485e9ddfd918d456036c7149416295932478192f4436a1"
            ],
            "markers": "python_version >= '2.7' and python_version not in '3.0, 3.1, 3.2, 3.3, 3.4'",
            "version": "==0.4.3"
        },
        "coverage": {
            "extras": [
                "toml"
            ],
            "hashes": [
                "sha256:01774a2c2c729619760320270e42cd9e797427ecfddd32c2a7b639cdc481f3c0",
                "sha256:03b20e52b7d31be571c9c06b74746746d4eb82fc260e594dc662ed48145e9efd",
                "sha256:0a7726f74ff63f41e95ed3a89fef002916c828bb5fcae83b505b49d81a066884",
                "sha256:1219d760ccfafc03c0822ae2e06e3b1248a8e6d1a70928966bafc6838d3c9e48",
                "sha256:13362889b2d46e8d9f97c421539c97c963e34031ab0cb89e8ca83a10cc71ac76",
                "sha256:174cf9b4bef0db2e8244f82059a5a72bd47e1d40e71c68ab055425172b16b7d0",
                "sha256:17e6c11038d4ed6e8af1407d9e89a2904d573be29d51515f14262d7f10ef0a64",
                "sha256:215f8afcc02a24c2d9a10d3790b21054b58d71f4b3c6f055d4bb1b15cecce685",
                "sha256:22e60a3ca5acba37d1d4a2ee66e051f5b0e1b9ac950b5b0cf4aa5366eda41d47",
                "sha256:2641f803ee9f95b1f387f3e8f3bf28d83d9b69a39e9911e5bfee832bea75240d",
                "sha256:276651978c94a8c5672ea60a2656e95a3cce2a3f31e9fb2d5ebd4c215d095840",
                "sha256:3f7c17209eef285c86f819ff04a6d4cbee9b33ef05cbcaae4c0b4e8e06b3ec8f",
                "sha256:3feac4084291642165c3a0d9eaebedf19ffa505016c4d3db15bfe235718d4971",
                "sha256:49dbff64961bc9bdd2289a2bda6a3a5a331964ba5497f694e2cbd540d656dc1c",
                "sha256:4e547122ca2d244f7c090fe3f4b5a5861255ff66b7ab6d98f44a0222aaf8671a",
                "sha256:5829192582c0ec8ca4a2532407bc14c2f338d9878a10442f5d03804a95fac9de",
                "sha256:5d6b09c972ce9200264c35a1d53d43ca55ef61836d9ec60f0d44273a31aa9f17",
                "sha256:600617008aa82032ddeace2535626d1bc212dfff32b43989539deda63b3f36e4",
                "sha256:619346d57c7126ae49ac95b11b0dc8e36c1dd49d148477461bb66c8cf13bb521",
                "sha256:63c424e6f5b4ab1cf1e23a43b12f542b0ec2e54f99ec9f11b75382152981df57",
                "sha256:6dbc1536e105adda7a6312c778f15aaabe583b0e9a0b0a324990334fd458c94b",
                "sha256:6e1394d24d5938e561fbeaa0cd3d356207579c28bd1792f25a068743f2d5b282",
                "sha256:86f2e78b1eff847609b1ca8050c9e1fa3bd44ce755b2ec30e70f2d3ba3844644",
                "sha256:8bdfe9ff3a4ea37d17f172ac0dff1e1c383aec17a636b9b35906babc9f0f5475",
                "sha256:8e2c35a4c1f269704e90888e56f794e2d9c0262fb0c1b1c8c4ee44d9b9e77b5d",
                "sha256:92b8c845527eae547a2a6617d336adc56394050c3ed8a6918683646328fbb6da",
                "sha256:9365ed5cce5d0cf2c10afc6add145c5037d3148585b8ae0e77cc1efdd6aa2953",
                "sha256:9a29311bd6429be317c1f3fe4bc06c4c5ee45e2fa61b2a19d4d1d6111cb94af2",
                "sha256:9a2b5b52be0a8626fcbffd7e689781bf8c2ac01613e77feda93d96184949a98e",
                "sha256:a4bdeb0a52d1d04123b41d90a4390b096f3ef38eee35e11f0b22c2d031222c6c",
                "sha256:a9c8c4283e17690ff1a7427123ffb428ad6a52ed720d550e299e8291e33184dc",
                "sha256:b637c57fdb8be84e91fac60d9325a66a5981f8086c954ea2772efe28425eaf64",
                "sha256:bf154ba7ee2fd613eb541c2bc03d3d9ac667080a737449d1a3fb342740eb1a74",
                "sha256:c254b03032d5a06de049ce8bca8338a5185f07fb76600afff3c161e053d88617",
                "sha256:c332d8f8d448ded473b97fefe4a0983265af21917d8b0cdcb8bb06b2afe632c3",
                "sha256:c7912d1526299cb04c88288e148c6c87c0df600eca76efd99d84396cfe00ef1d",
                "sha256:cfd9386c1d6f13b37e05a91a8583e802f8059bebfccde61a418c5808dea6bbfa",
                "sha256:d5d2033d5db1d58ae2d62f095e1aefb6988af65b4b12cb8987af409587cc0739",
                "sha256:dca38a21e4423f3edb821292e97cec7ad38086f84313462098568baedf4331f8",
                "sha256:e2cad8093172b7d1595b4ad66f24270808658e11acf43a8f95b41276162eb5b8",
                "sha256:e3db840a4dee542e37e09f30859f1612da90e1c5239a6a2498c473183a50e781",
                "sha256:edcada2e24ed68f019175c2b2af2a8b481d3d084798b8c20d15d34f5c733fa58",
                "sha256:f467bbb837691ab5a8ca359199d3429a11a01e6dfb3d9dcc676dc035ca93c0a9",
                "sha256:f506af4f27def639ba45789fa6fde45f9a217da0be05f8910458e4557eed020c",
                "sha256:f614fc9956d76d8a88a88bb41ddc12709caa755666f580af3a688899721efecd",
                "sha256:f9afb5b746781fc2abce26193d1c817b7eb0e11459510fba65d2bd77fe161d9e",
                "sha256:fb8b8ee99b3fffe4fd86f4c81b35a6bf7e4462cba019997af2fe679365db0c49"
            ],
            "markers": "python_version >= '3.6'",
            "version": "==6.2"
        },
        "docutils": {
            "hashes": [
                "sha256:6c4f696463b79f1fb8ba0c594b63840ebd41f059e92b31957c46b74a4599b6d0",
                "sha256:9e4d7ecfc600058e07ba661411a2b7de2fd0fafa17d1a7f7361cd47b1175c827",
                "sha256:a2aeea129088da402665e92e0b25b04b073c04b2dce4ab65caaa38b7ce2e1a99"
            ],
            "markers": "python_version >= '2.6' and python_version not in '3.0, 3.1, 3.2'",
            "version": "==0.15.2"
        },
        "factory-boy": {
            "hashes": [
                "sha256:a98d277b0c047c75eb6e4ab8508a7f81fb03d2cb21986f627913546ef7a2a55e",
                "sha256:eb02a7dd1b577ef606b75a253b9818e6f9eaf996d94449c9d5ebb124f90dc795"
            ],
            "index": "pypi",
            "version": "==3.2.1"
        },
        "faker": {
            "hashes": [
                "sha256:61f97034cea252b8426d81810afab2f3c27b584f2b4313400a0cc83a9b013ded",
                "sha256:adbe567e64da6a1097feacab699000e1ad16e17a6592a8f0ae1ee0b7fbf19887"
            ],
            "markers": "python_version >= '3.6'",
            "version": "==11.3.0"
        },
        "flake8": {
            "hashes": [
                "sha256:479b1304f72536a55948cb40a32dce8bb0ffe3501e26eaf292c7e60eb5e0428d",
                "sha256:806e034dda44114815e23c16ef92f95c91e4c71100ff52813adf7132a6ad870d"
            ],
            "index": "pypi",
            "version": "==4.0.1"
        },
        "flake8-docstrings": {
            "hashes": [
                "sha256:99cac583d6c7e32dd28bbfbef120a7c0d1b6dde4adb5a9fd441c4227a6534bde",
                "sha256:9fe7c6a306064af8e62a055c2f61e9eb1da55f84bb39caef2b84ce53708ac34b"
            ],
            "index": "pypi",
            "version": "==1.6.0"
        },
        "ghp-import": {
            "hashes": [
                "sha256:5f8962b30b20652cdffa9c5a9812f7de6bcb56ec475acac579807719bf242c46",
                "sha256:947b3771f11be850c852c64b561c600fdddf794bab363060854c1ee7ad05e071"
            ],
            "version": "==2.0.2"
        },
        "importlib-metadata": {
            "hashes": [
                "sha256:899e2a40a8c4a1aec681feef45733de8a6c58f3f6a0dbed2eb6574b4387a77b6",
                "sha256:951f0d8a5b7260e9db5e41d429285b5f451e928479f19d80818878527d36e95e"
            ],
            "markers": "python_version < '3.10'",
            "version": "==4.10.1"
        },
        "inflection": {
            "hashes": [
                "sha256:1a29730d366e996aaacffb2f1f1cb9593dc38e2ddd30c91250c6dde09ea9b417",
                "sha256:f38b2b640938a4f35ade69ac3d053042959b62a0f1076a5bbaa1b9526605a8a2"
            ],
            "markers": "python_version >= '3.5'",
            "version": "==0.5.1"
        },
        "iniconfig": {
            "hashes": [
                "sha256:011e24c64b7f47f6ebd835bb12a743f2fbe9a26d4cecaa7f53bc4f35ee9da8b3",
                "sha256:bc3af051d7d14b2ee5ef9969666def0cd1a000e121eaea580d4a313df4b37f32"
            ],
            "version": "==1.1.1"
        },
        "isort": {
            "hashes": [
                "sha256:6f62d78e2f89b4500b080fe3a81690850cd254227f27f75c3a0c491a1f351ba7",
                "sha256:e8443a5e7a020e9d7f97f1d7d9cd17c88bcb3bc7e218bf9cf5095fe550be2951"
            ],
            "index": "pypi",
            "version": "==5.10.1"
        },
        "jinja2": {
            "hashes": [
                "sha256:077ce6014f7b40d03b47d1f1ca4b0fc8328a692bd284016f806ed0eaca390ad8",
                "sha256:611bb273cd68f3b993fabdc4064fc858c5b47a973cb5aa7999ec1ba405c87cd7"
            ],
            "markers": "python_version >= '3.6'",
            "version": "==3.0.3"
        },
        "jmespath": {
            "hashes": [
                "sha256:b85d0567b8666149a93172712e68920734333c0ce7e89b78b3e987f71e5ed4f9",
                "sha256:cdf6525904cc597730141d61b36f2e4b8ecc257c420fa2f4549bac2c2d0cb72f"
            ],
            "markers": "python_version >= '2.6' and python_version not in '3.0, 3.1, 3.2'",
            "version": "==0.10.0"
        },
        "localstack-client": {
            "hashes": [
                "sha256:7030dae0d778feef0a790800ba3d50af81d49e410e97df7ddd6ff442e05825a7"
            ],
            "version": "==1.31"
        },
        "markdown": {
            "hashes": [
                "sha256:31b5b491868dcc87d6c24b7e3d19a0d730d59d3e46f4eea6430a321bed387a49",
                "sha256:96c3ba1261de2f7547b46a00ea8463832c921d3f9d6aba3f255a6f71386db20c"
            ],
            "index": "pypi",
            "version": "==3.3.4"
        },
        "markupsafe": {
            "hashes": [
                "sha256:01a9b8ea66f1658938f65b93a85ebe8bc016e6769611be228d797c9d998dd298",
                "sha256:023cb26ec21ece8dc3907c0e8320058b2e0cb3c55cf9564da612bc325bed5e64",
                "sha256:0446679737af14f45767963a1a9ef7620189912317d095f2d9ffa183a4d25d2b",
                "sha256:04635854b943835a6ea959e948d19dcd311762c5c0c6e1f0e16ee57022669194",
                "sha256:0717a7390a68be14b8c793ba258e075c6f4ca819f15edfc2a3a027c823718567",
                "sha256:0955295dd5eec6cb6cc2fe1698f4c6d84af2e92de33fbcac4111913cd100a6ff",
                "sha256:0d4b31cc67ab36e3392bbf3862cfbadac3db12bdd8b02a2731f509ed5b829724",
                "sha256:10f82115e21dc0dfec9ab5c0223652f7197feb168c940f3ef61563fc2d6beb74",
                "sha256:168cd0a3642de83558a5153c8bd34f175a9a6e7f6dc6384b9655d2697312a646",
                "sha256:1d609f577dc6e1aa17d746f8bd3c31aa4d258f4070d61b2aa5c4166c1539de35",
                "sha256:1f2ade76b9903f39aa442b4aadd2177decb66525062db244b35d71d0ee8599b6",
                "sha256:20dca64a3ef2d6e4d5d615a3fd418ad3bde77a47ec8a23d984a12b5b4c74491a",
                "sha256:2a7d351cbd8cfeb19ca00de495e224dea7e7d919659c2841bbb7f420ad03e2d6",
                "sha256:2d7d807855b419fc2ed3e631034685db6079889a1f01d5d9dac950f764da3dad",
                "sha256:2ef54abee730b502252bcdf31b10dacb0a416229b72c18b19e24a4509f273d26",
                "sha256:36bc903cbb393720fad60fc28c10de6acf10dc6cc883f3e24ee4012371399a38",
                "sha256:37205cac2a79194e3750b0af2a5720d95f786a55ce7df90c3af697bfa100eaac",
                "sha256:3c112550557578c26af18a1ccc9e090bfe03832ae994343cfdacd287db6a6ae7",
                "sha256:3dd007d54ee88b46be476e293f48c85048603f5f516008bee124ddd891398ed6",
                "sha256:4296f2b1ce8c86a6aea78613c34bb1a672ea0e3de9c6ba08a960efe0b0a09047",
                "sha256:47ab1e7b91c098ab893b828deafa1203de86d0bc6ab587b160f78fe6c4011f75",
                "sha256:49e3ceeabbfb9d66c3aef5af3a60cc43b85c33df25ce03d0031a608b0a8b2e3f",
                "sha256:4dc8f9fb58f7364b63fd9f85013b780ef83c11857ae79f2feda41e270468dd9b",
                "sha256:4efca8f86c54b22348a5467704e3fec767b2db12fc39c6d963168ab1d3fc9135",
                "sha256:53edb4da6925ad13c07b6d26c2a852bd81e364f95301c66e930ab2aef5b5ddd8",
                "sha256:5855f8438a7d1d458206a2466bf82b0f104a3724bf96a1c781ab731e4201731a",
                "sha256:594c67807fb16238b30c44bdf74f36c02cdf22d1c8cda91ef8a0ed8dabf5620a",
                "sha256:5b6d930f030f8ed98e3e6c98ffa0652bdb82601e7a016ec2ab5d7ff23baa78d1",
                "sha256:5bb28c636d87e840583ee3adeb78172efc47c8b26127267f54a9c0ec251d41a9",
                "sha256:60bf42e36abfaf9aff1f50f52644b336d4f0a3fd6d8a60ca0d054ac9f713a864",
                "sha256:611d1ad9a4288cf3e3c16014564df047fe08410e628f89805e475368bd304914",
                "sha256:6300b8454aa6930a24b9618fbb54b5a68135092bc666f7b06901f897fa5c2fee",
                "sha256:63f3268ba69ace99cab4e3e3b5840b03340efed0948ab8f78d2fd87ee5442a4f",
                "sha256:6557b31b5e2c9ddf0de32a691f2312a32f77cd7681d8af66c2692efdbef84c18",
                "sha256:693ce3f9e70a6cf7d2fb9e6c9d8b204b6b39897a2c4a1aa65728d5ac97dcc1d8",
                "sha256:6a7fae0dd14cf60ad5ff42baa2e95727c3d81ded453457771d02b7d2b3f9c0c2",
                "sha256:6c4ca60fa24e85fe25b912b01e62cb969d69a23a5d5867682dd3e80b5b02581d",
                "sha256:6fcf051089389abe060c9cd7caa212c707e58153afa2c649f00346ce6d260f1b",
                "sha256:7d91275b0245b1da4d4cfa07e0faedd5b0812efc15b702576d103293e252af1b",
                "sha256:89c687013cb1cd489a0f0ac24febe8c7a666e6e221b783e53ac50ebf68e45d86",
                "sha256:8d206346619592c6200148b01a2142798c989edcb9c896f9ac9722a99d4e77e6",
                "sha256:905fec760bd2fa1388bb5b489ee8ee5f7291d692638ea5f67982d968366bef9f",
                "sha256:97383d78eb34da7e1fa37dd273c20ad4320929af65d156e35a5e2d89566d9dfb",
                "sha256:984d76483eb32f1bcb536dc27e4ad56bba4baa70be32fa87152832cdd9db0833",
                "sha256:99df47edb6bda1249d3e80fdabb1dab8c08ef3975f69aed437cb69d0a5de1e28",
                "sha256:9f02365d4e99430a12647f09b6cc8bab61a6564363f313126f775eb4f6ef798e",
                "sha256:a30e67a65b53ea0a5e62fe23682cfe22712e01f453b95233b25502f7c61cb415",
                "sha256:ab3ef638ace319fa26553db0624c4699e31a28bb2a835c5faca8f8acf6a5a902",
                "sha256:aca6377c0cb8a8253e493c6b451565ac77e98c2951c45f913e0b52facdcff83f",
                "sha256:add36cb2dbb8b736611303cd3bfcee00afd96471b09cda130da3581cbdc56a6d",
                "sha256:b2f4bf27480f5e5e8ce285a8c8fd176c0b03e93dcc6646477d4630e83440c6a9",
                "sha256:b7f2d075102dc8c794cbde1947378051c4e5180d52d276987b8d28a3bd58c17d",
                "sha256:baa1a4e8f868845af802979fcdbf0bb11f94f1cb7ced4c4b8a351bb60d108145",
                "sha256:be98f628055368795d818ebf93da628541e10b75b41c559fdf36d104c5787066",
                "sha256:bf5d821ffabf0ef3533c39c518f3357b171a1651c1ff6827325e4489b0e46c3c",
                "sha256:c47adbc92fc1bb2b3274c4b3a43ae0e4573d9fbff4f54cd484555edbf030baf1",
                "sha256:cdfba22ea2f0029c9261a4bd07e830a8da012291fbe44dc794e488b6c9bb353a",
                "sha256:d6c7ebd4e944c85e2c3421e612a7057a2f48d478d79e61800d81468a8d842207",
                "sha256:d7f9850398e85aba693bb640262d3611788b1f29a79f0c93c565694658f4071f",
                "sha256:d8446c54dc28c01e5a2dbac5a25f071f6653e6e40f3a8818e8b45d790fe6ef53",
                "sha256:deb993cacb280823246a026e3b2d81c493c53de6acfd5e6bfe31ab3402bb37dd",
                "sha256:e0f138900af21926a02425cf736db95be9f4af72ba1bb21453432a07f6082134",
                "sha256:e9936f0b261d4df76ad22f8fee3ae83b60d7c3e871292cd42f40b81b70afae85",
                "sha256:f0567c4dc99f264f49fe27da5f735f414c4e7e7dd850cfd8e69f0862d7c74ea9",
                "sha256:f5653a225f31e113b152e56f154ccbe59eeb1c7487b39b9d9f9cdb58e6c79dc5",
                "sha256:f826e31d18b516f653fe296d967d700fddad5901ae07c622bb3705955e1faa94",
                "sha256:f8ba0e8349a38d3001fae7eadded3f6606f0da5d748ee53cc1dab1d6527b9509",
                "sha256:f9081981fe268bd86831e5c75f7de206ef275defcb82bc70740ae6dc507aee51",
                "sha256:fa130dd50c57d53368c9d59395cb5526eda596d3ffe36666cd81a44d56e48872"
            ],
            "markers": "python_version >= '3.6'",
            "version": "==2.0.1"
        },
        "mccabe": {
            "hashes": [
                "sha256:ab8a6258860da4b6677da4bd2fe5dc2c659cff31b3ee4f7f5d64e79735b80d42",
                "sha256:dd8d182285a0fe56bace7f45b5e7d1a6ebcbf524e8f3bd87eb0f125271b8831f"
            ],
            "version": "==0.6.1"
        },
        "mergedeep": {
            "hashes": [
                "sha256:0096d52e9dad9939c3d975a774666af186eda617e6ca84df4c94dec30004f2a8",
                "sha256:70775750742b25c0d8f36c55aed03d24c3384d17c951b3175d898bd778ef0307"
            ],
            "markers": "python_version >= '3.6'",
            "version": "==1.3.4"
        },
        "mkdocs": {
            "hashes": [
                "sha256:89f5a094764381cda656af4298727c9f53dc3e602983087e1fe96ea1df24f4c1",
                "sha256:a1fa8c2d0c1305d7fc2b9d9f607c71778572a8b110fb26642aa00296c9e6d072"
            ],
            "index": "pypi",
            "version": "==1.2.3"
        },
        "nose": {
            "hashes": [
                "sha256:9ff7c6cc443f8c51994b34a667bbcf45afd6d945be7477b52e97516fd17c53ac",
                "sha256:dadcddc0aefbf99eea214e0f1232b94f2fa9bd98fa8353711dacb112bfcbbb2a",
                "sha256:f1bffef9cbc82628f6e7d7b40d7e255aefaa1adb6a1b1d26c69a8b79e6208a98"
            ],
            "version": "==1.3.7"
        },
        "nose-progressive": {
            "hashes": [
                "sha256:3710b2da2c05ca6b0da90eb01d384165b80822b63cce8a508daac7414321366d",
                "sha256:3a6e2833e613c1c239baf05a19f66b5920915e62c07251d3ab3f3acb017ef5d7"
            ],
            "index": "pypi",
            "version": "==1.5.2"
        },
        "packaging": {
            "hashes": [
                "sha256:dd47c42927d89ab911e606518907cc2d3a1f38bbd026385970643f9c5b8ecfeb",
                "sha256:ef103e05f519cdc783ae24ea4e2e0f508a9c99b2d4969652eed6a2e1ea5bd522"
            ],
            "markers": "python_version >= '3.6'",
            "version": "==21.3"
        },
        "pluggy": {
            "hashes": [
                "sha256:4224373bacce55f955a878bf9cfa763c1e360858e330072059e10bad68531159",
                "sha256:74134bbf457f031a36d68416e1509f34bd5ccc019f0bcc952c7b909d06b37bd3"
            ],
            "markers": "python_version >= '3.6'",
            "version": "==1.0.0"
        },
        "py": {
            "hashes": [
                "sha256:51c75c4126074b472f746a24399ad32f6053d1b34b68d2fa41e558e6f4a98719",
                "sha256:607c53218732647dff4acdfcd50cb62615cedf612e72d1724fb1a0cc6405b378"
            ],
            "markers": "python_version >= '2.7' and python_version not in '3.0, 3.1, 3.2, 3.3, 3.4'",
            "version": "==1.11.0"
        },
        "pyasn1": {
            "hashes": [
                "sha256:014c0e9976956a08139dc0712ae195324a75e142284d5f87f1a87ee1b068a359",
                "sha256:03840c999ba71680a131cfaee6fab142e1ed9bbd9c693e285cc6aca0d555e576",
                "sha256:0458773cfe65b153891ac249bcf1b5f8f320b7c2ce462151f8fa74de8934becf",
                "sha256:08c3c53b75eaa48d71cf8c710312316392ed40899cb34710d092e96745a358b7",
                "sha256:39c7e2ec30515947ff4e87fb6f456dfc6e84857d34be479c9d4a4ba4bf46aa5d",
                "sha256:5c9414dcfede6e441f7e8f81b43b34e834731003427e5b09e4e00e3172a10f00",
                "sha256:6e7545f1a61025a4e58bb336952c5061697da694db1cae97b116e9c46abcf7c8",
                "sha256:78fa6da68ed2727915c4767bb386ab32cdba863caa7dbe473eaae45f9959da86",
                "sha256:7ab8a544af125fb704feadb008c99a88805126fb525280b2270bb25cc1d78a12",
                "sha256:99fcc3c8d804d1bc6d9a099921e39d827026409a58f2a720dcdb89374ea0c776",
                "sha256:aef77c9fb94a3ac588e87841208bdec464471d9871bd5050a287cc9a475cd0ba",
                "sha256:e89bf84b5437b532b0803ba5c9a5e054d21fec423a89952a74f87fa2c9b7bce2",
                "sha256:fec3e9d8e36808a28efb59b489e4528c10ad0f480e57dcc32b4de5c9d8c9fdf3"
            ],
            "version": "==0.4.8"
        },
        "pycodestyle": {
            "hashes": [
                "sha256:720f8b39dde8b293825e7ff02c475f3077124006db4f440dcbc9a20b76548a20",
                "sha256:eddd5847ef438ea1c7870ca7eb78a9d47ce0cdb4851a5523949f2601d0cbbe7f"
            ],
            "markers": "python_version >= '2.7' and python_version not in '3.0, 3.1, 3.2, 3.3, 3.4'",
            "version": "==2.8.0"
        },
        "pydocstyle": {
            "hashes": [
                "sha256:1d41b7c459ba0ee6c345f2eb9ae827cab14a7533a88c5c6f7e94923f72df92dc",
                "sha256:6987826d6775056839940041beef5c08cc7e3d71d63149b48e36727f70144dc4"
            ],
            "markers": "python_version >= '3.6'",
            "version": "==6.1.1"
        },
        "pyflakes": {
            "hashes": [
                "sha256:05a85c2872edf37a4ed30b0cce2f6093e1d0581f8c19d7393122da7e25b2b24c",
                "sha256:3bb3a3f256f4b7968c9c788781e4ff07dce46bdf12339dcda61053375426ee2e"
            ],
            "markers": "python_version >= '2.7' and python_version not in '3.0, 3.1, 3.2, 3.3'",
            "version": "==2.4.0"
        },
        "pygraphviz": {
            "hashes": [
                "sha256:a7bec6609f37cf1e64898c59f075afd659106cf9356c5f387cecaa2e0cdb2304"
            ],
            "index": "pypi",
            "version": "==1.7"
        },
        "pyparsing": {
            "hashes": [
                "sha256:04ff808a5b90911829c55c4e26f75fa5ca8a2f5f36aa3a51f68e27033341d3e4",
                "sha256:d9bdec0013ef1eb5a84ab39a3b3868911598afa494f5faa038647101504e2b81"
            ],
            "markers": "python_version >= '3.6'",
            "version": "==3.0.6"
        },
        "pytest": {
            "hashes": [
                "sha256:131b36680866a76e6781d13f101efb86cf674ebb9762eb70d3082b6f29889e89",
                "sha256:7310f8d27bc79ced999e760ca304d69f6ba6c6649c0b60fb0e04a4a77cacc134"
            ],
            "index": "pypi",
            "version": "==6.2.5"
        },
        "pytest-cov": {
            "hashes": [
                "sha256:578d5d15ac4a25e5f961c938b85a05b09fdaae9deef3bb6de9a6e766622ca7a6",
                "sha256:e7f0f5b1617d2210a2cabc266dfe2f4c75a8d32fb89eafb7ad9d06f6d076d470"
            ],
            "index": "pypi",
            "version": "==3.0.0"
        },
        "pytest-django": {
            "hashes": [
                "sha256:c60834861933773109334fe5a53e83d1ef4828f2203a1d6a0fa9972f4f75ab3e",
                "sha256:d9076f759bb7c36939dbdd5ae6633c18edfc2902d1a69fdbefd2426b970ce6c2"
            ],
            "index": "pypi",
            "version": "==4.5.2"
        },
        "pytest-factoryboy": {
            "hashes": [
                "sha256:10c02d2736cb52c7af28065db9617e7f50634e95eaa07eeb9a007026aa3dc0a8",
                "sha256:23bc562ab32cc39eddfbbbf70e618a1b30e834a4cfa451c4bedc36216f0a7b19"
            ],
            "index": "pypi",
            "version": "==2.1.0"
        },
        "pytest-mock": {
            "hashes": [
                "sha256:30c2f2cc9759e76eee674b81ea28c9f0b94f8f0445a1b87762cadf774f0df7e3",
                "sha256:40217a058c52a63f1042f0784f62009e976ba824c418cced42e88d5f40ab0e62"
            ],
            "index": "pypi",
            "version": "==3.6.1"
        },
        "python-dateutil": {
            "hashes": [
                "sha256:0123cacc1627ae19ddf3c27a5de5bd67ee4586fbdd6440d9748f8abb483d3e86",
                "sha256:961d03dc3453ebbc59dbdea9e4e11c5651520a876d0f4db161e8674aae935da9"
            ],
            "markers": "python_version >= '2.7' and python_version not in '3.0, 3.1, 3.2'",
            "version": "==2.8.2"
        },
        "pyyaml": {
            "hashes": [
                "sha256:08682f6b72c722394747bddaf0aa62277e02557c0fd1c42cb853016a38f8dedf",
                "sha256:0f5f5786c0e09baddcd8b4b45f20a7b5d61a7e7e99846e3c799b05c7c53fa696",
                "sha256:129def1b7c1bf22faffd67b8f3724645203b79d8f4cc81f674654d9902cb4393",
                "sha256:294db365efa064d00b8d1ef65d8ea2c3426ac366c0c4368d930bf1c5fb497f77",
                "sha256:3b2b1824fe7112845700f815ff6a489360226a5609b96ec2190a45e62a9fc922",
                "sha256:3bd0e463264cf257d1ffd2e40223b197271046d09dadf73a0fe82b9c1fc385a5",
                "sha256:4465124ef1b18d9ace298060f4eccc64b0850899ac4ac53294547536533800c8",
                "sha256:49d4cdd9065b9b6e206d0595fee27a96b5dd22618e7520c33204a4a3239d5b10",
                "sha256:4e0583d24c881e14342eaf4ec5fbc97f934b999a6828693a99157fde912540cc",
                "sha256:5accb17103e43963b80e6f837831f38d314a0495500067cb25afab2e8d7a4018",
                "sha256:607774cbba28732bfa802b54baa7484215f530991055bb562efbed5b2f20a45e",
                "sha256:6c78645d400265a062508ae399b60b8c167bf003db364ecb26dcab2bda048253",
                "sha256:72a01f726a9c7851ca9bfad6fd09ca4e090a023c00945ea05ba1638c09dc3347",
                "sha256:74c1485f7707cf707a7aef42ef6322b8f97921bd89be2ab6317fd782c2d53183",
                "sha256:895f61ef02e8fed38159bb70f7e100e00f471eae2bc838cd0f4ebb21e28f8541",
                "sha256:8c1be557ee92a20f184922c7b6424e8ab6691788e6d86137c5d93c1a6ec1b8fb",
                "sha256:bb4191dfc9306777bc594117aee052446b3fa88737cd13b7188d0e7aa8162185",
                "sha256:bfb51918d4ff3d77c1c856a9699f8492c612cde32fd3bcd344af9be34999bfdc",
                "sha256:c20cfa2d49991c8b4147af39859b167664f2ad4561704ee74c1de03318e898db",
                "sha256:cb333c16912324fd5f769fff6bc5de372e9e7a202247b48870bc251ed40239aa",
                "sha256:d2d9808ea7b4af864f35ea216be506ecec180628aced0704e34aca0b040ffe46",
                "sha256:d483ad4e639292c90170eb6f7783ad19490e7a8defb3e46f97dfe4bacae89122",
                "sha256:dd5de0646207f053eb0d6c74ae45ba98c3395a571a2891858e87df7c9b9bd51b",
                "sha256:e1d4970ea66be07ae37a3c2e48b5ec63f7ba6804bdddfdbd3cfd954d25a82e63",
                "sha256:e4fac90784481d221a8e4b1162afa7c47ed953be40d31ab4629ae917510051df",
                "sha256:fa5ae20527d8e831e8230cbffd9f8fe952815b2b7dae6ffec25318803a7528fc",
                "sha256:fd7f6999a8070df521b6384004ef42833b9bd62cfee11a09bda1079b4b704247",
                "sha256:fdc842473cd33f45ff6bce46aea678a54e3d21f1b61a7750ce3c498eedfe25d6",
                "sha256:fe69978f3f768926cfa37b867e3843918e012cf83f680806599ddce33c2c68b0"
            ],
            "markers": "python_version >= '2.7' and python_version not in '3.0, 3.1, 3.2, 3.3, 3.4, 3.5'",
            "version": "==5.4.1"
        },
        "pyyaml-env-tag": {
            "hashes": [
                "sha256:70092675bda14fdec33b31ba77e7543de9ddc88f2e5b99160396572d11525bdb",
                "sha256:af31106dec8a4d68c60207c1886031cbf839b68aa7abccdb19868200532c2069"
            ],
            "markers": "python_version >= '3.6'",
            "version": "==0.1"
        },
        "rsa": {
            "hashes": [
                "sha256:78f9a9bf4e7be0c5ded4583326e7461e3a3c5aae24073648b4bdfa797d78c9d2",
                "sha256:9d689e6ca1b3038bc82bf8d23e944b6b6037bc02301a574935b2dd946e0353b9"
            ],
            "markers": "python_version >= '3.5' and python_version < '4'",
            "version": "==4.7.2"
        },
        "s3transfer": {
            "hashes": [
                "sha256:9b3752887a2880690ce628bc263d6d13a3864083aeacff4890c1c9839a5eb0bc",
                "sha256:cb022f4b16551edebbb31a377d3f09600dbada7363d8c5db7976e7f47732e1b2"
            ],
            "version": "==0.4.2"
        },
        "six": {
            "hashes": [
                "sha256:1e61c37477a1626458e36f7b1d82aa5c9b094fa4802892072e49de9c60c4c926",
                "sha256:8abb2f1d86890a2dfb989f9a77cfcfd3e47c2a354b01111771326f8aa26e0254"
            ],
            "markers": "python_version >= '2.7' and python_version not in '3.0, 3.1, 3.2'",
            "version": "==1.16.0"
        },
        "snowballstemmer": {
            "hashes": [
                "sha256:09b16deb8547d3412ad7b590689584cd0fe25ec8db3be37788be3810cbf19cb1",
                "sha256:c8e1716e83cc398ae16824e5572ae04e0d9fc2c6b985fb0f900f5f0c96ecba1a"
            ],
            "version": "==2.2.0"
        },
        "text-unidecode": {
            "hashes": [
                "sha256:1311f10e8b895935241623731c2ba64f4c455287888b18189350b67134a822e8",
                "sha256:bad6603bb14d279193107714b288be206cac565dfa49aa5b105294dd5c4aab93"
            ],
            "version": "==1.3"
        },
        "toml": {
            "hashes": [
                "sha256:806143ae5bfb6a3c6e736a764057db0e6a0e05e338b5630894a5f779cabb4f9b",
                "sha256:b3bda1d108d5dd99f4a20d24d9c348e91c4db7ab1b749200bded2f839ccbe68f"
            ],
            "markers": "python_version >= '2.6' and python_version not in '3.0, 3.1, 3.2'",
            "version": "==0.10.2"
        },
        "tomli": {
            "hashes": [
                "sha256:b5bde28da1fed24b9bd1d4d2b8cba62300bfb4ec9a6187a957e8ddb9434c5224",
                "sha256:c292c34f58502a1eb2bbb9f5bbc9a5ebc37bee10ffb8c2d6bbdfa8eb13cc14e1"
            ],
            "markers": "python_version >= '3.7'",
            "version": "==2.0.0"
        },
        "urllib3": {
            "hashes": [
                "sha256:000ca7f471a233c2251c6c7023ee85305721bfdf18621ebff4fd17a8653427ed",
                "sha256:0e7c33d9a63e7ddfcb86780aac87befc2fbddf46c58dbb487e0855f7ceec283c"
            ],
            "markers": "python_version >= '2.7' and python_version not in '3.0, 3.1, 3.2, 3.3, 3.4' and python_version < '4'",
            "version": "==1.26.8"
        },
        "watchdog": {
            "hashes": [
                "sha256:25fb5240b195d17de949588628fdf93032ebf163524ef08933db0ea1f99bd685",
                "sha256:3386b367e950a11b0568062b70cc026c6f645428a698d33d39e013aaeda4cc04",
                "sha256:3becdb380d8916c873ad512f1701f8a92ce79ec6978ffde92919fd18d41da7fb",
                "sha256:4ae38bf8ba6f39d5b83f78661273216e7db5b00f08be7592062cb1fc8b8ba542",
                "sha256:8047da932432aa32c515ec1447ea79ce578d0559362ca3605f8e9568f844e3c6",
                "sha256:8f1c00aa35f504197561060ca4c21d3cc079ba29cf6dd2fe61024c70160c990b",
                "sha256:922a69fa533cb0c793b483becaaa0845f655151e7256ec73630a1b2e9ebcb660",
                "sha256:9693f35162dc6208d10b10ddf0458cc09ad70c30ba689d9206e02cd836ce28a3",
                "sha256:a0f1c7edf116a12f7245be06120b1852275f9506a7d90227648b250755a03923",
                "sha256:a36e75df6c767cbf46f61a91c70b3ba71811dfa0aca4a324d9407a06a8b7a2e7",
                "sha256:aba5c812f8ee8a3ff3be51887ca2d55fb8e268439ed44110d3846e4229eb0e8b",
                "sha256:ad6f1796e37db2223d2a3f302f586f74c72c630b48a9872c1e7ae8e92e0ab669",
                "sha256:ae67501c95606072aafa865b6ed47343ac6484472a2f95490ba151f6347acfc2",
                "sha256:b2fcf9402fde2672545b139694284dc3b665fd1be660d73eca6805197ef776a3",
                "sha256:b52b88021b9541a60531142b0a451baca08d28b74a723d0c99b13c8c8d48d604",
                "sha256:b7d336912853d7b77f9b2c24eeed6a5065d0a0cc0d3b6a5a45ad6d1d05fb8cd8",
                "sha256:bd9ba4f332cf57b2c1f698be0728c020399ef3040577cde2939f2e045b39c1e5",
                "sha256:be9be735f827820a06340dff2ddea1fb7234561fa5e6300a62fe7f54d40546a0",
                "sha256:cca7741c0fcc765568350cb139e92b7f9f3c9a08c4f32591d18ab0a6ac9e71b6",
                "sha256:d0d19fb2441947b58fbf91336638c2b9f4cc98e05e1045404d7a4cb7cddc7a65",
                "sha256:e02794ac791662a5eafc6ffeaf9bcc149035a0e48eb0a9d40a8feb4622605a3d",
                "sha256:e0f30db709c939cabf64a6dc5babb276e6d823fd84464ab916f9b9ba5623ca15",
                "sha256:e92c2d33858c8f560671b448205a268096e17870dcf60a9bb3ac7bfbafb7f5f9"
            ],
            "markers": "python_version >= '3.6'",
            "version": "==2.1.6"
        },
        "zipp": {
            "hashes": [
                "sha256:9f50f446828eb9d45b267433fd3e9da8d801f614129124863f9c51ebceafb87d",
                "sha256:b47250dd24f92b7dd6a0a8fc5244da14608f3ca90a5efcd37a3b1642fac9a375"
            ],
            "markers": "python_version >= '3.7'",
            "version": "==3.7.0"
        }
    }
}<|MERGE_RESOLUTION|>--- conflicted
+++ resolved
@@ -1,11 +1,7 @@
 {
     "_meta": {
         "hash": {
-<<<<<<< HEAD
-            "sha256": "df423dbeb241dae905dc32a1b3398c1fe193bed598c40b670884b122a846244a"
-=======
             "sha256": "c4484a4acab137c639e589d792ddbbd844d6b221f772132b62fcc1ecd536447a"
->>>>>>> f3bf2c39
         },
         "pipfile-spec": 6,
         "requires": {
@@ -205,11 +201,11 @@
         },
         "django-admin-508": {
             "hashes": [
-                "sha256:81db97d85e18e44d6ab7f9ef270be7c1d8ea1d3aab27e0567299ecc5e13c7c84",
-                "sha256:fa6a154cbc08c5709027aff3b3e315d38d68d3e974d26df7dd92307fb7b3839b"
-            ],
-            "index": "pypi",
-            "version": "==0.1.4"
+                "sha256:99853cfb433aa4e69625c895548575b17e7caefed59048f4aa45e968671d1ad7",
+                "sha256:c11d8ac0c7d8ffe3a7e6a149091189e6de06b310ae7d80c0e55d9aa964f42a9d"
+            ],
+            "index": "pypi",
+            "version": "==0.1.3"
         },
         "django-admin-logs": {
             "hashes": [
