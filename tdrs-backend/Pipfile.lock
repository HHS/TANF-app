--- conflicted
+++ resolved
@@ -1,11 +1,7 @@
 {
     "_meta": {
         "hash": {
-<<<<<<< HEAD
             "sha256": "85934af126ecc2209961deeddc2df4790c13cc982ae76b0f32f7e3cc8c9eb9ee"
-=======
-            "sha256": "3cc4c598cd727b0e161a34560e9efa1e43a3d4d137d6983b2b059947707dee05"
->>>>>>> db43855b
         },
         "pipfile-spec": 6,
         "requires": {
@@ -233,7 +229,6 @@
             "markers": "python_version >= '3.6'",
             "version": "==3.4.7"
         },
-<<<<<<< HEAD
         "decorator": {
             "hashes": [
                 "sha256:637996211036b6385ef91435e4fae22989472f9d571faba8927ba8253acbc330",
@@ -242,8 +237,6 @@
             "markers": "python_version > '3.6'",
             "version": "==5.1.1"
         },
-=======
->>>>>>> db43855b
         "deprecated": {
             "hashes": [
                 "sha256:6fac8b097794a90302bdbb17b9b815e732d3c4720583ff1b198499d78470466c",
@@ -505,7 +498,6 @@
             "markers": "python_version >= '3.5'",
             "version": "==0.5.1"
         },
-<<<<<<< HEAD
         "ipdb": {
             "hashes": [
                 "sha256:951bd9a64731c444fd907a5ce268543020086a697f6be08f7cc2c9a752a278c5"
@@ -522,8 +514,6 @@
             "markers": "python_version > '3.6'",
             "version": "==8.26.0"
         },
-=======
->>>>>>> db43855b
         "itypes": {
             "hashes": [
                 "sha256:03da6872ca89d29aef62773672b2d408f490f80db48b23079a4b194c86dd04c6",
@@ -951,19 +941,11 @@
         },
         "setuptools": {
             "hashes": [
-<<<<<<< HEAD
                 "sha256:0274581a0037b638b9fc1c6883cc71c0210865aaa76073f7882376b641b84e8f",
                 "sha256:a85e96b8be2b906f3e3e789adec6a9323abf79758ecfa3065bd740d81158b11e"
             ],
             "markers": "python_version >= '3.8'",
             "version": "==74.0.0"
-=======
-                "sha256:2353af060c06388be1cecbf5953dcdb1f38362f87a2356c480b6b4d5fcfc8847",
-                "sha256:fc91b5f89e392ef5b77fe143b17e32f65d3024744fba66dc3afe07201684d766"
-            ],
-            "markers": "python_version >= '3.8'",
-            "version": "==74.1.1"
->>>>>>> db43855b
         },
         "six": {
             "hashes": [
@@ -987,7 +969,6 @@
             ],
             "version": "==2.2.0"
         },
-<<<<<<< HEAD
         "toml": {
             "hashes": [
                 "sha256:806143ae5bfb6a3c6e736a764057db0e6a0e05e338b5630894a5f779cabb4f9b",
@@ -996,8 +977,6 @@
             "markers": "python_version > '3.6'",
             "version": "==0.10.2"
         },
-=======
->>>>>>> db43855b
         "tornado": {
             "hashes": [
                 "sha256:163b0aafc8e23d8cdc3c9dfb24c5368af84a81e3364745ccb4427669bf84aec8",
@@ -1308,19 +1287,11 @@
         },
         "faker": {
             "hashes": [
-<<<<<<< HEAD
                 "sha256:0d3c0399204aaf8205cc1750db443474ca0436f177126b2c27b798e8336cc74f",
                 "sha256:6a3a08be54c37e05f7943d7ba5211d252c1de737687a46ad6f29209d8d5db11f"
             ],
             "markers": "python_version >= '3.8'",
             "version": "==28.0.0"
-=======
-                "sha256:b17d69312ef6485a720e21bffa997668c88876a5298b278e903ba706243c9c6b",
-                "sha256:bc460a0e6020966410d0b276043879abca0fac51890f3324bc254bb0a383ee3a"
-            ],
-            "markers": "python_version >= '3.8'",
-            "version": "==28.1.0"
->>>>>>> db43855b
         },
         "flake8": {
             "hashes": [
@@ -1736,7 +1707,6 @@
         },
         "watchdog": {
             "hashes": [
-<<<<<<< HEAD
                 "sha256:0120b2fa65732797ffa65fa8ee5540c288aa861d91447df298626d6385a24658",
                 "sha256:01ab36cddc836a0f202c66267daaef92ba5c17c7d6436deff0587bb61234c5c9",
                 "sha256:0710e9502727f688a7e06d48078545c54485b3d6eb53b171810879d8223c362a",
@@ -1770,41 +1740,6 @@
             ],
             "markers": "python_version >= '3.9'",
             "version": "==5.0.0"
-=======
-                "sha256:1e8ca9b7f5f03d2f0556a43db1e9adf1e5af6adf52e0890f781324514b67a612",
-                "sha256:20a28c8b0b3edf4ea2b27fb3527fc0a348e983f22a4317d316bb561524391932",
-                "sha256:2b8cd627b76194e725ed6f48d9524b1ad93a51a0dc3bd0225c56023716245091",
-                "sha256:39e828c4270452b966bc9d814911a3c7e24c62d726d2a3245f5841664ff56b5e",
-                "sha256:39f0de161a822402f0f00c68b82349a4d71c9814e749148ca2b083a25606dbf9",
-                "sha256:4eaebff2f938f5325788cef26521891b2d8ecc8e7852aa123a9b458815f93875",
-                "sha256:5541a8765c4090decb4dba55d3dceb57724748a717ceaba8dc4f213edb0026e0",
-                "sha256:59ec6111f3750772badae3403ef17263489ed6f27ac01ec50c0244b2afa258fb",
-                "sha256:664917cd513538728875a42d5654584b533da88cf06680452c98e73b45466968",
-                "sha256:6bb68d9adb9c45f0dc1c2b12f4fb6eab0463a8f9741e371e4ede6769064e0785",
-                "sha256:6fbb4dd5ace074a2969825fde10034b35b31efcb6973defb22eb945b1d3acc37",
-                "sha256:70e30116849f4ec52240eb1fad83d27e525eae179bfe1c09b3bf120163d731b6",
-                "sha256:72dbdffe4aa0c36c59f4a5190bceeb7fdfdf849ab98a562b3a783a64cc6dacdd",
-                "sha256:753c6a4c1eea9d3b96cd58159b49103e66cb288216a414ab9ad234ccc7642ec2",
-                "sha256:763c6f82bb65504b47d4aea268462b2fb662676676356e04787f332a11f03eb0",
-                "sha256:8ba1472b5fa7c644e49641f70d7ccc567f70b54d776defa5d6f755dc2edc3fbb",
-                "sha256:9b1b32f89f95162f09aea6e15d9384f6e0490152f10d7ed241f8a85cddc50658",
-                "sha256:a03a6ccb846ead406a25a0b702d0a6b88fdfa77becaf907cfcfce7737ebbda1f",
-                "sha256:a1cd7c919940b15f253db8279a579fb81e4e4e434b39b11a1cb7f54fe3fa46a6",
-                "sha256:a6b8c6c82ada78479a0df568d27d69aa07105aba9301ac66d1ae162645f4ba34",
-                "sha256:a791dfc050ed24b82f7f100ae794192594fe863a7e9bdafcdfa5c6e405a981e5",
-                "sha256:b21e6601efe8453514c2fc21aca57fb5413c3d8b157bfe520b05b57b1788a167",
-                "sha256:b2d56425dfa0c1e6f8a510f21d3d54ef7fe50bbc29638943c2cb1394b7b49156",
-                "sha256:c4ae0b3e95455fa9d959aa3b253c87845ad454ef188a4bf5a69cab287c131216",
-                "sha256:c92812a358eabebe92b12b9290d16dc95c8003654658f6b2676c9a2103a73ceb",
-                "sha256:c93aa24899cb4e8a51492c7ccc420bea45ced502fe9ef2e83f9ab1107e5a13b5",
-                "sha256:e321f1561adea30e447130882efe451af519646178d04189d6ba91a8cd7d88a5",
-                "sha256:f0180e84e6493ef7c82e051334e8c9b00ffd89fa9de5e0613d3c267f6ccf2d38",
-                "sha256:f3006361dba2005552cc8aa49c44d16a10e0a1939bb3286e888a14f722122808",
-                "sha256:f66df2c152edf5a2fe472bb2f8a5d562165bcf6cf9686cee5d75e524c21ca895"
-            ],
-            "markers": "python_version >= '3.9'",
-            "version": "==5.0.1"
->>>>>>> db43855b
         }
     }
 }