{
    "_meta": {
        "hash": {
<<<<<<< HEAD
            "sha256": "3301f0aa1960ce35e1ab8d4c200c483fa85708a5ee17f984b17bd8f1229c4ad5"
=======
            "sha256": "48f32cf4597e96208cb6b2c2d1f4237beadf6d6d28bcefc9e9d0fd35867bd496"
>>>>>>> 0951e65d
        },
        "pipfile-spec": 6,
        "requires": {
            "python_version": "3.8"
        },
        "sources": [
            {
                "name": "pypi",
                "url": "https://pypi.org/simple",
                "verify_ssl": true
            }
        ]
    },
    "default": {
        "appnope": {
            "hashes": [
                "sha256:93aa393e9d6c54c5cd570ccadd8edad61ea0c4b9ea7a01409020c9aa019eb442",
                "sha256:dd83cd4b5b460958838f6eb3000c660b1f9caf2a5b1de4264e941512f603258a"
            ],
            "markers": "sys_platform == 'darwin'",
            "version": "==0.1.2"
        },
        "asgiref": {
            "hashes": [
                "sha256:4ef1ab46b484e3c706329cedeff284a5d40824200638503f5768edb6de7d58e9",
                "sha256:ffc141aa908e6f175673e7b1b3b7af4fdb0ecb738fc5c8b88f69f055c2415214"
            ],
            "markers": "python_version >= '3.6'",
            "version": "==3.4.1"
        },
        "backcall": {
            "hashes": [
                "sha256:5cbdbf27be5e7cfadb448baf0aa95508f91f2bbc6c6437cd9cd06e2a4c215e1e",
                "sha256:fbbce6a29f263178a1f7915c1940bde0ec2b2a967566fe1c65c1dfb7422bd255"
            ],
            "version": "==0.2.0"
        },
        "boto3": {
            "hashes": [
                "sha256:08b6dacbe7ebe57ae8acfb7106b2728d946ae1e0c3da270caee1deb79ccbd8af",
                "sha256:8716465313c50ad9e5c2ac1767642ca0ddf7d1729c3d5c884d82880c1a15a310"
            ],
            "index": "pypi",
            "version": "==1.17.112"
        },
        "botocore": {
            "hashes": [
                "sha256:6d51de0981a3ef19da9e6a3c73b5ab427e3c0c8b92200ebd38d087299683dd2b",
                "sha256:d0b9b70b6eb5b65bb7162da2aaf04b6b086b15cc7ea322ddc3ef2f5e07944dcf"
            ],
            "markers": "python_version >= '2.7' and python_version not in '3.0, 3.1, 3.2, 3.3, 3.4, 3.5'",
            "version": "==1.20.112"
        },
        "certifi": {
            "hashes": [
                "sha256:78884e7c1d4b00ce3cea67b44566851c4343c120abd683433ce934a68ea58872",
                "sha256:d62a0163eb4c2344ac042ab2bdf75399a71a2d8c7d47eac2e2ee91b9d6339569"
            ],
            "version": "==2021.10.8"
        },
        "cffi": {
            "hashes": [
                "sha256:00c878c90cb53ccfaae6b8bc18ad05d2036553e6d9d1d9dbcf323bbe83854ca3",
                "sha256:0104fb5ae2391d46a4cb082abdd5c69ea4eab79d8d44eaaf79f1b1fd806ee4c2",
                "sha256:06c48159c1abed75c2e721b1715c379fa3200c7784271b3c46df01383b593636",
                "sha256:0808014eb713677ec1292301ea4c81ad277b6cdf2fdd90fd540af98c0b101d20",
                "sha256:10dffb601ccfb65262a27233ac273d552ddc4d8ae1bf93b21c94b8511bffe728",
                "sha256:14cd121ea63ecdae71efa69c15c5543a4b5fbcd0bbe2aad864baca0063cecf27",
                "sha256:17771976e82e9f94976180f76468546834d22a7cc404b17c22df2a2c81db0c66",
                "sha256:181dee03b1170ff1969489acf1c26533710231c58f95534e3edac87fff06c443",
                "sha256:23cfe892bd5dd8941608f93348c0737e369e51c100d03718f108bf1add7bd6d0",
                "sha256:263cc3d821c4ab2213cbe8cd8b355a7f72a8324577dc865ef98487c1aeee2bc7",
                "sha256:2756c88cbb94231c7a147402476be2c4df2f6078099a6f4a480d239a8817ae39",
                "sha256:27c219baf94952ae9d50ec19651a687b826792055353d07648a5695413e0c605",
                "sha256:2a23af14f408d53d5e6cd4e3d9a24ff9e05906ad574822a10563efcef137979a",
                "sha256:31fb708d9d7c3f49a60f04cf5b119aeefe5644daba1cd2a0fe389b674fd1de37",
                "sha256:3415c89f9204ee60cd09b235810be700e993e343a408693e80ce7f6a40108029",
                "sha256:3773c4d81e6e818df2efbc7dd77325ca0dcb688116050fb2b3011218eda36139",
                "sha256:3b96a311ac60a3f6be21d2572e46ce67f09abcf4d09344c49274eb9e0bf345fc",
                "sha256:3f7d084648d77af029acb79a0ff49a0ad7e9d09057a9bf46596dac9514dc07df",
                "sha256:41d45de54cd277a7878919867c0f08b0cf817605e4eb94093e7516505d3c8d14",
                "sha256:4238e6dab5d6a8ba812de994bbb0a79bddbdf80994e4ce802b6f6f3142fcc880",
                "sha256:45db3a33139e9c8f7c09234b5784a5e33d31fd6907800b316decad50af323ff2",
                "sha256:45e8636704eacc432a206ac7345a5d3d2c62d95a507ec70d62f23cd91770482a",
                "sha256:4958391dbd6249d7ad855b9ca88fae690783a6be9e86df65865058ed81fc860e",
                "sha256:4a306fa632e8f0928956a41fa8e1d6243c71e7eb59ffbd165fc0b41e316b2474",
                "sha256:57e9ac9ccc3101fac9d6014fba037473e4358ef4e89f8e181f8951a2c0162024",
                "sha256:59888172256cac5629e60e72e86598027aca6bf01fa2465bdb676d37636573e8",
                "sha256:5e069f72d497312b24fcc02073d70cb989045d1c91cbd53979366077959933e0",
                "sha256:64d4ec9f448dfe041705426000cc13e34e6e5bb13736e9fd62e34a0b0c41566e",
                "sha256:6dc2737a3674b3e344847c8686cf29e500584ccad76204efea14f451d4cc669a",
                "sha256:74fdfdbfdc48d3f47148976f49fab3251e550a8720bebc99bf1483f5bfb5db3e",
                "sha256:75e4024375654472cc27e91cbe9eaa08567f7fbdf822638be2814ce059f58032",
                "sha256:786902fb9ba7433aae840e0ed609f45c7bcd4e225ebb9c753aa39725bb3e6ad6",
                "sha256:8b6c2ea03845c9f501ed1313e78de148cd3f6cad741a75d43a29b43da27f2e1e",
                "sha256:91d77d2a782be4274da750752bb1650a97bfd8f291022b379bb8e01c66b4e96b",
                "sha256:91ec59c33514b7c7559a6acda53bbfe1b283949c34fe7440bcf917f96ac0723e",
                "sha256:920f0d66a896c2d99f0adbb391f990a84091179542c205fa53ce5787aff87954",
                "sha256:a5263e363c27b653a90078143adb3d076c1a748ec9ecc78ea2fb916f9b861962",
                "sha256:abb9a20a72ac4e0fdb50dae135ba5e77880518e742077ced47eb1499e29a443c",
                "sha256:c2051981a968d7de9dd2d7b87bcb9c939c74a34626a6e2f8181455dd49ed69e4",
                "sha256:c21c9e3896c23007803a875460fb786118f0cdd4434359577ea25eb556e34c55",
                "sha256:c2502a1a03b6312837279c8c1bd3ebedf6c12c4228ddbad40912d671ccc8a962",
                "sha256:d4d692a89c5cf08a8557fdeb329b82e7bf609aadfaed6c0d79f5a449a3c7c023",
                "sha256:da5db4e883f1ce37f55c667e5c0de439df76ac4cb55964655906306918e7363c",
                "sha256:e7022a66d9b55e93e1a845d8c9eba2a1bebd4966cd8bfc25d9cd07d515b33fa6",
                "sha256:ef1f279350da2c586a69d32fc8733092fd32cc8ac95139a00377841f59a3f8d8",
                "sha256:f54a64f8b0c8ff0b64d18aa76675262e1700f3995182267998c31ae974fbc382",
                "sha256:f5c7150ad32ba43a07c4479f40241756145a1f03b43480e058cfd862bf5041c7",
                "sha256:f6f824dc3bce0edab5f427efcfb1d63ee75b6fcb7282900ccaf925be84efb0fc",
                "sha256:fd8a250edc26254fe5b33be00402e6d287f562b6a5b2152dec302fa15bb3e997",
                "sha256:ffaa5c925128e29efbde7301d8ecaf35c8c60ffbcd6a1ffd3a552177c8e5e796"
            ],
            "version": "==1.15.0"
        },
        "charset-normalizer": {
            "hashes": [
                "sha256:1eecaa09422db5be9e29d7fc65664e6c33bd06f9ced7838578ba40d58bdf3721",
                "sha256:b0b883e8e874edfdece9c28f314e3dd5badf067342e42fb162203335ae61aa2c"
            ],
            "markers": "python_version >= '3'",
            "version": "==2.0.9"
        },
        "click": {
            "hashes": [
                "sha256:353f466495adaeb40b6b5f592f9f91cb22372351c84caeb068132442a4518ef3",
                "sha256:410e932b050f5eed773c4cda94de75971c89cdb3155a72a0831139a79e5ecb5b"
            ],
            "markers": "python_version >= '3.6'",
            "version": "==8.0.3"
        },
        "coreapi": {
            "hashes": [
                "sha256:46145fcc1f7017c076a2ef684969b641d18a2991051fddec9458ad3f78ffc1cb",
                "sha256:bf39d118d6d3e171f10df9ede5666f63ad80bba9a29a8ec17726a66cf52ee6f3"
            ],
            "version": "==2.3.3"
        },
        "coreschema": {
            "hashes": [
                "sha256:5e6ef7bf38c1525d5e55a895934ab4273548629f16aed5c0a6caa74ebf45551f",
                "sha256:9503506007d482ab0867ba14724b93c18a33b22b6d19fb419ef2d239dd4a1607"
            ],
            "version": "==0.0.4"
        },
        "cryptography": {
            "hashes": [
                "sha256:0f1212a66329c80d68aeeb39b8a16d54ef57071bf22ff4e521657b27372e327d",
                "sha256:1e056c28420c072c5e3cb36e2b23ee55e260cb04eee08f702e0edfec3fb51959",
                "sha256:240f5c21aef0b73f40bb9f78d2caff73186700bf1bc6b94285699aff98cc16c6",
                "sha256:26965837447f9c82f1855e0bc8bc4fb910240b6e0d16a664bb722df3b5b06873",
                "sha256:37340614f8a5d2fb9aeea67fd159bfe4f5f4ed535b1090ce8ec428b2f15a11f2",
                "sha256:3d10de8116d25649631977cb37da6cbdd2d6fa0e0281d014a5b7d337255ca713",
                "sha256:3d8427734c781ea5f1b41d6589c293089704d4759e34597dce91014ac125aad1",
                "sha256:7ec5d3b029f5fa2b179325908b9cd93db28ab7b85bb6c1db56b10e0b54235177",
                "sha256:8e56e16617872b0957d1c9742a3f94b43533447fd78321514abbe7db216aa250",
                "sha256:b01fd6f2737816cb1e08ed4807ae194404790eac7ad030b34f2ce72b332f5586",
                "sha256:bf40af59ca2465b24e54f671b2de2c59257ddc4f7e5706dbd6930e26823668d3",
                "sha256:de4e5f7f68220d92b7637fc99847475b59154b7a1b3868fb7385337af54ac9ca",
                "sha256:eb8cc2afe8b05acbd84a43905832ec78e7b3873fb124ca190f574dca7389a87d",
                "sha256:ee77aa129f481be46f8d92a1a7db57269a2f23052d5f2433b4621bb457081cc9"
            ],
            "index": "pypi",
            "version": "==3.4.7"
        },
        "decorator": {
            "hashes": [
                "sha256:7b12e7c3c6ab203a29e157335e9122cb03de9ab7264b137594103fd4a683b374",
                "sha256:e59913af105b9860aa2c8d3272d9de5a56a4e608db9a2f167a8480b323d529a7"
            ],
            "markers": "python_version >= '3.5'",
            "version": "==5.1.0"
        },
        "deprecated": {
            "hashes": [
                "sha256:43ac5335da90c31c24ba028af536a91d41d53f9e6901ddb021bcc572ce44e38d",
                "sha256:64756e3e14c8c5eea9795d93c524551432a0be75629f8f29e67ab8caf076c76d"
            ],
            "markers": "python_version >= '2.7' and python_version not in '3.0, 3.1, 3.2, 3.3'",
            "version": "==1.2.13"
        },
        "dj-database-url": {
            "hashes": [
                "sha256:4aeaeb1f573c74835b0686a2b46b85990571159ffc21aa57ecd4d1e1cb334163",
                "sha256:851785365761ebe4994a921b433062309eb882fedd318e1b0fcecc607ed02da9"
            ],
            "index": "pypi",
            "version": "==0.5.0"
        },
        "django": {
            "hashes": [
                "sha256:074e8818b4b40acdc2369e67dcd6555d558329785408dcd25340ee98f1f1d5c4",
                "sha256:df6f5eb3c797b27c096d61494507b7634526d4ce8d7c8ca1e57a4fb19c0738a3"
            ],
            "index": "pypi",
            "version": "==3.2.10"
        },
        "django-admin-508": {
            "hashes": [
                "sha256:99853cfb433aa4e69625c895548575b17e7caefed59048f4aa45e968671d1ad7",
                "sha256:c11d8ac0c7d8ffe3a7e6a149091189e6de06b310ae7d80c0e55d9aa964f42a9d"
            ],
            "index": "pypi",
            "version": "==0.1.3"
        },
        "django-admin-logs": {
            "hashes": [
                "sha256:81753c20d372bc5562fe4a09090418bbb61b308388e851b19192873a472fa3d1",
                "sha256:aedb5df940d32c10423d65136343bc009727df8a5a49ed0196e65241d823a890"
            ],
            "index": "pypi",
            "version": "==1.0.2"
        },
        "django-colorfield": {
            "hashes": [
                "sha256:670ef72ded093360c9781fedd33d9ead267b34481139d4ab240dfacea5cf0abf",
                "sha256:aba49684ba1fce80af15237b49ca4a504e49e525c2897db2cce5705b2fa51f3b"
            ],
            "version": "==0.5.0"
        },
        "django-configurations": {
            "hashes": [
                "sha256:0b93cb7042739e2d69cfc6fb81676bbd3cbb63ea19b02e8b681f4cad3a8aaf1b",
                "sha256:9e3bcea1355ac50a4c9f854f751d214cb17e5f8adf18405a4488d0a1e8945915"
            ],
            "index": "pypi",
            "version": "==2.2"
        },
        "django-cors-headers": {
            "hashes": [
                "sha256:1ac2b1213de75a251e2ba04448da15f99bcfcbe164288ae6b5ff929dc49b372f",
                "sha256:96069c4aaacace786a34ee7894ff680780ec2644e4268b31181044410fecd12e"
            ],
            "index": "pypi",
            "version": "==3.7.0"
        },
        "django-csp": {
            "hashes": [
                "sha256:0a38aa9618c675cbf5f5e517e20d5846a3e100ef7b307e32e7fb18c58aa47723",
                "sha256:d9ee5a8c6442aa54854e8de627c2826786208ed38fb4ea8ced08c42332673eb1"
            ],
            "index": "pypi",
            "version": "==3.6"
        },
        "django-extensions": {
            "hashes": [
                "sha256:50de8977794a66a91575dd40f87d5053608f679561731845edbd325ceeb387e3",
                "sha256:5f0fea7bf131ca303090352577a9e7f8bfbf5489bd9d9c8aea9401db28db34a0"
            ],
            "index": "pypi",
            "version": "==3.1.3"
        },
        "django-filter": {
            "hashes": [
                "sha256:84e9d5bb93f237e451db814ed422a3a625751cbc9968b484ecc74964a8696b06",
                "sha256:e00d32cebdb3d54273c48f4f878f898dced8d5dfaad009438fe61ebdf535ace1"
            ],
            "index": "pypi",
            "version": "==2.4.0"
        },
        "django-flat-responsive": {
            "hashes": [
                "sha256:451caa2700c541b52fb7ce2d34d3d8dee9e980cf29f5463bc8a8c6256a1a6474"
            ],
            "version": "==2.0"
        },
        "django-flat-theme": {
            "hashes": [
                "sha256:6b522d8c2b5a8228b30947fb002eff2868da076e9beacf3e798410e5c1a2d849"
            ],
            "version": "==1.1.4"
        },
        "django-model-utils": {
            "hashes": [
                "sha256:eb5dd05ef7d7ce6bc79cae54ea7c4a221f6f81e2aad7722933aee66489e7264b",
                "sha256:ef7c440024e797796a3811432abdd2be8b5225ae64ef346f8bfc6de7d8e5d73c"
            ],
            "index": "pypi",
            "version": "==4.1.1"
        },
        "django-storages": {
            "hashes": [
                "sha256:c823dbf56c9e35b0999a13d7e05062b837bae36c518a40255d522fbe3750fbb4",
                "sha256:f28765826d507a0309cfaa849bd084894bc71d81bf0d09479168d44785396f80"
            ],
            "index": "pypi",
            "version": "==1.11.1"
        },
        "django-unique-upload": {
            "hashes": [
                "sha256:78af8e8948a640dc3ef11f16189ae8dfd81293836d991913fbf40bf5111f43a9",
                "sha256:a7c7d220072401eb15dda3b1e09747940312acd36a8a57884c732c4644121b4d"
            ],
            "index": "pypi",
            "version": "==0.2.1"
        },
        "djangorestframework": {
            "hashes": [
                "sha256:6d1d59f623a5ad0509fe0d6bfe93cbdfe17b8116ebc8eda86d45f6e16e819aaf",
                "sha256:f747949a8ddac876e879190df194b925c177cdeb725a099db1460872f7c0a7f2"
            ],
            "index": "pypi",
            "version": "==3.12.4"
        },
        "drf-yasg": {
            "hashes": [
                "sha256:8b72e5b1875931a8d11af407be3a9a5ba8776541492947a0df5bafda6b7f8267",
                "sha256:d50f197c7f02545d0b736df88c6d5cf874f8fea2507ad85ad7de6ae5bf2d9e5a"
            ],
            "index": "pypi",
            "version": "==1.20.0"
        },
        "gunicorn": {
            "hashes": [
                "sha256:1904bb2b8a43658807108d59c3f3d56c2b6121a701161de0ddf9ad140073c626",
                "sha256:cd4a810dd51bf497552cf3f863b575dabd73d6ad6a91075b65936b151cbf4f9c"
            ],
            "index": "pypi",
            "version": "==20.0.4"
        },
        "idna": {
            "hashes": [
                "sha256:84d9dd047ffa80596e0f246e2eab0b391788b0503584e8945f2368256d2735ff",
                "sha256:9d643ff0a55b762d5cdb124b8eaa99c66322e2157b69160bc32796e824360e6d"
            ],
            "markers": "python_version >= '3'",
            "version": "==3.3"
        },
        "inflection": {
            "hashes": [
                "sha256:1a29730d366e996aaacffb2f1f1cb9593dc38e2ddd30c91250c6dde09ea9b417",
                "sha256:f38b2b640938a4f35ade69ac3d053042959b62a0f1076a5bbaa1b9526605a8a2"
            ],
            "markers": "python_version >= '3.5'",
            "version": "==0.5.1"
        },
        "ipdb": {
            "hashes": [
                "sha256:951bd9a64731c444fd907a5ce268543020086a697f6be08f7cc2c9a752a278c5"
            ],
            "index": "pypi",
            "version": "==0.13.9"
        },
        "ipython": {
            "hashes": [
                "sha256:54bbd1fe3882457aaf28ae060a5ccdef97f212a741754e420028d4ec5c2291dc",
                "sha256:aa21412f2b04ad1a652e30564fff6b4de04726ce875eab222c8430edc6db383a"
            ],
            "index": "pypi",
            "version": "==7.25.0"
        },
        "itypes": {
            "hashes": [
                "sha256:03da6872ca89d29aef62773672b2d408f490f80db48b23079a4b194c86dd04c6",
                "sha256:af886f129dea4a2a1e3d36595a2d139589e4dd287f5cab0b40e799ee81570ff1"
            ],
            "version": "==1.2.0"
        },
        "jedi": {
            "hashes": [
                "sha256:637c9635fcf47945ceb91cd7f320234a7be540ded6f3e99a50cb6febdfd1ba8d",
                "sha256:74137626a64a99c8eb6ae5832d99b3bdd7d29a3850fe2aa80a4126b2a7d949ab"
            ],
            "markers": "python_version >= '3.6'",
            "version": "==0.18.1"
        },
        "jinja2": {
            "hashes": [
                "sha256:077ce6014f7b40d03b47d1f1ca4b0fc8328a692bd284016f806ed0eaca390ad8",
                "sha256:611bb273cd68f3b993fabdc4064fc858c5b47a973cb5aa7999ec1ba405c87cd7"
            ],
            "markers": "python_version >= '3.6'",
            "version": "==3.0.3"
        },
        "jmespath": {
            "hashes": [
                "sha256:b85d0567b8666149a93172712e68920734333c0ce7e89b78b3e987f71e5ed4f9",
                "sha256:cdf6525904cc597730141d61b36f2e4b8ecc257c420fa2f4549bac2c2d0cb72f"
            ],
            "markers": "python_version >= '2.6' and python_version not in '3.0, 3.1, 3.2, 3.3'",
            "version": "==0.10.0"
        },
        "jwcrypto": {
            "hashes": [
                "sha256:12976a09895ec0076ce17c49ab7be64d6e63bcd7fd9a773e3fedf8011537a5f6",
                "sha256:63531529218ba9869e14ef8c9e7b516865ede3facf9b0ef3d3ba68014da211f9"
            ],
            "index": "pypi",
            "version": "==0.9.1"
        },
        "markdown": {
            "hashes": [
                "sha256:31b5b491868dcc87d6c24b7e3d19a0d730d59d3e46f4eea6430a321bed387a49",
                "sha256:96c3ba1261de2f7547b46a00ea8463832c921d3f9d6aba3f255a6f71386db20c"
            ],
            "index": "pypi",
            "version": "==3.3.4"
        },
        "markupsafe": {
            "hashes": [
                "sha256:01a9b8ea66f1658938f65b93a85ebe8bc016e6769611be228d797c9d998dd298",
                "sha256:023cb26ec21ece8dc3907c0e8320058b2e0cb3c55cf9564da612bc325bed5e64",
                "sha256:0446679737af14f45767963a1a9ef7620189912317d095f2d9ffa183a4d25d2b",
                "sha256:04635854b943835a6ea959e948d19dcd311762c5c0c6e1f0e16ee57022669194",
                "sha256:0717a7390a68be14b8c793ba258e075c6f4ca819f15edfc2a3a027c823718567",
                "sha256:0955295dd5eec6cb6cc2fe1698f4c6d84af2e92de33fbcac4111913cd100a6ff",
                "sha256:0d4b31cc67ab36e3392bbf3862cfbadac3db12bdd8b02a2731f509ed5b829724",
                "sha256:10f82115e21dc0dfec9ab5c0223652f7197feb168c940f3ef61563fc2d6beb74",
                "sha256:168cd0a3642de83558a5153c8bd34f175a9a6e7f6dc6384b9655d2697312a646",
                "sha256:1d609f577dc6e1aa17d746f8bd3c31aa4d258f4070d61b2aa5c4166c1539de35",
                "sha256:1f2ade76b9903f39aa442b4aadd2177decb66525062db244b35d71d0ee8599b6",
                "sha256:20dca64a3ef2d6e4d5d615a3fd418ad3bde77a47ec8a23d984a12b5b4c74491a",
                "sha256:2a7d351cbd8cfeb19ca00de495e224dea7e7d919659c2841bbb7f420ad03e2d6",
                "sha256:2d7d807855b419fc2ed3e631034685db6079889a1f01d5d9dac950f764da3dad",
                "sha256:2ef54abee730b502252bcdf31b10dacb0a416229b72c18b19e24a4509f273d26",
                "sha256:36bc903cbb393720fad60fc28c10de6acf10dc6cc883f3e24ee4012371399a38",
                "sha256:37205cac2a79194e3750b0af2a5720d95f786a55ce7df90c3af697bfa100eaac",
                "sha256:3c112550557578c26af18a1ccc9e090bfe03832ae994343cfdacd287db6a6ae7",
                "sha256:3dd007d54ee88b46be476e293f48c85048603f5f516008bee124ddd891398ed6",
                "sha256:4296f2b1ce8c86a6aea78613c34bb1a672ea0e3de9c6ba08a960efe0b0a09047",
                "sha256:47ab1e7b91c098ab893b828deafa1203de86d0bc6ab587b160f78fe6c4011f75",
                "sha256:49e3ceeabbfb9d66c3aef5af3a60cc43b85c33df25ce03d0031a608b0a8b2e3f",
                "sha256:4dc8f9fb58f7364b63fd9f85013b780ef83c11857ae79f2feda41e270468dd9b",
                "sha256:4efca8f86c54b22348a5467704e3fec767b2db12fc39c6d963168ab1d3fc9135",
                "sha256:53edb4da6925ad13c07b6d26c2a852bd81e364f95301c66e930ab2aef5b5ddd8",
                "sha256:5855f8438a7d1d458206a2466bf82b0f104a3724bf96a1c781ab731e4201731a",
                "sha256:594c67807fb16238b30c44bdf74f36c02cdf22d1c8cda91ef8a0ed8dabf5620a",
                "sha256:5b6d930f030f8ed98e3e6c98ffa0652bdb82601e7a016ec2ab5d7ff23baa78d1",
                "sha256:5bb28c636d87e840583ee3adeb78172efc47c8b26127267f54a9c0ec251d41a9",
                "sha256:60bf42e36abfaf9aff1f50f52644b336d4f0a3fd6d8a60ca0d054ac9f713a864",
                "sha256:611d1ad9a4288cf3e3c16014564df047fe08410e628f89805e475368bd304914",
                "sha256:6300b8454aa6930a24b9618fbb54b5a68135092bc666f7b06901f897fa5c2fee",
                "sha256:63f3268ba69ace99cab4e3e3b5840b03340efed0948ab8f78d2fd87ee5442a4f",
                "sha256:6557b31b5e2c9ddf0de32a691f2312a32f77cd7681d8af66c2692efdbef84c18",
                "sha256:693ce3f9e70a6cf7d2fb9e6c9d8b204b6b39897a2c4a1aa65728d5ac97dcc1d8",
                "sha256:6a7fae0dd14cf60ad5ff42baa2e95727c3d81ded453457771d02b7d2b3f9c0c2",
                "sha256:6c4ca60fa24e85fe25b912b01e62cb969d69a23a5d5867682dd3e80b5b02581d",
                "sha256:6fcf051089389abe060c9cd7caa212c707e58153afa2c649f00346ce6d260f1b",
                "sha256:7d91275b0245b1da4d4cfa07e0faedd5b0812efc15b702576d103293e252af1b",
                "sha256:89c687013cb1cd489a0f0ac24febe8c7a666e6e221b783e53ac50ebf68e45d86",
                "sha256:8d206346619592c6200148b01a2142798c989edcb9c896f9ac9722a99d4e77e6",
                "sha256:905fec760bd2fa1388bb5b489ee8ee5f7291d692638ea5f67982d968366bef9f",
                "sha256:97383d78eb34da7e1fa37dd273c20ad4320929af65d156e35a5e2d89566d9dfb",
                "sha256:984d76483eb32f1bcb536dc27e4ad56bba4baa70be32fa87152832cdd9db0833",
                "sha256:99df47edb6bda1249d3e80fdabb1dab8c08ef3975f69aed437cb69d0a5de1e28",
                "sha256:9f02365d4e99430a12647f09b6cc8bab61a6564363f313126f775eb4f6ef798e",
                "sha256:a30e67a65b53ea0a5e62fe23682cfe22712e01f453b95233b25502f7c61cb415",
                "sha256:ab3ef638ace319fa26553db0624c4699e31a28bb2a835c5faca8f8acf6a5a902",
                "sha256:aca6377c0cb8a8253e493c6b451565ac77e98c2951c45f913e0b52facdcff83f",
                "sha256:add36cb2dbb8b736611303cd3bfcee00afd96471b09cda130da3581cbdc56a6d",
                "sha256:b2f4bf27480f5e5e8ce285a8c8fd176c0b03e93dcc6646477d4630e83440c6a9",
                "sha256:b7f2d075102dc8c794cbde1947378051c4e5180d52d276987b8d28a3bd58c17d",
                "sha256:baa1a4e8f868845af802979fcdbf0bb11f94f1cb7ced4c4b8a351bb60d108145",
                "sha256:be98f628055368795d818ebf93da628541e10b75b41c559fdf36d104c5787066",
                "sha256:bf5d821ffabf0ef3533c39c518f3357b171a1651c1ff6827325e4489b0e46c3c",
                "sha256:c47adbc92fc1bb2b3274c4b3a43ae0e4573d9fbff4f54cd484555edbf030baf1",
                "sha256:cdfba22ea2f0029c9261a4bd07e830a8da012291fbe44dc794e488b6c9bb353a",
                "sha256:d6c7ebd4e944c85e2c3421e612a7057a2f48d478d79e61800d81468a8d842207",
                "sha256:d7f9850398e85aba693bb640262d3611788b1f29a79f0c93c565694658f4071f",
                "sha256:d8446c54dc28c01e5a2dbac5a25f071f6653e6e40f3a8818e8b45d790fe6ef53",
                "sha256:deb993cacb280823246a026e3b2d81c493c53de6acfd5e6bfe31ab3402bb37dd",
                "sha256:e0f138900af21926a02425cf736db95be9f4af72ba1bb21453432a07f6082134",
                "sha256:e9936f0b261d4df76ad22f8fee3ae83b60d7c3e871292cd42f40b81b70afae85",
                "sha256:f0567c4dc99f264f49fe27da5f735f414c4e7e7dd850cfd8e69f0862d7c74ea9",
                "sha256:f5653a225f31e113b152e56f154ccbe59eeb1c7487b39b9d9f9cdb58e6c79dc5",
                "sha256:f826e31d18b516f653fe296d967d700fddad5901ae07c622bb3705955e1faa94",
                "sha256:f8ba0e8349a38d3001fae7eadded3f6606f0da5d748ee53cc1dab1d6527b9509",
                "sha256:f9081981fe268bd86831e5c75f7de206ef275defcb82bc70740ae6dc507aee51",
                "sha256:fa130dd50c57d53368c9d59395cb5526eda596d3ffe36666cd81a44d56e48872"
            ],
            "markers": "python_version >= '3.6'",
            "version": "==2.0.1"
        },
        "matplotlib-inline": {
            "hashes": [
                "sha256:a04bfba22e0d1395479f866853ec1ee28eea1485c1d69a6faf00dc3e24ff34ee",
                "sha256:aed605ba3b72462d64d475a21a9296f400a19c4f74a31b59103d2a99ffd5aa5c"
            ],
            "markers": "python_version >= '3.5'",
            "version": "==0.1.3"
        },
        "packaging": {
            "hashes": [
                "sha256:dd47c42927d89ab911e606518907cc2d3a1f38bbd026385970643f9c5b8ecfeb",
                "sha256:ef103e05f519cdc783ae24ea4e2e0f508a9c99b2d4969652eed6a2e1ea5bd522"
            ],
            "markers": "python_version >= '3.6'",
            "version": "==21.3"
        },
        "parso": {
            "hashes": [
                "sha256:8c07be290bb59f03588915921e29e8a50002acaf2cdc5fa0e0114f91709fafa0",
                "sha256:c001d4636cd3aecdaf33cbb40aebb59b094be2a74c556778ef5576c175e19e75"
            ],
            "markers": "python_version >= '3.6'",
            "version": "==0.8.3"
        },
        "pexpect": {
            "hashes": [
                "sha256:0b48a55dcb3c05f3329815901ea4fc1537514d6ba867a152b581d69ae3710937",
                "sha256:fc65a43959d153d0114afe13997d439c22823a27cefceb5ff35c2178c6784c0c"
            ],
            "markers": "sys_platform != 'win32'",
            "version": "==4.8.0"
        },
        "pickleshare": {
            "hashes": [
                "sha256:87683d47965c1da65cdacaf31c8441d12b8044cdec9aca500cd78fc2c683afca",
                "sha256:9649af414d74d4df115d5d718f82acb59c9d418196b7b4290ed47a12ce62df56"
            ],
            "version": "==0.7.5"
        },
        "prompt-toolkit": {
            "hashes": [
                "sha256:1bb05628c7d87b645974a1bad3f17612be0c29fa39af9f7688030163f680bad6",
                "sha256:e56f2ff799bacecd3e88165b1e2f5ebf9bcd59e80e06d395fa0cc4b8bd7bb506"
            ],
            "markers": "python_full_version >= '3.6.2'",
            "version": "==3.0.24"
        },
        "psycopg2-binary": {
            "hashes": [
                "sha256:0b7dae87f0b729922e06f85f667de7bf16455d411971b2043bbd9577af9d1975",
                "sha256:0f2e04bd2a2ab54fa44ee67fe2d002bb90cee1c0f1cc0ebc3148af7b02034cbd",
                "sha256:123c3fb684e9abfc47218d3784c7b4c47c8587951ea4dd5bc38b6636ac57f616",
                "sha256:1473c0215b0613dd938db54a653f68251a45a78b05f6fc21af4326f40e8360a2",
                "sha256:14db1752acdd2187d99cb2ca0a1a6dfe57fc65c3281e0f20e597aac8d2a5bd90",
                "sha256:1e3a362790edc0a365385b1ac4cc0acc429a0c0d662d829a50b6ce743ae61b5a",
                "sha256:1e85b74cbbb3056e3656f1cc4781294df03383127a8114cbc6531e8b8367bf1e",
                "sha256:1f6ca4a9068f5c5c57e744b4baa79f40e83e3746875cac3c45467b16326bab45",
                "sha256:20f1ab44d8c352074e2d7ca67dc00843067788791be373e67a0911998787ce7d",
                "sha256:24b0b6688b9f31a911f2361fe818492650795c9e5d3a1bc647acbd7440142a4f",
                "sha256:2f62c207d1740b0bde5c4e949f857b044818f734a3d57f1d0d0edc65050532ed",
                "sha256:3242b9619de955ab44581a03a64bdd7d5e470cc4183e8fcadd85ab9d3756ce7a",
                "sha256:35c4310f8febe41f442d3c65066ca93cccefd75013df3d8c736c5b93ec288140",
                "sha256:4235f9d5ddcab0b8dbd723dca56ea2922b485ea00e1dafacf33b0c7e840b3d32",
                "sha256:542875f62bc56e91c6eac05a0deadeae20e1730be4c6334d8f04c944fcd99759",
                "sha256:5ced67f1e34e1a450cdb48eb53ca73b60aa0af21c46b9b35ac3e581cf9f00e31",
                "sha256:661509f51531ec125e52357a489ea3806640d0ca37d9dada461ffc69ee1e7b6e",
                "sha256:7360647ea04db2e7dff1648d1da825c8cf68dc5fbd80b8fb5b3ee9f068dcd21a",
                "sha256:736b8797b58febabb85494142c627bd182b50d2a7ec65322983e71065ad3034c",
                "sha256:8c13d72ed6af7fd2c8acbd95661cf9477f94e381fce0792c04981a8283b52917",
                "sha256:988b47ac70d204aed01589ed342303da7c4d84b56c2f4c4b8b00deda123372bf",
                "sha256:995fc41ebda5a7a663a254a1dcac52638c3e847f48307b5416ee373da15075d7",
                "sha256:a36c7eb6152ba5467fb264d73844877be8b0847874d4822b7cf2d3c0cb8cdcb0",
                "sha256:aed4a9a7e3221b3e252c39d0bf794c438dc5453bc2963e8befe9d4cd324dff72",
                "sha256:aef9aee84ec78af51107181d02fe8773b100b01c5dfde351184ad9223eab3698",
                "sha256:b0221ca5a9837e040ebf61f48899926b5783668b7807419e4adae8175a31f773",
                "sha256:b4d7679a08fea64573c969f6994a2631908bb2c0e69a7235648642f3d2e39a68",
                "sha256:c250a7ec489b652c892e4f0a5d122cc14c3780f9f643e1a326754aedf82d9a76",
                "sha256:ca86db5b561b894f9e5f115d6a159fff2a2570a652e07889d8a383b5fae66eb4",
                "sha256:cfc523edecddaef56f6740d7de1ce24a2fdf94fd5e704091856a201872e37f9f",
                "sha256:d92272c7c16e105788efe2cfa5d680f07e34e0c29b03c1908f8636f55d5f915a",
                "sha256:da113b70f6ec40e7d81b43d1b139b9db6a05727ab8be1ee559f3a69854a69d34",
                "sha256:ebccf1123e7ef66efc615a68295bf6fdba875a75d5bba10a05073202598085fc",
                "sha256:f6fac64a38f6768e7bc7b035b9e10d8a538a9fadce06b983fb3e6fa55ac5f5ce",
                "sha256:f8559617b1fcf59a9aedba2c9838b5b6aa211ffedecabca412b92a1ff75aac1a",
                "sha256:fbb42a541b1093385a2d8c7eec94d26d30437d0e77c1d25dae1dcc46741a385e"
            ],
            "index": "pypi",
            "version": "==2.9.1"
        },
        "ptyprocess": {
            "hashes": [
                "sha256:4b41f3967fce3af57cc7e94b888626c18bf37a083e3651ca8feeb66d492fef35",
                "sha256:5c5d0a3b48ceee0b48485e0c26037c0acd7d29765ca3fbb5cb3831d347423220"
            ],
            "version": "==0.7.0"
        },
        "pycparser": {
            "hashes": [
                "sha256:8ee45429555515e1f6b185e78100aea234072576aa43ab53aefcae078162fca9",
                "sha256:e644fdec12f7872f86c58ff790da456218b10f863970249516d60a5eaca77206"
            ],
            "markers": "python_version >= '2.7' and python_version not in '3.0, 3.1, 3.2, 3.3'",
            "version": "==2.21"
        },
        "pygments": {
            "hashes": [
                "sha256:b8e67fe6af78f492b3c4b3e2970c0624cbf08beb1e493b2c99b9fa1b67a20380",
                "sha256:f398865f7eb6874156579fdf36bc840a03cab64d1cde9e93d68f46a425ec52c6"
            ],
            "markers": "python_version >= '3.5'",
            "version": "==2.10.0"
        },
        "pyjwt": {
            "hashes": [
                "sha256:934d73fbba91b0483d3857d1aff50e96b2a892384ee2c17417ed3203f173fca1",
                "sha256:fba44e7898bbca160a2b2b501f492824fc8382485d3a6f11ba5d0c1937ce6130"
            ],
            "index": "pypi",
            "version": "==2.1.0"
        },
        "pyparsing": {
            "hashes": [
                "sha256:04ff808a5b90911829c55c4e26f75fa5ca8a2f5f36aa3a51f68e27033341d3e4",
                "sha256:d9bdec0013ef1eb5a84ab39a3b3868911598afa494f5faa038647101504e2b81"
            ],
            "markers": "python_version >= '3.6'",
            "version": "==3.0.6"
        },
        "python-dateutil": {
            "hashes": [
                "sha256:0123cacc1627ae19ddf3c27a5de5bd67ee4586fbdd6440d9748f8abb483d3e86",
                "sha256:961d03dc3453ebbc59dbdea9e4e11c5651520a876d0f4db161e8674aae935da9"
            ],
            "markers": "python_version >= '2.7' and python_version not in '3.0, 3.1, 3.2, 3.3'",
            "version": "==2.8.2"
        },
        "pytz": {
            "hashes": [
                "sha256:3672058bc3453457b622aab7a1c3bfd5ab0bdae451512f6cf25f64ed37f5b87c",
                "sha256:acad2d8b20a1af07d4e4c9d2e9285c5ed9104354062f275f3fcd88dcef4f1326"
            ],
            "version": "==2021.3"
        },
        "requests": {
            "hashes": [
                "sha256:6c1246513ecd5ecd4528a0906f910e8f0f9c6b8ec72030dc9fd154dc1a6efd24",
                "sha256:b8aa58f8cf793ffd8782d3d8cb19e66ef36f7aba4353eec859e74678b01b07a7"
            ],
            "index": "pypi",
            "version": "==2.26.0"
        },
        "ruamel.yaml": {
            "hashes": [
                "sha256:9751de4cbb57d4bfbf8fc394e125ed4a2f170fbff3dc3d78abf50be85924f8be",
                "sha256:9af3ec5d7f8065582f3aa841305465025d0afd26c5fb54e15b964e11838fc74f"
            ],
            "markers": "python_version >= '3'",
            "version": "==0.17.17"
        },
        "ruamel.yaml.clib": {
            "hashes": [
                "sha256:0847201b767447fc33b9c235780d3aa90357d20dd6108b92be544427bea197dd",
                "sha256:1070ba9dd7f9370d0513d649420c3b362ac2d687fe78c6e888f5b12bf8bc7bee",
                "sha256:1866cf2c284a03b9524a5cc00daca56d80057c5ce3cdc86a52020f4c720856f0",
                "sha256:221eca6f35076c6ae472a531afa1c223b9c29377e62936f61bc8e6e8bdc5f9e7",
                "sha256:31ea73e564a7b5fbbe8188ab8b334393e06d997914a4e184975348f204790277",
                "sha256:3fb9575a5acd13031c57a62cc7823e5d2ff8bc3835ba4d94b921b4e6ee664104",
                "sha256:4ff604ce439abb20794f05613c374759ce10e3595d1867764dd1ae675b85acbd",
                "sha256:6e7be2c5bcb297f5b82fee9c665eb2eb7001d1050deaba8471842979293a80b0",
                "sha256:72a2b8b2ff0a627496aad76f37a652bcef400fd861721744201ef1b45199ab78",
                "sha256:77df077d32921ad46f34816a9a16e6356d8100374579bc35e15bab5d4e9377de",
                "sha256:78988ed190206672da0f5d50c61afef8f67daa718d614377dcd5e3ed85ab4a99",
                "sha256:7b2927e92feb51d830f531de4ccb11b320255ee95e791022555971c466af4527",
                "sha256:7f7ecb53ae6848f959db6ae93bdff1740e651809780822270eab111500842a84",
                "sha256:825d5fccef6da42f3c8eccd4281af399f21c02b32d98e113dbc631ea6a6ecbc7",
                "sha256:846fc8336443106fe23f9b6d6b8c14a53d38cef9a375149d61f99d78782ea468",
                "sha256:89221ec6d6026f8ae859c09b9718799fea22c0e8da8b766b0b2c9a9ba2db326b",
                "sha256:9efef4aab5353387b07f6b22ace0867032b900d8e91674b5d8ea9150db5cae94",
                "sha256:a32f8d81ea0c6173ab1b3da956869114cae53ba1e9f72374032e33ba3118c233",
                "sha256:a49e0161897901d1ac9c4a79984b8410f450565bbad64dbfcbf76152743a0cdb",
                "sha256:ada3f400d9923a190ea8b59c8f60680c4ef8a4b0dfae134d2f2ff68429adfab5",
                "sha256:bf75d28fa071645c529b5474a550a44686821decebdd00e21127ef1fd566eabe",
                "sha256:cfdb9389d888c5b74af297e51ce357b800dd844898af9d4a547ffc143fa56751",
                "sha256:d67f273097c368265a7b81e152e07fb90ed395df6e552b9fa858c6d2c9f42502",
                "sha256:dc6a613d6c74eef5a14a214d433d06291526145431c3b964f5e16529b1842bed",
                "sha256:de9c6b8a1ba52919ae919f3ae96abb72b994dd0350226e28f3686cb4f142165c"
            ],
            "markers": "python_version < '3.10' and platform_python_implementation == 'CPython'",
            "version": "==0.2.6"
        },
        "s3transfer": {
            "hashes": [
                "sha256:9b3752887a2880690ce628bc263d6d13a3864083aeacff4890c1c9839a5eb0bc",
                "sha256:cb022f4b16551edebbb31a377d3f09600dbada7363d8c5db7976e7f47732e1b2"
            ],
            "version": "==0.4.2"
        },
<<<<<<< HEAD
        "setuptools": {
            "hashes": [
                "sha256:22c7348c6d2976a52632c67f7ab0cdf40147db7789f9aed18734643fe9cf3373",
                "sha256:4ce92f1e1f8f01233ee9952c04f6b81d1e02939d6e1b488428154974a4d0783e"
            ],
            "markers": "python_version >= '3.6'",
            "version": "==59.6.0"
        },
=======
>>>>>>> 0951e65d
        "six": {
            "hashes": [
                "sha256:1e61c37477a1626458e36f7b1d82aa5c9b094fa4802892072e49de9c60c4c926",
                "sha256:8abb2f1d86890a2dfb989f9a77cfcfd3e47c2a354b01111771326f8aa26e0254"
            ],
            "markers": "python_version >= '2.7' and python_version not in '3.0, 3.1, 3.2, 3.3'",
            "version": "==1.16.0"
        },
        "sqlparse": {
            "hashes": [
                "sha256:0c00730c74263a94e5a9919ade150dfc3b19c574389985446148402998287dae",
                "sha256:48719e356bb8b42991bdbb1e8b83223757b93789c00910a616a071910ca4a64d"
            ],
            "markers": "python_version >= '3.5'",
            "version": "==0.4.2"
        },
        "toml": {
            "hashes": [
                "sha256:806143ae5bfb6a3c6e736a764057db0e6a0e05e338b5630894a5f779cabb4f9b",
                "sha256:b3bda1d108d5dd99f4a20d24d9c348e91c4db7ab1b749200bded2f839ccbe68f"
            ],
            "markers": "python_version >= '2.6' and python_version not in '3.0, 3.1, 3.2, 3.3'",
            "version": "==0.10.2"
        },
        "traitlets": {
            "hashes": [
                "sha256:059f456c5a7c1c82b98c2e8c799f39c9b8128f6d0d46941ee118daace9eb70c7",
                "sha256:2d313cc50a42cd6c277e7d7dc8d4d7fedd06a2c215f78766ae7b1a66277e0033"
            ],
            "markers": "python_version >= '3.7'",
            "version": "==5.1.1"
        },
        "uritemplate": {
            "hashes": [
                "sha256:4346edfc5c3b79f694bccd6d6099a322bbeb628dbf2cd86eea55a456ce5124f0",
                "sha256:830c08b8d99bdd312ea4ead05994a38e8936266f84b9a7878232db50b044e02e"
            ],
            "markers": "python_version >= '3.6'",
            "version": "==4.1.1"
        },
        "urllib3": {
            "hashes": [
                "sha256:4987c65554f7a2dbf30c18fd48778ef124af6fab771a377103da0585e2336ece",
                "sha256:c4fdf4019605b6e5423637e01bc9fe4daef873709a7973e195ceba0a62bbc844"
            ],
            "markers": "python_version >= '2.7' and python_version not in '3.0, 3.1, 3.2, 3.3, 3.4' and python_version < '4'",
            "version": "==1.26.7"
        },
        "wait-for-it": {
            "hashes": [
                "sha256:9560f1c6fad73d801be1258bb7dd5f8288b0aebc0ff08e4c1eca026de5272190",
                "sha256:f219db8fd96819b026df1dc6d93fb380cf6d81f20450115200dd901dea4b0c8f"
            ],
            "index": "pypi",
            "version": "==2.2.0"
        },
        "wcwidth": {
            "hashes": [
                "sha256:beb4802a9cebb9144e99086eff703a642a13d6a0052920003a230f3294bbe784",
                "sha256:c4d647b99872929fdb7bdcaa4fbe7f01413ed3d98077df798530e5b04f116c83"
            ],
            "version": "==0.2.5"
        },
        "wrapt": {
            "hashes": [
                "sha256:086218a72ec7d986a3eddb7707c8c4526d677c7b35e355875a0fe2918b059179",
                "sha256:0877fe981fd76b183711d767500e6b3111378ed2043c145e21816ee589d91096",
                "sha256:0a017a667d1f7411816e4bf214646d0ad5b1da2c1ea13dec6c162736ff25a374",
                "sha256:0cb23d36ed03bf46b894cfec777eec754146d68429c30431c99ef28482b5c1df",
                "sha256:1fea9cd438686e6682271d36f3481a9f3636195578bab9ca3382e2f5f01fc185",
                "sha256:220a869982ea9023e163ba915077816ca439489de6d2c09089b219f4e11b6785",
                "sha256:25b1b1d5df495d82be1c9d2fad408f7ce5ca8a38085e2da41bb63c914baadff7",
                "sha256:2dded5496e8f1592ec27079b28b6ad2a1ef0b9296d270f77b8e4a3a796cf6909",
                "sha256:2ebdde19cd3c8cdf8df3fc165bc7827334bc4e353465048b36f7deeae8ee0918",
                "sha256:43e69ffe47e3609a6aec0fe723001c60c65305784d964f5007d5b4fb1bc6bf33",
                "sha256:46f7f3af321a573fc0c3586612db4decb7eb37172af1bc6173d81f5b66c2e068",
                "sha256:47f0a183743e7f71f29e4e21574ad3fa95676136f45b91afcf83f6a050914829",
                "sha256:498e6217523111d07cd67e87a791f5e9ee769f9241fcf8a379696e25806965af",
                "sha256:4b9c458732450ec42578b5642ac53e312092acf8c0bfce140ada5ca1ac556f79",
                "sha256:51799ca950cfee9396a87f4a1240622ac38973b6df5ef7a41e7f0b98797099ce",
                "sha256:5601f44a0f38fed36cc07db004f0eedeaadbdcec90e4e90509480e7e6060a5bc",
                "sha256:5f223101f21cfd41deec8ce3889dc59f88a59b409db028c469c9b20cfeefbe36",
                "sha256:610f5f83dd1e0ad40254c306f4764fcdc846641f120c3cf424ff57a19d5f7ade",
                "sha256:6a03d9917aee887690aa3f1747ce634e610f6db6f6b332b35c2dd89412912bca",
                "sha256:705e2af1f7be4707e49ced9153f8d72131090e52be9278b5dbb1498c749a1e32",
                "sha256:766b32c762e07e26f50d8a3468e3b4228b3736c805018e4b0ec8cc01ecd88125",
                "sha256:77416e6b17926d953b5c666a3cb718d5945df63ecf922af0ee576206d7033b5e",
                "sha256:778fd096ee96890c10ce96187c76b3e99b2da44e08c9e24d5652f356873f6709",
                "sha256:78dea98c81915bbf510eb6a3c9c24915e4660302937b9ae05a0947164248020f",
                "sha256:7dd215e4e8514004c8d810a73e342c536547038fb130205ec4bba9f5de35d45b",
                "sha256:7dde79d007cd6dfa65afe404766057c2409316135cb892be4b1c768e3f3a11cb",
                "sha256:81bd7c90d28a4b2e1df135bfbd7c23aee3050078ca6441bead44c42483f9ebfb",
                "sha256:85148f4225287b6a0665eef08a178c15097366d46b210574a658c1ff5b377489",
                "sha256:865c0b50003616f05858b22174c40ffc27a38e67359fa1495605f96125f76640",
                "sha256:87883690cae293541e08ba2da22cacaae0a092e0ed56bbba8d018cc486fbafbb",
                "sha256:8aab36778fa9bba1a8f06a4919556f9f8c7b33102bd71b3ab307bb3fecb21851",
                "sha256:8c73c1a2ec7c98d7eaded149f6d225a692caa1bd7b2401a14125446e9e90410d",
                "sha256:936503cb0a6ed28dbfa87e8fcd0a56458822144e9d11a49ccee6d9a8adb2ac44",
                "sha256:944b180f61f5e36c0634d3202ba8509b986b5fbaf57db3e94df11abee244ba13",
                "sha256:96b81ae75591a795d8c90edc0bfaab44d3d41ffc1aae4d994c5aa21d9b8e19a2",
                "sha256:981da26722bebb9247a0601e2922cedf8bb7a600e89c852d063313102de6f2cb",
                "sha256:ae9de71eb60940e58207f8e71fe113c639da42adb02fb2bcbcaccc1ccecd092b",
                "sha256:b73d4b78807bd299b38e4598b8e7bd34ed55d480160d2e7fdaabd9931afa65f9",
                "sha256:d4a5f6146cfa5c7ba0134249665acd322a70d1ea61732723c7d3e8cc0fa80755",
                "sha256:dd91006848eb55af2159375134d724032a2d1d13bcc6f81cd8d3ed9f2b8e846c",
                "sha256:e05e60ff3b2b0342153be4d1b597bbcfd8330890056b9619f4ad6b8d5c96a81a",
                "sha256:e6906d6f48437dfd80464f7d7af1740eadc572b9f7a4301e7dd3d65db285cacf",
                "sha256:e92d0d4fa68ea0c02d39f1e2f9cb5bc4b4a71e8c442207433d8db47ee79d7aa3",
                "sha256:e94b7d9deaa4cc7bac9198a58a7240aaf87fe56c6277ee25fa5b3aa1edebd229",
                "sha256:ea3e746e29d4000cd98d572f3ee2a6050a4f784bb536f4ac1f035987fc1ed83e",
                "sha256:ec7e20258ecc5174029a0f391e1b948bf2906cd64c198a9b8b281b811cbc04de",
                "sha256:ec9465dd69d5657b5d2fa6133b3e1e989ae27d29471a672416fd729b429eb554",
                "sha256:f122ccd12fdc69628786d0c947bdd9cb2733be8f800d88b5a37c57f1f1d73c10",
                "sha256:f99c0489258086308aad4ae57da9e8ecf9e1f3f30fa35d5e170b4d4896554d80",
                "sha256:f9c51d9af9abb899bd34ace878fbec8bf357b3194a10c4e8e0a25512826ef056",
                "sha256:fd76c47f20984b43d93de9a82011bb6e5f8325df6c9ed4d8310029a55fa361ea"
            ],
            "markers": "python_version >= '2.7' and python_version not in '3.0, 3.1, 3.2, 3.3, 3.4'",
            "version": "==1.13.3"
        }
    },
    "develop": {
        "attrs": {
            "hashes": [
                "sha256:149e90d6d8ac20db7a955ad60cf0e6881a3f20d37096140088356da6c716b0b1",
                "sha256:ef6aaac3ca6cd92904cdd0d83f629a15f18053ec84e6432106f7a4d04ae4f5fb"
            ],
            "markers": "python_version >= '2.7' and python_version not in '3.0, 3.1, 3.2, 3.3, 3.4'",
            "version": "==21.2.0"
        },
        "awscli": {
            "hashes": [
<<<<<<< HEAD
                "sha256:637411a2312126e98dfec83482416451f84a62bebeff9e2181db633e7ff84d5d",
                "sha256:87708701ccd390109bfa3c8f974a425fd0fce3abf7ef681a1fb889d1f6bb7a1f"
            ],
            "index": "pypi",
            "version": "==1.22.24"
=======
                "sha256:20299b5c3d5f2e6d4eb0692aabf104e1cf936c8f6dea5cb394c8014ba719839b",
                "sha256:f04418d9a4c403aa2f2794694fae63d220d6f75beed556bd7f0a7ef9c57c1c0f"
            ],
            "index": "pypi",
            "version": "==1.22.25"
>>>>>>> 0951e65d
        },
        "awscli-local": {
            "hashes": [
                "sha256:54de3e5df36017a8043c1fac8241767fb8504bcacf0a55bb41ac15af9e547a5c"
            ],
            "index": "pypi",
            "version": "==0.17"
        },
        "blessings": {
            "hashes": [
                "sha256:98e5854d805f50a5b58ac2333411b0482516a8210f23f43308baeb58d77c157d",
                "sha256:b1fdd7e7a675295630f9ae71527a8ebc10bfefa236b3d6aa4932ee4462c17ba3",
                "sha256:caad5211e7ba5afe04367cdd4cfc68fa886e2e08f6f35e76b7387d2109ccea6e"
            ],
            "markers": "python_version >= '2.7' and python_version not in '3.0, 3.1, 3.2, 3.3'",
            "version": "==1.7"
        },
        "boto3": {
            "hashes": [
                "sha256:08b6dacbe7ebe57ae8acfb7106b2728d946ae1e0c3da270caee1deb79ccbd8af",
                "sha256:8716465313c50ad9e5c2ac1767642ca0ddf7d1729c3d5c884d82880c1a15a310"
            ],
            "index": "pypi",
            "version": "==1.17.112"
        },
        "botocore": {
            "hashes": [
                "sha256:6d51de0981a3ef19da9e6a3c73b5ab427e3c0c8b92200ebd38d087299683dd2b",
                "sha256:d0b9b70b6eb5b65bb7162da2aaf04b6b086b15cc7ea322ddc3ef2f5e07944dcf"
            ],
            "markers": "python_version >= '2.7' and python_version not in '3.0, 3.1, 3.2, 3.3, 3.4, 3.5'",
            "version": "==1.20.112"
        },
        "click": {
            "hashes": [
                "sha256:353f466495adaeb40b6b5f592f9f91cb22372351c84caeb068132442a4518ef3",
                "sha256:410e932b050f5eed773c4cda94de75971c89cdb3155a72a0831139a79e5ecb5b"
            ],
            "markers": "python_version >= '3.6'",
            "version": "==8.0.3"
        },
        "colorama": {
            "hashes": [
                "sha256:7d73d2a99753107a36ac6b455ee49046802e59d9d076ef8e47b61499fa29afff",
                "sha256:e96da0d330793e2cb9485e9ddfd918d456036c7149416295932478192f4436a1"
            ],
            "markers": "python_version >= '2.7' and python_version not in '3.0, 3.1, 3.2, 3.3, 3.4'",
            "version": "==0.4.3"
        },
        "coverage": {
            "extras": [
                "toml"
            ],
            "hashes": [
                "sha256:01774a2c2c729619760320270e42cd9e797427ecfddd32c2a7b639cdc481f3c0",
                "sha256:03b20e52b7d31be571c9c06b74746746d4eb82fc260e594dc662ed48145e9efd",
                "sha256:0a7726f74ff63f41e95ed3a89fef002916c828bb5fcae83b505b49d81a066884",
                "sha256:1219d760ccfafc03c0822ae2e06e3b1248a8e6d1a70928966bafc6838d3c9e48",
                "sha256:13362889b2d46e8d9f97c421539c97c963e34031ab0cb89e8ca83a10cc71ac76",
                "sha256:174cf9b4bef0db2e8244f82059a5a72bd47e1d40e71c68ab055425172b16b7d0",
                "sha256:17e6c11038d4ed6e8af1407d9e89a2904d573be29d51515f14262d7f10ef0a64",
                "sha256:215f8afcc02a24c2d9a10d3790b21054b58d71f4b3c6f055d4bb1b15cecce685",
                "sha256:22e60a3ca5acba37d1d4a2ee66e051f5b0e1b9ac950b5b0cf4aa5366eda41d47",
                "sha256:2641f803ee9f95b1f387f3e8f3bf28d83d9b69a39e9911e5bfee832bea75240d",
                "sha256:276651978c94a8c5672ea60a2656e95a3cce2a3f31e9fb2d5ebd4c215d095840",
                "sha256:3f7c17209eef285c86f819ff04a6d4cbee9b33ef05cbcaae4c0b4e8e06b3ec8f",
                "sha256:3feac4084291642165c3a0d9eaebedf19ffa505016c4d3db15bfe235718d4971",
                "sha256:49dbff64961bc9bdd2289a2bda6a3a5a331964ba5497f694e2cbd540d656dc1c",
                "sha256:4e547122ca2d244f7c090fe3f4b5a5861255ff66b7ab6d98f44a0222aaf8671a",
                "sha256:5829192582c0ec8ca4a2532407bc14c2f338d9878a10442f5d03804a95fac9de",
                "sha256:5d6b09c972ce9200264c35a1d53d43ca55ef61836d9ec60f0d44273a31aa9f17",
                "sha256:600617008aa82032ddeace2535626d1bc212dfff32b43989539deda63b3f36e4",
                "sha256:619346d57c7126ae49ac95b11b0dc8e36c1dd49d148477461bb66c8cf13bb521",
                "sha256:63c424e6f5b4ab1cf1e23a43b12f542b0ec2e54f99ec9f11b75382152981df57",
                "sha256:6dbc1536e105adda7a6312c778f15aaabe583b0e9a0b0a324990334fd458c94b",
                "sha256:6e1394d24d5938e561fbeaa0cd3d356207579c28bd1792f25a068743f2d5b282",
                "sha256:86f2e78b1eff847609b1ca8050c9e1fa3bd44ce755b2ec30e70f2d3ba3844644",
                "sha256:8bdfe9ff3a4ea37d17f172ac0dff1e1c383aec17a636b9b35906babc9f0f5475",
                "sha256:8e2c35a4c1f269704e90888e56f794e2d9c0262fb0c1b1c8c4ee44d9b9e77b5d",
                "sha256:92b8c845527eae547a2a6617d336adc56394050c3ed8a6918683646328fbb6da",
                "sha256:9365ed5cce5d0cf2c10afc6add145c5037d3148585b8ae0e77cc1efdd6aa2953",
                "sha256:9a29311bd6429be317c1f3fe4bc06c4c5ee45e2fa61b2a19d4d1d6111cb94af2",
                "sha256:9a2b5b52be0a8626fcbffd7e689781bf8c2ac01613e77feda93d96184949a98e",
                "sha256:a4bdeb0a52d1d04123b41d90a4390b096f3ef38eee35e11f0b22c2d031222c6c",
                "sha256:a9c8c4283e17690ff1a7427123ffb428ad6a52ed720d550e299e8291e33184dc",
                "sha256:b637c57fdb8be84e91fac60d9325a66a5981f8086c954ea2772efe28425eaf64",
                "sha256:bf154ba7ee2fd613eb541c2bc03d3d9ac667080a737449d1a3fb342740eb1a74",
                "sha256:c254b03032d5a06de049ce8bca8338a5185f07fb76600afff3c161e053d88617",
                "sha256:c332d8f8d448ded473b97fefe4a0983265af21917d8b0cdcb8bb06b2afe632c3",
                "sha256:c7912d1526299cb04c88288e148c6c87c0df600eca76efd99d84396cfe00ef1d",
                "sha256:cfd9386c1d6f13b37e05a91a8583e802f8059bebfccde61a418c5808dea6bbfa",
                "sha256:d5d2033d5db1d58ae2d62f095e1aefb6988af65b4b12cb8987af409587cc0739",
                "sha256:dca38a21e4423f3edb821292e97cec7ad38086f84313462098568baedf4331f8",
                "sha256:e2cad8093172b7d1595b4ad66f24270808658e11acf43a8f95b41276162eb5b8",
                "sha256:e3db840a4dee542e37e09f30859f1612da90e1c5239a6a2498c473183a50e781",
                "sha256:edcada2e24ed68f019175c2b2af2a8b481d3d084798b8c20d15d34f5c733fa58",
                "sha256:f467bbb837691ab5a8ca359199d3429a11a01e6dfb3d9dcc676dc035ca93c0a9",
                "sha256:f506af4f27def639ba45789fa6fde45f9a217da0be05f8910458e4557eed020c",
                "sha256:f614fc9956d76d8a88a88bb41ddc12709caa755666f580af3a688899721efecd",
                "sha256:f9afb5b746781fc2abce26193d1c817b7eb0e11459510fba65d2bd77fe161d9e",
                "sha256:fb8b8ee99b3fffe4fd86f4c81b35a6bf7e4462cba019997af2fe679365db0c49"
            ],
            "markers": "python_version >= '3.6'",
            "version": "==6.2"
        },
        "docutils": {
            "hashes": [
                "sha256:6c4f696463b79f1fb8ba0c594b63840ebd41f059e92b31957c46b74a4599b6d0",
                "sha256:9e4d7ecfc600058e07ba661411a2b7de2fd0fafa17d1a7f7361cd47b1175c827",
                "sha256:a2aeea129088da402665e92e0b25b04b073c04b2dce4ab65caaa38b7ce2e1a99"
            ],
            "markers": "python_version >= '2.6' and python_version not in '3.0, 3.1, 3.2, 3.3'",
            "version": "==0.15.2"
        },
        "factory-boy": {
            "hashes": [
                "sha256:a98d277b0c047c75eb6e4ab8508a7f81fb03d2cb21986f627913546ef7a2a55e",
                "sha256:eb02a7dd1b577ef606b75a253b9818e6f9eaf996d94449c9d5ebb124f90dc795"
            ],
            "index": "pypi",
            "version": "==3.2.1"
        },
        "faker": {
            "hashes": [
                "sha256:3163c84866cf118ac5329a802e046b0f729528ce62ebb2806b626e0badbb6ff3",
                "sha256:530690ad12a2a054071af95fc8a354c5fd57b5e7707053a9662f40f14a87b68e"
            ],
            "markers": "python_version >= '3.6'",
            "version": "==10.0.0"
        },
        "flake8": {
            "hashes": [
                "sha256:479b1304f72536a55948cb40a32dce8bb0ffe3501e26eaf292c7e60eb5e0428d",
                "sha256:806e034dda44114815e23c16ef92f95c91e4c71100ff52813adf7132a6ad870d"
            ],
            "index": "pypi",
            "version": "==4.0.1"
        },
        "flake8-docstrings": {
            "hashes": [
                "sha256:99cac583d6c7e32dd28bbfbef120a7c0d1b6dde4adb5a9fd441c4227a6534bde",
                "sha256:9fe7c6a306064af8e62a055c2f61e9eb1da55f84bb39caef2b84ce53708ac34b"
            ],
            "index": "pypi",
            "version": "==1.6.0"
        },
        "ghp-import": {
            "hashes": [
                "sha256:5f8962b30b20652cdffa9c5a9812f7de6bcb56ec475acac579807719bf242c46",
                "sha256:947b3771f11be850c852c64b561c600fdddf794bab363060854c1ee7ad05e071"
            ],
            "version": "==2.0.2"
        },
        "importlib-metadata": {
            "hashes": [
<<<<<<< HEAD
                "sha256:65a9576a5b2d58ca44d133c42a241905cc45e34d2c06fd5ba2bafa221e5d7b5e",
                "sha256:766abffff765960fcc18003801f7044eb6755ffae4521c8e8ce8e83b9c9b0668"
            ],
            "markers": "python_version >= '3.6'",
            "version": "==4.8.3"
=======
                "sha256:92a8b58ce734b2a4494878e0ecf7d79ccd7a128b5fc6014c401e0b61f006f0f6",
                "sha256:b7cf7d3fef75f1e4c80a96ca660efbd51473d7e8f39b5ab9210febc7809012a4"
            ],
            "markers": "python_version < '3.10'",
            "version": "==4.10.0"
>>>>>>> 0951e65d
        },
        "inflection": {
            "hashes": [
                "sha256:1a29730d366e996aaacffb2f1f1cb9593dc38e2ddd30c91250c6dde09ea9b417",
                "sha256:f38b2b640938a4f35ade69ac3d053042959b62a0f1076a5bbaa1b9526605a8a2"
            ],
            "markers": "python_version >= '3.5'",
            "version": "==0.5.1"
        },
        "iniconfig": {
            "hashes": [
                "sha256:011e24c64b7f47f6ebd835bb12a743f2fbe9a26d4cecaa7f53bc4f35ee9da8b3",
                "sha256:bc3af051d7d14b2ee5ef9969666def0cd1a000e121eaea580d4a313df4b37f32"
            ],
            "version": "==1.1.1"
        },
        "isort": {
            "hashes": [
                "sha256:6f62d78e2f89b4500b080fe3a81690850cd254227f27f75c3a0c491a1f351ba7",
                "sha256:e8443a5e7a020e9d7f97f1d7d9cd17c88bcb3bc7e218bf9cf5095fe550be2951"
            ],
            "index": "pypi",
            "version": "==5.10.1"
        },
        "jinja2": {
            "hashes": [
                "sha256:077ce6014f7b40d03b47d1f1ca4b0fc8328a692bd284016f806ed0eaca390ad8",
                "sha256:611bb273cd68f3b993fabdc4064fc858c5b47a973cb5aa7999ec1ba405c87cd7"
            ],
            "markers": "python_version >= '3.6'",
            "version": "==3.0.3"
        },
        "jmespath": {
            "hashes": [
                "sha256:b85d0567b8666149a93172712e68920734333c0ce7e89b78b3e987f71e5ed4f9",
                "sha256:cdf6525904cc597730141d61b36f2e4b8ecc257c420fa2f4549bac2c2d0cb72f"
            ],
            "markers": "python_version >= '2.6' and python_version not in '3.0, 3.1, 3.2, 3.3'",
            "version": "==0.10.0"
        },
        "localstack-client": {
            "hashes": [
                "sha256:fd4bfa81444134ac7bd115876c8b0e63d0c34b66e448866cad7d61a86f3abe9c"
            ],
            "version": "==1.28"
        },
        "markdown": {
            "hashes": [
                "sha256:31b5b491868dcc87d6c24b7e3d19a0d730d59d3e46f4eea6430a321bed387a49",
                "sha256:96c3ba1261de2f7547b46a00ea8463832c921d3f9d6aba3f255a6f71386db20c"
            ],
            "index": "pypi",
            "version": "==3.3.4"
        },
        "markupsafe": {
            "hashes": [
                "sha256:01a9b8ea66f1658938f65b93a85ebe8bc016e6769611be228d797c9d998dd298",
                "sha256:023cb26ec21ece8dc3907c0e8320058b2e0cb3c55cf9564da612bc325bed5e64",
                "sha256:0446679737af14f45767963a1a9ef7620189912317d095f2d9ffa183a4d25d2b",
                "sha256:04635854b943835a6ea959e948d19dcd311762c5c0c6e1f0e16ee57022669194",
                "sha256:0717a7390a68be14b8c793ba258e075c6f4ca819f15edfc2a3a027c823718567",
                "sha256:0955295dd5eec6cb6cc2fe1698f4c6d84af2e92de33fbcac4111913cd100a6ff",
                "sha256:0d4b31cc67ab36e3392bbf3862cfbadac3db12bdd8b02a2731f509ed5b829724",
                "sha256:10f82115e21dc0dfec9ab5c0223652f7197feb168c940f3ef61563fc2d6beb74",
                "sha256:168cd0a3642de83558a5153c8bd34f175a9a6e7f6dc6384b9655d2697312a646",
                "sha256:1d609f577dc6e1aa17d746f8bd3c31aa4d258f4070d61b2aa5c4166c1539de35",
                "sha256:1f2ade76b9903f39aa442b4aadd2177decb66525062db244b35d71d0ee8599b6",
                "sha256:20dca64a3ef2d6e4d5d615a3fd418ad3bde77a47ec8a23d984a12b5b4c74491a",
                "sha256:2a7d351cbd8cfeb19ca00de495e224dea7e7d919659c2841bbb7f420ad03e2d6",
                "sha256:2d7d807855b419fc2ed3e631034685db6079889a1f01d5d9dac950f764da3dad",
                "sha256:2ef54abee730b502252bcdf31b10dacb0a416229b72c18b19e24a4509f273d26",
                "sha256:36bc903cbb393720fad60fc28c10de6acf10dc6cc883f3e24ee4012371399a38",
                "sha256:37205cac2a79194e3750b0af2a5720d95f786a55ce7df90c3af697bfa100eaac",
                "sha256:3c112550557578c26af18a1ccc9e090bfe03832ae994343cfdacd287db6a6ae7",
                "sha256:3dd007d54ee88b46be476e293f48c85048603f5f516008bee124ddd891398ed6",
                "sha256:4296f2b1ce8c86a6aea78613c34bb1a672ea0e3de9c6ba08a960efe0b0a09047",
                "sha256:47ab1e7b91c098ab893b828deafa1203de86d0bc6ab587b160f78fe6c4011f75",
                "sha256:49e3ceeabbfb9d66c3aef5af3a60cc43b85c33df25ce03d0031a608b0a8b2e3f",
                "sha256:4dc8f9fb58f7364b63fd9f85013b780ef83c11857ae79f2feda41e270468dd9b",
                "sha256:4efca8f86c54b22348a5467704e3fec767b2db12fc39c6d963168ab1d3fc9135",
                "sha256:53edb4da6925ad13c07b6d26c2a852bd81e364f95301c66e930ab2aef5b5ddd8",
                "sha256:5855f8438a7d1d458206a2466bf82b0f104a3724bf96a1c781ab731e4201731a",
                "sha256:594c67807fb16238b30c44bdf74f36c02cdf22d1c8cda91ef8a0ed8dabf5620a",
                "sha256:5b6d930f030f8ed98e3e6c98ffa0652bdb82601e7a016ec2ab5d7ff23baa78d1",
                "sha256:5bb28c636d87e840583ee3adeb78172efc47c8b26127267f54a9c0ec251d41a9",
                "sha256:60bf42e36abfaf9aff1f50f52644b336d4f0a3fd6d8a60ca0d054ac9f713a864",
                "sha256:611d1ad9a4288cf3e3c16014564df047fe08410e628f89805e475368bd304914",
                "sha256:6300b8454aa6930a24b9618fbb54b5a68135092bc666f7b06901f897fa5c2fee",
                "sha256:63f3268ba69ace99cab4e3e3b5840b03340efed0948ab8f78d2fd87ee5442a4f",
                "sha256:6557b31b5e2c9ddf0de32a691f2312a32f77cd7681d8af66c2692efdbef84c18",
                "sha256:693ce3f9e70a6cf7d2fb9e6c9d8b204b6b39897a2c4a1aa65728d5ac97dcc1d8",
                "sha256:6a7fae0dd14cf60ad5ff42baa2e95727c3d81ded453457771d02b7d2b3f9c0c2",
                "sha256:6c4ca60fa24e85fe25b912b01e62cb969d69a23a5d5867682dd3e80b5b02581d",
                "sha256:6fcf051089389abe060c9cd7caa212c707e58153afa2c649f00346ce6d260f1b",
                "sha256:7d91275b0245b1da4d4cfa07e0faedd5b0812efc15b702576d103293e252af1b",
                "sha256:89c687013cb1cd489a0f0ac24febe8c7a666e6e221b783e53ac50ebf68e45d86",
                "sha256:8d206346619592c6200148b01a2142798c989edcb9c896f9ac9722a99d4e77e6",
                "sha256:905fec760bd2fa1388bb5b489ee8ee5f7291d692638ea5f67982d968366bef9f",
                "sha256:97383d78eb34da7e1fa37dd273c20ad4320929af65d156e35a5e2d89566d9dfb",
                "sha256:984d76483eb32f1bcb536dc27e4ad56bba4baa70be32fa87152832cdd9db0833",
                "sha256:99df47edb6bda1249d3e80fdabb1dab8c08ef3975f69aed437cb69d0a5de1e28",
                "sha256:9f02365d4e99430a12647f09b6cc8bab61a6564363f313126f775eb4f6ef798e",
                "sha256:a30e67a65b53ea0a5e62fe23682cfe22712e01f453b95233b25502f7c61cb415",
                "sha256:ab3ef638ace319fa26553db0624c4699e31a28bb2a835c5faca8f8acf6a5a902",
                "sha256:aca6377c0cb8a8253e493c6b451565ac77e98c2951c45f913e0b52facdcff83f",
                "sha256:add36cb2dbb8b736611303cd3bfcee00afd96471b09cda130da3581cbdc56a6d",
                "sha256:b2f4bf27480f5e5e8ce285a8c8fd176c0b03e93dcc6646477d4630e83440c6a9",
                "sha256:b7f2d075102dc8c794cbde1947378051c4e5180d52d276987b8d28a3bd58c17d",
                "sha256:baa1a4e8f868845af802979fcdbf0bb11f94f1cb7ced4c4b8a351bb60d108145",
                "sha256:be98f628055368795d818ebf93da628541e10b75b41c559fdf36d104c5787066",
                "sha256:bf5d821ffabf0ef3533c39c518f3357b171a1651c1ff6827325e4489b0e46c3c",
                "sha256:c47adbc92fc1bb2b3274c4b3a43ae0e4573d9fbff4f54cd484555edbf030baf1",
                "sha256:cdfba22ea2f0029c9261a4bd07e830a8da012291fbe44dc794e488b6c9bb353a",
                "sha256:d6c7ebd4e944c85e2c3421e612a7057a2f48d478d79e61800d81468a8d842207",
                "sha256:d7f9850398e85aba693bb640262d3611788b1f29a79f0c93c565694658f4071f",
                "sha256:d8446c54dc28c01e5a2dbac5a25f071f6653e6e40f3a8818e8b45d790fe6ef53",
                "sha256:deb993cacb280823246a026e3b2d81c493c53de6acfd5e6bfe31ab3402bb37dd",
                "sha256:e0f138900af21926a02425cf736db95be9f4af72ba1bb21453432a07f6082134",
                "sha256:e9936f0b261d4df76ad22f8fee3ae83b60d7c3e871292cd42f40b81b70afae85",
                "sha256:f0567c4dc99f264f49fe27da5f735f414c4e7e7dd850cfd8e69f0862d7c74ea9",
                "sha256:f5653a225f31e113b152e56f154ccbe59eeb1c7487b39b9d9f9cdb58e6c79dc5",
                "sha256:f826e31d18b516f653fe296d967d700fddad5901ae07c622bb3705955e1faa94",
                "sha256:f8ba0e8349a38d3001fae7eadded3f6606f0da5d748ee53cc1dab1d6527b9509",
                "sha256:f9081981fe268bd86831e5c75f7de206ef275defcb82bc70740ae6dc507aee51",
                "sha256:fa130dd50c57d53368c9d59395cb5526eda596d3ffe36666cd81a44d56e48872"
            ],
            "markers": "python_version >= '3.6'",
            "version": "==2.0.1"
        },
        "mccabe": {
            "hashes": [
                "sha256:ab8a6258860da4b6677da4bd2fe5dc2c659cff31b3ee4f7f5d64e79735b80d42",
                "sha256:dd8d182285a0fe56bace7f45b5e7d1a6ebcbf524e8f3bd87eb0f125271b8831f"
            ],
            "version": "==0.6.1"
        },
        "mergedeep": {
            "hashes": [
                "sha256:0096d52e9dad9939c3d975a774666af186eda617e6ca84df4c94dec30004f2a8",
                "sha256:70775750742b25c0d8f36c55aed03d24c3384d17c951b3175d898bd778ef0307"
            ],
            "markers": "python_version >= '3.6'",
            "version": "==1.3.4"
        },
        "mkdocs": {
            "hashes": [
                "sha256:89f5a094764381cda656af4298727c9f53dc3e602983087e1fe96ea1df24f4c1",
                "sha256:a1fa8c2d0c1305d7fc2b9d9f607c71778572a8b110fb26642aa00296c9e6d072"
            ],
            "index": "pypi",
            "version": "==1.2.3"
        },
        "nose": {
            "hashes": [
                "sha256:9ff7c6cc443f8c51994b34a667bbcf45afd6d945be7477b52e97516fd17c53ac",
                "sha256:dadcddc0aefbf99eea214e0f1232b94f2fa9bd98fa8353711dacb112bfcbbb2a",
                "sha256:f1bffef9cbc82628f6e7d7b40d7e255aefaa1adb6a1b1d26c69a8b79e6208a98"
            ],
            "version": "==1.3.7"
        },
        "nose-progressive": {
            "hashes": [
                "sha256:3710b2da2c05ca6b0da90eb01d384165b80822b63cce8a508daac7414321366d",
                "sha256:3a6e2833e613c1c239baf05a19f66b5920915e62c07251d3ab3f3acb017ef5d7"
            ],
            "index": "pypi",
            "version": "==1.5.2"
        },
        "packaging": {
            "hashes": [
                "sha256:dd47c42927d89ab911e606518907cc2d3a1f38bbd026385970643f9c5b8ecfeb",
                "sha256:ef103e05f519cdc783ae24ea4e2e0f508a9c99b2d4969652eed6a2e1ea5bd522"
            ],
            "markers": "python_version >= '3.6'",
            "version": "==21.3"
        },
        "pluggy": {
            "hashes": [
                "sha256:4224373bacce55f955a878bf9cfa763c1e360858e330072059e10bad68531159",
                "sha256:74134bbf457f031a36d68416e1509f34bd5ccc019f0bcc952c7b909d06b37bd3"
            ],
            "markers": "python_version >= '3.6'",
            "version": "==1.0.0"
        },
        "py": {
            "hashes": [
                "sha256:51c75c4126074b472f746a24399ad32f6053d1b34b68d2fa41e558e6f4a98719",
                "sha256:607c53218732647dff4acdfcd50cb62615cedf612e72d1724fb1a0cc6405b378"
            ],
            "markers": "python_version >= '2.7' and python_version not in '3.0, 3.1, 3.2, 3.3, 3.4'",
            "version": "==1.11.0"
        },
        "pyasn1": {
            "hashes": [
                "sha256:014c0e9976956a08139dc0712ae195324a75e142284d5f87f1a87ee1b068a359",
                "sha256:03840c999ba71680a131cfaee6fab142e1ed9bbd9c693e285cc6aca0d555e576",
                "sha256:0458773cfe65b153891ac249bcf1b5f8f320b7c2ce462151f8fa74de8934becf",
                "sha256:08c3c53b75eaa48d71cf8c710312316392ed40899cb34710d092e96745a358b7",
                "sha256:39c7e2ec30515947ff4e87fb6f456dfc6e84857d34be479c9d4a4ba4bf46aa5d",
                "sha256:5c9414dcfede6e441f7e8f81b43b34e834731003427e5b09e4e00e3172a10f00",
                "sha256:6e7545f1a61025a4e58bb336952c5061697da694db1cae97b116e9c46abcf7c8",
                "sha256:78fa6da68ed2727915c4767bb386ab32cdba863caa7dbe473eaae45f9959da86",
                "sha256:7ab8a544af125fb704feadb008c99a88805126fb525280b2270bb25cc1d78a12",
                "sha256:99fcc3c8d804d1bc6d9a099921e39d827026409a58f2a720dcdb89374ea0c776",
                "sha256:aef77c9fb94a3ac588e87841208bdec464471d9871bd5050a287cc9a475cd0ba",
                "sha256:e89bf84b5437b532b0803ba5c9a5e054d21fec423a89952a74f87fa2c9b7bce2",
                "sha256:fec3e9d8e36808a28efb59b489e4528c10ad0f480e57dcc32b4de5c9d8c9fdf3"
            ],
            "version": "==0.4.8"
        },
        "pycodestyle": {
            "hashes": [
                "sha256:720f8b39dde8b293825e7ff02c475f3077124006db4f440dcbc9a20b76548a20",
                "sha256:eddd5847ef438ea1c7870ca7eb78a9d47ce0cdb4851a5523949f2601d0cbbe7f"
            ],
            "markers": "python_version >= '2.7' and python_version not in '3.0, 3.1, 3.2, 3.3, 3.4'",
            "version": "==2.8.0"
        },
        "pydocstyle": {
            "hashes": [
                "sha256:1d41b7c459ba0ee6c345f2eb9ae827cab14a7533a88c5c6f7e94923f72df92dc",
                "sha256:6987826d6775056839940041beef5c08cc7e3d71d63149b48e36727f70144dc4"
            ],
            "markers": "python_version >= '3.6'",
            "version": "==6.1.1"
        },
        "pyflakes": {
            "hashes": [
                "sha256:05a85c2872edf37a4ed30b0cce2f6093e1d0581f8c19d7393122da7e25b2b24c",
                "sha256:3bb3a3f256f4b7968c9c788781e4ff07dce46bdf12339dcda61053375426ee2e"
            ],
            "markers": "python_version >= '2.7' and python_version not in '3.0, 3.1, 3.2, 3.3'",
            "version": "==2.4.0"
        },
        "pygraphviz": {
            "hashes": [
                "sha256:a7bec6609f37cf1e64898c59f075afd659106cf9356c5f387cecaa2e0cdb2304"
            ],
            "index": "pypi",
            "version": "==1.7"
        },
        "pyparsing": {
            "hashes": [
                "sha256:04ff808a5b90911829c55c4e26f75fa5ca8a2f5f36aa3a51f68e27033341d3e4",
                "sha256:d9bdec0013ef1eb5a84ab39a3b3868911598afa494f5faa038647101504e2b81"
            ],
            "markers": "python_version >= '3.6'",
            "version": "==3.0.6"
        },
        "pytest": {
            "hashes": [
                "sha256:131b36680866a76e6781d13f101efb86cf674ebb9762eb70d3082b6f29889e89",
                "sha256:7310f8d27bc79ced999e760ca304d69f6ba6c6649c0b60fb0e04a4a77cacc134"
            ],
            "index": "pypi",
            "version": "==6.2.5"
        },
        "pytest-cov": {
            "hashes": [
                "sha256:578d5d15ac4a25e5f961c938b85a05b09fdaae9deef3bb6de9a6e766622ca7a6",
                "sha256:e7f0f5b1617d2210a2cabc266dfe2f4c75a8d32fb89eafb7ad9d06f6d076d470"
            ],
            "index": "pypi",
            "version": "==3.0.0"
        },
        "pytest-django": {
            "hashes": [
                "sha256:c60834861933773109334fe5a53e83d1ef4828f2203a1d6a0fa9972f4f75ab3e",
                "sha256:d9076f759bb7c36939dbdd5ae6633c18edfc2902d1a69fdbefd2426b970ce6c2"
            ],
            "index": "pypi",
            "version": "==4.5.2"
        },
        "pytest-factoryboy": {
            "hashes": [
                "sha256:10c02d2736cb52c7af28065db9617e7f50634e95eaa07eeb9a007026aa3dc0a8",
                "sha256:23bc562ab32cc39eddfbbbf70e618a1b30e834a4cfa451c4bedc36216f0a7b19"
            ],
            "index": "pypi",
            "version": "==2.1.0"
        },
        "pytest-mock": {
            "hashes": [
                "sha256:30c2f2cc9759e76eee674b81ea28c9f0b94f8f0445a1b87762cadf774f0df7e3",
                "sha256:40217a058c52a63f1042f0784f62009e976ba824c418cced42e88d5f40ab0e62"
            ],
            "index": "pypi",
            "version": "==3.6.1"
        },
        "python-dateutil": {
            "hashes": [
                "sha256:0123cacc1627ae19ddf3c27a5de5bd67ee4586fbdd6440d9748f8abb483d3e86",
                "sha256:961d03dc3453ebbc59dbdea9e4e11c5651520a876d0f4db161e8674aae935da9"
            ],
            "markers": "python_version >= '2.7' and python_version not in '3.0, 3.1, 3.2, 3.3'",
            "version": "==2.8.2"
        },
        "pyyaml": {
            "hashes": [
                "sha256:08682f6b72c722394747bddaf0aa62277e02557c0fd1c42cb853016a38f8dedf",
                "sha256:0f5f5786c0e09baddcd8b4b45f20a7b5d61a7e7e99846e3c799b05c7c53fa696",
                "sha256:129def1b7c1bf22faffd67b8f3724645203b79d8f4cc81f674654d9902cb4393",
                "sha256:294db365efa064d00b8d1ef65d8ea2c3426ac366c0c4368d930bf1c5fb497f77",
                "sha256:3b2b1824fe7112845700f815ff6a489360226a5609b96ec2190a45e62a9fc922",
                "sha256:3bd0e463264cf257d1ffd2e40223b197271046d09dadf73a0fe82b9c1fc385a5",
                "sha256:4465124ef1b18d9ace298060f4eccc64b0850899ac4ac53294547536533800c8",
                "sha256:49d4cdd9065b9b6e206d0595fee27a96b5dd22618e7520c33204a4a3239d5b10",
                "sha256:4e0583d24c881e14342eaf4ec5fbc97f934b999a6828693a99157fde912540cc",
                "sha256:5accb17103e43963b80e6f837831f38d314a0495500067cb25afab2e8d7a4018",
                "sha256:607774cbba28732bfa802b54baa7484215f530991055bb562efbed5b2f20a45e",
                "sha256:6c78645d400265a062508ae399b60b8c167bf003db364ecb26dcab2bda048253",
                "sha256:72a01f726a9c7851ca9bfad6fd09ca4e090a023c00945ea05ba1638c09dc3347",
                "sha256:74c1485f7707cf707a7aef42ef6322b8f97921bd89be2ab6317fd782c2d53183",
                "sha256:895f61ef02e8fed38159bb70f7e100e00f471eae2bc838cd0f4ebb21e28f8541",
                "sha256:8c1be557ee92a20f184922c7b6424e8ab6691788e6d86137c5d93c1a6ec1b8fb",
                "sha256:bb4191dfc9306777bc594117aee052446b3fa88737cd13b7188d0e7aa8162185",
                "sha256:bfb51918d4ff3d77c1c856a9699f8492c612cde32fd3bcd344af9be34999bfdc",
                "sha256:c20cfa2d49991c8b4147af39859b167664f2ad4561704ee74c1de03318e898db",
                "sha256:cb333c16912324fd5f769fff6bc5de372e9e7a202247b48870bc251ed40239aa",
                "sha256:d2d9808ea7b4af864f35ea216be506ecec180628aced0704e34aca0b040ffe46",
                "sha256:d483ad4e639292c90170eb6f7783ad19490e7a8defb3e46f97dfe4bacae89122",
                "sha256:dd5de0646207f053eb0d6c74ae45ba98c3395a571a2891858e87df7c9b9bd51b",
                "sha256:e1d4970ea66be07ae37a3c2e48b5ec63f7ba6804bdddfdbd3cfd954d25a82e63",
                "sha256:e4fac90784481d221a8e4b1162afa7c47ed953be40d31ab4629ae917510051df",
                "sha256:fa5ae20527d8e831e8230cbffd9f8fe952815b2b7dae6ffec25318803a7528fc",
                "sha256:fd7f6999a8070df521b6384004ef42833b9bd62cfee11a09bda1079b4b704247",
                "sha256:fdc842473cd33f45ff6bce46aea678a54e3d21f1b61a7750ce3c498eedfe25d6",
                "sha256:fe69978f3f768926cfa37b867e3843918e012cf83f680806599ddce33c2c68b0"
            ],
            "markers": "python_version >= '2.7' and python_version not in '3.0, 3.1, 3.2, 3.3, 3.4, 3.5'",
            "version": "==5.4.1"
        },
        "pyyaml-env-tag": {
            "hashes": [
                "sha256:70092675bda14fdec33b31ba77e7543de9ddc88f2e5b99160396572d11525bdb",
                "sha256:af31106dec8a4d68c60207c1886031cbf839b68aa7abccdb19868200532c2069"
            ],
            "markers": "python_version >= '3.6'",
            "version": "==0.1"
        },
        "rsa": {
            "hashes": [
                "sha256:78f9a9bf4e7be0c5ded4583326e7461e3a3c5aae24073648b4bdfa797d78c9d2",
                "sha256:9d689e6ca1b3038bc82bf8d23e944b6b6037bc02301a574935b2dd946e0353b9"
            ],
            "markers": "python_version >= '3.5' and python_version < '4.0'",
            "version": "==4.7.2"
        },
        "s3transfer": {
            "hashes": [
                "sha256:9b3752887a2880690ce628bc263d6d13a3864083aeacff4890c1c9839a5eb0bc",
                "sha256:cb022f4b16551edebbb31a377d3f09600dbada7363d8c5db7976e7f47732e1b2"
            ],
            "version": "==0.4.2"
        },
        "six": {
            "hashes": [
                "sha256:1e61c37477a1626458e36f7b1d82aa5c9b094fa4802892072e49de9c60c4c926",
                "sha256:8abb2f1d86890a2dfb989f9a77cfcfd3e47c2a354b01111771326f8aa26e0254"
            ],
            "markers": "python_version >= '2.7' and python_version not in '3.0, 3.1, 3.2, 3.3'",
            "version": "==1.16.0"
        },
        "snowballstemmer": {
            "hashes": [
                "sha256:09b16deb8547d3412ad7b590689584cd0fe25ec8db3be37788be3810cbf19cb1",
                "sha256:c8e1716e83cc398ae16824e5572ae04e0d9fc2c6b985fb0f900f5f0c96ecba1a"
            ],
            "version": "==2.2.0"
        },
        "text-unidecode": {
            "hashes": [
                "sha256:1311f10e8b895935241623731c2ba64f4c455287888b18189350b67134a822e8",
                "sha256:bad6603bb14d279193107714b288be206cac565dfa49aa5b105294dd5c4aab93"
            ],
            "version": "==1.3"
        },
        "toml": {
            "hashes": [
                "sha256:806143ae5bfb6a3c6e736a764057db0e6a0e05e338b5630894a5f779cabb4f9b",
                "sha256:b3bda1d108d5dd99f4a20d24d9c348e91c4db7ab1b749200bded2f839ccbe68f"
            ],
            "markers": "python_version >= '2.6' and python_version not in '3.0, 3.1, 3.2, 3.3'",
            "version": "==0.10.2"
        },
        "tomli": {
            "hashes": [
                "sha256:b5bde28da1fed24b9bd1d4d2b8cba62300bfb4ec9a6187a957e8ddb9434c5224",
                "sha256:c292c34f58502a1eb2bbb9f5bbc9a5ebc37bee10ffb8c2d6bbdfa8eb13cc14e1"
            ],
<<<<<<< HEAD
            "markers": "python_version >= '3.6'",
=======
            "markers": "python_version >= '3.7'",
>>>>>>> 0951e65d
            "version": "==2.0.0"
        },
        "urllib3": {
            "hashes": [
                "sha256:4987c65554f7a2dbf30c18fd48778ef124af6fab771a377103da0585e2336ece",
                "sha256:c4fdf4019605b6e5423637e01bc9fe4daef873709a7973e195ceba0a62bbc844"
            ],
            "markers": "python_version >= '2.7' and python_version not in '3.0, 3.1, 3.2, 3.3, 3.4' and python_version < '4'",
            "version": "==1.26.7"
        },
        "watchdog": {
            "hashes": [
                "sha256:25fb5240b195d17de949588628fdf93032ebf163524ef08933db0ea1f99bd685",
                "sha256:3386b367e950a11b0568062b70cc026c6f645428a698d33d39e013aaeda4cc04",
                "sha256:3becdb380d8916c873ad512f1701f8a92ce79ec6978ffde92919fd18d41da7fb",
                "sha256:4ae38bf8ba6f39d5b83f78661273216e7db5b00f08be7592062cb1fc8b8ba542",
                "sha256:8047da932432aa32c515ec1447ea79ce578d0559362ca3605f8e9568f844e3c6",
                "sha256:8f1c00aa35f504197561060ca4c21d3cc079ba29cf6dd2fe61024c70160c990b",
                "sha256:922a69fa533cb0c793b483becaaa0845f655151e7256ec73630a1b2e9ebcb660",
                "sha256:9693f35162dc6208d10b10ddf0458cc09ad70c30ba689d9206e02cd836ce28a3",
                "sha256:a0f1c7edf116a12f7245be06120b1852275f9506a7d90227648b250755a03923",
                "sha256:a36e75df6c767cbf46f61a91c70b3ba71811dfa0aca4a324d9407a06a8b7a2e7",
                "sha256:aba5c812f8ee8a3ff3be51887ca2d55fb8e268439ed44110d3846e4229eb0e8b",
                "sha256:ad6f1796e37db2223d2a3f302f586f74c72c630b48a9872c1e7ae8e92e0ab669",
                "sha256:ae67501c95606072aafa865b6ed47343ac6484472a2f95490ba151f6347acfc2",
                "sha256:b2fcf9402fde2672545b139694284dc3b665fd1be660d73eca6805197ef776a3",
                "sha256:b52b88021b9541a60531142b0a451baca08d28b74a723d0c99b13c8c8d48d604",
                "sha256:b7d336912853d7b77f9b2c24eeed6a5065d0a0cc0d3b6a5a45ad6d1d05fb8cd8",
                "sha256:bd9ba4f332cf57b2c1f698be0728c020399ef3040577cde2939f2e045b39c1e5",
                "sha256:be9be735f827820a06340dff2ddea1fb7234561fa5e6300a62fe7f54d40546a0",
                "sha256:cca7741c0fcc765568350cb139e92b7f9f3c9a08c4f32591d18ab0a6ac9e71b6",
                "sha256:d0d19fb2441947b58fbf91336638c2b9f4cc98e05e1045404d7a4cb7cddc7a65",
                "sha256:e02794ac791662a5eafc6ffeaf9bcc149035a0e48eb0a9d40a8feb4622605a3d",
                "sha256:e0f30db709c939cabf64a6dc5babb276e6d823fd84464ab916f9b9ba5623ca15",
                "sha256:e92c2d33858c8f560671b448205a268096e17870dcf60a9bb3ac7bfbafb7f5f9"
            ],
            "markers": "python_version >= '3.6'",
            "version": "==2.1.6"
        },
        "zipp": {
            "hashes": [
                "sha256:71c644c5369f4a6e07636f0aa966270449561fcea2e3d6747b8d23efaa9d7832",
                "sha256:9fe5ea21568a0a70e50f273397638d39b03353731e6cbbb3fd8502a33fec40bc"
            ],
            "markers": "python_version >= '3.6'",
            "version": "==3.6.0"
        }
    }
}<|MERGE_RESOLUTION|>--- conflicted
+++ resolved
@@ -1,11 +1,7 @@
 {
     "_meta": {
         "hash": {
-<<<<<<< HEAD
             "sha256": "3301f0aa1960ce35e1ab8d4c200c483fa85708a5ee17f984b17bd8f1229c4ad5"
-=======
-            "sha256": "48f32cf4597e96208cb6b2c2d1f4237beadf6d6d28bcefc9e9d0fd35867bd496"
->>>>>>> 0951e65d
         },
         "pipfile-spec": 6,
         "requires": {
@@ -676,7 +672,6 @@
             ],
             "version": "==0.4.2"
         },
-<<<<<<< HEAD
         "setuptools": {
             "hashes": [
                 "sha256:22c7348c6d2976a52632c67f7ab0cdf40147db7789f9aed18734643fe9cf3373",
@@ -685,8 +680,6 @@
             "markers": "python_version >= '3.6'",
             "version": "==59.6.0"
         },
-=======
->>>>>>> 0951e65d
         "six": {
             "hashes": [
                 "sha256:1e61c37477a1626458e36f7b1d82aa5c9b094fa4802892072e49de9c60c4c926",
@@ -819,19 +812,11 @@
         },
         "awscli": {
             "hashes": [
-<<<<<<< HEAD
-                "sha256:637411a2312126e98dfec83482416451f84a62bebeff9e2181db633e7ff84d5d",
-                "sha256:87708701ccd390109bfa3c8f974a425fd0fce3abf7ef681a1fb889d1f6bb7a1f"
-            ],
-            "index": "pypi",
-            "version": "==1.22.24"
-=======
                 "sha256:20299b5c3d5f2e6d4eb0692aabf104e1cf936c8f6dea5cb394c8014ba719839b",
                 "sha256:f04418d9a4c403aa2f2794694fae63d220d6f75beed556bd7f0a7ef9c57c1c0f"
             ],
             "index": "pypi",
             "version": "==1.22.25"
->>>>>>> 0951e65d
         },
         "awscli-local": {
             "hashes": [
@@ -987,19 +972,11 @@
         },
         "importlib-metadata": {
             "hashes": [
-<<<<<<< HEAD
-                "sha256:65a9576a5b2d58ca44d133c42a241905cc45e34d2c06fd5ba2bafa221e5d7b5e",
-                "sha256:766abffff765960fcc18003801f7044eb6755ffae4521c8e8ce8e83b9c9b0668"
-            ],
-            "markers": "python_version >= '3.6'",
-            "version": "==4.8.3"
-=======
                 "sha256:92a8b58ce734b2a4494878e0ecf7d79ccd7a128b5fc6014c401e0b61f006f0f6",
                 "sha256:b7cf7d3fef75f1e4c80a96ca660efbd51473d7e8f39b5ab9210febc7809012a4"
             ],
             "markers": "python_version < '3.10'",
             "version": "==4.10.0"
->>>>>>> 0951e65d
         },
         "inflection": {
             "hashes": [
@@ -1390,11 +1367,7 @@
                 "sha256:b5bde28da1fed24b9bd1d4d2b8cba62300bfb4ec9a6187a957e8ddb9434c5224",
                 "sha256:c292c34f58502a1eb2bbb9f5bbc9a5ebc37bee10ffb8c2d6bbdfa8eb13cc14e1"
             ],
-<<<<<<< HEAD
-            "markers": "python_version >= '3.6'",
-=======
             "markers": "python_version >= '3.7'",
->>>>>>> 0951e65d
             "version": "==2.0.0"
         },
         "urllib3": {
