{
    "_meta": {
        "hash": {
<<<<<<< HEAD
            "sha256": "0e06e2738bfed680d3589711665c2e0e580091e001e5261672ab38930ada1131"
=======
            "sha256": "d355144410553277aebef3ab58ec40529486921f6d68f2db5b6a3bfd0b13385e"
>>>>>>> 2b92a41a
        },
        "pipfile-spec": 6,
        "requires": {
            "python_version": "3.8"
        },
        "sources": [
            {
                "name": "pypi",
                "url": "https://pypi.org/simple",
                "verify_ssl": true
            }
        ]
    },
    "default": {
        "asgiref": {
            "hashes": [
                "sha256:92906c611ce6c967347bbfea733f13d6313901d54dcca88195eaeb52b2a8e8ee",
                "sha256:d1216dfbdfb63826470995d31caed36225dcaf34f182e0fa257a4dd9e86f1b78"
            ],
            "version": "==3.3.4"
        },
        "backcall": {
            "hashes": [
                "sha256:5cbdbf27be5e7cfadb448baf0aa95508f91f2bbc6c6437cd9cd06e2a4c215e1e",
                "sha256:fbbce6a29f263178a1f7915c1940bde0ec2b2a967566fe1c65c1dfb7422bd255"
            ],
            "version": "==0.2.0"
        },
        "boto3": {
            "hashes": [
                "sha256:1815748c9409e6d9a13a88a4f59c49d42c5d873a116c95ef18092ed3bd20b1c5",
                "sha256:ccc2c2e412d31b9e542c525764c059f7523cf5268b0ce3c5b244f4df29367d9c"
            ],
            "index": "pypi",
            "version": "==1.17.79"
        },
        "botocore": {
            "hashes": [
                "sha256:7518c3f028123f2c770cf1e568f24877259e0ec03badef657174fa93392a9e6a",
                "sha256:b69c96f210a79f544c6dea923f708873121c174b8b4d72babd725328bf53e3d2"
            ],
            "version": "==1.20.79"
        },
        "certifi": {
            "hashes": [
                "sha256:1a4995114262bffbc2413b159f2a1a480c969de6e6eb13ee966d470af86af59c",
                "sha256:719a74fb9e33b9bd44cc7f3a8d94bc35e4049deebe19ba7d8e108280cfd59830"
            ],
            "version": "==2020.12.5"
        },
        "cffi": {
            "hashes": [
                "sha256:005a36f41773e148deac64b08f233873a4d0c18b053d37da83f6af4d9087b813",
                "sha256:04c468b622ed31d408fea2346bec5bbffba2cc44226302a0de1ade9f5ea3d373",
                "sha256:06d7cd1abac2ffd92e65c0609661866709b4b2d82dd15f611e602b9b188b0b69",
                "sha256:06db6321b7a68b2bd6df96d08a5adadc1fa0e8f419226e25b2a5fbf6ccc7350f",
                "sha256:0857f0ae312d855239a55c81ef453ee8fd24136eaba8e87a2eceba644c0d4c06",
                "sha256:0f861a89e0043afec2a51fd177a567005847973be86f709bbb044d7f42fc4e05",
                "sha256:1071534bbbf8cbb31b498d5d9db0f274f2f7a865adca4ae429e147ba40f73dea",
                "sha256:158d0d15119b4b7ff6b926536763dc0714313aa59e320ddf787502c70c4d4bee",
                "sha256:1bf1ac1984eaa7675ca8d5745a8cb87ef7abecb5592178406e55858d411eadc0",
                "sha256:1f436816fc868b098b0d63b8920de7d208c90a67212546d02f84fe78a9c26396",
                "sha256:24a570cd11895b60829e941f2613a4f79df1a27344cbbb82164ef2e0116f09c7",
                "sha256:24ec4ff2c5c0c8f9c6b87d5bb53555bf267e1e6f70e52e5a9740d32861d36b6f",
                "sha256:2894f2df484ff56d717bead0a5c2abb6b9d2bf26d6960c4604d5c48bbc30ee73",
                "sha256:29314480e958fd8aab22e4a58b355b629c59bf5f2ac2492b61e3dc06d8c7a315",
                "sha256:293e7ea41280cb28c6fcaaa0b1aa1f533b8ce060b9e701d78511e1e6c4a1de76",
                "sha256:34eff4b97f3d982fb93e2831e6750127d1355a923ebaeeb565407b3d2f8d41a1",
                "sha256:35f27e6eb43380fa080dccf676dece30bef72e4a67617ffda586641cd4508d49",
                "sha256:3c3f39fa737542161d8b0d680df2ec249334cd70a8f420f71c9304bd83c3cbed",
                "sha256:3d3dd4c9e559eb172ecf00a2a7517e97d1e96de2a5e610bd9b68cea3925b4892",
                "sha256:43e0b9d9e2c9e5d152946b9c5fe062c151614b262fda2e7b201204de0b99e482",
                "sha256:48e1c69bbacfc3d932221851b39d49e81567a4d4aac3b21258d9c24578280058",
                "sha256:51182f8927c5af975fece87b1b369f722c570fe169f9880764b1ee3bca8347b5",
                "sha256:58e3f59d583d413809d60779492342801d6e82fefb89c86a38e040c16883be53",
                "sha256:5de7970188bb46b7bf9858eb6890aad302577a5f6f75091fd7cdd3ef13ef3045",
                "sha256:65fa59693c62cf06e45ddbb822165394a288edce9e276647f0046e1ec26920f3",
                "sha256:681d07b0d1e3c462dd15585ef5e33cb021321588bebd910124ef4f4fb71aef55",
                "sha256:69e395c24fc60aad6bb4fa7e583698ea6cc684648e1ffb7fe85e3c1ca131a7d5",
                "sha256:6c97d7350133666fbb5cf4abdc1178c812cb205dc6f41d174a7b0f18fb93337e",
                "sha256:6e4714cc64f474e4d6e37cfff31a814b509a35cb17de4fb1999907575684479c",
                "sha256:72d8d3ef52c208ee1c7b2e341f7d71c6fd3157138abf1a95166e6165dd5d4369",
                "sha256:8ae6299f6c68de06f136f1f9e69458eae58f1dacf10af5c17353eae03aa0d827",
                "sha256:8b198cec6c72df5289c05b05b8b0969819783f9418e0409865dac47288d2a053",
                "sha256:99cd03ae7988a93dd00bcd9d0b75e1f6c426063d6f03d2f90b89e29b25b82dfa",
                "sha256:9cf8022fb8d07a97c178b02327b284521c7708d7c71a9c9c355c178ac4bbd3d4",
                "sha256:9de2e279153a443c656f2defd67769e6d1e4163952b3c622dcea5b08a6405322",
                "sha256:9e93e79c2551ff263400e1e4be085a1210e12073a31c2011dbbda14bda0c6132",
                "sha256:9ff227395193126d82e60319a673a037d5de84633f11279e336f9c0f189ecc62",
                "sha256:a465da611f6fa124963b91bf432d960a555563efe4ed1cc403ba5077b15370aa",
                "sha256:ad17025d226ee5beec591b52800c11680fca3df50b8b29fe51d882576e039ee0",
                "sha256:afb29c1ba2e5a3736f1c301d9d0abe3ec8b86957d04ddfa9d7a6a42b9367e396",
                "sha256:b85eb46a81787c50650f2392b9b4ef23e1f126313b9e0e9013b35c15e4288e2e",
                "sha256:bb89f306e5da99f4d922728ddcd6f7fcebb3241fc40edebcb7284d7514741991",
                "sha256:cbde590d4faaa07c72bf979734738f328d239913ba3e043b1e98fe9a39f8b2b6",
                "sha256:cc5a8e069b9ebfa22e26d0e6b97d6f9781302fe7f4f2b8776c3e1daea35f1adc",
                "sha256:cd2868886d547469123fadc46eac7ea5253ea7fcb139f12e1dfc2bbd406427d1",
                "sha256:d42b11d692e11b6634f7613ad8df5d6d5f8875f5d48939520d351007b3c13406",
                "sha256:df5052c5d867c1ea0b311fb7c3cd28b19df469c056f7fdcfe88c7473aa63e333",
                "sha256:f2d45f97ab6bb54753eab54fffe75aaf3de4ff2341c9daee1987ee1837636f1d",
                "sha256:fd78e5fee591709f32ef6edb9a015b4aa1a5022598e36227500c8f4e02328d9c"
            ],
            "version": "==1.14.5"
        },
        "chardet": {
            "hashes": [
                "sha256:0d6f53a15db4120f2b08c94f11e7d93d2c911ee118b6b30a04ec3ee8310179fa",
                "sha256:f864054d66fd9118f2e67044ac8981a54775ec5b67aed0441892edb553d21da5"
            ],
            "version": "==4.0.0"
        },
        "click": {
            "hashes": [
                "sha256:8c04c11192119b1ef78ea049e0a6f0463e4c48ef00a30160c704337586f3ad7a",
                "sha256:fba402a4a47334742d782209a7c79bc448911afe1149d07bdabdf480b3e2f4b6"
            ],
            "version": "==8.0.1"
        },
        "coreapi": {
            "hashes": [
                "sha256:46145fcc1f7017c076a2ef684969b641d18a2991051fddec9458ad3f78ffc1cb",
                "sha256:bf39d118d6d3e171f10df9ede5666f63ad80bba9a29a8ec17726a66cf52ee6f3"
            ],
            "version": "==2.3.3"
        },
        "coreschema": {
            "hashes": [
                "sha256:5e6ef7bf38c1525d5e55a895934ab4273548629f16aed5c0a6caa74ebf45551f",
                "sha256:9503506007d482ab0867ba14724b93c18a33b22b6d19fb419ef2d239dd4a1607"
            ],
            "version": "==0.0.4"
        },
        "cryptography": {
            "hashes": [
                "sha256:0f1212a66329c80d68aeeb39b8a16d54ef57071bf22ff4e521657b27372e327d",
                "sha256:1e056c28420c072c5e3cb36e2b23ee55e260cb04eee08f702e0edfec3fb51959",
                "sha256:240f5c21aef0b73f40bb9f78d2caff73186700bf1bc6b94285699aff98cc16c6",
                "sha256:26965837447f9c82f1855e0bc8bc4fb910240b6e0d16a664bb722df3b5b06873",
                "sha256:37340614f8a5d2fb9aeea67fd159bfe4f5f4ed535b1090ce8ec428b2f15a11f2",
                "sha256:3d10de8116d25649631977cb37da6cbdd2d6fa0e0281d014a5b7d337255ca713",
                "sha256:3d8427734c781ea5f1b41d6589c293089704d4759e34597dce91014ac125aad1",
                "sha256:7ec5d3b029f5fa2b179325908b9cd93db28ab7b85bb6c1db56b10e0b54235177",
                "sha256:8e56e16617872b0957d1c9742a3f94b43533447fd78321514abbe7db216aa250",
                "sha256:de4e5f7f68220d92b7637fc99847475b59154b7a1b3868fb7385337af54ac9ca",
                "sha256:eb8cc2afe8b05acbd84a43905832ec78e7b3873fb124ca190f574dca7389a87d",
                "sha256:ee77aa129f481be46f8d92a1a7db57269a2f23052d5f2433b4621bb457081cc9"
            ],
            "index": "pypi",
            "version": "==3.4.7"
        },
        "decorator": {
            "hashes": [
                "sha256:6e5c199c16f7a9f0e3a61a4a54b3d27e7dad0dbdde92b944426cb20914376323",
                "sha256:72ecfba4320a893c53f9706bebb2d55c270c1e51a28789361aa93e4a21319ed5"
            ],
            "version": "==5.0.9"
        },
        "dj-database-url": {
            "hashes": [
                "sha256:4aeaeb1f573c74835b0686a2b46b85990571159ffc21aa57ecd4d1e1cb334163",
                "sha256:851785365761ebe4994a921b433062309eb882fedd318e1b0fcecc607ed02da9"
            ],
            "index": "pypi",
            "version": "==0.5.0"
        },
        "django": {
            "hashes": [
                "sha256:13ac78dbfd189532cad8f383a27e58e18b3d33f80009ceb476d7fcbfc5dcebd8",
                "sha256:7e0a1393d18c16b503663752a8b6790880c5084412618990ce8a81cc908b4962"
            ],
            "index": "pypi",
            "version": "==3.2.3"
        },
        "django-admin-logs": {
            "hashes": [
                "sha256:81753c20d372bc5562fe4a09090418bbb61b308388e851b19192873a472fa3d1",
                "sha256:aedb5df940d32c10423d65136343bc009727df8a5a49ed0196e65241d823a890"
            ],
            "index": "pypi",
            "version": "==1.0.2"
        },
        "django-configurations": {
            "hashes": [
                "sha256:0b93cb7042739e2d69cfc6fb81676bbd3cbb63ea19b02e8b681f4cad3a8aaf1b",
                "sha256:9e3bcea1355ac50a4c9f854f751d214cb17e5f8adf18405a4488d0a1e8945915"
            ],
            "index": "pypi",
            "version": "==2.2"
        },
        "django-cors-headers": {
            "hashes": [
                "sha256:5665fc1b1aabf1b678885cf6f8f8bd7da36ef0a978375e767d491b48d3055d8f",
                "sha256:ba898dd478cd4be3a38ebc3d8729fa4d044679f8c91b2684edee41129d7e968a"
            ],
            "index": "pypi",
            "version": "==3.6.0"
        },
        "django-extensions": {
            "hashes": [
                "sha256:50de8977794a66a91575dd40f87d5053608f679561731845edbd325ceeb387e3",
                "sha256:5f0fea7bf131ca303090352577a9e7f8bfbf5489bd9d9c8aea9401db28db34a0"
            ],
            "index": "pypi",
            "version": "==3.1.3"
        },
        "django-filter": {
            "hashes": [
                "sha256:84e9d5bb93f237e451db814ed422a3a625751cbc9968b484ecc74964a8696b06",
                "sha256:e00d32cebdb3d54273c48f4f878f898dced8d5dfaad009438fe61ebdf535ace1"
            ],
            "index": "pypi",
            "version": "==2.4.0"
        },
        "django-model-utils": {
            "hashes": [
                "sha256:eb5dd05ef7d7ce6bc79cae54ea7c4a221f6f81e2aad7722933aee66489e7264b",
                "sha256:ef7c440024e797796a3811432abdd2be8b5225ae64ef346f8bfc6de7d8e5d73c"
            ],
            "index": "pypi",
            "version": "==4.1.1"
        },
        "django-storages": {
            "hashes": [
                "sha256:12de8fb2605b9b57bfaf54b075280d7cbb3b3ee1ca4bc9b9add147af87fe3a2c",
                "sha256:652275ab7844538c462b62810276c0244866f345878256a9e0e86f5b1283ae18"
            ],
            "index": "pypi",
            "version": "==1.10.1"
        },
        "django-unique-upload": {
            "hashes": [
                "sha256:78af8e8948a640dc3ef11f16189ae8dfd81293836d991913fbf40bf5111f43a9",
                "sha256:a7c7d220072401eb15dda3b1e09747940312acd36a8a57884c732c4644121b4d"
            ],
            "index": "pypi",
            "version": "==0.2.1"
        },
        "djangorestframework": {
            "hashes": [
                "sha256:6d1d59f623a5ad0509fe0d6bfe93cbdfe17b8116ebc8eda86d45f6e16e819aaf",
                "sha256:f747949a8ddac876e879190df194b925c177cdeb725a099db1460872f7c0a7f2"
            ],
            "index": "pypi",
            "version": "==3.12.4"
        },
        "drf-yasg": {
            "hashes": [
                "sha256:8b72e5b1875931a8d11af407be3a9a5ba8776541492947a0df5bafda6b7f8267",
                "sha256:d50f197c7f02545d0b736df88c6d5cf874f8fea2507ad85ad7de6ae5bf2d9e5a"
            ],
            "index": "pypi",
            "version": "==1.20.0"
        },
        "gunicorn": {
            "hashes": [
                "sha256:1904bb2b8a43658807108d59c3f3d56c2b6121a701161de0ddf9ad140073c626",
                "sha256:cd4a810dd51bf497552cf3f863b575dabd73d6ad6a91075b65936b151cbf4f9c"
            ],
            "index": "pypi",
            "version": "==20.0.4"
        },
        "idna": {
            "hashes": [
                "sha256:b307872f855b18632ce0c21c5e45be78c0ea7ae4c15c828c20788b26921eb3f6",
                "sha256:b97d804b1e9b523befed77c48dacec60e6dcb0b5391d57af6a65a312a90648c0"
            ],
            "version": "==2.10"
        },
        "inflection": {
            "hashes": [
                "sha256:1a29730d366e996aaacffb2f1f1cb9593dc38e2ddd30c91250c6dde09ea9b417",
                "sha256:f38b2b640938a4f35ade69ac3d053042959b62a0f1076a5bbaa1b9526605a8a2"
            ],
            "version": "==0.5.1"
        },
        "ipdb": {
            "hashes": [
                "sha256:178c367a61c1039e44e17c56fcc4a6e7dc11b33561261382d419b6ddb4401810"
            ],
            "index": "pypi",
            "version": "==0.13.7"
        },
        "ipython": {
            "hashes": [
                "sha256:c987e8178ced651532b3b1ff9965925bfd445c279239697052561a9ab806d28f",
                "sha256:cbb2ef3d5961d44e6a963b9817d4ea4e1fa2eb589c371a470fed14d8d40cbd6a"
            ],
            "index": "pypi",
            "version": "==7.19.0"
        },
        "ipython-genutils": {
            "hashes": [
                "sha256:72dd37233799e619666c9f639a9da83c34013a73e8bbc79a7a6348d93c61fab8",
                "sha256:eb2e116e75ecef9d4d228fdc66af54269afa26ab4463042e33785b887c628ba8"
            ],
            "version": "==0.2.0"
        },
        "itypes": {
            "hashes": [
                "sha256:03da6872ca89d29aef62773672b2d408f490f80db48b23079a4b194c86dd04c6",
                "sha256:af886f129dea4a2a1e3d36595a2d139589e4dd287f5cab0b40e799ee81570ff1"
            ],
            "version": "==1.2.0"
        },
        "jedi": {
            "hashes": [
                "sha256:18456d83f65f400ab0c2d3319e48520420ef43b23a086fdc05dff34132f0fb93",
                "sha256:92550a404bad8afed881a137ec9a461fed49eca661414be45059329614ed0707"
            ],
            "version": "==0.18.0"
        },
        "jinja2": {
            "hashes": [
                "sha256:1f06f2da51e7b56b8f238affdd6b4e2c61e39598a378cc49345bc1bd42a978a4",
                "sha256:703f484b47a6af502e743c9122595cc812b0271f661722403114f71a79d0f5a4"
            ],
            "version": "==3.0.1"
        },
        "jmespath": {
            "hashes": [
                "sha256:b85d0567b8666149a93172712e68920734333c0ce7e89b78b3e987f71e5ed4f9",
                "sha256:cdf6525904cc597730141d61b36f2e4b8ecc257c420fa2f4549bac2c2d0cb72f"
            ],
            "version": "==0.10.0"
        },
        "jwcrypto": {
            "hashes": [
                "sha256:16e17faa4dce36551ade3a3ccb06236a61e5924ea1db163c9be9827acf935a82",
                "sha256:b7fee2635bbefdf145399392f5be26ad54161c8271c66b5fe107b4b452f06c24"
            ],
            "index": "pypi",
            "version": "==0.8"
        },
        "markdown": {
            "hashes": [
                "sha256:31b5b491868dcc87d6c24b7e3d19a0d730d59d3e46f4eea6430a321bed387a49",
                "sha256:96c3ba1261de2f7547b46a00ea8463832c921d3f9d6aba3f255a6f71386db20c"
            ],
            "index": "pypi",
            "version": "==3.3.4"
        },
        "markupsafe": {
            "hashes": [
                "sha256:01a9b8ea66f1658938f65b93a85ebe8bc016e6769611be228d797c9d998dd298",
                "sha256:023cb26ec21ece8dc3907c0e8320058b2e0cb3c55cf9564da612bc325bed5e64",
                "sha256:0446679737af14f45767963a1a9ef7620189912317d095f2d9ffa183a4d25d2b",
                "sha256:0717a7390a68be14b8c793ba258e075c6f4ca819f15edfc2a3a027c823718567",
                "sha256:0955295dd5eec6cb6cc2fe1698f4c6d84af2e92de33fbcac4111913cd100a6ff",
                "sha256:10f82115e21dc0dfec9ab5c0223652f7197feb168c940f3ef61563fc2d6beb74",
                "sha256:1d609f577dc6e1aa17d746f8bd3c31aa4d258f4070d61b2aa5c4166c1539de35",
                "sha256:2ef54abee730b502252bcdf31b10dacb0a416229b72c18b19e24a4509f273d26",
                "sha256:3c112550557578c26af18a1ccc9e090bfe03832ae994343cfdacd287db6a6ae7",
                "sha256:47ab1e7b91c098ab893b828deafa1203de86d0bc6ab587b160f78fe6c4011f75",
                "sha256:49e3ceeabbfb9d66c3aef5af3a60cc43b85c33df25ce03d0031a608b0a8b2e3f",
                "sha256:4efca8f86c54b22348a5467704e3fec767b2db12fc39c6d963168ab1d3fc9135",
                "sha256:53edb4da6925ad13c07b6d26c2a852bd81e364f95301c66e930ab2aef5b5ddd8",
                "sha256:594c67807fb16238b30c44bdf74f36c02cdf22d1c8cda91ef8a0ed8dabf5620a",
                "sha256:611d1ad9a4288cf3e3c16014564df047fe08410e628f89805e475368bd304914",
                "sha256:6557b31b5e2c9ddf0de32a691f2312a32f77cd7681d8af66c2692efdbef84c18",
                "sha256:693ce3f9e70a6cf7d2fb9e6c9d8b204b6b39897a2c4a1aa65728d5ac97dcc1d8",
                "sha256:6a7fae0dd14cf60ad5ff42baa2e95727c3d81ded453457771d02b7d2b3f9c0c2",
                "sha256:6c4ca60fa24e85fe25b912b01e62cb969d69a23a5d5867682dd3e80b5b02581d",
                "sha256:7d91275b0245b1da4d4cfa07e0faedd5b0812efc15b702576d103293e252af1b",
                "sha256:905fec760bd2fa1388bb5b489ee8ee5f7291d692638ea5f67982d968366bef9f",
                "sha256:97383d78eb34da7e1fa37dd273c20ad4320929af65d156e35a5e2d89566d9dfb",
                "sha256:984d76483eb32f1bcb536dc27e4ad56bba4baa70be32fa87152832cdd9db0833",
                "sha256:a30e67a65b53ea0a5e62fe23682cfe22712e01f453b95233b25502f7c61cb415",
                "sha256:ab3ef638ace319fa26553db0624c4699e31a28bb2a835c5faca8f8acf6a5a902",
                "sha256:b2f4bf27480f5e5e8ce285a8c8fd176c0b03e93dcc6646477d4630e83440c6a9",
                "sha256:b7f2d075102dc8c794cbde1947378051c4e5180d52d276987b8d28a3bd58c17d",
                "sha256:be98f628055368795d818ebf93da628541e10b75b41c559fdf36d104c5787066",
                "sha256:d7f9850398e85aba693bb640262d3611788b1f29a79f0c93c565694658f4071f",
                "sha256:f5653a225f31e113b152e56f154ccbe59eeb1c7487b39b9d9f9cdb58e6c79dc5",
                "sha256:f826e31d18b516f653fe296d967d700fddad5901ae07c622bb3705955e1faa94",
                "sha256:f8ba0e8349a38d3001fae7eadded3f6606f0da5d748ee53cc1dab1d6527b9509",
                "sha256:f9081981fe268bd86831e5c75f7de206ef275defcb82bc70740ae6dc507aee51",
                "sha256:fa130dd50c57d53368c9d59395cb5526eda596d3ffe36666cd81a44d56e48872"
            ],
            "version": "==2.0.1"
        },
        "packaging": {
            "hashes": [
                "sha256:5b327ac1320dc863dca72f4514ecc086f31186744b84a230374cc1fd776feae5",
                "sha256:67714da7f7bc052e064859c05c595155bd1ee9f69f76557e21f051443c20947a"
            ],
            "version": "==20.9"
        },
        "parso": {
            "hashes": [
                "sha256:12b83492c6239ce32ff5eed6d3639d6a536170723c6f3f1506869f1ace413398",
                "sha256:a8c4922db71e4fdb90e0d0bc6e50f9b273d3397925e5e60a717e719201778d22"
            ],
            "version": "==0.8.2"
        },
        "pexpect": {
            "hashes": [
                "sha256:0b48a55dcb3c05f3329815901ea4fc1537514d6ba867a152b581d69ae3710937",
                "sha256:fc65a43959d153d0114afe13997d439c22823a27cefceb5ff35c2178c6784c0c"
            ],
            "markers": "sys_platform != 'win32'",
            "version": "==4.8.0"
        },
        "pickleshare": {
            "hashes": [
                "sha256:87683d47965c1da65cdacaf31c8441d12b8044cdec9aca500cd78fc2c683afca",
                "sha256:9649af414d74d4df115d5d718f82acb59c9d418196b7b4290ed47a12ce62df56"
            ],
            "version": "==0.7.5"
        },
        "prompt-toolkit": {
            "hashes": [
                "sha256:bf00f22079f5fadc949f42ae8ff7f05702826a97059ffcc6281036ad40ac6f04",
                "sha256:e1b4f11b9336a28fa11810bc623c357420f69dfdb6d2dac41ca2c21a55c033bc"
            ],
            "version": "==3.0.18"
        },
        "psycopg2-binary": {
            "hashes": [
                "sha256:0deac2af1a587ae12836aa07970f5cb91964f05a7c6cdb69d8425ff4c15d4e2c",
                "sha256:0e4dc3d5996760104746e6cfcdb519d9d2cd27c738296525d5867ea695774e67",
                "sha256:11b9c0ebce097180129e422379b824ae21c8f2a6596b159c7659e2e5a00e1aa0",
                "sha256:15978a1fbd225583dd8cdaf37e67ccc278b5abecb4caf6b2d6b8e2b948e953f6",
                "sha256:1fabed9ea2acc4efe4671b92c669a213db744d2af8a9fc5d69a8e9bc14b7a9db",
                "sha256:2dac98e85565d5688e8ab7bdea5446674a83a3945a8f416ad0110018d1501b94",
                "sha256:42ec1035841b389e8cc3692277a0bd81cdfe0b65d575a2c8862cec7a80e62e52",
                "sha256:6422f2ff0919fd720195f64ffd8f924c1395d30f9a495f31e2392c2efafb5056",
                "sha256:6a32f3a4cb2f6e1a0b15215f448e8ce2da192fd4ff35084d80d5e39da683e79b",
                "sha256:7312e931b90fe14f925729cde58022f5d034241918a5c4f9797cac62f6b3a9dd",
                "sha256:7d92a09b788cbb1aec325af5fcba9fed7203897bbd9269d5691bb1e3bce29550",
                "sha256:833709a5c66ca52f1d21d41865a637223b368c0ee76ea54ca5bad6f2526c7679",
                "sha256:89705f45ce07b2dfa806ee84439ec67c5d9a0ef20154e0e475e2b2ed392a5b83",
                "sha256:8cd0fb36c7412996859cb4606a35969dd01f4ea34d9812a141cd920c3b18be77",
                "sha256:950bc22bb56ee6ff142a2cb9ee980b571dd0912b0334aa3fe0fe3788d860bea2",
                "sha256:a0c50db33c32594305b0ef9abc0cb7db13de7621d2cadf8392a1d9b3c437ef77",
                "sha256:a0eb43a07386c3f1f1ebb4dc7aafb13f67188eab896e7397aa1ee95a9c884eb2",
                "sha256:aaa4213c862f0ef00022751161df35804127b78adf4a2755b9f991a507e425fd",
                "sha256:ac0c682111fbf404525dfc0f18a8b5f11be52657d4f96e9fcb75daf4f3984859",
                "sha256:ad20d2eb875aaa1ea6d0f2916949f5c08a19c74d05b16ce6ebf6d24f2c9f75d1",
                "sha256:b4afc542c0ac0db720cf516dd20c0846f71c248d2b3d21013aa0d4ef9c71ca25",
                "sha256:b8a3715b3c4e604bcc94c90a825cd7f5635417453b253499664f784fc4da0152",
                "sha256:ba28584e6bca48c59eecbf7efb1576ca214b47f05194646b081717fa628dfddf",
                "sha256:ba381aec3a5dc29634f20692349d73f2d21f17653bda1decf0b52b11d694541f",
                "sha256:bd1be66dde2b82f80afb9459fc618216753f67109b859a361cf7def5c7968729",
                "sha256:c2507d796fca339c8fb03216364cca68d87e037c1f774977c8fc377627d01c71",
                "sha256:cec7e622ebc545dbb4564e483dd20e4e404da17ae07e06f3e780b2dacd5cee66",
                "sha256:d14b140a4439d816e3b1229a4a525df917d6ea22a0771a2a78332273fd9528a4",
                "sha256:d1b4ab59e02d9008efe10ceabd0b31e79519da6fb67f7d8e8977118832d0f449",
                "sha256:d5227b229005a696cc67676e24c214740efd90b148de5733419ac9aaba3773da",
                "sha256:e1f57aa70d3f7cc6947fd88636a481638263ba04a742b4a37dd25c373e41491a",
                "sha256:e74a55f6bad0e7d3968399deb50f61f4db1926acf4a6d83beaaa7df986f48b1c",
                "sha256:e82aba2188b9ba309fd8e271702bd0d0fc9148ae3150532bbb474f4590039ffb",
                "sha256:ee69dad2c7155756ad114c02db06002f4cded41132cc51378e57aad79cc8e4f4",
                "sha256:f5ab93a2cb2d8338b1674be43b442a7f544a0971da062a5da774ed40587f18f5"
            ],
            "index": "pypi",
            "version": "==2.8.6"
        },
        "ptyprocess": {
            "hashes": [
                "sha256:4b41f3967fce3af57cc7e94b888626c18bf37a083e3651ca8feeb66d492fef35",
                "sha256:5c5d0a3b48ceee0b48485e0c26037c0acd7d29765ca3fbb5cb3831d347423220"
            ],
            "version": "==0.7.0"
        },
        "pycparser": {
            "hashes": [
                "sha256:2d475327684562c3a96cc71adf7dc8c4f0565175cf86b6d7a404ff4c771f15f0",
                "sha256:7582ad22678f0fcd81102833f60ef8d0e57288b6b5fb00323d101be910e35705"
            ],
            "version": "==2.20"
        },
        "pygments": {
            "hashes": [
                "sha256:a18f47b506a429f6f4b9df81bb02beab9ca21d0a5fee38ed15aef65f0545519f",
                "sha256:d66e804411278594d764fc69ec36ec13d9ae9147193a1740cd34d272ca383b8e"
            ],
            "version": "==2.9.0"
        },
        "pyjwt": {
            "hashes": [
                "sha256:5c6eca3c2940464d106b99ba83b00c6add741c9becaec087fb7ccdefea71350e",
                "sha256:8d59a976fb773f3e6a39c85636357c4f0e242707394cadadd9814f5cbaa20e96"
            ],
            "index": "pypi",
            "version": "==1.7.1"
        },
        "pyparsing": {
            "hashes": [
                "sha256:c203ec8783bf771a155b207279b9bccb8dea02d8f0c9e5f8ead507bc3246ecc1",
                "sha256:ef9d7589ef3c200abe66653d3f1ab1033c3c419ae9b9bdb1240a85b024efc88b"
            ],
            "version": "==2.4.7"
        },
        "python-dateutil": {
            "hashes": [
                "sha256:73ebfe9dbf22e832286dafa60473e4cd239f8592f699aa5adaf10050e6e1823c",
                "sha256:75bb3f31ea686f1197762692a9ee6a7550b59fc6ca3a1f4b5d7e32fb98e2da2a"
            ],
            "version": "==2.8.1"
        },
        "python-dotenv": {
            "hashes": [
                "sha256:0c8d1b80d1a1e91717ea7d526178e3882732420b03f08afea0406db6402e220e",
                "sha256:587825ed60b1711daea4832cf37524dfd404325b7db5e25ebe88c495c9f807a0"
            ],
            "index": "pypi",
            "version": "==0.15.0"
        },
        "pytz": {
            "hashes": [
                "sha256:83a4a90894bf38e243cf052c8b58f381bfe9a7a483f6a9cab140bc7f702ac4da",
                "sha256:eb10ce3e7736052ed3623d49975ce333bcd712c7bb19a58b9e2089d4057d0798"
            ],
            "version": "==2021.1"
        },
        "requests": {
            "hashes": [
                "sha256:27973dd4a904a4f13b263a19c866c13b92a39ed1c964655f025f3f8d3d75b804",
                "sha256:c210084e36a42ae6b9219e00e48287def368a26d03a048ddad7bfee44f75871e"
            ],
            "index": "pypi",
            "version": "==2.25.1"
        },
        "ruamel.yaml": {
            "hashes": [
                "sha256:44bc6b54fddd45e4bc0619059196679f9e8b79c027f4131bb072e6a22f4d5e28",
                "sha256:ac79fb25f5476e8e9ed1c53b8a2286d2c3f5dde49eb37dbcee5c7eb6a8415a22"
            ],
            "version": "==0.17.4"
        },
        "ruamel.yaml.clib": {
            "hashes": [
                "sha256:058a1cc3df2a8aecc12f983a48bda99315cebf55a3b3a5463e37bb599b05727b",
                "sha256:1236df55e0f73cd138c0eca074ee086136c3f16a97c2ac719032c050f7e0622f",
                "sha256:1f8c0a4577c0e6c99d208de5c4d3fd8aceed9574bb154d7a2b21c16bb924154c",
                "sha256:2602e91bd5c1b874d6f93d3086f9830f3e907c543c7672cf293a97c3fabdcd91",
                "sha256:28116f204103cb3a108dfd37668f20abe6e3cafd0d3fd40dba126c732457b3cc",
                "sha256:2d24bd98af676f4990c4d715bcdc2a60b19c56a3fb3a763164d2d8ca0e806ba7",
                "sha256:2fd336a5c6415c82e2deb40d08c222087febe0aebe520f4d21910629018ab0f3",
                "sha256:30dca9bbcbb1cc858717438218d11eafb78666759e5094dd767468c0d577a7e7",
                "sha256:44c7b0498c39f27795224438f1a6be6c5352f82cb887bc33d962c3a3acc00df6",
                "sha256:464e66a04e740d754170be5e740657a3b3b6d2bcc567f0c3437879a6e6087ff6",
                "sha256:46d6d20815064e8bb023ea8628cfb7402c0f0e83de2c2227a88097e239a7dffd",
                "sha256:4df5019e7783d14b79217ad9c56edf1ba7485d614ad5a385d1b3c768635c81c0",
                "sha256:4e52c96ca66de04be42ea2278012a2342d89f5e82b4512fb6fb7134e377e2e62",
                "sha256:5254af7d8bdf4d5484c089f929cb7f5bafa59b4f01d4f48adda4be41e6d29f99",
                "sha256:52ae5739e4b5d6317b52f5b040b1b6639e8af68a5b8fd606a8b08658fbd0cab5",
                "sha256:53b9dd1abd70e257a6e32f934ebc482dac5edb8c93e23deb663eac724c30b026",
                "sha256:6c0a5dc52fc74eb87c67374a4e554d4761fd42a4d01390b7e868b30d21f4b8bb",
                "sha256:73b3d43e04cc4b228fa6fa5d796409ece6fcb53a6c270eb2048109cbcbc3b9c2",
                "sha256:74161d827407f4db9072011adcfb825b5258a5ccb3d2cd518dd6c9edea9e30f1",
                "sha256:75f0ee6839532e52a3a53f80ce64925ed4aed697dd3fa890c4c918f3304bd4f4",
                "sha256:839dd72545ef7ba78fd2aa1a5dd07b33696adf3e68fae7f31327161c1093001b",
                "sha256:8be05be57dc5c7b4a0b24edcaa2f7275866d9c907725226cdde46da09367d923",
                "sha256:8e8fd0a22c9d92af3a34f91e8a2594eeb35cba90ab643c5e0e643567dc8be43e",
                "sha256:a873e4d4954f865dcb60bdc4914af7eaae48fb56b60ed6daa1d6251c72f5337c",
                "sha256:ab845f1f51f7eb750a78937be9f79baea4a42c7960f5a94dde34e69f3cce1988",
                "sha256:b1e981fe1aff1fd11627f531524826a4dcc1f26c726235a52fcb62ded27d150f",
                "sha256:b4b0d31f2052b3f9f9b5327024dc629a253a83d8649d4734ca7f35b60ec3e9e5",
                "sha256:c6ac7e45367b1317e56f1461719c853fd6825226f45b835df7436bb04031fd8a",
                "sha256:daf21aa33ee9b351f66deed30a3d450ab55c14242cfdfcd377798e2c0d25c9f1",
                "sha256:e9f7d1d8c26a6a12c23421061f9022bb62704e38211fe375c645485f38df34a2",
                "sha256:f6061a31880c1ed6b6ce341215336e2f3d0c1deccd84957b6fa8ca474b41e89f"
            ],
            "markers": "platform_python_implementation == 'CPython' and python_version < '3.10'",
            "version": "==0.2.2"
        },
        "s3transfer": {
            "hashes": [
                "sha256:9b3752887a2880690ce628bc263d6d13a3864083aeacff4890c1c9839a5eb0bc",
                "sha256:cb022f4b16551edebbb31a377d3f09600dbada7363d8c5db7976e7f47732e1b2"
            ],
            "version": "==0.4.2"
        },
        "six": {
            "hashes": [
                "sha256:1e61c37477a1626458e36f7b1d82aa5c9b094fa4802892072e49de9c60c4c926",
                "sha256:8abb2f1d86890a2dfb989f9a77cfcfd3e47c2a354b01111771326f8aa26e0254"
            ],
            "version": "==1.16.0"
        },
        "sqlparse": {
            "hashes": [
                "sha256:017cde379adbd6a1f15a61873f43e8274179378e95ef3fede90b5aa64d304ed0",
                "sha256:0f91fd2e829c44362cbcfab3e9ae12e22badaa8a29ad5ff599f9ec109f0454e8"
            ],
            "version": "==0.4.1"
        },
        "toml": {
            "hashes": [
                "sha256:806143ae5bfb6a3c6e736a764057db0e6a0e05e338b5630894a5f779cabb4f9b",
                "sha256:b3bda1d108d5dd99f4a20d24d9c348e91c4db7ab1b749200bded2f839ccbe68f"
            ],
            "version": "==0.10.2"
        },
        "traitlets": {
            "hashes": [
                "sha256:178f4ce988f69189f7e523337a3e11d91c786ded9360174a3d9ca83e79bc5396",
                "sha256:69ff3f9d5351f31a7ad80443c2674b7099df13cc41fc5fa6e2f6d3b0330b0426"
            ],
            "version": "==5.0.5"
        },
        "uritemplate": {
            "hashes": [
                "sha256:07620c3f3f8eed1f12600845892b0e036a2420acf513c53f7de0abd911a5894f",
                "sha256:5af8ad10cec94f215e3f48112de2022e1d5a37ed427fbd88652fa908f2ab7cae"
            ],
            "version": "==3.0.1"
        },
        "urllib3": {
            "hashes": [
                "sha256:2f4da4594db7e1e110a944bb1b551fdf4e6c136ad42e4234131391e21eb5b0df",
                "sha256:e7b021f7241115872f92f43c6508082facffbd1c048e3c6e2bb9c2a157e28937"
            ],
            "version": "==1.26.4"
        },
        "wait-for-it": {
            "hashes": [
                "sha256:9560f1c6fad73d801be1258bb7dd5f8288b0aebc0ff08e4c1eca026de5272190",
                "sha256:f219db8fd96819b026df1dc6d93fb380cf6d81f20450115200dd901dea4b0c8f"
            ],
            "index": "pypi",
            "version": "==2.2.0"
        },
        "wcwidth": {
            "hashes": [
                "sha256:beb4802a9cebb9144e99086eff703a642a13d6a0052920003a230f3294bbe784",
                "sha256:c4d647b99872929fdb7bdcaa4fbe7f01413ed3d98077df798530e5b04f116c83"
            ],
            "version": "==0.2.5"
        }
    },
    "develop": {
        "attrs": {
            "hashes": [
                "sha256:149e90d6d8ac20db7a955ad60cf0e6881a3f20d37096140088356da6c716b0b1",
                "sha256:ef6aaac3ca6cd92904cdd0d83f629a15f18053ec84e6432106f7a4d04ae4f5fb"
            ],
            "version": "==21.2.0"
        },
        "blessings": {
            "hashes": [
                "sha256:98e5854d805f50a5b58ac2333411b0482516a8210f23f43308baeb58d77c157d",
                "sha256:b1fdd7e7a675295630f9ae71527a8ebc10bfefa236b3d6aa4932ee4462c17ba3",
                "sha256:caad5211e7ba5afe04367cdd4cfc68fa886e2e08f6f35e76b7387d2109ccea6e"
            ],
            "version": "==1.7"
        },
        "click": {
            "hashes": [
                "sha256:8c04c11192119b1ef78ea049e0a6f0463e4c48ef00a30160c704337586f3ad7a",
                "sha256:fba402a4a47334742d782209a7c79bc448911afe1149d07bdabdf480b3e2f4b6"
            ],
            "version": "==8.0.1"
        },
        "coverage": {
            "extras": [
                "toml"
            ],
            "hashes": [
                "sha256:004d1880bed2d97151facef49f08e255a20ceb6f9432df75f4eef018fdd5a78c",
                "sha256:01d84219b5cdbfc8122223b39a954820929497a1cb1422824bb86b07b74594b6",
                "sha256:040af6c32813fa3eae5305d53f18875bedd079960822ef8ec067a66dd8afcd45",
                "sha256:06191eb60f8d8a5bc046f3799f8a07a2d7aefb9504b0209aff0b47298333302a",
                "sha256:13034c4409db851670bc9acd836243aeee299949bd5673e11844befcb0149f03",
                "sha256:13c4ee887eca0f4c5a247b75398d4114c37882658300e153113dafb1d76de529",
                "sha256:184a47bbe0aa6400ed2d41d8e9ed868b8205046518c52464fde713ea06e3a74a",
                "sha256:18ba8bbede96a2c3dde7b868de9dcbd55670690af0988713f0603f037848418a",
                "sha256:1aa846f56c3d49205c952d8318e76ccc2ae23303351d9270ab220004c580cfe2",
                "sha256:217658ec7187497e3f3ebd901afdca1af062b42cfe3e0dafea4cced3983739f6",
                "sha256:24d4a7de75446be83244eabbff746d66b9240ae020ced65d060815fac3423759",
                "sha256:2910f4d36a6a9b4214bb7038d537f015346f413a975d57ca6b43bf23d6563b53",
                "sha256:2949cad1c5208b8298d5686d5a85b66aae46d73eec2c3e08c817dd3513e5848a",
                "sha256:2a3859cb82dcbda1cfd3e6f71c27081d18aa251d20a17d87d26d4cd216fb0af4",
                "sha256:2cafbbb3af0733db200c9b5f798d18953b1a304d3f86a938367de1567f4b5bff",
                "sha256:2e0d881ad471768bf6e6c2bf905d183543f10098e3b3640fc029509530091502",
                "sha256:30c77c1dc9f253283e34c27935fded5015f7d1abe83bc7821680ac444eaf7793",
                "sha256:3487286bc29a5aa4b93a072e9592f22254291ce96a9fbc5251f566b6b7343cdb",
                "sha256:372da284cfd642d8e08ef606917846fa2ee350f64994bebfbd3afb0040436905",
                "sha256:41179b8a845742d1eb60449bdb2992196e211341818565abded11cfa90efb821",
                "sha256:44d654437b8ddd9eee7d1eaee28b7219bec228520ff809af170488fd2fed3e2b",
                "sha256:4a7697d8cb0f27399b0e393c0b90f0f1e40c82023ea4d45d22bce7032a5d7b81",
                "sha256:51cb9476a3987c8967ebab3f0fe144819781fca264f57f89760037a2ea191cb0",
                "sha256:52596d3d0e8bdf3af43db3e9ba8dcdaac724ba7b5ca3f6358529d56f7a166f8b",
                "sha256:53194af30d5bad77fcba80e23a1441c71abfb3e01192034f8246e0d8f99528f3",
                "sha256:5fec2d43a2cc6965edc0bb9e83e1e4b557f76f843a77a2496cbe719583ce8184",
                "sha256:6c90e11318f0d3c436a42409f2749ee1a115cd8b067d7f14c148f1ce5574d701",
                "sha256:74d881fc777ebb11c63736622b60cb9e4aee5cace591ce274fb69e582a12a61a",
                "sha256:7501140f755b725495941b43347ba8a2777407fc7f250d4f5a7d2a1050ba8e82",
                "sha256:796c9c3c79747146ebd278dbe1e5c5c05dd6b10cc3bcb8389dfdf844f3ead638",
                "sha256:869a64f53488f40fa5b5b9dcb9e9b2962a66a87dab37790f3fcfb5144b996ef5",
                "sha256:8963a499849a1fc54b35b1c9f162f4108017b2e6db2c46c1bed93a72262ed083",
                "sha256:8d0a0725ad7c1a0bcd8d1b437e191107d457e2ec1084b9f190630a4fb1af78e6",
                "sha256:900fbf7759501bc7807fd6638c947d7a831fc9fdf742dc10f02956ff7220fa90",
                "sha256:92b017ce34b68a7d67bd6d117e6d443a9bf63a2ecf8567bb3d8c6c7bc5014465",
                "sha256:970284a88b99673ccb2e4e334cfb38a10aab7cd44f7457564d11898a74b62d0a",
                "sha256:972c85d205b51e30e59525694670de6a8a89691186012535f9d7dbaa230e42c3",
                "sha256:9a1ef3b66e38ef8618ce5fdc7bea3d9f45f3624e2a66295eea5e57966c85909e",
                "sha256:af0e781009aaf59e25c5a678122391cb0f345ac0ec272c7961dc5455e1c40066",
                "sha256:b6d534e4b2ab35c9f93f46229363e17f63c53ad01330df9f2d6bd1187e5eaacf",
                "sha256:b7895207b4c843c76a25ab8c1e866261bcfe27bfaa20c192de5190121770672b",
                "sha256:c0891a6a97b09c1f3e073a890514d5012eb256845c451bd48f7968ef939bf4ae",
                "sha256:c2723d347ab06e7ddad1a58b2a821218239249a9e4365eaff6649d31180c1669",
                "sha256:d1f8bf7b90ba55699b3a5e44930e93ff0189aa27186e96071fac7dd0d06a1873",
                "sha256:d1f9ce122f83b2305592c11d64f181b87153fc2c2bbd3bb4a3dde8303cfb1a6b",
                "sha256:d314ed732c25d29775e84a960c3c60808b682c08d86602ec2c3008e1202e3bb6",
                "sha256:d636598c8305e1f90b439dbf4f66437de4a5e3c31fdf47ad29542478c8508bbb",
                "sha256:deee1077aae10d8fa88cb02c845cfba9b62c55e1183f52f6ae6a2df6a2187160",
                "sha256:ebe78fe9a0e874362175b02371bdfbee64d8edc42a044253ddf4ee7d3c15212c",
                "sha256:f030f8873312a16414c0d8e1a1ddff2d3235655a2174e3648b4fa66b3f2f1079",
                "sha256:f0b278ce10936db1a37e6954e15a3730bea96a0997c26d7fee88e6c396c2086d",
                "sha256:f11642dddbb0253cc8853254301b51390ba0081750a8ac03f20ea8103f0c56b6"
            ],
            "version": "==5.5"
        },
        "factory-boy": {
            "hashes": [
                "sha256:1d3db4b44b8c8c54cdd8b83ae4bdb9aeb121e464400035f1f03ae0e1eade56a4",
                "sha256:401cc00ff339a022f84d64a4339503d1689e8263a4478d876e58a3295b155c5b"
            ],
            "index": "pypi",
            "version": "==3.2.0"
        },
        "faker": {
            "hashes": [
                "sha256:7397915ce793ac1e162eb89450a268c4404121389ca46264648a2a8c56d88624",
                "sha256:765cb52df0ca2dc5af0393048c1f60b2fec736095b379954c42c5c552f65838a"
            ],
            "version": "==8.2.1"
        },
        "flake8": {
            "hashes": [
                "sha256:07528381786f2a6237b061f6e96610a4167b226cb926e2aa2b6b1d78057c576b",
                "sha256:bf8fd333346d844f616e8d47905ef3a3384edae6b4e9beb0c5101e25e3110907"
            ],
            "index": "pypi",
            "version": "==3.9.2"
        },
        "flake8-docstrings": {
            "hashes": [
                "sha256:99cac583d6c7e32dd28bbfbef120a7c0d1b6dde4adb5a9fd441c4227a6534bde",
                "sha256:9fe7c6a306064af8e62a055c2f61e9eb1da55f84bb39caef2b84ce53708ac34b"
            ],
            "index": "pypi",
            "version": "==1.6.0"
        },
        "future": {
            "hashes": [
                "sha256:b1bead90b70cf6ec3f0710ae53a525360fa360d306a86583adc6bf83a4db537d"
            ],
            "version": "==0.18.2"
        },
        "iniconfig": {
            "hashes": [
                "sha256:011e24c64b7f47f6ebd835bb12a743f2fbe9a26d4cecaa7f53bc4f35ee9da8b3",
                "sha256:bc3af051d7d14b2ee5ef9969666def0cd1a000e121eaea580d4a313df4b37f32"
            ],
            "version": "==1.1.1"
        },
        "isort": {
            "hashes": [
                "sha256:0a943902919f65c5684ac4e0154b1ad4fac6dcaa5d9f3426b732f1c8b5419be6",
                "sha256:2bb1680aad211e3c9944dbce1d4ba09a989f04e238296c87fe2139faa26d655d"
            ],
            "index": "pypi",
            "version": "==5.8.0"
        },
        "jinja2": {
            "hashes": [
                "sha256:1f06f2da51e7b56b8f238affdd6b4e2c61e39598a378cc49345bc1bd42a978a4",
                "sha256:703f484b47a6af502e743c9122595cc812b0271f661722403114f71a79d0f5a4"
            ],
            "version": "==3.0.1"
        },
        "joblib": {
            "hashes": [
                "sha256:9c17567692206d2f3fb9ecf5e991084254fe631665c450b443761c4186a613f7",
                "sha256:feeb1ec69c4d45129954f1b7034954241eedfd6ba39b5e9e4b6883be3332d5e5"
            ],
            "version": "==1.0.1"
        },
        "livereload": {
            "hashes": [
                "sha256:776f2f865e59fde56490a56bcc6773b6917366bce0c267c60ee8aaf1a0959869"
            ],
            "version": "==2.6.3"
        },
        "lunr": {
            "extras": [
                "languages"
            ],
            "hashes": [
                "sha256:aab3f489c4d4fab4c1294a257a30fec397db56f0a50273218ccc3efdbf01d6ca",
                "sha256:c4fb063b98eff775dd638b3df380008ae85e6cb1d1a24d1cd81a10ef6391c26e"
            ],
            "version": "==0.5.8"
        },
        "markdown": {
            "hashes": [
                "sha256:31b5b491868dcc87d6c24b7e3d19a0d730d59d3e46f4eea6430a321bed387a49",
                "sha256:96c3ba1261de2f7547b46a00ea8463832c921d3f9d6aba3f255a6f71386db20c"
            ],
            "index": "pypi",
            "version": "==3.3.4"
        },
        "markupsafe": {
            "hashes": [
                "sha256:01a9b8ea66f1658938f65b93a85ebe8bc016e6769611be228d797c9d998dd298",
                "sha256:023cb26ec21ece8dc3907c0e8320058b2e0cb3c55cf9564da612bc325bed5e64",
                "sha256:0446679737af14f45767963a1a9ef7620189912317d095f2d9ffa183a4d25d2b",
                "sha256:0717a7390a68be14b8c793ba258e075c6f4ca819f15edfc2a3a027c823718567",
                "sha256:0955295dd5eec6cb6cc2fe1698f4c6d84af2e92de33fbcac4111913cd100a6ff",
                "sha256:10f82115e21dc0dfec9ab5c0223652f7197feb168c940f3ef61563fc2d6beb74",
                "sha256:1d609f577dc6e1aa17d746f8bd3c31aa4d258f4070d61b2aa5c4166c1539de35",
                "sha256:2ef54abee730b502252bcdf31b10dacb0a416229b72c18b19e24a4509f273d26",
                "sha256:3c112550557578c26af18a1ccc9e090bfe03832ae994343cfdacd287db6a6ae7",
                "sha256:47ab1e7b91c098ab893b828deafa1203de86d0bc6ab587b160f78fe6c4011f75",
                "sha256:49e3ceeabbfb9d66c3aef5af3a60cc43b85c33df25ce03d0031a608b0a8b2e3f",
                "sha256:4efca8f86c54b22348a5467704e3fec767b2db12fc39c6d963168ab1d3fc9135",
                "sha256:53edb4da6925ad13c07b6d26c2a852bd81e364f95301c66e930ab2aef5b5ddd8",
                "sha256:594c67807fb16238b30c44bdf74f36c02cdf22d1c8cda91ef8a0ed8dabf5620a",
                "sha256:611d1ad9a4288cf3e3c16014564df047fe08410e628f89805e475368bd304914",
                "sha256:6557b31b5e2c9ddf0de32a691f2312a32f77cd7681d8af66c2692efdbef84c18",
                "sha256:693ce3f9e70a6cf7d2fb9e6c9d8b204b6b39897a2c4a1aa65728d5ac97dcc1d8",
                "sha256:6a7fae0dd14cf60ad5ff42baa2e95727c3d81ded453457771d02b7d2b3f9c0c2",
                "sha256:6c4ca60fa24e85fe25b912b01e62cb969d69a23a5d5867682dd3e80b5b02581d",
                "sha256:7d91275b0245b1da4d4cfa07e0faedd5b0812efc15b702576d103293e252af1b",
                "sha256:905fec760bd2fa1388bb5b489ee8ee5f7291d692638ea5f67982d968366bef9f",
                "sha256:97383d78eb34da7e1fa37dd273c20ad4320929af65d156e35a5e2d89566d9dfb",
                "sha256:984d76483eb32f1bcb536dc27e4ad56bba4baa70be32fa87152832cdd9db0833",
                "sha256:a30e67a65b53ea0a5e62fe23682cfe22712e01f453b95233b25502f7c61cb415",
                "sha256:ab3ef638ace319fa26553db0624c4699e31a28bb2a835c5faca8f8acf6a5a902",
                "sha256:b2f4bf27480f5e5e8ce285a8c8fd176c0b03e93dcc6646477d4630e83440c6a9",
                "sha256:b7f2d075102dc8c794cbde1947378051c4e5180d52d276987b8d28a3bd58c17d",
                "sha256:be98f628055368795d818ebf93da628541e10b75b41c559fdf36d104c5787066",
                "sha256:d7f9850398e85aba693bb640262d3611788b1f29a79f0c93c565694658f4071f",
                "sha256:f5653a225f31e113b152e56f154ccbe59eeb1c7487b39b9d9f9cdb58e6c79dc5",
                "sha256:f826e31d18b516f653fe296d967d700fddad5901ae07c622bb3705955e1faa94",
                "sha256:f8ba0e8349a38d3001fae7eadded3f6606f0da5d748ee53cc1dab1d6527b9509",
                "sha256:f9081981fe268bd86831e5c75f7de206ef275defcb82bc70740ae6dc507aee51",
                "sha256:fa130dd50c57d53368c9d59395cb5526eda596d3ffe36666cd81a44d56e48872"
            ],
            "version": "==2.0.1"
        },
        "mccabe": {
            "hashes": [
                "sha256:ab8a6258860da4b6677da4bd2fe5dc2c659cff31b3ee4f7f5d64e79735b80d42",
                "sha256:dd8d182285a0fe56bace7f45b5e7d1a6ebcbf524e8f3bd87eb0f125271b8831f"
            ],
            "version": "==0.6.1"
        },
        "mkdocs": {
            "hashes": [
                "sha256:096f52ff52c02c7e90332d2e53da862fde5c062086e1b5356a6e392d5d60f5e9",
                "sha256:f0b61e5402b99d7789efa032c7a74c90a20220a9c81749da06dbfbcbd52ffb39"
            ],
            "index": "pypi",
            "version": "==1.1.2"
        },
        "nltk": {
            "hashes": [
                "sha256:240e23ab1ab159ef9940777d30c7c72d7e76d91877099218a7585370c11f6b9e",
                "sha256:57d556abed621ab9be225cc6d2df1edce17572efb67a3d754630c9f8381503eb"
            ],
            "version": "==3.6.2"
        },
        "nose": {
            "hashes": [
                "sha256:9ff7c6cc443f8c51994b34a667bbcf45afd6d945be7477b52e97516fd17c53ac",
                "sha256:dadcddc0aefbf99eea214e0f1232b94f2fa9bd98fa8353711dacb112bfcbbb2a",
                "sha256:f1bffef9cbc82628f6e7d7b40d7e255aefaa1adb6a1b1d26c69a8b79e6208a98"
            ],
            "version": "==1.3.7"
        },
        "nose-progressive": {
            "hashes": [
                "sha256:3710b2da2c05ca6b0da90eb01d384165b80822b63cce8a508daac7414321366d",
                "sha256:3a6e2833e613c1c239baf05a19f66b5920915e62c07251d3ab3f3acb017ef5d7"
            ],
            "index": "pypi",
            "version": "==1.5.2"
        },
        "packaging": {
            "hashes": [
                "sha256:5b327ac1320dc863dca72f4514ecc086f31186744b84a230374cc1fd776feae5",
                "sha256:67714da7f7bc052e064859c05c595155bd1ee9f69f76557e21f051443c20947a"
            ],
            "version": "==20.9"
        },
        "pluggy": {
            "hashes": [
                "sha256:15b2acde666561e1298d71b523007ed7364de07029219b604cf808bfa1c765b0",
                "sha256:966c145cd83c96502c3c3868f50408687b38434af77734af1e9ca461a4081d2d"
            ],
            "version": "==0.13.1"
        },
        "py": {
            "hashes": [
                "sha256:21b81bda15b66ef5e1a777a21c4dcd9c20ad3efd0b3f817e7a809035269e1bd3",
                "sha256:3b80836aa6d1feeaa108e046da6423ab8f6ceda6468545ae8d02d9d58d18818a"
            ],
            "version": "==1.10.0"
        },
        "pycodestyle": {
            "hashes": [
                "sha256:514f76d918fcc0b55c6680472f0a37970994e07bbb80725808c17089be302068",
                "sha256:c389c1d06bf7904078ca03399a4816f974a1d590090fecea0c63ec26ebaf1cef"
            ],
            "version": "==2.7.0"
        },
        "pydocstyle": {
            "hashes": [
                "sha256:1d41b7c459ba0ee6c345f2eb9ae827cab14a7533a88c5c6f7e94923f72df92dc",
                "sha256:6987826d6775056839940041beef5c08cc7e3d71d63149b48e36727f70144dc4"
            ],
            "version": "==6.1.1"
        },
        "pyflakes": {
            "hashes": [
                "sha256:7893783d01b8a89811dd72d7dfd4d84ff098e5eed95cfa8905b22bbffe52efc3",
                "sha256:f5bc8ecabc05bb9d291eb5203d6810b49040f6ff446a756326104746cc00c1db"
            ],
            "version": "==2.3.1"
        },
        "pygraphviz": {
            "hashes": [
                "sha256:a7bec6609f37cf1e64898c59f075afd659106cf9356c5f387cecaa2e0cdb2304"
            ],
            "index": "pypi",
            "version": "==1.7"
        },
        "pyparsing": {
            "hashes": [
                "sha256:c203ec8783bf771a155b207279b9bccb8dea02d8f0c9e5f8ead507bc3246ecc1",
                "sha256:ef9d7589ef3c200abe66653d3f1ab1033c3c419ae9b9bdb1240a85b024efc88b"
            ],
            "version": "==2.4.7"
        },
        "pytest": {
            "hashes": [
                "sha256:50bcad0a0b9c5a72c8e4e7c9855a3ad496ca6a881a3641b4260605450772c54b",
                "sha256:91ef2131a9bd6be8f76f1f08eac5c5317221d6ad1e143ae03894b862e8976890"
            ],
            "index": "pypi",
            "version": "==6.2.4"
        },
        "pytest-cov": {
            "hashes": [
                "sha256:8535764137fecce504a49c2b742288e3d34bc09eed298ad65963616cc98fd45e",
                "sha256:95d4933dcbbacfa377bb60b29801daa30d90c33981ab2a79e9ab4452c165066e"
            ],
            "index": "pypi",
            "version": "==2.12.0"
        },
        "pytest-django": {
            "hashes": [
                "sha256:d1c6758a592fb0ef8abaa2fe12dd28858c1dcfc3d466102ffe52aa8934733dca",
                "sha256:f96c4556f4e7b15d987dd1dcc1d1526df81d40c1548d31ce840d597ed2be8c46"
            ],
            "index": "pypi",
            "version": "==4.3.0"
        },
        "pytest-mock": {
            "hashes": [
                "sha256:30c2f2cc9759e76eee674b81ea28c9f0b94f8f0445a1b87762cadf774f0df7e3",
                "sha256:40217a058c52a63f1042f0784f62009e976ba824c418cced42e88d5f40ab0e62"
            ],
            "index": "pypi",
            "version": "==3.6.1"
        },
        "python-dateutil": {
            "hashes": [
                "sha256:73ebfe9dbf22e832286dafa60473e4cd239f8592f699aa5adaf10050e6e1823c",
                "sha256:75bb3f31ea686f1197762692a9ee6a7550b59fc6ca3a1f4b5d7e32fb98e2da2a"
            ],
            "version": "==2.8.1"
        },
        "pyyaml": {
            "hashes": [
                "sha256:08682f6b72c722394747bddaf0aa62277e02557c0fd1c42cb853016a38f8dedf",
                "sha256:0f5f5786c0e09baddcd8b4b45f20a7b5d61a7e7e99846e3c799b05c7c53fa696",
                "sha256:129def1b7c1bf22faffd67b8f3724645203b79d8f4cc81f674654d9902cb4393",
                "sha256:294db365efa064d00b8d1ef65d8ea2c3426ac366c0c4368d930bf1c5fb497f77",
                "sha256:3b2b1824fe7112845700f815ff6a489360226a5609b96ec2190a45e62a9fc922",
                "sha256:3bd0e463264cf257d1ffd2e40223b197271046d09dadf73a0fe82b9c1fc385a5",
                "sha256:4465124ef1b18d9ace298060f4eccc64b0850899ac4ac53294547536533800c8",
                "sha256:49d4cdd9065b9b6e206d0595fee27a96b5dd22618e7520c33204a4a3239d5b10",
                "sha256:4e0583d24c881e14342eaf4ec5fbc97f934b999a6828693a99157fde912540cc",
                "sha256:5accb17103e43963b80e6f837831f38d314a0495500067cb25afab2e8d7a4018",
                "sha256:607774cbba28732bfa802b54baa7484215f530991055bb562efbed5b2f20a45e",
                "sha256:6c78645d400265a062508ae399b60b8c167bf003db364ecb26dcab2bda048253",
                "sha256:72a01f726a9c7851ca9bfad6fd09ca4e090a023c00945ea05ba1638c09dc3347",
                "sha256:74c1485f7707cf707a7aef42ef6322b8f97921bd89be2ab6317fd782c2d53183",
                "sha256:895f61ef02e8fed38159bb70f7e100e00f471eae2bc838cd0f4ebb21e28f8541",
                "sha256:8c1be557ee92a20f184922c7b6424e8ab6691788e6d86137c5d93c1a6ec1b8fb",
                "sha256:bb4191dfc9306777bc594117aee052446b3fa88737cd13b7188d0e7aa8162185",
                "sha256:bfb51918d4ff3d77c1c856a9699f8492c612cde32fd3bcd344af9be34999bfdc",
                "sha256:c20cfa2d49991c8b4147af39859b167664f2ad4561704ee74c1de03318e898db",
                "sha256:cb333c16912324fd5f769fff6bc5de372e9e7a202247b48870bc251ed40239aa",
                "sha256:d2d9808ea7b4af864f35ea216be506ecec180628aced0704e34aca0b040ffe46",
                "sha256:d483ad4e639292c90170eb6f7783ad19490e7a8defb3e46f97dfe4bacae89122",
                "sha256:dd5de0646207f053eb0d6c74ae45ba98c3395a571a2891858e87df7c9b9bd51b",
                "sha256:e1d4970ea66be07ae37a3c2e48b5ec63f7ba6804bdddfdbd3cfd954d25a82e63",
                "sha256:e4fac90784481d221a8e4b1162afa7c47ed953be40d31ab4629ae917510051df",
                "sha256:fa5ae20527d8e831e8230cbffd9f8fe952815b2b7dae6ffec25318803a7528fc",
                "sha256:fd7f6999a8070df521b6384004ef42833b9bd62cfee11a09bda1079b4b704247",
                "sha256:fdc842473cd33f45ff6bce46aea678a54e3d21f1b61a7750ce3c498eedfe25d6",
                "sha256:fe69978f3f768926cfa37b867e3843918e012cf83f680806599ddce33c2c68b0"
            ],
            "version": "==5.4.1"
        },
        "regex": {
            "hashes": [
                "sha256:01afaf2ec48e196ba91b37451aa353cb7eda77efe518e481707e0515025f0cd5",
                "sha256:11d773d75fa650cd36f68d7ca936e3c7afaae41b863b8c387a22aaa78d3c5c79",
                "sha256:18c071c3eb09c30a264879f0d310d37fe5d3a3111662438889ae2eb6fc570c31",
                "sha256:1e1c20e29358165242928c2de1482fb2cf4ea54a6a6dea2bd7a0e0d8ee321500",
                "sha256:281d2fd05555079448537fe108d79eb031b403dac622621c78944c235f3fcf11",
                "sha256:314d66636c494ed9c148a42731b3834496cc9a2c4251b1661e40936814542b14",
                "sha256:32e65442138b7b76dd8173ffa2cf67356b7bc1768851dded39a7a13bf9223da3",
                "sha256:339456e7d8c06dd36a22e451d58ef72cef293112b559010db3d054d5560ef439",
                "sha256:3916d08be28a1149fb97f7728fca1f7c15d309a9f9682d89d79db75d5e52091c",
                "sha256:3a9cd17e6e5c7eb328517969e0cb0c3d31fd329298dd0c04af99ebf42e904f82",
                "sha256:47bf5bf60cf04d72bf6055ae5927a0bd9016096bf3d742fa50d9bf9f45aa0711",
                "sha256:4c46e22a0933dd783467cf32b3516299fb98cfebd895817d685130cc50cd1093",
                "sha256:4c557a7b470908b1712fe27fb1ef20772b78079808c87d20a90d051660b1d69a",
                "sha256:52ba3d3f9b942c49d7e4bc105bb28551c44065f139a65062ab7912bef10c9afb",
                "sha256:563085e55b0d4fb8f746f6a335893bda5c2cef43b2f0258fe1020ab1dd874df8",
                "sha256:598585c9f0af8374c28edd609eb291b5726d7cbce16be6a8b95aa074d252ee17",
                "sha256:619d71c59a78b84d7f18891fe914446d07edd48dc8328c8e149cbe0929b4e000",
                "sha256:67bdb9702427ceddc6ef3dc382455e90f785af4c13d495f9626861763ee13f9d",
                "sha256:6d1b01031dedf2503631d0903cb563743f397ccaf6607a5e3b19a3d76fc10480",
                "sha256:741a9647fcf2e45f3a1cf0e24f5e17febf3efe8d4ba1281dcc3aa0459ef424dc",
                "sha256:7c2a1af393fcc09e898beba5dd59196edaa3116191cc7257f9224beaed3e1aa0",
                "sha256:7d9884d86dd4dd489e981d94a65cd30d6f07203d90e98f6f657f05170f6324c9",
                "sha256:90f11ff637fe8798933fb29f5ae1148c978cccb0452005bf4c69e13db951e765",
                "sha256:919859aa909429fb5aa9cf8807f6045592c85ef56fdd30a9a3747e513db2536e",
                "sha256:96fcd1888ab4d03adfc9303a7b3c0bd78c5412b2bfbe76db5b56d9eae004907a",
                "sha256:97f29f57d5b84e73fbaf99ab3e26134e6687348e95ef6b48cfd2c06807005a07",
                "sha256:980d7be47c84979d9136328d882f67ec5e50008681d94ecc8afa8a65ed1f4a6f",
                "sha256:a91aa8619b23b79bcbeb37abe286f2f408d2f2d6f29a17237afda55bb54e7aac",
                "sha256:ade17eb5d643b7fead300a1641e9f45401c98eee23763e9ed66a43f92f20b4a7",
                "sha256:b9c3db21af35e3b3c05764461b262d6f05bbca08a71a7849fd79d47ba7bc33ed",
                "sha256:bd28bc2e3a772acbb07787c6308e00d9626ff89e3bfcdebe87fa5afbfdedf968",
                "sha256:bf5824bfac591ddb2c1f0a5f4ab72da28994548c708d2191e3b87dd207eb3ad7",
                "sha256:c0502c0fadef0d23b128605d69b58edb2c681c25d44574fc673b0e52dce71ee2",
                "sha256:c38c71df845e2aabb7fb0b920d11a1b5ac8526005e533a8920aea97efb8ec6a4",
                "sha256:ce15b6d103daff8e9fee13cf7f0add05245a05d866e73926c358e871221eae87",
                "sha256:d3029c340cfbb3ac0a71798100ccc13b97dddf373a4ae56b6a72cf70dfd53bc8",
                "sha256:e512d8ef5ad7b898cdb2d8ee1cb09a8339e4f8be706d27eaa180c2f177248a10",
                "sha256:e8e5b509d5c2ff12f8418006d5a90e9436766133b564db0abaec92fd27fcee29",
                "sha256:ee54ff27bf0afaf4c3b3a62bcd016c12c3fdb4ec4f413391a90bd38bc3624605",
                "sha256:fa4537fb4a98fe8fde99626e4681cc644bdcf2a795038533f9f711513a862ae6",
                "sha256:fd45ff9293d9274c5008a2054ecef86a9bfe819a67c7be1afb65e69b405b3042"
            ],
            "version": "==2021.4.4"
        },
        "six": {
            "hashes": [
                "sha256:1e61c37477a1626458e36f7b1d82aa5c9b094fa4802892072e49de9c60c4c926",
                "sha256:8abb2f1d86890a2dfb989f9a77cfcfd3e47c2a354b01111771326f8aa26e0254"
            ],
            "version": "==1.16.0"
        },
        "snowballstemmer": {
            "hashes": [
                "sha256:b51b447bea85f9968c13b650126a888aabd4cb4463fca868ec596826325dedc2",
                "sha256:e997baa4f2e9139951b6f4c631bad912dfd3c792467e2f03d7239464af90e914"
            ],
            "version": "==2.1.0"
        },
        "text-unidecode": {
            "hashes": [
                "sha256:1311f10e8b895935241623731c2ba64f4c455287888b18189350b67134a822e8",
                "sha256:bad6603bb14d279193107714b288be206cac565dfa49aa5b105294dd5c4aab93"
            ],
            "version": "==1.3"
        },
        "toml": {
            "hashes": [
                "sha256:806143ae5bfb6a3c6e736a764057db0e6a0e05e338b5630894a5f779cabb4f9b",
                "sha256:b3bda1d108d5dd99f4a20d24d9c348e91c4db7ab1b749200bded2f839ccbe68f"
            ],
            "version": "==0.10.2"
        },
        "tornado": {
            "hashes": [
                "sha256:0a00ff4561e2929a2c37ce706cb8233b7907e0cdc22eab98888aca5dd3775feb",
                "sha256:0d321a39c36e5f2c4ff12b4ed58d41390460f798422c4504e09eb5678e09998c",
                "sha256:1e8225a1070cd8eec59a996c43229fe8f95689cb16e552d130b9793cb570a288",
                "sha256:20241b3cb4f425e971cb0a8e4ffc9b0a861530ae3c52f2b0434e6c1b57e9fd95",
                "sha256:25ad220258349a12ae87ede08a7b04aca51237721f63b1808d39bdb4b2164558",
                "sha256:33892118b165401f291070100d6d09359ca74addda679b60390b09f8ef325ffe",
                "sha256:33c6e81d7bd55b468d2e793517c909b139960b6c790a60b7991b9b6b76fb9791",
                "sha256:3447475585bae2e77ecb832fc0300c3695516a47d46cefa0528181a34c5b9d3d",
                "sha256:34ca2dac9e4d7afb0bed4677512e36a52f09caa6fded70b4e3e1c89dbd92c326",
                "sha256:3e63498f680547ed24d2c71e6497f24bca791aca2fe116dbc2bd0ac7f191691b",
                "sha256:548430be2740e327b3fe0201abe471f314741efcb0067ec4f2d7dcfb4825f3e4",
                "sha256:6196a5c39286cc37c024cd78834fb9345e464525d8991c21e908cc046d1cc02c",
                "sha256:61b32d06ae8a036a6607805e6720ef00a3c98207038444ba7fd3d169cd998910",
                "sha256:6286efab1ed6e74b7028327365cf7346b1d777d63ab30e21a0f4d5b275fc17d5",
                "sha256:65d98939f1a2e74b58839f8c4dab3b6b3c1ce84972ae712be02845e65391ac7c",
                "sha256:66324e4e1beede9ac79e60f88de548da58b1f8ab4b2f1354d8375774f997e6c0",
                "sha256:6c77c9937962577a6a76917845d06af6ab9197702a42e1346d8ae2e76b5e3675",
                "sha256:70dec29e8ac485dbf57481baee40781c63e381bebea080991893cd297742b8fd",
                "sha256:7250a3fa399f08ec9cb3f7b1b987955d17e044f1ade821b32e5f435130250d7f",
                "sha256:748290bf9112b581c525e6e6d3820621ff020ed95af6f17fedef416b27ed564c",
                "sha256:7da13da6f985aab7f6f28debab00c67ff9cbacd588e8477034c0652ac141feea",
                "sha256:8f959b26f2634a091bb42241c3ed8d3cedb506e7c27b8dd5c7b9f745318ddbb6",
                "sha256:9de9e5188a782be6b1ce866e8a51bc76a0fbaa0e16613823fc38e4fc2556ad05",
                "sha256:a48900ecea1cbb71b8c71c620dee15b62f85f7c14189bdeee54966fbd9a0c5bd",
                "sha256:b87936fd2c317b6ee08a5741ea06b9d11a6074ef4cc42e031bc6403f82a32575",
                "sha256:c77da1263aa361938476f04c4b6c8916001b90b2c2fdd92d8d535e1af48fba5a",
                "sha256:cb5ec8eead331e3bb4ce8066cf06d2dfef1bfb1b2a73082dfe8a161301b76e37",
                "sha256:cc0ee35043162abbf717b7df924597ade8e5395e7b66d18270116f8745ceb795",
                "sha256:d14d30e7f46a0476efb0deb5b61343b1526f73ebb5ed84f23dc794bdb88f9d9f",
                "sha256:d371e811d6b156d82aa5f9a4e08b58debf97c302a35714f6f45e35139c332e32",
                "sha256:d3d20ea5782ba63ed13bc2b8c291a053c8d807a8fa927d941bd718468f7b950c",
                "sha256:d3f7594930c423fd9f5d1a76bee85a2c36fd8b4b16921cae7e965f22575e9c01",
                "sha256:dcef026f608f678c118779cd6591c8af6e9b4155c44e0d1bc0c87c036fb8c8c4",
                "sha256:e0791ac58d91ac58f694d8d2957884df8e4e2f6687cdf367ef7eb7497f79eaa2",
                "sha256:e385b637ac3acaae8022e7e47dfa7b83d3620e432e3ecb9a3f7f58f150e50921",
                "sha256:e519d64089b0876c7b467274468709dadf11e41d65f63bba207e04217f47c085",
                "sha256:e7229e60ac41a1202444497ddde70a48d33909e484f96eb0da9baf8dc68541df",
                "sha256:ed3ad863b1b40cd1d4bd21e7498329ccaece75db5a5bf58cd3c9f130843e7102",
                "sha256:f0ba29bafd8e7e22920567ce0d232c26d4d47c8b5cf4ed7b562b5db39fa199c5",
                "sha256:fa2ba70284fa42c2a5ecb35e322e68823288a4251f9ba9cc77be04ae15eada68",
                "sha256:fba85b6cd9c39be262fcd23865652920832b61583de2a2ca907dbd8e8a8c81e5"
            ],
            "version": "==6.1"
        },
        "tqdm": {
            "hashes": [
                "sha256:736524215c690621b06fc89d0310a49822d75e599fcd0feb7cc742b98d692493",
                "sha256:cd5791b5d7c3f2f1819efc81d36eb719a38e0906a7380365c556779f585ea042"
            ],
<<<<<<< HEAD
            "version": "==4.60.0"
=======
            "version": "==4.61.0"
>>>>>>> 2b92a41a
        }
    }
}<|MERGE_RESOLUTION|>--- conflicted
+++ resolved
@@ -1,11 +1,7 @@
 {
     "_meta": {
         "hash": {
-<<<<<<< HEAD
             "sha256": "0e06e2738bfed680d3589711665c2e0e580091e001e5261672ab38930ada1131"
-=======
-            "sha256": "d355144410553277aebef3ab58ec40529486921f6d68f2db5b6a3bfd0b13385e"
->>>>>>> 2b92a41a
         },
         "pipfile-spec": 6,
         "requires": {
@@ -1142,11 +1138,7 @@
                 "sha256:736524215c690621b06fc89d0310a49822d75e599fcd0feb7cc742b98d692493",
                 "sha256:cd5791b5d7c3f2f1819efc81d36eb719a38e0906a7380365c556779f585ea042"
             ],
-<<<<<<< HEAD
-            "version": "==4.60.0"
-=======
             "version": "==4.61.0"
->>>>>>> 2b92a41a
         }
     }
 }