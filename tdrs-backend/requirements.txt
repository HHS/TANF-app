--- conflicted
+++ resolved
@@ -1,21 +1,5 @@
 -i https://pypi.org/simple/
 appdirs==1.4.4
-<<<<<<< HEAD
-appnope==0.1.0; sys_platform == 'darwin'
-asgiref==3.2.10; python_version >= '3.5'
-attrs==20.2.0; python_version >= '2.7' and python_version not in '3.0, 3.1, 3.2, 3.3'
-backcall==0.2.0
-black==19.10b0
-blessings==1.7; python_version >= '2.7' and python_version not in '3.0, 3.1, 3.2, 3.3'
-boto3==1.15.15
-botocore==1.18.15
-certifi==2020.6.20
-cffi==1.14.3
-chardet==3.0.4
-click==7.1.2; python_version >= '2.7' and python_version not in '3.0, 3.1, 3.2, 3.3, 3.4'
-coverage==5.3; python_version >= '2.7' and python_version not in '3.0, 3.1, 3.2, 3.3, 3.4' and python_version < '4'
-cryptography==3.1.1
-=======
 asgiref==3.2.10
 backcall==0.2.0
 boto3==1.15.0
@@ -24,7 +8,6 @@
 cffi==1.14.3
 chardet==3.0.4
 cryptography==3.2
->>>>>>> 69bbad00
 decorator==4.4.2
 dj-database-url==0.5.0
 django-configurations==2.2
@@ -42,35 +25,6 @@
 flake8==3.8.4
 future==0.18.2; python_version >= '2.6' and python_version not in '3.0, 3.1, 3.2, 3.3'
 gunicorn==20.0.4
-<<<<<<< HEAD
-idna==2.10; python_version >= '2.7' and python_version not in '3.0, 3.1, 3.2, 3.3'
-iniconfig==1.0.1
-ipdb==0.13.4
-ipython-genutils==0.2.0
-ipython==7.18.1
-isort==5.6.1
-jedi==0.17.2; python_version >= '2.7' and python_version not in '3.0, 3.1, 3.2, 3.3, 3.4'
-jinja2==2.11.2; python_version >= '2.7' and python_version not in '3.0, 3.1, 3.2, 3.3, 3.4'
-jmespath==0.10.0; python_version >= '2.6' and python_version not in '3.0, 3.1, 3.2, 3.3'
-joblib==0.17.0; python_version >= '3.6'
-jwcrypto==0.8
-livereload==2.6.3
-lunr[languages]==0.5.8
-markdown==3.3
-markupsafe==1.1.1; python_version >= '2.7' and python_version not in '3.0, 3.1, 3.2, 3.3'
-mccabe==0.6.1
-mkdocs==1.1.2
-nltk==3.5
-nose-progressive==1.5.2
-nose==1.3.7
-packaging==20.4; python_version >= '2.7' and python_version not in '3.0, 3.1, 3.2, 3.3'
-parso==0.7.1; python_version >= '2.7' and python_version not in '3.0, 3.1, 3.2, 3.3'
-pathspec==0.8.0
-pexpect==4.8.0; sys_platform != 'win32'
-pickleshare==0.7.5
-pluggy==0.13.1; python_version >= '2.7' and python_version not in '3.0, 3.1, 3.2, 3.3'
-prompt-toolkit==3.0.7; python_full_version >= '3.6.1'
-=======
 idna==2.10
 ipdb==0.13.3
 ipython-genutils==0.2.0
@@ -83,52 +37,21 @@
 pexpect==4.8.0 ; sys_platform != 'win32'
 pickleshare==0.7.5
 prompt-toolkit==3.0.8
->>>>>>> 69bbad00
 psycopg2-binary==2.8.6
 ptpython==3.0.7
 ptyprocess==0.6.0
-<<<<<<< HEAD
-py==1.9.0; python_version >= '2.7' and python_version not in '3.0, 3.1, 3.2, 3.3'
-pycodestyle==2.6.0; python_version >= '2.7' and python_version not in '3.0, 3.1, 3.2, 3.3'
-pycparser==2.20; python_version >= '2.7' and python_version not in '3.0, 3.1, 3.2, 3.3'
-pydocstyle==5.1.1; python_version >= '3.5'
-pyflakes==2.2.0; python_version >= '2.7' and python_version not in '3.0, 3.1, 3.2, 3.3'
-pygments==2.7.1; python_version >= '3.5'
-pygraphviz==1.6
-pyjwt==1.7.1
-pyparsing==2.4.7
-pytest-cov==2.10.1
-pytest-django==3.10.0
-pytest-mock==3.3.1
-pytest==6.1.1
-python-dateutil==2.8.1; python_version >= '2.7' and python_version not in '3.0, 3.1, 3.2, 3.3'
-=======
 pycparser==2.20
 pygments==2.7.2
 pyjwt==1.7.1
 python-dateutil==2.8.1
->>>>>>> 69bbad00
 python-dotenv==0.14.0
 pytz==2020.1
 pyyaml==5.3.1
 regex==2020.9.27
 requests==2.24.0
 s3transfer==0.3.3
-<<<<<<< HEAD
-six==1.15.0; python_version >= '2.7' and python_version not in '3.0, 3.1, 3.2, 3.3'
-snowballstemmer==2.0.0
-sqlparse==0.4.1; python_version >= '3.5'
-text-unidecode==1.3
-toml==0.10.1
-tornado==6.0.4; python_version >= '3.5'
-tqdm==4.50.2; python_version >= '2.6' and python_version not in '3.0, 3.1, 3.2, 3.3'
-traitlets==5.0.4; python_version >= '3.7'
-typed-ast==1.4.1
-urllib3==1.25.10; python_version != '3.4'
-=======
 six==1.15.0
 sqlparse==0.4.1
 traitlets==5.0.5
 urllib3==1.25.11 ; python_version != '3.4'
->>>>>>> 69bbad00
 wcwidth==0.2.5