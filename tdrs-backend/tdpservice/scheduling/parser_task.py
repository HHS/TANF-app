--- conflicted
+++ resolved
@@ -11,11 +11,7 @@
 from tdpservice.parsers.aggregates import (
     case_aggregates_by_month,
     total_errors_by_month,
-<<<<<<< HEAD
-    fra_total_errors_by_month
-=======
     fra_total_errors
->>>>>>> c7bb1723
 )
 from tdpservice.parsers.models import DataFileSummary, ParserErrorCategoryChoices, ParserError
 from tdpservice.parsers.factory import ParserFactory
@@ -59,11 +55,7 @@
         dfs.status = dfs.get_status()
 
         if data_file.prog_type == "FRA":
-<<<<<<< HEAD
-            dfs.case_aggregates = fra_total_errors_by_month(data_file, dfs.status)
-=======
             dfs.case_aggregates = fra_total_errors(data_file)
->>>>>>> c7bb1723
         else:
             if "Case Data" in data_file.section:
                 dfs.case_aggregates = case_aggregates_by_month(data_file, dfs.status)
