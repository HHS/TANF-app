[
    {
        "model": "users.user",
        "pk": "265e04c4-40eb-442d-9a97-632613f348d7",
        "fields": {
            "password": "",
            "last_login": null,
            "is_superuser": false,
            "username": "stefani-cypress@teamraft.com",
            "first_name": "Stefani",
            "last_name": "Doe",
            "email": "stefani-cypress@teamraft.com",
            "is_staff": false,
            "is_active": true,
            "date_joined": "2025-02-20T20:23:35.309Z",
            "stt": 5,
            "login_gov_uuid": null,
            "hhs_id": null,
            "deactivated": false,
            "access_request": false,
            "account_approval_status": "Approved",
            "access_requested_date": "0001-01-01T00:00:00Z",
            "feature_flags": {},
            "groups": [
                [
                    "Data Analyst"
                ]
            ],
            "user_permissions": []
        }
    },
    {
        "model": "users.user",
        "pk": "4e386005-4ccc-47b2-ba78-fa4fa28a7f60",
        "fields": {
            "password": "",
            "last_login": "2025-02-20T13:53:54.420Z",
            "is_superuser": false,
            "username": "cypress-unapproved-olivia@acf.hhs.gov",
            "first_name": "Unapproved Olivia",
            "last_name": "Cypress",
            "email": "cypress-unapproved-olivia@acf.hhs.gov",
            "is_staff": false,
            "is_active": true,
            "date_joined": "2025-02-20T13:53:20.715Z",
            "stt": null,
            "login_gov_uuid": null,
            "hhs_id": null,
            "deactivated": false,
            "access_request": false,
            "account_approval_status": "Initial",
            "access_requested_date": "0001-01-01T00:00:00Z",
            "feature_flags": {},
            "groups": [
                [
                    "ACF OCIO"
                ]
            ],
            "user_permissions": []
        }
    },
    {
        "model": "users.user",
        "pk": "52c74bad-a4d8-4676-b7ce-e92758d21b80",
        "fields": {
            "password": "",
            "last_login": null,
            "is_superuser": false,
            "username": "tara-cypress@teamraft.com",
            "first_name": "Tara",
            "last_name": "Doe",
            "email": "tara-cypress@teamraft.com",
            "is_staff": false,
            "is_active": true,
            "date_joined": "2025-02-20T20:23:35.309Z",
            "stt": 72,
            "login_gov_uuid": null,
            "hhs_id": null,
            "deactivated": false,
            "access_request": false,
            "account_approval_status": "Approved",
            "access_requested_date": "0001-01-01T00:00:00Z",
            "feature_flags": {},
            "groups": [
                [
                    "Data Analyst"
                ]
            ],
            "user_permissions": []
        }
    },
    {
        "model": "users.user",
        "pk": "70848df1-7c24-41c0-a69a-3a5a692574ea",
        "fields": {
            "password": "!0PuQNyNEK5kyAR4nGD74xxPMK7C16IjjAdnLCX8J",
            "last_login": "2025-02-20T19:48:12.225Z",
            "is_superuser": true,
            "username": "cypress-admin@teamraft.com",
            "first_name": "",
            "last_name": "",
            "email": "cypress-admin@teamraft.com",
            "is_staff": true,
            "is_active": true,
            "date_joined": "2025-02-20T13:53:20.746Z",
            "stt": null,
            "login_gov_uuid": null,
            "hhs_id": null,
            "deactivated": false,
            "access_request": false,
            "account_approval_status": "Approved",
            "access_requested_date": "0001-01-01T00:00:00Z",
            "feature_flags": {},
            "groups": [
                [
                    "OFA System Admin"
                ]
            ],
            "user_permissions": []
        }
    },
    {
        "model": "users.user",
        "pk": "78e10c5b-271e-4838-9e7b-b3c30773ef2e",
        "fields": {
            "password": "",
            "last_login": null,
            "is_superuser": false,
            "username": "cypress-regional-staff@teamraft.com",
            "first_name": "",
            "last_name": "",
            "email": "",
            "is_staff": false,
            "is_active": true,
            "date_joined": "2025-02-20T20:23:35.309Z",
            "stt": null,
            "login_gov_uuid": null,
            "hhs_id": null,
            "deactivated": false,
            "access_request": false,
            "account_approval_status": "Approved",
            "access_requested_date": "0001-01-01T00:00:00Z",
            "feature_flags": {},
            "groups": [
                [
                    "OFA Regional Staff"
                ]
            ],
            "user_permissions": []
        }
    },
    {
        "model": "users.user",
        "pk": "7a24a88d-685f-48d5-be45-afbb887d2116",
        "fields": {
            "password": "",
            "last_login": "2025-02-20T13:53:54.420Z",
            "is_superuser": false,
            "username": "cypress-unapproved-dave@teamraft.com",
            "first_name": "Unapproved Dave",
            "last_name": "Cypress",
            "email": "cypress-unapproved-dave@teamraft.com",
            "is_staff": false,
            "is_active": true,
            "date_joined": "2025-02-20T13:53:20.715Z",
            "stt": null,
            "login_gov_uuid": null,
            "hhs_id": null,
            "deactivated": false,
            "access_request": false,
            "account_approval_status": "Initial",
            "access_requested_date": "0001-01-01T00:00:00Z",
            "feature_flags": {},
            "groups": [
                [
                    "Data Analyst"
                ]
            ],
            "user_permissions": []
        }
    },
    {
        "model": "users.user",
        "pk": "7b7c4778-17e4-49a1-83b8-0e6a962972e7",
        "fields": {
            "password": "",
            "last_login": null,
            "is_superuser": false,
            "username": "cypress-fra-data-analyst-fred@teamraft.com",
            "first_name": "FRA Data Analyst",
            "last_name": "Fred",
            "email": "cypress-fra-data-analyst-fred@teamraft.com",
            "is_staff": false,
            "is_active": true,
            "date_joined": "2025-08-05T20:54:21.381Z",
            "stt": 5,
            "login_gov_uuid": null,
            "hhs_id": null,
            "deactivated": false,
            "access_request": false,
            "account_approval_status": "Approved",
            "access_requested_date": "2025-08-05T21:06:10Z",
            "feature_flags": {},
            "groups": [
                [
                    "Data Analyst"
                ]
            ],
            "user_permissions": [
                [
                    "has_fra_access",
                    "users",
                    "user"
                ]
            ]
        }
    },
    {
        "model": "users.user",
<<<<<<< HEAD
        "pk": "7b7c4778-17e4-49a1-83b8-0e6a962972e7",
        "fields": {
          "password": "",
          "last_login": null,
          "is_superuser": false,
          "username": "cypress-fra-data-analyst-fred@teamraft.com",
          "first_name": "FRA Data Analyst",
          "last_name": "Fred",
          "email": "cypress-fra-data-analyst-fred@teamraft.com",
          "is_staff": false,
          "is_active": true,
          "date_joined": "2025-08-05T20:54:21.381Z",
          "stt": 5,
          "login_gov_uuid": null,
          "hhs_id": null,
          "deactivated": false,
          "access_request": false,
          "account_approval_status": "Approved",
          "access_requested_date": "2025-08-05T21:06:10Z",
          "feature_flags": {},
          "groups": [
            2
          ],
          "user_permissions": [
            205
          ]
        }
    },
    {
      "model": "users.user",
      "pk": "7b7c4778-17e4-49a1-83b8-0e6a962972f7",
      "fields": {
        "password": "",
        "last_login": null,
        "is_superuser": false,
        "username": "cypress-fra-data-analyst-frank@teamraft.com",
        "first_name": "FRA Data Analyst",
        "last_name": "Frank",
        "email": "cypress-fra-data-analyst-frank@teamraft.com",
        "is_staff": false,
        "is_active": true,
        "date_joined": "2025-08-05T20:54:21.381Z",
        "stt": 5,
        "login_gov_uuid": null,
        "hhs_id": null,
        "deactivated": false,
        "access_request": false,
        "account_approval_status": "Approved",
        "access_requested_date": "2025-08-05T21:06:10Z",
        "feature_flags": {},
        "groups": [
          2
        ],
        "user_permissions": [
          205
        ]
      }
    },
    {
        "model": "users.user",
        "pk": "7b7c4778-17e4-49a1-83b8-0e6a962972e8",
        "fields": {
          "password": "",
          "last_login": null,
          "is_superuser": true,
          "username": "cypress-admin-alex@acf.hhs.gov",
          "first_name": "Admin",
          "last_name": "Alex",
          "email": "cypress-admin-alex@acf.hhs.gov",
          "is_staff": true,
          "is_active": true,
          "date_joined": "2025-08-05T20:54:21.381Z",
          "stt": null,
          "login_gov_uuid": null,
          "hhs_id": null,
          "deactivated": false,
          "access_request": false,
          "account_approval_status": "Approved",
          "access_requested_date": "2025-08-05T21:06:10Z",
          "feature_flags": {},
          "groups": [
            4
          ],
          "user_permissions": [
            205
          ]
=======
        "pk": "7b7c4778-17e4-49a1-83b8-0e6a962972e8",
        "fields": {
            "password": "",
            "last_login": null,
            "is_superuser": true,
            "username": "cypress-admin-alex@acf.hhs.gov",
            "first_name": "Admin",
            "last_name": "Alex",
            "email": "cypress-admin-alex@acf.hhs.gov",
            "is_staff": true,
            "is_active": true,
            "date_joined": "2025-08-05T20:54:21.381Z",
            "stt": null,
            "login_gov_uuid": null,
            "hhs_id": null,
            "deactivated": false,
            "access_request": false,
            "account_approval_status": "Approved",
            "access_requested_date": "2025-08-05T21:06:10Z",
            "feature_flags": {},
            "groups": [
                [
                    "OFA System Admin"
                ]
            ],
            "user_permissions": [
                [
                    "has_fra_access",
                    "users",
                    "user"
                ]
            ]
>>>>>>> 0642a2bd
        }
    },
    {
        "model": "users.user",
        "pk": "7b7c4778-17e4-49a1-83b8-0e6a962972e9",
        "fields": {
<<<<<<< HEAD
          "password": "",
          "last_login": null,
          "is_superuser": false,
          "username": "cypress-regional-randy@acf.hhs.gov",
          "first_name": "Regional",
          "last_name": "Randy",
          "email": "cypress-regional-randy@acf.hhs.gov",
          "regions": [9],
          "is_staff": false,
          "is_active": true,
          "date_joined": "2025-08-05T20:54:21.381Z",
          "stt": null,
          "login_gov_uuid": null,
          "hhs_id": null,
          "deactivated": false,
          "access_request": false,
          "account_approval_status": "Approved",
          "access_requested_date": "2025-08-05T20:55:32Z",
          "feature_flags": {},
          "groups": [
            5
          ],
          "user_permissions": [
            205
          ]
        }
    },
    {
      "model": "users.user",
      "pk": "7b7c4778-17e4-49a1-83b8-0e6a96297888",
      "fields": {
        "password": "",
        "last_login": null,
        "is_superuser": false,
        "username": "cypress-missouri-data-analyst@teamraft.com",
        "first_name": "Data Analyst",
        "last_name": "Missouri",
        "email": "cypress-missouri-data-analyst@teamraft.com",
        "is_staff": false,
        "is_active": true,
        "date_joined": "2025-08-05T20:54:21.381Z",
        "stt": 26,
        "login_gov_uuid": null,
        "hhs_id": null,
        "deactivated": false,
        "access_request": false,
        "account_approval_status": "Approved",
        "access_requested_date": "2025-08-05T21:06:10Z",
        "feature_flags": {},
        "groups": [
          2
        ],
        "user_permissions": [
          205
        ]
      }
    },
    {
        "model": "users.user",
        "pk": "78e10c5b-271e-4838-9e7b-b3c30773ef2e",
        "fields": {
=======
>>>>>>> 0642a2bd
            "password": "",
            "last_login": null,
            "is_superuser": false,
            "username": "cypress-regional-randy@acf.hhs.gov",
            "first_name": "Regional",
            "last_name": "Randy",
            "email": "cypress-regional-randy@acf.hhs.gov",
            "is_staff": false,
            "is_active": true,
            "date_joined": "2025-08-05T20:54:21.381Z",
            "stt": null,
            "login_gov_uuid": null,
            "hhs_id": null,
            "deactivated": false,
            "access_request": false,
            "account_approval_status": "Approved",
            "access_requested_date": "2025-08-05T20:55:32Z",
            "feature_flags": {},
            "groups": [
                [
                    "OFA Regional Staff"
                ]
            ],
            "user_permissions": [
                [
                    "has_fra_access",
                    "users",
                    "user"
                ]
            ]
        }
    },
    {
        "model": "users.user",
        "pk": "7b7c4778-17e4-49a1-83b8-0e6a962972f7",
        "fields": {
            "password": "",
            "last_login": null,
            "is_superuser": false,
            "username": "cypress-fra-data-analyst-frank@teamraft.com",
            "first_name": "FRA Data Analyst",
            "last_name": "Frank",
            "email": "cypress-fra-data-analyst-frank@teamraft.com",
            "is_staff": false,
            "is_active": true,
            "date_joined": "2025-08-05T20:54:21.381Z",
            "stt": 5,
            "login_gov_uuid": null,
            "hhs_id": null,
            "deactivated": false,
            "access_request": false,
            "account_approval_status": "Approved",
            "access_requested_date": "2025-08-05T21:06:10Z",
            "feature_flags": {},
            "groups": [
                [
                    "Data Analyst"
                ]
            ],
            "user_permissions": [
                [
                    "has_fra_access",
                    "users",
                    "user"
                ]
            ]
        }
    },
    {
        "model": "users.user",
        "pk": "7b7c4778-17e4-49a1-83b8-0e6a96297888",
        "fields": {
            "password": "",
            "last_login": null,
            "is_superuser": false,
            "username": "cypress-missouri-data-analyst@teamraft.com",
            "first_name": "Data Analyst",
            "last_name": "Missouri",
            "email": "cypress-missouri-data-analyst@teamraft.com",
            "is_staff": false,
            "is_active": true,
            "date_joined": "2025-08-05T20:54:21.381Z",
            "stt": 26,
            "login_gov_uuid": null,
            "hhs_id": null,
            "deactivated": false,
            "access_request": false,
            "account_approval_status": "Approved",
            "access_requested_date": "2025-08-05T21:06:10Z",
            "feature_flags": {},
            "groups": [
                [
                    "Data Analyst"
                ]
            ],
            "user_permissions": [
                [
                    "has_fra_access",
                    "users",
                    "user"
                ]
            ]
        }
    },
    {
        "model": "users.user",
        "pk": "8c3d40a6-8964-44ae-95cc-7939b71a929f",
        "fields": {
            "password": "",
            "last_login": null,
            "is_superuser": false,
            "username": "diana-cypress@teamraft.com",
            "first_name": "Diana",
            "last_name": "Doe",
            "email": "diana-cypress@teamraft.com",
            "is_staff": false,
            "is_active": true,
            "date_joined": "2025-02-20T20:23:35.309Z",
            "stt": null,
            "login_gov_uuid": null,
            "hhs_id": null,
            "deactivated": false,
            "access_request": false,
            "account_approval_status": "Approved",
            "access_requested_date": "0001-01-01T00:00:00Z",
            "feature_flags": {},
            "groups": [
                [
                    "DIGIT Team"
                ]
            ],
            "user_permissions": []
        }
    },
    {
        "model": "users.user",
        "pk": "8e01c35c-0197-4b16-93a6-2409cdeeb174",
        "fields": {
            "password": "",
            "last_login": "2025-02-20T13:53:54.420Z",
            "is_superuser": false,
            "username": "cypress-unapproved-randy@acf.hhs.gov",
            "first_name": "Unapproved Randy",
            "last_name": "Cypress",
            "email": "cypress-unapproved-randy@acf.hhs.gov",
            "is_staff": false,
            "is_active": true,
            "date_joined": "2025-02-20T13:53:20.715Z",
            "stt": null,
            "login_gov_uuid": null,
            "hhs_id": null,
            "deactivated": false,
            "access_request": false,
            "account_approval_status": "Initial",
            "access_requested_date": "0001-01-01T00:00:00Z",
            "feature_flags": {},
            "groups": [
                [
                    "OFA Regional Staff"
                ]
            ],
            "user_permissions": []
        }
    },
    {
        "model": "users.user",
        "pk": "92e61cfb-a897-4356-9f30-747e5783f842",
        "fields": {
            "password": "",
            "last_login": "2025-02-20T13:53:54.420Z",
            "is_superuser": true,
            "username": "cypress-unapproved-alex@acf.hhs.gov",
            "first_name": "Unapproved Alex",
            "last_name": "Cypress",
            "email": "cypress-unapproved-alex@acf.hhs.gov",
            "is_staff": true,
            "is_active": true,
            "date_joined": "2025-02-20T13:53:20.715Z",
            "stt": 6,
            "login_gov_uuid": null,
            "hhs_id": null,
            "deactivated": false,
            "access_request": false,
            "account_approval_status": "Initial",
            "access_requested_date": "0001-01-01T00:00:00Z",
            "feature_flags": {},
            "groups": [
                [
                    "OFA System Admin"
                ]
            ],
            "user_permissions": []
        }
    },
    {
        "model": "users.user",
        "pk": "bfcdc9bc-0b54-4b53-8f04-8aed0b0a9459",
        "fields": {
            "password": "",
            "last_login": "2025-02-20T13:53:54.420Z",
            "is_superuser": false,
            "username": "new-cypress@teamraft.com",
            "first_name": "",
            "last_name": "",
            "email": "new-cypress@teamraft.com",
            "is_staff": false,
            "is_active": true,
            "date_joined": "2025-02-20T13:53:20.715Z",
            "stt": 6,
            "login_gov_uuid": null,
            "hhs_id": null,
            "deactivated": false,
            "access_request": false,
            "account_approval_status": "Initial",
            "access_requested_date": "0001-01-01T00:00:00Z",
            "feature_flags": {},
            "groups": [
                [
                    "Data Analyst"
                ]
            ],
            "user_permissions": []
        }
    },
    {
        "model": "users.user",
        "pk": "cc0760c1-930d-4323-9a5d-b3fa76f33bd5",
        "fields": {
            "password": "",
            "last_login": null,
            "is_superuser": false,
            "username": "tim-cypress@teamraft.com",
            "first_name": "Tim",
            "last_name": "Doe",
            "email": "tim-cypress@teamraft.com",
            "is_staff": false,
            "is_active": true,
            "date_joined": "2025-02-20T20:23:35.309Z",
            "stt": 14,
            "login_gov_uuid": null,
            "hhs_id": null,
            "deactivated": false,
            "access_request": false,
            "account_approval_status": "Approved",
            "access_requested_date": "0001-01-01T00:00:00Z",
            "feature_flags": {},
            "groups": [
                [
                    "Data Analyst"
                ]
            ],
            "user_permissions": []
        }
    },
    {
        "model": "users.user",
        "pk": "cc1cdb96-c855-433e-adb6-8a285bd22b5b",
        "fields": {
            "password": "!0PuQNyNEK5kyAR4nGD74xxPMK7C16IjjAdnLCX8J",
            "last_login": "2025-02-20T19:48:12.225Z",
            "is_superuser": true,
            "username": "cypress-admin-alex@teamraft.com",
            "first_name": "Admin Alex",
            "last_name": "Cypress",
            "email": "cypress-admin-alex@teamraft.com",
            "is_staff": true,
            "is_active": true,
            "date_joined": "2025-02-20T13:53:20.746Z",
            "stt": null,
            "login_gov_uuid": null,
            "hhs_id": null,
            "deactivated": false,
            "access_request": false,
            "account_approval_status": "Approved",
            "access_requested_date": "0001-01-01T00:00:00Z",
            "feature_flags": {},
            "groups": [
                [
                    "OFA System Admin"
                ]
            ],
            "user_permissions": []
        }
    },
    {
        "model": "users.user",
        "pk": "f0b7a284-60ae-466a-a49b-f915da18bb6d",
        "fields": {
            "password": "",
            "last_login": "2025-02-20T13:53:54.420Z",
            "is_superuser": false,
            "username": "cypress-unapproved-diana@acf.hhs.gov",
            "first_name": "Unapproved Diana",
            "last_name": "Cypress",
            "email": "cypress-unapproved-diana@acf.hhs.gov",
            "is_staff": false,
            "is_active": true,
            "date_joined": "2025-02-20T13:53:20.715Z",
            "stt": null,
            "login_gov_uuid": null,
            "hhs_id": null,
            "deactivated": false,
            "access_request": false,
            "account_approval_status": "Initial",
            "access_requested_date": "0001-01-01T00:00:00Z",
            "feature_flags": {},
            "groups": [
                [
                    "DIGIT Team"
                ]
            ],
            "user_permissions": []
        }
    },
    {
        "model": "users.user",
        "pk": "f5bc6023-0741-4ee0-a87c-f2a2859f20cd",
        "fields": {
            "password": "",
            "last_login": "2025-02-20T13:53:54.420Z",
            "is_superuser": false,
            "username": "cypress-unapproved-fred@teamraft.com",
            "first_name": "Unapproved Fred",
            "last_name": "Cypress",
            "email": "cypress-unapproved-fred@teamraft.com",
            "is_staff": false,
            "is_active": true,
            "date_joined": "2025-02-20T13:53:20.715Z",
            "stt": null,
            "login_gov_uuid": null,
            "hhs_id": null,
            "deactivated": false,
            "access_request": false,
            "account_approval_status": "Initial",
            "access_requested_date": "0001-01-01T00:00:00Z",
            "feature_flags": {},
            "groups": [
                [
                    "Data Analyst"
                ]
            ],
            "user_permissions": []
        }
    }
]<|MERGE_RESOLUTION|>--- conflicted
+++ resolved
@@ -217,94 +217,6 @@
     },
     {
         "model": "users.user",
-<<<<<<< HEAD
-        "pk": "7b7c4778-17e4-49a1-83b8-0e6a962972e7",
-        "fields": {
-          "password": "",
-          "last_login": null,
-          "is_superuser": false,
-          "username": "cypress-fra-data-analyst-fred@teamraft.com",
-          "first_name": "FRA Data Analyst",
-          "last_name": "Fred",
-          "email": "cypress-fra-data-analyst-fred@teamraft.com",
-          "is_staff": false,
-          "is_active": true,
-          "date_joined": "2025-08-05T20:54:21.381Z",
-          "stt": 5,
-          "login_gov_uuid": null,
-          "hhs_id": null,
-          "deactivated": false,
-          "access_request": false,
-          "account_approval_status": "Approved",
-          "access_requested_date": "2025-08-05T21:06:10Z",
-          "feature_flags": {},
-          "groups": [
-            2
-          ],
-          "user_permissions": [
-            205
-          ]
-        }
-    },
-    {
-      "model": "users.user",
-      "pk": "7b7c4778-17e4-49a1-83b8-0e6a962972f7",
-      "fields": {
-        "password": "",
-        "last_login": null,
-        "is_superuser": false,
-        "username": "cypress-fra-data-analyst-frank@teamraft.com",
-        "first_name": "FRA Data Analyst",
-        "last_name": "Frank",
-        "email": "cypress-fra-data-analyst-frank@teamraft.com",
-        "is_staff": false,
-        "is_active": true,
-        "date_joined": "2025-08-05T20:54:21.381Z",
-        "stt": 5,
-        "login_gov_uuid": null,
-        "hhs_id": null,
-        "deactivated": false,
-        "access_request": false,
-        "account_approval_status": "Approved",
-        "access_requested_date": "2025-08-05T21:06:10Z",
-        "feature_flags": {},
-        "groups": [
-          2
-        ],
-        "user_permissions": [
-          205
-        ]
-      }
-    },
-    {
-        "model": "users.user",
-        "pk": "7b7c4778-17e4-49a1-83b8-0e6a962972e8",
-        "fields": {
-          "password": "",
-          "last_login": null,
-          "is_superuser": true,
-          "username": "cypress-admin-alex@acf.hhs.gov",
-          "first_name": "Admin",
-          "last_name": "Alex",
-          "email": "cypress-admin-alex@acf.hhs.gov",
-          "is_staff": true,
-          "is_active": true,
-          "date_joined": "2025-08-05T20:54:21.381Z",
-          "stt": null,
-          "login_gov_uuid": null,
-          "hhs_id": null,
-          "deactivated": false,
-          "access_request": false,
-          "account_approval_status": "Approved",
-          "access_requested_date": "2025-08-05T21:06:10Z",
-          "feature_flags": {},
-          "groups": [
-            4
-          ],
-          "user_permissions": [
-            205
-          ]
-=======
         "pk": "7b7c4778-17e4-49a1-83b8-0e6a962972e8",
         "fields": {
             "password": "",
@@ -337,77 +249,12 @@
                     "user"
                 ]
             ]
->>>>>>> 0642a2bd
         }
     },
     {
         "model": "users.user",
         "pk": "7b7c4778-17e4-49a1-83b8-0e6a962972e9",
         "fields": {
-<<<<<<< HEAD
-          "password": "",
-          "last_login": null,
-          "is_superuser": false,
-          "username": "cypress-regional-randy@acf.hhs.gov",
-          "first_name": "Regional",
-          "last_name": "Randy",
-          "email": "cypress-regional-randy@acf.hhs.gov",
-          "regions": [9],
-          "is_staff": false,
-          "is_active": true,
-          "date_joined": "2025-08-05T20:54:21.381Z",
-          "stt": null,
-          "login_gov_uuid": null,
-          "hhs_id": null,
-          "deactivated": false,
-          "access_request": false,
-          "account_approval_status": "Approved",
-          "access_requested_date": "2025-08-05T20:55:32Z",
-          "feature_flags": {},
-          "groups": [
-            5
-          ],
-          "user_permissions": [
-            205
-          ]
-        }
-    },
-    {
-      "model": "users.user",
-      "pk": "7b7c4778-17e4-49a1-83b8-0e6a96297888",
-      "fields": {
-        "password": "",
-        "last_login": null,
-        "is_superuser": false,
-        "username": "cypress-missouri-data-analyst@teamraft.com",
-        "first_name": "Data Analyst",
-        "last_name": "Missouri",
-        "email": "cypress-missouri-data-analyst@teamraft.com",
-        "is_staff": false,
-        "is_active": true,
-        "date_joined": "2025-08-05T20:54:21.381Z",
-        "stt": 26,
-        "login_gov_uuid": null,
-        "hhs_id": null,
-        "deactivated": false,
-        "access_request": false,
-        "account_approval_status": "Approved",
-        "access_requested_date": "2025-08-05T21:06:10Z",
-        "feature_flags": {},
-        "groups": [
-          2
-        ],
-        "user_permissions": [
-          205
-        ]
-      }
-    },
-    {
-        "model": "users.user",
-        "pk": "78e10c5b-271e-4838-9e7b-b3c30773ef2e",
-        "fields": {
-=======
->>>>>>> 0642a2bd
             "password": "",
             "last_login": null,
             "is_superuser": false,
