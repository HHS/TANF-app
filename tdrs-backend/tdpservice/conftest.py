"""Globally available pytest fixtures."""
import pytest
from django.contrib.admin.models import LogEntry
from django.contrib.admin.sites import AdminSite
from io import StringIO
from tempfile import NamedTemporaryFile

from django.contrib.auth.models import Group
from factory.faker import faker
from rest_framework.test import APIClient

from tdpservice.stts.test.factories import STTFactory, RegionFactory
from tdpservice.core.admin import LogEntryAdmin
from tdpservice.reports.test.factories import ReportFileFactory
from tdpservice.users.test.factories import (
    UserFactory,
    AdminUserFactory,
    StaffUserFactory,
    STTUserFactory,
    InactiveUserFactory,
<<<<<<< HEAD
    DeactivatedUserFactory,
=======
    AdminSTTUserFactory
>>>>>>> 8edb04f6
)

_faker = faker.Faker()


@pytest.fixture(scope="function")
def api_client():
    """Return an API client for testing."""
    return APIClient()


@pytest.fixture
def user():
    """Return a basic, non-admin user."""
    return UserFactory.create()


@pytest.fixture
def stt_user():
    """Return a user without an STT for STT tests."""
    return STTUserFactory.create()

@pytest.fixture
def ofa_admin_stt_user():
    """Return an admin user without an STT for Data Report tests."""
    return AdminSTTUserFactory.create(groups=(Group.objects.get(name="OFA Admin"),))


@pytest.fixture
def ofa_admin():
    """Return an ofa admin user."""
    return UserFactory.create(groups=(Group.objects.get(name="OFA Admin"),))


@pytest.fixture
def data_prepper():
    """Return a data prepper user."""
    return UserFactory.create(groups=(Group.objects.get(name="Data Prepper"),))


@pytest.fixture
def admin_user():
    """Return an admin user."""
    return AdminUserFactory.create()


@pytest.fixture
def staff_user():
    """Return a staff user."""
    return StaffUserFactory.create()


@pytest.fixture
def inactive_user():
    """Return an inactive user."""
    return InactiveUserFactory.create()


@pytest.fixture
def deactivated_user():
    """Return a user with an deactivated account."""
    return DeactivatedUserFactory.create()


@pytest.fixture
def stt():
    """Return an STT."""
    return STTFactory.create()


@pytest.fixture
def region():
    """Return a region."""
    return RegionFactory.create()


@pytest.fixture
def fake_file_name():
    """Generate a random, but valid file name ending in .txt."""
    return _faker.file_name(extension='txt')


@pytest.fixture
def fake_file():
    """Generate an in-memory file-like object with random contents."""
    return StringIO(_faker.sentence())


@pytest.fixture
def infected_file():
    """Generate an EICAR test file that will be treated as an infected file.

    https://en.wikipedia.org/wiki/EICAR_test_file
    """
    return StringIO(
        r'X5O!P%@AP[4\PZX54(P^)7CC)7}$EICAR-STANDARD-ANTIVIRUS-TEST-FILE!$H+H*'
    )


def create_temporary_file(
    file_contents: str,
    suffix: str = '.txt'
) -> NamedTemporaryFile:
    """Create a temporary file with an explicit name from a given string."""
    file = NamedTemporaryFile(suffix=suffix)
    file_contents_bytes = str.encode(file_contents)
    file.write(file_contents_bytes)
    file.seek(0)

    return file


@pytest.fixture
def data_file(fake_file):
    """Temporary file for testing file uploads."""
    return create_temporary_file(fake_file.read())


@pytest.fixture
def other_data_file(fake_file):
    """Additional temporary file for testing file uploads.

    Since temporary files are destroyed as soon as they are closed and fixtures
    are only run once per function by default we need to have a second file
    available for tests that perform multiple uploads.
    """
    fake_file.seek(0)
    return create_temporary_file(fake_file.read())


@pytest.fixture
def infected_data_file(infected_file):
    """Temporary file intended to be marked as infected by ClamAV-REST."""
    return create_temporary_file(infected_file.read())


@pytest.fixture
def report():
    """Return a report file."""
    return ReportFileFactory.create()


@pytest.fixture
def admin():
    """Return a custom LogEntryAdmin."""
    return LogEntryAdmin(LogEntry, AdminSite())<|MERGE_RESOLUTION|>--- conflicted
+++ resolved
@@ -18,11 +18,8 @@
     StaffUserFactory,
     STTUserFactory,
     InactiveUserFactory,
-<<<<<<< HEAD
+    AdminSTTUserFactory,
     DeactivatedUserFactory,
-=======
-    AdminSTTUserFactory
->>>>>>> 8edb04f6
 )
 
 _faker = faker.Faker()
