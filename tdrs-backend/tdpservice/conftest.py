--- conflicted
+++ resolved
@@ -1,10 +1,7 @@
 """Globally available pytest fixtures."""
 from io import StringIO
 from tempfile import NamedTemporaryFile
-<<<<<<< HEAD
 import uuid
-=======
->>>>>>> b882d2eb
 
 from django.contrib.auth.models import Group
 from factory.faker import faker
@@ -111,10 +108,7 @@
     file_contents: str,
     suffix: str = '.txt'
 ) -> NamedTemporaryFile:
-<<<<<<< HEAD
-=======
     """Create a temporary file with an explicit name from a given string."""
->>>>>>> b882d2eb
     file = NamedTemporaryFile(suffix=suffix)
     file_contents_bytes = str.encode(file_contents)
     file.write(file_contents_bytes)
@@ -125,39 +119,29 @@
 
 @pytest.fixture
 def data_file(fake_file):
-<<<<<<< HEAD
-=======
     """Temporary file for testing file uploads."""
->>>>>>> b882d2eb
     return create_temporary_file(fake_file.read())
 
 
 @pytest.fixture
 def other_data_file(fake_file):
-<<<<<<< HEAD
-=======
     """Additional temporary file for testing file uploads.
 
     Since temporary files are destroyed as soon as they are closed and fixtures
     are only run once per function by default we need to have a second file
     available for tests that perform multiple uploads.
     """
->>>>>>> b882d2eb
     fake_file.seek(0)
     return create_temporary_file(fake_file.read())
 
 
 @pytest.fixture
 def infected_data_file(infected_file):
-<<<<<<< HEAD
-=======
     """Temporary file intended to be marked as infected by ClamAV-REST."""
->>>>>>> b882d2eb
     return create_temporary_file(infected_file.read())
 
 
 @pytest.fixture
-<<<<<<< HEAD
 def base_report_data(fake_file_name, user):
     return {
         "original_filename": fake_file_name,
@@ -199,8 +183,6 @@
 
 
 @pytest.fixture
-=======
->>>>>>> b882d2eb
 def report():
     """Return a report file."""
     return ReportFileFactory.create()