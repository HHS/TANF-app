"""Globally available pytest fixtures."""
import uuid
from io import StringIO

from django.contrib.admin.models import LogEntry
from django.contrib.admin.sites import AdminSite
from django.contrib.auth.models import Group
from django.core.files.uploadedfile import SimpleUploadedFile

import pytest
from cryptography.hazmat.primitives import serialization
from cryptography.hazmat.primitives.asymmetric import rsa
from factory.faker import faker
from pytest_factoryboy import register
from rest_framework.test import APIClient

from tdpservice.core.admin import LogEntryAdmin
from tdpservice.data_files.test.factories import DataFileFactory
from tdpservice.security.test.factories import OwaspZapScanFactory
from tdpservice.stts.models import STT, Region
from tdpservice.users.models import AccountApprovalStatusChoices
from tdpservice.users.test.factories import (
    AdminSTTUserFactory,
    AdminUserFactory,
    DeactivatedUserFactory,
    InactiveUserFactory,
    StaffUserFactory,
    STTUserFactory,
    UserFactory,
)

_faker = faker.Faker()


@pytest.fixture(scope="function")
def api_client():
    """Return an API client for testing."""
    return APIClient()


@pytest.fixture
def user():
    """Return a basic, non-admin user."""
    return UserFactory.create()


@pytest.fixture
def stt_data_analyst():
    """Return a basic, approved, data analyst stt user."""
    user = UserFactory.create(groups=(Group.objects.get(name="Data Analyst"),),)
    user.account_approval_status = AccountApprovalStatusChoices.APPROVED
    user.save()
    return user

@pytest.fixture
def stt_data_analyst_initial():
    """Return a basic, data analyst stt user."""
    return UserFactory.create(groups=(Group.objects.get(name="Data Analyst"),),)

@pytest.fixture
def regional_user(region, stt):
    """Return a regional staff user."""
    user = STTUserFactory.create(
        groups=(Group.objects.get(name="OFA Regional Staff"),),
    )
    user.regions.add(region)
    user.account_approval_status = AccountApprovalStatusChoices.APPROVED
    user.save()
    return user


# Might be made redundent by changes in 1587
@pytest.fixture
def user_in_region(stt, region):
    """Return a user in the same region as a regional staff user."""
    user = STTUserFactory.create(
        groups=(Group.objects.get(name="Data Analyst"),),
    )
    user.stt = stt
    user.account_approval_status = AccountApprovalStatusChoices.APPROVED
    user.save()
    return user


@pytest.fixture
def user_in_other_region(other_stt, other_region):
    """Return a user that is not in the same region as the tested regional staff."""
    user = STTUserFactory.create(
        groups=(Group.objects.get(name="Data Analyst"),),
    )
    user.stt = other_stt
    user.account_approval_status = AccountApprovalStatusChoices.APPROVED
    user.save()
    return user


@pytest.fixture
def stt_user():
    """Return a user without an STT for STT tests."""
    return STTUserFactory.create()


@pytest.fixture
def stt_user_with_group():
    """Return a user without an STT but with a group for STT tests."""
    return STTUserFactory.create(groups=(Group.objects.get(name="Data Analyst"),))


@pytest.fixture
def ofa_admin_stt_user():
    """Return an admin user without an STT for Data File tests."""
    ofa_admin = AdminSTTUserFactory.create(groups=(Group.objects.get(name="OFA Admin"),))
    ofa_admin.account_approval_status = AccountApprovalStatusChoices.APPROVED
    ofa_admin.save()
    return ofa_admin


@pytest.fixture
def ofa_admin():
    """Return an ofa admin user."""
    ofa_admin = UserFactory.create(groups=(Group.objects.get(name="OFA Admin"),))
    ofa_admin.account_approval_status = AccountApprovalStatusChoices.APPROVED
    ofa_admin.save()
    return ofa_admin


@pytest.fixture
def ofa_system_admin():
    """Return on OFA System Admin user."""
    ofa_sys_adming = UserFactory.create(groups=(Group.objects.get(name='OFA System Admin'),))
    ofa_sys_adming.account_approval_status = AccountApprovalStatusChoices.APPROVED
    ofa_sys_adming.save()
    return ofa_sys_adming


@pytest.fixture
def data_analyst(stt):
    """Return a data analyst user."""
    user = UserFactory.create(groups=(Group.objects.get(name="Data Analyst"),),)
    user.stt = stt
    user.account_approval_status = AccountApprovalStatusChoices.APPROVED
    user.save()
    return user


@pytest.fixture
def digit_team(stt):
    """Return a DIGIT Team user."""
    user = UserFactory.create(groups=(Group.objects.get(name="DIGIT Team"),),)
    user.stt = stt
    user.account_approval_status = AccountApprovalStatusChoices.APPROVED
    user.save()
    return user


@pytest.fixture
def admin_user():
    """Return an admin user."""
    return AdminUserFactory.create()


@pytest.fixture
def staff_user():
    """Return a staff user."""
    return StaffUserFactory.create()


@pytest.fixture
def inactive_user():
    """Return an inactive user."""
    return InactiveUserFactory.create()


@pytest.fixture
def deactivated_user():
    """Return a user with an deactivated account."""
    return DeactivatedUserFactory.create()


@pytest.fixture
def stt(region):
    """Return an STT."""
    stt, _ = STT.objects.get_or_create(name="Wisconsin", region=region, stt_code="55")
    return stt


@pytest.fixture
def region():
    """Return a region."""
    region, _ = Region.objects.get_or_create(id=5)
    return region


@pytest.fixture
def fake_file_name():
    """Generate a random, but valid file name ending in .txt."""
    return _faker.file_name(extension='txt')


@pytest.fixture
def fake_file():
    """Generate an in-memory file-like object with random contents."""
    return StringIO(_faker.sentence())


@pytest.fixture
def infected_file():
    """Generate an EICAR test file that will be treated as an infected file.

    https://en.wikipedia.org/wiki/EICAR_test_file
    """
    return StringIO(
        r'X5O!P%@AP[4\PZX54(P^)7CC)7}$EICAR-STANDARD-ANTIVIRUS-TEST-FILE!$H+H*'
    )


def create_temporary_file(file, file_name) -> SimpleUploadedFile:
    """Create a temporary file with an explicit name from a given string."""
    file.seek(0)
    file_contents = file.read().encode()
    return SimpleUploadedFile(file_name, file_contents)


@pytest.fixture
def data_file(fake_file, fake_file_name):
    """Temporary file for testing file uploads."""
    return create_temporary_file(fake_file, fake_file_name)


@pytest.fixture
def other_data_file(fake_file, fake_file_name):
    """Additional temporary file for testing file uploads.

    Since temporary files are destroyed as soon as they are closed and fixtures
    are only run once per function by default we need to have a second file
    available for tests that perform multiple uploads.
    """
    return create_temporary_file(fake_file, fake_file_name)


@pytest.fixture
def infected_data_file(infected_file, fake_file_name):
    """Temporary file intended to be marked as infected by ClamAV-REST."""
    return create_temporary_file(infected_file, fake_file_name)


@pytest.fixture
def base_data_file_data(fake_file_name, data_analyst):
    """Return data file creation data without a file."""
    return {
        "original_filename": fake_file_name,
        "slug": str(uuid.uuid4()),
        "extension": "txt",
        "section": "Active Case Data",
        "user": str(data_analyst.id),
        "quarter": "Q1",
        "year": 2020,
        "stt": int(data_analyst.stt.id),
        "ssp": False,
    }


@pytest.fixture
def base_regional_data_file_data(fake_file_name, regional_user):
    """Return data file creation data without a file."""
    return {
        "original_filename": fake_file_name,
        "slug": str(uuid.uuid4()),
        "extension": "txt",
        "section": "Active Case Data",
        "user": str(regional_user.id),
<<<<<<< HEAD
        "regions": [regional_user.regions.first().pk],
=======
        "regions": list(regional_user.regions.all().values_list('id', flat=True)),
>>>>>>> a0363b5b
        "quarter": "Q1",
        "year": 2020,
        "stt": int(regional_user.regions.first().stts.first().id)
    }


@pytest.fixture
def other_region():
    """Return a region that is not associated with the tested regional staff user."""
    region, _ = Region.objects.get_or_create(id=2)
    return region


@pytest.fixture
def other_stt(other_region):
    """Return an stt not in the region of a regional staff."""
    stt, _ = STT.objects.get_or_create(name="second", region=other_region)
    return stt


@pytest.fixture
def other_base_regional_data_file_data(
        fake_file_name, regional_user, other_stt):
    """Return data file creation data without a file."""
    return {
        "original_filename": fake_file_name,
        "slug": str(uuid.uuid4()),
        "extension": "txt",
        "section": "Active Case Data",
        "user": str(regional_user.id),
        "regions": [other_stt.region.id],
        "quarter": "Q1",
        "year": 2020,
        "stt": int(other_stt.id)
    }


@pytest.fixture
def data_file_data(base_data_file_data, data_file):
    """Return data file creation data."""
    return {
        "file": data_file,
        **base_data_file_data
    }


@pytest.fixture
def regional_data_file_data(base_regional_data_file_data, data_file):
    """Return data file creation data for a reigon."""
    return {
        "file": data_file,
        **base_regional_data_file_data
    }


@pytest.fixture
def other_regional_data_file_data(
        other_base_regional_data_file_data,
        data_file):
    """Return data file creation data for the other reigon."""
    return {
        "file": data_file,
        **other_base_regional_data_file_data
    }


@pytest.fixture
def other_data_file_data(base_data_file_data, other_data_file):
    """Return data file creation data."""
    return {
        "file": other_data_file,
        **base_data_file_data
    }


@pytest.fixture
def infected_data_file_data(base_data_file_data, infected_data_file):
    """Return data file creation data."""
    return {
        "file": infected_data_file,
        **base_data_file_data
    }


@pytest.fixture
def data_file_instance(stt):
    """Return a data file."""
    return DataFileFactory.create(stt=stt)


@pytest.fixture
def admin():
    """Return a custom LogEntryAdmin."""
    return LogEntryAdmin(LogEntry, AdminSite())


def get_private_key(private_key):
    """Getter function for transforming RSA key object to bytes for private key."""
    private_key_der = private_key.private_bytes(
        encoding=serialization.Encoding.PEM,
        format=serialization.PrivateFormat.PKCS8,
        encryption_algorithm=serialization.NoEncryption())
    return private_key_der


def get_public_key(private_key):
    """Getter function for transforming RSA key object to bytes for public key."""
    public_key_pem = private_key.public_key().public_bytes(
        serialization.Encoding.PEM,
        serialization.PublicFormat.SubjectPublicKeyInfo)
    return public_key_pem


@pytest.fixture()
def test_private_key():
    """Dynamically create randomized JWT keys for each run of tests."""
    # Generate our key
    # Equivalent to ~ openssl req -x509 -newkey rsa:4096
    key = rsa.generate_private_key(
        public_exponent=65537,
        key_size=4096,
    )
    yield get_private_key(key)


@pytest.fixture()
def system_user():
    """Create system user."""
    return UserFactory.create(username='system')


# Register factories with pytest-factoryboy for automatic dependency injection
# of model-related fixtures into tests.
register(OwaspZapScanFactory)


@pytest.fixture(autouse=True)
def change_test_dir(monkeypatch, tmp_path):
    """Change the working directory to a temporary directory for all tests."""
    monkeypatch.chdir(tmp_path)<|MERGE_RESOLUTION|>--- conflicted
+++ resolved
@@ -269,11 +269,7 @@
         "extension": "txt",
         "section": "Active Case Data",
         "user": str(regional_user.id),
-<<<<<<< HEAD
-        "regions": [regional_user.regions.first().pk],
-=======
         "regions": list(regional_user.regions.all().values_list('id', flat=True)),
->>>>>>> a0363b5b
         "quarter": "Q1",
         "year": 2020,
         "stt": int(regional_user.regions.first().stts.first().id)
