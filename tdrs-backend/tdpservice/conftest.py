--- conflicted
+++ resolved
@@ -1,24 +1,17 @@
 """Globally available pytest fixtures."""
-<<<<<<< HEAD
 import pytest
 from django.contrib.admin.models import LogEntry
 from django.contrib.admin.sites import AdminSite
-=======
 from io import StringIO
 from tempfile import NamedTemporaryFile
 
 from django.contrib.auth.models import Group
 from factory.faker import faker
->>>>>>> 0c465e58
 from rest_framework.test import APIClient
-import pytest
 
-<<<<<<< HEAD
+from tdpservice.stts.test.factories import STTFactory, RegionFactory
 from tdpservice.core.admin import LogEntryAdmin
-=======
 from tdpservice.reports.test.factories import ReportFileFactory
-from tdpservice.stts.test.factories import STTFactory, RegionFactory
->>>>>>> 0c465e58
 from tdpservice.users.test.factories import (
     UserFactory,
     AdminUserFactory,
