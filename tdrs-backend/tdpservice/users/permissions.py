--- conflicted
+++ resolved
@@ -176,10 +176,4 @@
         # TODO: Add conditional to assert regional manager can only interact
         #       with user records in their respective region.
 
-<<<<<<< HEAD
-        return is_ofa_admin or (
-            is_data_analyst and user_stt == obj.stt_id
-        )
-=======
-        return obj == request.user or has_model_permission
->>>>>>> c5a6df16
+        return obj == request.user or has_model_permission