--- conflicted
+++ resolved
@@ -81,8 +81,10 @@
 
         If they are a data prepper, ensures the STT is their own.
         """
-<<<<<<< HEAD
-        return is_in_group(request.user, "OFA Admin") or is_own_stt(request)
+        return (
+            is_in_group(request.user, "OFA Admin") or
+            is_own_stt(request, view)
+        )
 
 class CanDownloadReport(permissions.BasePermission):
     """Permission for report download."""
@@ -95,9 +97,3 @@
             return True
         else:
             return False
-=======
-        return (
-            is_in_group(request.user, "OFA Admin") or
-            is_own_stt(request, view)
-        )
->>>>>>> eafcc428
