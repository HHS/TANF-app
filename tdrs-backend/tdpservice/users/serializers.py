"""Serialize user data."""

<<<<<<< HEAD
from django.contrib.auth.models import Group, Permission
from django.contrib.contenttypes.models import ContentType
=======
import logging
>>>>>>> dc19d307
from rest_framework import serializers
from tdpservice.core.models import GlobalPermission


from .models import User
from tdpservice.stts.serializers import STTUpdateSerializer

logger = logging.getLogger()
logger.setLevel(logging.INFO)
logger.addHandler(logging.StreamHandler())


class UserSerializer(serializers.ModelSerializer):
    """Define meta user serializer class."""

    class Meta:
        """Define meta user serializer attributes."""

        model = User
        fields = (
            "id",
            "username",
            "first_name",
            "last_name",
        )
        read_only_fields = ("username",)


class CreateUserSerializer(serializers.ModelSerializer):
    """Defined class to create the user serializer."""

    def create(self, validated_data):
        """Serialize the user object."""
        # call create_user on user object. Without this
        # the password will be stored in plain text.
        user = User.objects.create_user(**validated_data)
        return user

    class Meta:
        """Define meta user serializer attributes."""

        model = User
        fields = (
            "id",
            "username",
            "password",
            "first_name",
            "last_name",
            "email",
            "auth_token",
        )
        read_only_fields = ("auth_token",)
        extra_kwargs = {"password": {"write_only": True}}


class UserProfileSerializer(serializers.ModelSerializer):
    """Serializer used for setting a user's profile."""

    stt = STTUpdateSerializer(required=True)
    email = serializers.SerializerMethodField("get_email")

    class Meta:
        """Metadata."""

        model = User
        fields = ["first_name", "last_name", "stt", "email"]

        """Enforce first and last name to be in API call and not empty"""
        extra_kwargs = {
            "first_name": {"allow_blank": False, "required": True},
            "last_name": {"allow_blank": False, "required": True},
<<<<<<< HEAD
            "requested_roles": {"allow_empty": True, "required": False},
        }


class PermissionSerializer(serializers.ModelSerializer):
    """Permission serializer."""

    content_type = serializers.CharField(
        required=False, allow_null=True, write_only=True
    )

    class Meta:
        """Metadata."""

        model = Permission
        fields = ["id", "codename", "name", "content_type"]
        extra_kwargs = {
            "content_type": {"allow_null": True},
        }

    def validate_content_type(self, value):
        """If no content type is set, use the one for global permissions."""
        if not value:
            content_type = ContentType.objects.get_for_model(GlobalPermission)
            return content_type

        return ContentType.objects.get_by_natural_key(*value.split("."))


class GroupSerializer(serializers.ModelSerializer):
    """Group (role) serializer."""

    class Meta:
        """Metadata."""

        model = Group
        fields = ["id", "name", "permissions"]
=======
        }

    def update(self, instance, validated_data):
        """Update the user with the STT."""
        instance.stt_id = validated_data.pop("stt")["id"]
        return super().update(instance, validated_data)

    def get_email(self, obj):
        """Return the user's email address."""
        return obj.username
>>>>>>> dc19d307
<|MERGE_RESOLUTION|>--- conflicted
+++ resolved
@@ -1,11 +1,5 @@
 """Serialize user data."""
 
-<<<<<<< HEAD
-from django.contrib.auth.models import Group, Permission
-from django.contrib.contenttypes.models import ContentType
-=======
-import logging
->>>>>>> dc19d307
 from rest_framework import serializers
 from tdpservice.core.models import GlobalPermission
 
@@ -77,9 +71,17 @@
         extra_kwargs = {
             "first_name": {"allow_blank": False, "required": True},
             "last_name": {"allow_blank": False, "required": True},
-<<<<<<< HEAD
             "requested_roles": {"allow_empty": True, "required": False},
         }
+
+    def update(self, instance, validated_data):
+        """Update the user with the STT."""
+        instance.stt_id = validated_data.pop("stt")["id"]
+        return super().update(instance, validated_data)
+
+    def get_email(self, obj):
+        """Return the user's email address."""
+        return obj.username
 
 
 class PermissionSerializer(serializers.ModelSerializer):
@@ -114,16 +116,4 @@
         """Metadata."""
 
         model = Group
-        fields = ["id", "name", "permissions"]
-=======
-        }
-
-    def update(self, instance, validated_data):
-        """Update the user with the STT."""
-        instance.stt_id = validated_data.pop("stt")["id"]
-        return super().update(instance, validated_data)
-
-    def get_email(self, obj):
-        """Return the user's email address."""
-        return obj.username
->>>>>>> dc19d307
+        fields = ["id", "name", "permissions"]