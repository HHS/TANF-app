"""Login.gov/authorize is redirected to this endpoint to start a django user session."""
import datetime
import logging
import os
import time

from django.contrib.auth import get_user_model, login
from django.core.exceptions import SuspiciousOperation
from django.http import HttpResponseRedirect

import jwt
import requests
from rest_framework import status
from rest_framework.authtoken.views import ObtainAuthToken
from rest_framework.response import Response

from ..authentication import CustomAuthentication
from .utils import (
    get_nonce_and_state,
    generate_token_endpoint_parameters,
    generate_jwt_from_jwks,
    validate_nonce_and_state,
    response_redirect,
)

logger = logging.getLogger()
logger.setLevel(logging.INFO)
logger.addHandler(logging.StreamHandler())


class TokenAuthorizationOIDC(ObtainAuthToken):
    """Define methods for handling login request from login.gov."""

    def decode_payload(self, id_token):
        """Decode the payload."""
        cert_str = generate_jwt_from_jwks()

        # issuer: issuer of the response
        # subject : UUID - not useful for login.gov set options to ignore this
        try:
            decoded_payload = jwt.decode(
                id_token,
                key=cert_str,
                issuer=os.environ["OIDC_OP_ISSUER"],
                audience=os.environ["CLIENT_ID"],
                algorithm="RS256",
                subject=None,
                access_token=None,
                options={"verify_nbf": False},
            )
            return decoded_payload
        except jwt.ExpiredSignatureError:
            return {"error": "The token is expired."}

    def handle_user(self, request, id_token, decoded_payload):
        """Handle the incoming user."""
        # get user from database if they exist. if not, create a new one
        if "token" not in request.session:
            request.session["token"] = id_token

        user = CustomAuthentication.authenticate(
            self, username=decoded_payload["email"]
        )
        if user is not None:
            login(
                request,
                user,
                backend="tdpservice.users.authentication.CustomAuthentication",
            )
            datetime_time = datetime.datetime.fromtimestamp(time.time())
            logger.info(f"Found User:  {user.username} on {datetime_time}(UTC)")
        else:
            User = get_user_model()
            user = User.objects.create_user(decoded_payload["email"])
            user.set_unusable_password()
            user.save()

            login(
                request,
                user,
                backend="tdpservice.users.authentication.CustomAuthentication",
            )

            datetime_time = datetime.datetime.fromtimestamp(time.time())
            logger.info(f"Created User:  {user.username} at {datetime_time}(UTC)")

        return user

    def get(self, request, *args, **kwargs):
        """Handle decoding auth token and authenticate user."""
        code = request.GET.get("code", None)
        state = request.GET.get("state", None)

        if code is None:
            logger.info("Redirecting call to main page. No code provided.")
            return HttpResponseRedirect(os.environ["FRONTEND_BASE_URL"])

        if state is None:
            logger.info("Redirecting call to main page. No state provided.")
            return HttpResponseRedirect(os.environ["FRONTEND_BASE_URL"])

        # get the validation keys to confirm generated nonce and state
        nonce_and_state = get_nonce_and_state(request.session)
        nonce_validator = nonce_and_state.get("nonce", "not_nonce")
        state_validator = nonce_and_state.get("state", "not_state")

        # build out the query string parameters
        # and full URL path for OIDC token endpoint
<<<<<<< HEAD
        token_params = generate_token_endpoint_parameters(code)  # pragma: no cover
        token_endpoint = (
            os.environ["OIDC_OP_TOKEN_ENDPOINT"] + "?" + token_params
        )  # pragma: no cover
        token_response = requests.post(token_endpoint)  # pragma: no cover
=======
        token_params = generate_token_endpoint_parameters(code)
        token_endpoint = (os.environ["OIDC_OP_TOKEN_ENDPOINT"]
                          + "?"
                          + token_params)
        token_response = requests.post(token_endpoint)
>>>>>>> 5aad172a

        if token_response.status_code != 200:
            return Response(
                {
                    "error": (
                        "Invalid Validation Code Or OpenID Connect Authenticator "
                        "Down!"
                    )
                },
                status=status.HTTP_400_BAD_REQUEST,
            )

        token_data = token_response.json()
        id_token = token_data.get("id_token")

        decoded_payload = self.decode_payload(id_token)
        if decoded_payload == {"error": "The token is expired."}:
            return Response(decoded_payload, status=status.HTTP_401_UNAUTHORIZED)

        decoded_nonce = decoded_payload["nonce"]

        if not validate_nonce_and_state(
            decoded_nonce, state, nonce_validator, state_validator
        ):
            msg = "Could not validate nonce and state"
            raise SuspiciousOperation(msg)

        if not decoded_payload["email_verified"]:
            return Response(
                {"error": "Unverified email!"}, status=status.HTTP_400_BAD_REQUEST
            )

        try:
            user = self.handle_user(request, id_token, decoded_payload)
            return response_redirect(user, id_token)

        except Exception as e:
            logger.exception(f"Error attempting to login/register user:  {e} at...")
            return Response(
                {
                    "error": (
                        "Email verfied, but experienced internal issue "
                        "with login/registration."
                    )
                },
                status=status.HTTP_400_BAD_REQUEST,
            )<|MERGE_RESOLUTION|>--- conflicted
+++ resolved
@@ -106,19 +106,11 @@
 
         # build out the query string parameters
         # and full URL path for OIDC token endpoint
-<<<<<<< HEAD
-        token_params = generate_token_endpoint_parameters(code)  # pragma: no cover
-        token_endpoint = (
-            os.environ["OIDC_OP_TOKEN_ENDPOINT"] + "?" + token_params
-        )  # pragma: no cover
-        token_response = requests.post(token_endpoint)  # pragma: no cover
-=======
         token_params = generate_token_endpoint_parameters(code)
         token_endpoint = (os.environ["OIDC_OP_TOKEN_ENDPOINT"]
                           + "?"
                           + token_params)
         token_response = requests.post(token_endpoint)
->>>>>>> 5aad172a
 
         if token_response.status_code != 200:
             return Response(
