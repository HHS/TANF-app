--- conflicted
+++ resolved
@@ -96,12 +96,6 @@
         )
 
         if user and user.is_active:
-<<<<<<< HEAD
-            if user.deactivated:
-                self.login_user(request, user, "Inactive User Found")
-            else:
-                self.login_user(request, user, "User Found")
-=======
             # User's are able to update their emails on login.gov
             # Update the User with the latest email from the decoded_payload.
             if user.username != email:
@@ -109,8 +103,10 @@
                 user.username = email
                 user.save()
 
-            self.login_user(request, user, "User Found")
->>>>>>> ddb6feb7
+            if user.deactivated:
+                self.login_user(request, user, "Inactive User Found")
+            else:
+                self.login_user(request, user, "User Found")
         elif user and not user.is_active:
             raise InactiveUser(
                 f'Login failed, user account is inactive: {user.username}'
