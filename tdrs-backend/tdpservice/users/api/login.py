--- conflicted
+++ resolved
@@ -15,12 +15,9 @@
 from rest_framework.authtoken.views import ObtainAuthToken
 from rest_framework.response import Response
 
-<<<<<<< HEAD
 from tdpservice.core.utils import log
 from tdpservice.security.models import SecurityEventToken, SecurityEventType
-=======
 from tdpservice.users.serializers import UserSerializer
->>>>>>> 7dba5a88
 
 from ..authentication import CustomAuthentication
 from .login_redirect_oidc import LoginRedirectAMS
@@ -476,7 +473,7 @@
 
         response = {
             "authenticated": True,
-            "user": UserSerializer(u, context={"request", request}).data
+            "user": UserSerializer(u, context={"request", request}).data,
         }
 
         if u.is_superuser:
