"""Check if user is authorized."""

import logging
from django.contrib.auth import logout
from django.middleware import csrf
from django.utils import timezone
from rest_framework.permissions import AllowAny, IsAuthenticated
from rest_framework.response import Response
from rest_framework.views import APIView
from ..serializers import UserProfileSerializer
from django.http import HttpResponse
from django.conf import settings

logger = logging.getLogger(__name__)


class AuthorizationCheck(APIView):
    """Check if user is authorized."""

    query_string = False
    pattern_name = "authorization-check"
    permission_classes = [AllowAny]

    def get(self, request, *args, **kwargs):
        """Handle get request and verify user is authorized."""
        logger.debug(f"{self.__class__.__name__}: {request} {request.user} {args} {kwargs}")

        user = request.user
        serializer = UserProfileSerializer(user)

        if user.is_authenticated:
            # Check if the user is deactivated in our system before passing auth params.
            if user.is_deactivated:
                logout(request)
                response = Response({"authenticated": False, "inactive": True})
                response.delete_cookie("id_token")
                logger.info("Auth check FAIL for INACTIVE user on %s", timezone.now())
                return response

            auth_params = {
                "authenticated": True,
                "user": serializer.data,
                "csrf": csrf.get_token(request),
            }
            logger.info(
                "Auth check PASS for user: %s on %s", user.username, timezone.now()
            )
            res = Response(auth_params)
            res["Access-Control-Allow-Headers"] = "X-CSRFToken, Cookie, Set-Cookie"
            return res
        else:
            logger.info("Auth check FAIL for user on %s", timezone.now())
            return Response({"authenticated": False})

class KibanaAuthorizationCheck(APIView):
    """Check if user is authorized to view Kibana."""

    query_string = False
    pattern_name = "kibana-authorization-check"
    permission_classes = [IsAuthenticated]

    def get(self, request, *args, **kwargs):
        """Handle get request and verify user is authorized to access kibana."""
        user = request.user

        user_in_valid_group = user.is_ofa_sys_admin or user.is_digit_team

        if (user.hhs_id is not None and user_in_valid_group) or settings.BYPASS_OFA_AUTH:
            return HttpResponse(status=200)
        else:
            logger.warning(f"User: {user} has incorrect authentication credentials. Not allowing access to Kibana.")
            return HttpResponse(status=401)

class PlgAuthorizationCheck(APIView):
    """Check if user is authorized to view Grafana."""

    query_string = False
    pattern_name = "plg-authorization-check"
    permission_classes = [IsAuthenticated]

    def get(self, request, *args, **kwargs):
        """Handle get request and verify user is authorized to access plg apps."""
        user = request.user

        user_in_valid_group = user.is_ofa_sys_admin or user.is_developer

        print("\n\nINSIDE AUTH CHECK\n\n")

        if user_in_valid_group:
<<<<<<< HEAD
            logger.debug(f"User: {user} has correct authentication credentials. Allowing access to plg.")
            return HttpResponse(status=200)
        else:
            logger.debug(f"User: {user} has incorrect authentication credentials. Not allowing access to plg.")
=======
            return HttpResponse(status=200)
        else:
            logger.warning(f"User: {user} has incorrect authentication credentials. Not allowing access to Grafana.")
>>>>>>> e69df5c5
            return HttpResponse(status=401)<|MERGE_RESOLUTION|>--- conflicted
+++ resolved
@@ -87,14 +87,7 @@
         print("\n\nINSIDE AUTH CHECK\n\n")
 
         if user_in_valid_group:
-<<<<<<< HEAD
-            logger.debug(f"User: {user} has correct authentication credentials. Allowing access to plg.")
-            return HttpResponse(status=200)
-        else:
-            logger.debug(f"User: {user} has incorrect authentication credentials. Not allowing access to plg.")
-=======
             return HttpResponse(status=200)
         else:
             logger.warning(f"User: {user} has incorrect authentication credentials. Not allowing access to Grafana.")
->>>>>>> e69df5c5
             return HttpResponse(status=401)