"""Define API views for user class."""
import logging
<<<<<<< HEAD
import time
from django.contrib.auth.models import Group, Permission
=======

>>>>>>> 37e4a033
from rest_framework import mixins, viewsets
from rest_framework.decorators import action
from rest_framework.permissions import AllowAny
from rest_framework.response import Response

from .models import User
<<<<<<< HEAD
from .permissions import IsAdmin, IsUserOrReadOnly
=======
from .permissions import IsUserOrReadOnly
from django.utils import timezone
>>>>>>> 37e4a033
from .serializers import (
    CreateUserSerializer,
    SetUserProfileSerializer,
    UserSerializer,
    GroupSerializer,
    PermissionSerializer,
)

logger = logging.getLogger(__name__)


class UserViewSet(
    mixins.CreateModelMixin,
    mixins.RetrieveModelMixin,
    mixins.UpdateModelMixin,
    viewsets.GenericViewSet,
):
    """User accounts viewset."""

    queryset = User.objects.all()

    def get_permissions(self):
        """Get permissions for the viewset."""
        if self.action == "create":
            permission_classes = [AllowAny]
        else:
            permission_classes = [IsUserOrReadOnly]
        return [permission() for permission in permission_classes]

    def get_serializer_class(self):
        """Return the serializer class."""
        return {
            "create": CreateUserSerializer,
            "set_profile": SetUserProfileSerializer,
        }.get(self.action, UserSerializer)

    @action(methods=["POST"], detail=False)
    def set_profile(self, request, pk=None):
        """Set a user's profile data."""
        serializer = self.get_serializer(self.request.user, request.data)
        serializer.is_valid(raise_exception=True)
        serializer.save()
        logger.info(
            "Profile update for user: %s on %s", self.request.user, timezone.now()
        )
        return Response(serializer.data)


class PermissionViewSet(viewsets.ModelViewSet):
    """CRUD for permissions."""

    pagination_class = None
    queryset = Permission.objects.all()
    permission_classes = [IsAdmin]
    serializer_class = PermissionSerializer

    def get_queryset(self):
        """Get list of custom permissions."""
        queryset = Permission.objects.all()
        return queryset


class GroupViewSet(viewsets.ModelViewSet):
    """CRUD for groups (roles)."""

    pagination_class = None
    queryset = Group.objects.all()
    permission_classes = [IsAdmin]
    serializer_class = GroupSerializer<|MERGE_RESOLUTION|>--- conflicted
+++ resolved
@@ -1,23 +1,14 @@
 """Define API views for user class."""
 import logging
-<<<<<<< HEAD
-import time
 from django.contrib.auth.models import Group, Permission
-=======
-
->>>>>>> 37e4a033
 from rest_framework import mixins, viewsets
 from rest_framework.decorators import action
 from rest_framework.permissions import AllowAny
 from rest_framework.response import Response
 
 from .models import User
-<<<<<<< HEAD
 from .permissions import IsAdmin, IsUserOrReadOnly
-=======
-from .permissions import IsUserOrReadOnly
 from django.utils import timezone
->>>>>>> 37e4a033
 from .serializers import (
     CreateUserSerializer,
     SetUserProfileSerializer,
