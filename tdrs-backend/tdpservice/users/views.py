--- conflicted
+++ resolved
@@ -28,13 +28,8 @@
     """User accounts viewset."""
 
     permission_classes = [IsAuthenticated, UserPermissions]
-<<<<<<< HEAD
-    queryset = User.objects \
-        .select_related("stt") \
-=======
     queryset = User.objects\
         .select_related("location_type")\
->>>>>>> fc41ee4b
         .prefetch_related("groups__permissions")
 
     def get_serializer_class(self):
