--- conflicted
+++ resolved
@@ -28,13 +28,8 @@
     """User accounts viewset."""
 
     permission_classes = [IsAuthenticated, UserPermissions]
-<<<<<<< HEAD
     queryset = User.objects\
         .select_related("location_type")\
-=======
-    queryset = User.objects \
-        .select_related("stt") \
->>>>>>> 2a644a67
         .prefetch_related("groups__permissions")
 
     def get_serializer_class(self):
@@ -55,8 +50,6 @@
         )
         return Response(serializer.data)
 
-<<<<<<< HEAD
-=======
     @action(methods=["PATCH"], detail=False)
     def request_access(self, request, pk=None):
         """Request access for user with pk."""
@@ -70,7 +63,6 @@
         return Response(serializer.data)
 
 
->>>>>>> 2a644a67
 class GroupViewSet(viewsets.GenericViewSet, mixins.ListModelMixin):
     """GET for groups (roles)."""
 
