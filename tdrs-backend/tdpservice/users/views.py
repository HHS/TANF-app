"""Define API views for user class."""
import logging
from django.contrib.auth.models import Group, Permission
from django.contrib.contenttypes.models import ContentType
from rest_framework import mixins, viewsets
from rest_framework.decorators import action
from rest_framework.permissions import AllowAny
from rest_framework.response import Response
from django.apps import AppConfig

from .models import User
from .permissions import IsAdmin, IsUserOrReadOnly
from django.utils import timezone
from .serializers import (
    CreateUserSerializer,
    UserProfileSerializer,
    UserSerializer,
    GroupSerializer,
    PermissionSerializer,
)

logger = logging.getLogger(__name__)


class UserViewSet(
    mixins.CreateModelMixin,
    mixins.RetrieveModelMixin,
    mixins.UpdateModelMixin,
    viewsets.GenericViewSet,
):
    """User accounts viewset."""

    queryset = User.objects.select_related("stt")

    def get_permissions(self):
        """Get permissions for the viewset."""
        if self.action == "create":
            permission_classes = [AllowAny]
        else:
            permission_classes = [IsUserOrReadOnly]
        return [permission() for permission in permission_classes]

    def get_serializer_class(self):
        """Return the serializer class."""
        return {
            "create": CreateUserSerializer,
            "set_profile": UserProfileSerializer,
        }.get(self.action, UserSerializer)

<<<<<<< HEAD
    @action(methods=["GET"],detail = False)
    def no_roles(self,request, pk = None):
        """Get a list of all users that do not belong to a group"""
        serializer = self.get_serializer(data=User.get_groupless(),many=True)
        return Response(serializer.data)

    @action(methods=["POST"], detail=False)
=======
    @action(methods=["PATCH"], detail=False)
>>>>>>> 83013f51
    def set_profile(self, request, pk=None):
        """Set a user's profile data."""
        serializer = self.get_serializer(self.request.user, request.data)
        serializer.is_valid(raise_exception=True)
        serializer.save()
        logger.info(
            "Profile update for user: %s on %s", self.request.user, timezone.now()
        )
        return Response(serializer.data)


class PermissionViewSet(viewsets.ModelViewSet):
    """CRUD for permissions."""

    pagination_class = None
    queryset = Permission.objects.all()
    permission_classes = [IsAdmin]
    serializer_class = PermissionSerializer

    def get_queryset(self):
        """Get list of custom permissions."""
        queryset = Permission.objects.all()
        return queryset


class GroupViewSet(viewsets.ModelViewSet):
    """CRUD for groups (roles)."""

    pagination_class = None
    queryset = Group.objects.all()
    permission_classes = [IsAdmin]
    serializer_class = GroupSerializer<|MERGE_RESOLUTION|>--- conflicted
+++ resolved
@@ -47,17 +47,13 @@
             "set_profile": UserProfileSerializer,
         }.get(self.action, UserSerializer)
 
-<<<<<<< HEAD
     @action(methods=["GET"],detail = False)
     def no_roles(self,request, pk = None):
         """Get a list of all users that do not belong to a group"""
         serializer = self.get_serializer(data=User.get_groupless(),many=True)
         return Response(serializer.data)
 
-    @action(methods=["POST"], detail=False)
-=======
     @action(methods=["PATCH"], detail=False)
->>>>>>> 83013f51
     def set_profile(self, request, pk=None):
         """Set a user's profile data."""
         serializer = self.get_serializer(self.request.user, request.data)
