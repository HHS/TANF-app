--- conflicted
+++ resolved
@@ -13,13 +13,8 @@
         """Define customizations."""
 
         model = User
-<<<<<<< HEAD
         exclude = ['password', 'user_permissions', 'is_active']
-        readonly_fields = ['last_login', 'date_joined']
-=======
-        exclude = ['password', 'user_permissions']
         readonly_fields = ['last_login', 'date_joined', 'login_gov_uuid']
->>>>>>> ddb6feb7
 
 
 class UserAdmin(admin.ModelAdmin):
