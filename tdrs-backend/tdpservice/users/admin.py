--- conflicted
+++ resolved
@@ -88,7 +88,6 @@
         return False
 
 
-<<<<<<< HEAD
 class HasAttachmentFilter(admin.SimpleListFilter):
     """Filter feedback based if it has datafiles associated or not."""
 
@@ -106,7 +105,8 @@
             return queryset.filter(attachments__isnull=False).distinct()
         if self.value() == "no":
             return queryset.filter(attachments__isnull=True)
-=======
+
+          
 class ChangeRequestAuditLogInline(admin.TabularInline):
     """Inline admin for audit logs."""
 
@@ -363,7 +363,6 @@
     list_filter = ['action', 'timestamp']
     search_fields = ['change_request__user__username', 'performed_by__username', 'action']
     readonly_fields = ['change_request', 'action', 'performed_by', 'timestamp', 'details']
->>>>>>> 12ee7461
 
 
 class FeedbackAdmin(ReadOnlyAdminMixin, admin.ModelAdmin):
