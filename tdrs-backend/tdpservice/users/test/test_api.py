"""API User Tests."""
from django.contrib.auth import get_user_model
import pytest
from rest_framework import status
from ...stts.models import STT

User = get_user_model()


@pytest.mark.django_db
def test_retrieve_user(api_client, user):
    """Test user retrieval."""
    response = api_client.get(f"/v1/users/{user.pk}/")
    assert response.status_code == status.HTTP_200_OK
    assert response.data["username"] == user.username


@pytest.mark.django_db
def test_can_update_own_user(api_client, user):
    """Test a user can update their own user."""
    api_client.login(username=user.username, password="test_password")
    response = api_client.patch(f"/v1/users/{user.pk}/", {"first_name": "Jane"})
    assert response.status_code == status.HTTP_200_OK
    assert response.data["first_name"] == "Jane"
    assert User.objects.filter(first_name="Jane").exists()


@pytest.mark.django_db
def test_cannot_update_user_anonymously(api_client, user):
    """Test an unauthenticated user cannot update a user."""
    response = api_client.patch(f"/v1/users/{user.pk}/", {"first_name": "Jane"})
    assert response.status_code == status.HTTP_403_FORBIDDEN


@pytest.mark.django_db
def test_create_user(api_client, user_data):
    """Test user creation."""
    response = api_client.post("/v1/users/", user_data)
    assert response.status_code == status.HTTP_201_CREATED
    assert User.objects.filter(username=user_data["username"]).exists()


@pytest.mark.django_db
def test_set_profile_data(api_client, user):
    """Test profile data can be set."""
    api_client.login(username=user.username, password="test_password")
    stt = STT.objects.first()
    response = api_client.patch(
        "/v1/users/set_profile/",
<<<<<<< HEAD
        {
            "first_name": "Joe",
            "last_name": "Bloggs",
            "stt": {
                "id": stt.id
            }
        }, format='json'
    )
    assert response.status_code == status.HTTP_200_OK
    assert response.data == {
=======
        {"first_name": "Joe", "last_name": "Bloggs", "stt": {"id": stt.id}},
        format="json",
    )
    assert response.status_code == status.HTTP_200_OK
    assert response.data == {
        "email": user.username,
>>>>>>> 8d41b54c
        "first_name": "Joe",
        "last_name": "Bloggs",
        "stt": {
            "id": stt.id,
            "type": stt.type,
            "code": stt.code,
            "name": stt.name,
<<<<<<< HEAD
        }
=======
        },
>>>>>>> 8d41b54c
    }
    user.refresh_from_db()
    assert user.first_name == "Joe"
    assert user.last_name == "Bloggs"
    assert user.stt.name == stt.name


@pytest.mark.django_db
def test_set_profile_data_last_name_apostrophe(api_client, user):
    """Test profile data last name  can be set with an apostrophe."""
    api_client.login(username=user.username, password="test_password")
    stt = STT.objects.first()
    response = api_client.patch(
        "/v1/users/set_profile/",
<<<<<<< HEAD
        {
            "first_name": "Mike",
            "last_name": "O'Hare",
            "stt": {
                "id": stt.id
            }
        }, format='json'
    )
    assert response.status_code == status.HTTP_200_OK
    assert response.data == {
=======
        {"first_name": "Mike", "last_name": "O'Hare", "stt": {"id": stt.id}},
        format="json",
    )
    assert response.status_code == status.HTTP_200_OK
    assert response.data == {
        "email": user.username,
>>>>>>> 8d41b54c
        "first_name": "Mike",
        "last_name": "O'Hare",
        "stt": {
            "id": stt.id,
            "type": stt.type,
            "code": stt.code,
            "name": stt.name,
<<<<<<< HEAD
        }
=======
        },
>>>>>>> 8d41b54c
    }
    user.refresh_from_db()
    assert user.first_name == "Mike"
    assert user.last_name == "O'Hare"
    assert user.stt.name == stt.name


@pytest.mark.django_db
def test_set_profile_data_first_name_apostrophe(api_client, user):
    """Test profile data first name can be set with an apostrophe."""
    api_client.login(username=user.username, password="test_password")
    stt = STT.objects.first()
    response = api_client.patch(
        "/v1/users/set_profile/",
        {
            "first_name": "Pat'Jack",
            "last_name": "Smith",
<<<<<<< HEAD
            "stt": {
                "id": stt.id
            },
        }, format='json'
    )
    assert response.status_code == status.HTTP_200_OK
    assert response.data == {
=======
            "stt": {"id": stt.id},
        },
        format="json",
    )
    assert response.status_code == status.HTTP_200_OK
    assert response.data == {
        "email": user.username,
>>>>>>> 8d41b54c
        "first_name": "Pat'Jack",
        "last_name": "Smith",
        "stt": {
            "id": stt.id,
            "type": stt.type,
            "code": stt.code,
            "name": stt.name,
<<<<<<< HEAD
        }
=======
        },
>>>>>>> 8d41b54c
    }
    user.refresh_from_db()
    assert user.first_name == "Pat'Jack"
    assert user.last_name == "Smith"
    assert user.stt.name == stt.name


@pytest.mark.django_db
def test_set_profile_data_empty_first_name(api_client, user):
    """Test profile data cannot be be set if first name is blank."""
    api_client.login(username=user.username, password="test_password")
    response = api_client.patch(
        "/v1/users/set_profile/",
        {"first_name": "", "last_name": "Jones"},
    )
    assert response.status_code == status.HTTP_400_BAD_REQUEST


@pytest.mark.django_db
def test_set_profile_data_empty_last_name(api_client, user):
    """Test profile data cannot be set last name is blank."""
    api_client.login(username=user.username, password="test_password")
    response = api_client.patch(
        "/v1/users/set_profile/",
        {"first_name": "John", "last_name": ""},
    )
    assert response.status_code == status.HTTP_400_BAD_REQUEST


@pytest.mark.django_db
def test_set_profile_data_empty_first_name_and_last_name(api_client, user):
    """Test profile data cannot be set if first and last name are blank."""
    api_client.login(username=user.username, password="test_password")
    response = api_client.patch(
        "/v1/users/set_profile/",
        {"first_name": "", "last_name": ""},
    )
    assert response.status_code == status.HTTP_400_BAD_REQUEST


@pytest.mark.django_db
def test_set_profile_data_special_last_name(api_client, user):
    """Test profile data can be set if last name has multipe special characters."""
    api_client.login(username=user.username, password="test_password")
    stt = STT.objects.first()
    response = api_client.patch(
        "/v1/users/set_profile/",
        {
            "first_name": "John",
            "last_name": "Smith-O'Hare",
<<<<<<< HEAD
            "stt": {
                "id": stt.id
            },
        }, format='json'
    )
    assert response.status_code == status.HTTP_200_OK
    assert response.data == {
=======
            "stt": {"id": stt.id},
        },
        format="json",
    )
    assert response.status_code == status.HTTP_200_OK
    assert response.data == {
        "email": user.username,
>>>>>>> 8d41b54c
        "first_name": "John",
        "last_name": "Smith-O'Hare",
        "stt": {
            "id": stt.id,
            "type": stt.type,
            "code": stt.code,
            "name": stt.name,
<<<<<<< HEAD
        }
=======
        },
>>>>>>> 8d41b54c
    }
    user.refresh_from_db()
    assert user.first_name == "John"
    assert user.last_name == "Smith-O'Hare"
    assert user.stt.name == stt.name


@pytest.mark.django_db
def test_set_profile_data_special_first_name(api_client, user):
    """Test profile data can be set if first name has multiple special characters."""
    api_client.login(username=user.username, password="test_password")
    stt = STT.objects.first()
    response = api_client.patch(
        "/v1/users/set_profile/",
        {
            "first_name": "John-Tom'",
            "last_name": "Jacobs",
<<<<<<< HEAD
            "stt": {
                "id": stt.id
            },
        }, format='json'
    )
    assert response.status_code == status.HTTP_200_OK
    assert response.data == {
=======
            "stt": {"id": stt.id},
        },
        format="json",
    )
    assert response.status_code == status.HTTP_200_OK
    assert response.data == {
        "email": user.username,
>>>>>>> 8d41b54c
        "first_name": "John-Tom'",
        "last_name": "Jacobs",
        "stt": {
            "id": stt.id,
            "type": stt.type,
            "code": stt.code,
            "name": stt.name,
<<<<<<< HEAD
        }
=======
        },
>>>>>>> 8d41b54c
    }
    user.refresh_from_db()
    assert user.first_name == "John-Tom'"
    assert user.last_name == "Jacobs"
    assert user.stt.name == stt.name


@pytest.mark.django_db
def test_set_profile_data_spaced_last_name(api_client, user):
    """Test profile data can be set if last name has a space."""
    stt = STT.objects.first()
    api_client.login(username=user.username, password="test_password")
    response = api_client.patch(
        "/v1/users/set_profile/",
        {
            "first_name": "Joan",
            "last_name": "Mary Ann",
<<<<<<< HEAD
            "stt": {
                "id": stt.id
            },
        }, format='json'
    )
    assert response.status_code == status.HTTP_200_OK
    assert response.data == {
=======
            "stt": {"id": stt.id},
        },
        format="json",
    )
    assert response.status_code == status.HTTP_200_OK
    assert response.data == {
        "email": user.username,
>>>>>>> 8d41b54c
        "first_name": "Joan",
        "last_name": "Mary Ann",
        "stt": {
            "id": stt.id,
            "type": stt.type,
            "code": stt.code,
            "name": stt.name,
<<<<<<< HEAD
        }
=======
        },
>>>>>>> 8d41b54c
    }
    user.refresh_from_db()
    assert user.first_name == "Joan"
    assert user.last_name == "Mary Ann"
    assert user.stt.name == stt.name


@pytest.mark.django_db
def test_set_profile_data_spaced_first_name(api_client, user):
    """Test profile data can be set if first name has a space."""
    api_client.login(username=user.username, password="test_password")
    stt = STT.objects.first()
    response = api_client.patch(
        "/v1/users/set_profile/",
        {
            "first_name": "John Jim",
            "last_name": "Smith",
<<<<<<< HEAD
            "stt": {
                "id": stt.id
            },
        }, format='json'
    )
    assert response.status_code == status.HTTP_200_OK
    assert response.data == {
=======
            "stt": {"id": stt.id},
        },
        format="json",
    )
    assert response.status_code == status.HTTP_200_OK
    assert response.data == {
        "email": user.username,
>>>>>>> 8d41b54c
        "first_name": "John Jim",
        "last_name": "Smith",
        "stt": {
            "id": stt.id,
            "type": stt.type,
            "code": stt.code,
            "name": stt.name,
<<<<<<< HEAD
        }
=======
        },
>>>>>>> 8d41b54c
    }
    user.refresh_from_db()
    assert user.first_name == "John Jim"
    assert user.last_name == "Smith"
    assert user.stt.name == stt.name


@pytest.mark.django_db
def test_set_profile_data_last_name_with_tilde_over_char(api_client, user):
    """Test profile data can be set if last name includes a tilde character."""
    api_client.login(username=user.username, password="test_password")
    stt = STT.objects.first()
    response = api_client.patch(
        "/v1/users/set_profile/",
        {
            "first_name": "Max",
            "last_name": "Grecheñ",
<<<<<<< HEAD
            "stt": {
                "id": stt.id
            },
        }, format='json'
    )
    assert response.status_code == status.HTTP_200_OK
    assert response.data == {
=======
            "stt": {"id": stt.id},
        },
        format="json",
    )
    assert response.status_code == status.HTTP_200_OK
    assert response.data == {
        "email": user.username,
>>>>>>> 8d41b54c
        "first_name": "Max",
        "last_name": "Grecheñ",
        "stt": {
            "id": stt.id,
            "type": stt.type,
            "code": stt.code,
            "name": stt.name,
<<<<<<< HEAD
        }
=======
        },
>>>>>>> 8d41b54c
    }
    user.refresh_from_db()
    assert user.first_name == "Max"
    assert user.last_name == "Grecheñ"
    assert user.stt.name == stt.name


@pytest.mark.django_db
def test_set_profile_data_last_name_with_tilde(api_client, user):
    """Test profile data can be set if last name includes alternate tilde character."""
    api_client.login(username=user.username, password="test_password")
    stt = STT.objects.first()
    response = api_client.patch(
        "/v1/users/set_profile/",
        {
            "first_name": "Max",
            "last_name": "Glen~",
<<<<<<< HEAD
            "stt": {
                "id": stt.id
            },
        }, format='json'
    )
    assert response.status_code == status.HTTP_200_OK
    assert response.data == {
=======
            "stt": {"id": stt.id},
        },
        format="json",
    )
    assert response.status_code == status.HTTP_200_OK
    assert response.data == {
        "email": user.username,
>>>>>>> 8d41b54c
        "first_name": "Max",
        "last_name": "Glen~",
        "stt": {
            "id": stt.id,
            "type": stt.type,
            "code": stt.code,
            "name": stt.name,
<<<<<<< HEAD
        }
=======
        },
>>>>>>> 8d41b54c
    }
    user.refresh_from_db()
    assert user.first_name == "Max"
    assert user.last_name == "Glen~"
    assert user.stt.name == stt.name


@pytest.mark.django_db
def test_set_profile_data_extra_field_include_required(api_client, user):
    """Test profile data will ignore any extra fields passed in via request body."""
    with pytest.raises(AttributeError):
        """This test will fail if it does not trigger an AttributeError exception"""
        api_client.login(username=user.username, password="test_password")
        stt = STT.objects.first()
        response = api_client.patch(
            "/v1/users/set_profile/",
            {
                "first_name": "Heather",
                "last_name": "Class",
                "middle_initial": "Unknown",
<<<<<<< HEAD
                "stt": {
                    "id": stt.id
                },
            }, format='json'
=======
                "stt": {"id": stt.id},
            },
            format="json",
>>>>>>> 8d41b54c
        )
        assert response.status_code == status.HTTP_200_OK
        """Test to ensure response data does not include unknown field"""
        assert response.data == {
<<<<<<< HEAD
=======
            "email": user.username,
>>>>>>> 8d41b54c
            "first_name": "Heather",
            "last_name": "Class",
            "stt": {
                "id": stt.id,
                "type": stt.type,
                "code": stt.code,
                "name": stt.name,
<<<<<<< HEAD
            }
=======
            },
>>>>>>> 8d41b54c
        }
        user.refresh_from_db()
        assert user.first_name == "Heather"
        assert user.last_name == "Class"
        assert user.stt.name == stt.name
        """Test fails if AttributeError exception isn't thrown"""
        assert user.middle_name == "Unknown"


@pytest.mark.django_db
def test_set_profile_data_missing_last_name_field(api_client, user):
    """Test profile data cannot be set if last name field is missing."""
    api_client.login(username=user.username, password="test_password")
    response = api_client.patch(
        "/v1/users/set_profile/",
        {
            "first_name": "Heather",
        },
    )
    assert response.status_code == status.HTTP_400_BAD_REQUEST


@pytest.mark.django_db
def test_set_profile_data_missing_first_name_field(api_client, user):
    """Test profile data cannot be set if first name field is missing."""
    api_client.login(username=user.username, password="test_password")
    response = api_client.patch(
        "/v1/users/set_profile/",
        {
            "last_name": "Heather",
        },
    )
    assert response.status_code == status.HTTP_400_BAD_REQUEST<|MERGE_RESOLUTION|>--- conflicted
+++ resolved
@@ -47,25 +47,12 @@
     stt = STT.objects.first()
     response = api_client.patch(
         "/v1/users/set_profile/",
-<<<<<<< HEAD
-        {
-            "first_name": "Joe",
-            "last_name": "Bloggs",
-            "stt": {
-                "id": stt.id
-            }
-        }, format='json'
-    )
-    assert response.status_code == status.HTTP_200_OK
-    assert response.data == {
-=======
         {"first_name": "Joe", "last_name": "Bloggs", "stt": {"id": stt.id}},
         format="json",
     )
     assert response.status_code == status.HTTP_200_OK
     assert response.data == {
         "email": user.username,
->>>>>>> 8d41b54c
         "first_name": "Joe",
         "last_name": "Bloggs",
         "stt": {
@@ -73,11 +60,7 @@
             "type": stt.type,
             "code": stt.code,
             "name": stt.name,
-<<<<<<< HEAD
-        }
-=======
-        },
->>>>>>> 8d41b54c
+        },
     }
     user.refresh_from_db()
     assert user.first_name == "Joe"
@@ -92,25 +75,12 @@
     stt = STT.objects.first()
     response = api_client.patch(
         "/v1/users/set_profile/",
-<<<<<<< HEAD
-        {
-            "first_name": "Mike",
-            "last_name": "O'Hare",
-            "stt": {
-                "id": stt.id
-            }
-        }, format='json'
-    )
-    assert response.status_code == status.HTTP_200_OK
-    assert response.data == {
-=======
         {"first_name": "Mike", "last_name": "O'Hare", "stt": {"id": stt.id}},
         format="json",
     )
     assert response.status_code == status.HTTP_200_OK
     assert response.data == {
         "email": user.username,
->>>>>>> 8d41b54c
         "first_name": "Mike",
         "last_name": "O'Hare",
         "stt": {
@@ -118,11 +88,7 @@
             "type": stt.type,
             "code": stt.code,
             "name": stt.name,
-<<<<<<< HEAD
-        }
-=======
-        },
->>>>>>> 8d41b54c
+        },
     }
     user.refresh_from_db()
     assert user.first_name == "Mike"
@@ -140,23 +106,13 @@
         {
             "first_name": "Pat'Jack",
             "last_name": "Smith",
-<<<<<<< HEAD
-            "stt": {
-                "id": stt.id
-            },
-        }, format='json'
-    )
-    assert response.status_code == status.HTTP_200_OK
-    assert response.data == {
-=======
-            "stt": {"id": stt.id},
-        },
-        format="json",
-    )
-    assert response.status_code == status.HTTP_200_OK
-    assert response.data == {
-        "email": user.username,
->>>>>>> 8d41b54c
+            "stt": {"id": stt.id},
+        },
+        format="json",
+    )
+    assert response.status_code == status.HTTP_200_OK
+    assert response.data == {
+        "email": user.username,
         "first_name": "Pat'Jack",
         "last_name": "Smith",
         "stt": {
@@ -164,11 +120,7 @@
             "type": stt.type,
             "code": stt.code,
             "name": stt.name,
-<<<<<<< HEAD
-        }
-=======
-        },
->>>>>>> 8d41b54c
+        },
     }
     user.refresh_from_db()
     assert user.first_name == "Pat'Jack"
@@ -219,23 +171,13 @@
         {
             "first_name": "John",
             "last_name": "Smith-O'Hare",
-<<<<<<< HEAD
-            "stt": {
-                "id": stt.id
-            },
-        }, format='json'
-    )
-    assert response.status_code == status.HTTP_200_OK
-    assert response.data == {
-=======
-            "stt": {"id": stt.id},
-        },
-        format="json",
-    )
-    assert response.status_code == status.HTTP_200_OK
-    assert response.data == {
-        "email": user.username,
->>>>>>> 8d41b54c
+            "stt": {"id": stt.id},
+        },
+        format="json",
+    )
+    assert response.status_code == status.HTTP_200_OK
+    assert response.data == {
+        "email": user.username,
         "first_name": "John",
         "last_name": "Smith-O'Hare",
         "stt": {
@@ -243,11 +185,7 @@
             "type": stt.type,
             "code": stt.code,
             "name": stt.name,
-<<<<<<< HEAD
-        }
-=======
-        },
->>>>>>> 8d41b54c
+        },
     }
     user.refresh_from_db()
     assert user.first_name == "John"
@@ -265,23 +203,13 @@
         {
             "first_name": "John-Tom'",
             "last_name": "Jacobs",
-<<<<<<< HEAD
-            "stt": {
-                "id": stt.id
-            },
-        }, format='json'
-    )
-    assert response.status_code == status.HTTP_200_OK
-    assert response.data == {
-=======
-            "stt": {"id": stt.id},
-        },
-        format="json",
-    )
-    assert response.status_code == status.HTTP_200_OK
-    assert response.data == {
-        "email": user.username,
->>>>>>> 8d41b54c
+            "stt": {"id": stt.id},
+        },
+        format="json",
+    )
+    assert response.status_code == status.HTTP_200_OK
+    assert response.data == {
+        "email": user.username,
         "first_name": "John-Tom'",
         "last_name": "Jacobs",
         "stt": {
@@ -289,11 +217,7 @@
             "type": stt.type,
             "code": stt.code,
             "name": stt.name,
-<<<<<<< HEAD
-        }
-=======
-        },
->>>>>>> 8d41b54c
+        },
     }
     user.refresh_from_db()
     assert user.first_name == "John-Tom'"
@@ -311,23 +235,13 @@
         {
             "first_name": "Joan",
             "last_name": "Mary Ann",
-<<<<<<< HEAD
-            "stt": {
-                "id": stt.id
-            },
-        }, format='json'
-    )
-    assert response.status_code == status.HTTP_200_OK
-    assert response.data == {
-=======
-            "stt": {"id": stt.id},
-        },
-        format="json",
-    )
-    assert response.status_code == status.HTTP_200_OK
-    assert response.data == {
-        "email": user.username,
->>>>>>> 8d41b54c
+            "stt": {"id": stt.id},
+        },
+        format="json",
+    )
+    assert response.status_code == status.HTTP_200_OK
+    assert response.data == {
+        "email": user.username,
         "first_name": "Joan",
         "last_name": "Mary Ann",
         "stt": {
@@ -335,11 +249,7 @@
             "type": stt.type,
             "code": stt.code,
             "name": stt.name,
-<<<<<<< HEAD
-        }
-=======
-        },
->>>>>>> 8d41b54c
+        },
     }
     user.refresh_from_db()
     assert user.first_name == "Joan"
@@ -357,23 +267,13 @@
         {
             "first_name": "John Jim",
             "last_name": "Smith",
-<<<<<<< HEAD
-            "stt": {
-                "id": stt.id
-            },
-        }, format='json'
-    )
-    assert response.status_code == status.HTTP_200_OK
-    assert response.data == {
-=======
-            "stt": {"id": stt.id},
-        },
-        format="json",
-    )
-    assert response.status_code == status.HTTP_200_OK
-    assert response.data == {
-        "email": user.username,
->>>>>>> 8d41b54c
+            "stt": {"id": stt.id},
+        },
+        format="json",
+    )
+    assert response.status_code == status.HTTP_200_OK
+    assert response.data == {
+        "email": user.username,
         "first_name": "John Jim",
         "last_name": "Smith",
         "stt": {
@@ -381,11 +281,7 @@
             "type": stt.type,
             "code": stt.code,
             "name": stt.name,
-<<<<<<< HEAD
-        }
-=======
-        },
->>>>>>> 8d41b54c
+        },
     }
     user.refresh_from_db()
     assert user.first_name == "John Jim"
@@ -403,23 +299,13 @@
         {
             "first_name": "Max",
             "last_name": "Grecheñ",
-<<<<<<< HEAD
-            "stt": {
-                "id": stt.id
-            },
-        }, format='json'
-    )
-    assert response.status_code == status.HTTP_200_OK
-    assert response.data == {
-=======
-            "stt": {"id": stt.id},
-        },
-        format="json",
-    )
-    assert response.status_code == status.HTTP_200_OK
-    assert response.data == {
-        "email": user.username,
->>>>>>> 8d41b54c
+            "stt": {"id": stt.id},
+        },
+        format="json",
+    )
+    assert response.status_code == status.HTTP_200_OK
+    assert response.data == {
+        "email": user.username,
         "first_name": "Max",
         "last_name": "Grecheñ",
         "stt": {
@@ -427,11 +313,7 @@
             "type": stt.type,
             "code": stt.code,
             "name": stt.name,
-<<<<<<< HEAD
-        }
-=======
-        },
->>>>>>> 8d41b54c
+        },
     }
     user.refresh_from_db()
     assert user.first_name == "Max"
@@ -449,23 +331,13 @@
         {
             "first_name": "Max",
             "last_name": "Glen~",
-<<<<<<< HEAD
-            "stt": {
-                "id": stt.id
-            },
-        }, format='json'
-    )
-    assert response.status_code == status.HTTP_200_OK
-    assert response.data == {
-=======
-            "stt": {"id": stt.id},
-        },
-        format="json",
-    )
-    assert response.status_code == status.HTTP_200_OK
-    assert response.data == {
-        "email": user.username,
->>>>>>> 8d41b54c
+            "stt": {"id": stt.id},
+        },
+        format="json",
+    )
+    assert response.status_code == status.HTTP_200_OK
+    assert response.data == {
+        "email": user.username,
         "first_name": "Max",
         "last_name": "Glen~",
         "stt": {
@@ -473,11 +345,7 @@
             "type": stt.type,
             "code": stt.code,
             "name": stt.name,
-<<<<<<< HEAD
-        }
-=======
-        },
->>>>>>> 8d41b54c
+        },
     }
     user.refresh_from_db()
     assert user.first_name == "Max"
@@ -498,24 +366,14 @@
                 "first_name": "Heather",
                 "last_name": "Class",
                 "middle_initial": "Unknown",
-<<<<<<< HEAD
-                "stt": {
-                    "id": stt.id
-                },
-            }, format='json'
-=======
                 "stt": {"id": stt.id},
             },
             format="json",
->>>>>>> 8d41b54c
         )
         assert response.status_code == status.HTTP_200_OK
         """Test to ensure response data does not include unknown field"""
         assert response.data == {
-<<<<<<< HEAD
-=======
             "email": user.username,
->>>>>>> 8d41b54c
             "first_name": "Heather",
             "last_name": "Class",
             "stt": {
@@ -523,11 +381,7 @@
                 "type": stt.type,
                 "code": stt.code,
                 "name": stt.name,
-<<<<<<< HEAD
-            }
-=======
             },
->>>>>>> 8d41b54c
         }
         user.refresh_from_db()
         assert user.first_name == "Heather"
