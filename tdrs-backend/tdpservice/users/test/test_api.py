"""API User Tests."""
from django.contrib.auth import get_user_model
from django.contrib.auth.models import Group, Permission
from django.contrib.contenttypes.models import ContentType
from django.core.management import call_command
import pytest
from rest_framework import status
from ...stts.models import STT

User = get_user_model()


@pytest.mark.django_db
@pytest.fixture(scope="function")
def generate_groups():
    """Create groups and users under those groups."""
    call_command("generate_test_users")


@pytest.mark.django_db
def test_retrieve_user(api_client, user):
    """Test user retrieval."""
    response = api_client.get(f"/v1/users/{user.pk}/")
    assert response.status_code == status.HTTP_200_OK
    assert response.data["username"] == user.username


@pytest.mark.django_db
def test_can_update_own_user(api_client, user):
    """Test a user can update their own user."""
    api_client.login(username=user.username, password="test_password")
    response = api_client.patch(f"/v1/users/{user.pk}/", {"first_name": "Jane"})
    assert response.status_code == status.HTTP_200_OK
    assert response.data["first_name"] == "Jane"
    assert User.objects.filter(first_name="Jane").exists()


@pytest.mark.django_db
def test_cannot_update_user_anonymously(api_client, user):
    """Test an unauthenticated user cannot update a user."""
    response = api_client.patch(f"/v1/users/{user.pk}/", {"first_name": "Jane"})
    assert response.status_code == status.HTTP_403_FORBIDDEN


@pytest.mark.django_db
def test_create_user(api_client, user_data):
    """Test user creation."""
    response = api_client.post("/v1/users/", user_data)
    assert response.status_code == status.HTTP_201_CREATED
    assert User.objects.filter(username=user_data["username"]).exists()


@pytest.mark.django_db
def test_set_profile_data(api_client, user):
    """Test profile data can be set."""
    api_client.login(username=user.username, password="test_password")
    stt = STT.objects.first()
    response = api_client.patch(
        "/v1/users/set_profile/",
        {"first_name": "Joe", "last_name": "Bloggs", "stt": {"id": stt.id}},
        format="json",
    )
    assert response.status_code == status.HTTP_200_OK
    assert response.data == {
        "email": user.username,
        "first_name": "Joe",
        "last_name": "Bloggs",
        "stt": {
            "id": stt.id,
            "type": stt.type,
            "code": stt.code,
            "name": stt.name,
        },
    }
    user.refresh_from_db()
    assert user.first_name == "Joe"
    assert user.last_name == "Bloggs"
    assert user.stt.name == stt.name


@pytest.mark.django_db
def test_set_profile_data_last_name_apostrophe(api_client, user):
    """Test profile data last name  can be set with an apostrophe."""
    api_client.login(username=user.username, password="test_password")
    stt = STT.objects.first()
    response = api_client.patch(
        "/v1/users/set_profile/",
        {"first_name": "Mike", "last_name": "O'Hare", "stt": {"id": stt.id}},
        format="json",
    )
    assert response.status_code == status.HTTP_200_OK
    assert response.data == {
        "email": user.username,
        "first_name": "Mike",
        "last_name": "O'Hare",
        "stt": {
            "id": stt.id,
            "type": stt.type,
            "code": stt.code,
            "name": stt.name,
        },
    }
    user.refresh_from_db()
    assert user.first_name == "Mike"
    assert user.last_name == "O'Hare"
    assert user.stt.name == stt.name


@pytest.mark.django_db
def test_set_profile_data_first_name_apostrophe(api_client, user):
    """Test profile data first name can be set with an apostrophe."""
    api_client.login(username=user.username, password="test_password")
    stt = STT.objects.first()
    response = api_client.patch(
        "/v1/users/set_profile/",
        {
            "first_name": "Pat'Jack",
            "last_name": "Smith",
            "stt": {"id": stt.id},
        },
        format="json",
    )
    assert response.status_code == status.HTTP_200_OK
    assert response.data == {
        "email": user.username,
        "first_name": "Pat'Jack",
        "last_name": "Smith",
        "stt": {
            "id": stt.id,
            "type": stt.type,
            "code": stt.code,
            "name": stt.name,
        },
    }
    user.refresh_from_db()
    assert user.first_name == "Pat'Jack"
    assert user.last_name == "Smith"
    assert user.stt.name == stt.name


@pytest.mark.django_db
def test_set_profile_data_empty_first_name(api_client, user):
    """Test profile data cannot be be set if first name is blank."""
    api_client.login(username=user.username, password="test_password")
    response = api_client.patch(
        "/v1/users/set_profile/",
        {"first_name": "", "last_name": "Jones"},
    )
    assert response.status_code == status.HTTP_400_BAD_REQUEST


@pytest.mark.django_db
def test_set_profile_data_empty_last_name(api_client, user):
    """Test profile data cannot be set last name is blank."""
    api_client.login(username=user.username, password="test_password")
    response = api_client.patch(
        "/v1/users/set_profile/",
        {"first_name": "John", "last_name": ""},
    )
    assert response.status_code == status.HTTP_400_BAD_REQUEST


@pytest.mark.django_db
def test_set_profile_data_empty_first_name_and_last_name(api_client, user):
    """Test profile data cannot be set if first and last name are blank."""
    api_client.login(username=user.username, password="test_password")
    response = api_client.patch(
        "/v1/users/set_profile/",
        {"first_name": "", "last_name": ""},
    )
    assert response.status_code == status.HTTP_400_BAD_REQUEST


@pytest.mark.django_db
def test_set_profile_data_special_last_name(api_client, user):
    """Test profile data can be set if last name has multipe special characters."""
    api_client.login(username=user.username, password="test_password")
    stt = STT.objects.first()
    response = api_client.patch(
        "/v1/users/set_profile/",
        {
            "first_name": "John",
            "last_name": "Smith-O'Hare",
            "stt": {"id": stt.id},
        },
        format="json",
    )
    assert response.status_code == status.HTTP_200_OK
    assert response.data == {
        "email": user.username,
        "first_name": "John",
        "last_name": "Smith-O'Hare",
        "stt": {
            "id": stt.id,
            "type": stt.type,
            "code": stt.code,
            "name": stt.name,
        },
    }
    user.refresh_from_db()
    assert user.first_name == "John"
    assert user.last_name == "Smith-O'Hare"
    assert user.stt.name == stt.name


@pytest.mark.django_db
def test_set_profile_data_special_first_name(api_client, user):
    """Test profile data can be set if first name has multiple special characters."""
    api_client.login(username=user.username, password="test_password")
    stt = STT.objects.first()
    response = api_client.patch(
        "/v1/users/set_profile/",
        {
            "first_name": "John-Tom'",
            "last_name": "Jacobs",
            "stt": {"id": stt.id},
        },
        format="json",
    )
    assert response.status_code == status.HTTP_200_OK
    assert response.data == {
        "email": user.username,
        "first_name": "John-Tom'",
        "last_name": "Jacobs",
        "stt": {
            "id": stt.id,
            "type": stt.type,
            "code": stt.code,
            "name": stt.name,
        },
    }
    user.refresh_from_db()
    assert user.first_name == "John-Tom'"
    assert user.last_name == "Jacobs"
    assert user.stt.name == stt.name


@pytest.mark.django_db
def test_set_profile_data_spaced_last_name(api_client, user):
    """Test profile data can be set if last name has a space."""
    stt = STT.objects.first()
    api_client.login(username=user.username, password="test_password")
    response = api_client.patch(
        "/v1/users/set_profile/",
        {
            "first_name": "Joan",
            "last_name": "Mary Ann",
            "stt": {"id": stt.id},
        },
        format="json",
    )
    assert response.status_code == status.HTTP_200_OK
    assert response.data == {
        "email": user.username,
        "first_name": "Joan",
        "last_name": "Mary Ann",
        "stt": {
            "id": stt.id,
            "type": stt.type,
            "code": stt.code,
            "name": stt.name,
        },
    }
    user.refresh_from_db()
    assert user.first_name == "Joan"
    assert user.last_name == "Mary Ann"
    assert user.stt.name == stt.name


@pytest.mark.django_db
def test_set_profile_data_spaced_first_name(api_client, user):
    """Test profile data can be set if first name has a space."""
    api_client.login(username=user.username, password="test_password")
    stt = STT.objects.first()
    response = api_client.patch(
        "/v1/users/set_profile/",
        {
            "first_name": "John Jim",
            "last_name": "Smith",
            "stt": {"id": stt.id},
        },
        format="json",
    )
    assert response.status_code == status.HTTP_200_OK
    assert response.data == {
        "email": user.username,
        "first_name": "John Jim",
        "last_name": "Smith",
        "stt": {
            "id": stt.id,
            "type": stt.type,
            "code": stt.code,
            "name": stt.name,
        },
    }
    user.refresh_from_db()
    assert user.first_name == "John Jim"
    assert user.last_name == "Smith"
    assert user.stt.name == stt.name


@pytest.mark.django_db
def test_set_profile_data_last_name_with_tilde_over_char(api_client, user):
    """Test profile data can be set if last name includes a tilde character."""
    api_client.login(username=user.username, password="test_password")
    stt = STT.objects.first()
    response = api_client.patch(
        "/v1/users/set_profile/",
        {
            "first_name": "Max",
            "last_name": "Grecheñ",
            "stt": {"id": stt.id},
        },
        format="json",
    )
    assert response.status_code == status.HTTP_200_OK
    assert response.data == {
        "email": user.username,
        "first_name": "Max",
        "last_name": "Grecheñ",
        "stt": {
            "id": stt.id,
            "type": stt.type,
            "code": stt.code,
            "name": stt.name,
        },
    }
    user.refresh_from_db()
    assert user.first_name == "Max"
    assert user.last_name == "Grecheñ"
    assert user.stt.name == stt.name


@pytest.mark.django_db
def test_set_profile_data_last_name_with_tilde(api_client, user):
    """Test profile data can be set if last name includes alternate tilde character."""
    api_client.login(username=user.username, password="test_password")
    stt = STT.objects.first()
    response = api_client.patch(
        "/v1/users/set_profile/",
        {
            "first_name": "Max",
            "last_name": "Glen~",
            "stt": {"id": stt.id},
        },
        format="json",
    )
    assert response.status_code == status.HTTP_200_OK
    assert response.data == {
        "email": user.username,
        "first_name": "Max",
        "last_name": "Glen~",
        "stt": {
            "id": stt.id,
            "type": stt.type,
            "code": stt.code,
            "name": stt.name,
        },
    }
    user.refresh_from_db()
    assert user.first_name == "Max"
    assert user.last_name == "Glen~"
    assert user.stt.name == stt.name


@pytest.mark.django_db
def test_set_profile_data_extra_field_include_required(api_client, user):
    """Test profile data will ignore any extra fields passed in via request body."""
    with pytest.raises(AttributeError):
        """This test will fail if it does not trigger an AttributeError exception"""
        api_client.login(username=user.username, password="test_password")
        stt = STT.objects.first()
        response = api_client.patch(
            "/v1/users/set_profile/",
            {
                "first_name": "Heather",
                "last_name": "Class",
                "middle_initial": "Unknown",
                "stt": {"id": stt.id},
            },
            format="json",
        )
        assert response.status_code == status.HTTP_200_OK
        """Test to ensure response data does not include unknown field"""
        assert response.data == {
            "email": user.username,
            "first_name": "Heather",
            "last_name": "Class",
            "stt": {
                "id": stt.id,
                "type": stt.type,
                "code": stt.code,
                "name": stt.name,
            },
        }
        user.refresh_from_db()
        assert user.first_name == "Heather"
        assert user.last_name == "Class"
        assert user.stt.name == stt.name
        """Test fails if AttributeError exception isn't thrown"""
        assert user.middle_name == "Unknown"


@pytest.mark.django_db
def test_set_profile_data_missing_last_name_field(api_client, user):
    """Test profile data cannot be set if last name field is missing."""
    api_client.login(username=user.username, password="test_password")
    response = api_client.patch(
        "/v1/users/set_profile/",
        {
            "first_name": "Heather",
        },
    )
    assert response.status_code == status.HTTP_400_BAD_REQUEST


@pytest.mark.django_db
def test_set_profile_data_missing_first_name_field(api_client, user):
    """Test profile data cannot be set if first name field is missing."""
    api_client.login(username=user.username, password="test_password")
<<<<<<< HEAD
    response = api_client.post("/v1/users/set_profile/", {"last_name": "Heather"})
    assert response.status_code == status.HTTP_400_BAD_REQUEST


@pytest.mark.django_db
def test_role_list(api_client, generate_groups):
    """Test role list."""
    # Groups are populated in a data migrations, so are already available.
    api_client.login(username="test__admin", password="test_password")
    response = api_client.get("/v1/roles/")
    assert response.status_code == status.HTTP_200_OK
    role_names = {group["name"] for group in response.data}
    assert role_names == {"admin", "OFA analyst", "data prepper"}


@pytest.mark.django_db
def test_role_create(api_client, generate_groups):
    """Test creating a role."""
    api_client.login(username="test__admin", password="test_password")
    response = api_client.post("/v1/roles/", {"name": "Test Role"})
    assert response.status_code == status.HTTP_201_CREATED
    assert Group.objects.filter(name="Test Role").exists()


@pytest.mark.django_db
def test_role_create_with_permission(api_client, generate_groups):
    """Test creating a role with a permission."""
    permission = Permission.objects.first()
    api_client.login(username="test__admin", password="test_password")
    response = api_client.post(
        "/v1/roles/", {"name": "Test Role", "permissions": [permission.id]}
    )
    assert response.status_code == status.HTTP_201_CREATED
    assert Group.objects.filter(name="Test Role").exists()
    assert permission in Group.objects.get(name="Test Role").permissions.all()


@pytest.mark.django_db
def test_role_update(api_client, generate_groups):
    """Test role update."""
    group = Group.objects.get(name="admin")
    api_client.login(username="test__admin", password="test_password")
    response = api_client.patch(f"/v1/roles/{group.id}/", {"name": "staff"})
    assert response.status_code == status.HTTP_200_OK
    assert Group.objects.filter(name="staff").exists()
    assert not Group.objects.filter(name="admin").exists()


@pytest.mark.django_db
def test_role_delete(api_client, generate_groups):
    """Test role deletion."""
    group = Group.objects.get(name="admin")
    api_client.login(username="test__admin", password="test_password")
    response = api_client.delete(f"/v1/roles/{group.id}/")
    assert response.status_code == status.HTTP_204_NO_CONTENT
    assert not Group.objects.filter(name="admin").exists()


@pytest.mark.django_db
def test_permission_list(api_client, generate_groups):
    """Test permission list."""
    # Django comes with some permissions, so we'll just test those.
    api_client.login(username="test__admin", password="test_password")
    response = api_client.get("/v1/permissions/")
    assert response.status_code == status.HTTP_200_OK
    assert len(response.data) > 0  # Just check there's something here.


@pytest.mark.django_db
def test_permission_create(api_client, generate_groups):
    """Test permission creation."""
    api_client.login(username="test__admin", password="test_password")
    response = api_client.post(
        "/v1/permissions/", {"codename": "foo", "name": "Foo", "content_type": None}
    )
    assert response.status_code == status.HTTP_201_CREATED
    assert response.data["codename"] == "foo"
    assert response.data["name"] == "Foo"
    assert Permission.objects.filter(codename="foo").exists()


@pytest.mark.django_db
def test_permission_create_with_content_type(api_client, generate_groups):
    """Test can create a permission with a content type."""
    content_type = ContentType.objects.get_for_model(User)
    api_client.login(username="test__admin", password="test_password")
    response = api_client.post(
        "/v1/permissions/",
        {
            "codename": "foo",
            "name": "Foo",
            "content_type": f"{content_type.app_label}.{content_type.model}",
        },
    )
    assert response.status_code == status.HTTP_201_CREATED
    assert response.data["codename"] == "foo"
    assert response.data["name"] == "Foo"
    assert Permission.objects.filter(codename="foo").exists()


@pytest.mark.django_db
def test_permission_update(api_client, generate_groups):
    """Test permission update."""
    permission = Permission.objects.first()
    api_client.login(username="test__admin", password="test_password")
    response = api_client.patch(
        f"/v1/permissions/{permission.id}/", {"codename": "foo"}
    )
    assert response.status_code == status.HTTP_200_OK
    assert not Permission.objects.filter(codename=permission.codename).exists()
    assert Permission.objects.filter(codename="foo").exists()


@pytest.mark.django_db
def test_permission_delete(api_client, generate_groups):
    """Test permission deletion."""
    permission = Permission.objects.first()
    api_client.login(username="test__admin", password="test_password")
    response = api_client.delete(f"/v1/permissions/{permission.id}/")
    assert response.status_code == status.HTTP_204_NO_CONTENT
    assert not Permission.objects.filter(codename=permission.codename).exists()
=======
    response = api_client.patch(
        "/v1/users/set_profile/",
        {
            "last_name": "Heather",
        },
    )
    assert response.status_code == status.HTTP_400_BAD_REQUEST
>>>>>>> 69bbad00
<|MERGE_RESOLUTION|>--- conflicted
+++ resolved
@@ -418,8 +418,12 @@
 def test_set_profile_data_missing_first_name_field(api_client, user):
     """Test profile data cannot be set if first name field is missing."""
     api_client.login(username=user.username, password="test_password")
-<<<<<<< HEAD
-    response = api_client.post("/v1/users/set_profile/", {"last_name": "Heather"})
+    response = api_client.patch(
+        "/v1/users/set_profile/",
+        {
+            "last_name": "Heather",
+        },
+    )
     assert response.status_code == status.HTTP_400_BAD_REQUEST
 
 
@@ -539,13 +543,4 @@
     api_client.login(username="test__admin", password="test_password")
     response = api_client.delete(f"/v1/permissions/{permission.id}/")
     assert response.status_code == status.HTTP_204_NO_CONTENT
-    assert not Permission.objects.filter(codename=permission.codename).exists()
-=======
-    response = api_client.patch(
-        "/v1/users/set_profile/",
-        {
-            "last_name": "Heather",
-        },
-    )
-    assert response.status_code == status.HTTP_400_BAD_REQUEST
->>>>>>> 69bbad00
+    assert not Permission.objects.filter(codename=permission.codename).exists()