"""API User Tests."""
from django.contrib.auth import get_user_model
import pytest
from rest_framework import status

User = get_user_model()


@pytest.mark.django_db
def test_retrieve_user(api_client, user):
    """Test user retrieval."""
    response = api_client.get(f"/v1/users/{user.pk}/")
    assert response.status_code == status.HTTP_200_OK
    assert response.data["username"] == user.username


@pytest.mark.django_db
def test_can_update_own_user(api_client, user):
    """Test a user can update their own user."""
    api_client.login(username=user.username, password="test_password")
    response = api_client.patch(f"/v1/users/{user.pk}/", {"first_name": "Jane"})
    assert response.status_code == status.HTTP_200_OK
    assert response.data["first_name"] == "Jane"
    assert User.objects.filter(first_name="Jane").exists()


@pytest.mark.django_db
def test_cannot_update_user_anonymously(api_client, user):
    """Test an unauthenticated user cannot update a user."""
    response = api_client.patch(f"/v1/users/{user.pk}/", {"first_name": "Jane"})
    assert response.status_code == status.HTTP_403_FORBIDDEN


@pytest.mark.django_db
def test_create_user(api_client, user_data):
    """Test user creation."""
    response = api_client.post("/v1/users/", user_data)
    assert response.status_code == status.HTTP_201_CREATED
    assert User.objects.filter(username=user_data["username"]).exists()


@pytest.mark.django_db
def test_set_profile_data(api_client, user):
    """Test profile data can be set."""
    api_client.login(username=user.username, password="test_password")
    response = api_client.post(
        "/v1/users/set_profile/",
        {"first_name": "Joe", "last_name": "Bloggs"},
    )
    assert response.status_code == status.HTTP_200_OK
    assert response.data == {"first_name": "Joe", "last_name": "Bloggs"}
    user.refresh_from_db()
    assert user.first_name == "Joe"
    assert user.last_name == "Bloggs"


@pytest.mark.django_db
def test_set_profile_data_last_name_apostrophe(api_client, user):
    """Test profile data last name  can be set with an apostrophe."""
    api_client.login(username=user.username, password="test_password")
    response = api_client.post(
        "/v1/users/set_profile/",
        {"first_name": "Mike", "last_name": "O'Hare"},
    )
    assert response.status_code == status.HTTP_200_OK
    assert response.data == {"first_name": "Mike", "last_name": "O'Hare"}
    user.refresh_from_db()
    assert user.first_name == "Mike"
    assert user.last_name == "O'Hare"


@pytest.mark.django_db
def test_set_profile_data_first_name_apostrophe(api_client, user):
    """Test profile data first name can be set with an apostrophe."""
    api_client.login(username=user.username, password="test_password")
    response = api_client.post(
        "/v1/users/set_profile/",
        {"first_name": "Pat'Jack", "last_name": "Smith"},
    )
    assert response.status_code == status.HTTP_200_OK
    assert response.data == {"first_name": "Pat'Jack", "last_name": "Smith"}
    user.refresh_from_db()
    assert user.first_name == "Pat'Jack"
    assert user.last_name == "Smith"


@pytest.mark.django_db
def test_set_profile_data_empty_first_name(api_client, user):
    """Test profile data cannot be be set if first name is blank."""
    api_client.login(username=user.username, password="test_password")
    response = api_client.post(
        "/v1/users/set_profile/",
        {"first_name": "", "last_name": "Jones"},
    )
    assert response.status_code == status.HTTP_400_BAD_REQUEST


@pytest.mark.django_db
def test_set_profile_data_empty_last_name(api_client, user):
    """Test profile data cannot be set last name is blank."""
    api_client.login(username=user.username, password="test_password")
    response = api_client.post(
        "/v1/users/set_profile/",
        {"first_name": "John", "last_name": ""},
    )
    assert response.status_code == status.HTTP_400_BAD_REQUEST


@pytest.mark.django_db
def test_set_profile_data_empty_first_name_and_last_name(api_client, user):
    """Test profile data cannot be set if first and last name are blank."""
    api_client.login(username=user.username, password="test_password")
    response = api_client.post(
        "/v1/users/set_profile/",
        {"first_name": "", "last_name": ""},
    )
    assert response.status_code == status.HTTP_400_BAD_REQUEST


@pytest.mark.django_db
def test_set_profile_data_special_last_name(api_client, user):
    """Test profile data can be set if last name has multipe special characters."""
    api_client.login(username=user.username, password="test_password")
    response = api_client.post(
        "/v1/users/set_profile/",
        {"first_name": "John", "last_name": "Smith-O'Hare"},
    )
    assert response.status_code == status.HTTP_200_OK
    assert response.data == {"first_name": "John", "last_name": "Smith-O'Hare"}
    user.refresh_from_db()
    assert user.first_name == "John"
    assert user.last_name == "Smith-O'Hare"


@pytest.mark.django_db
def test_set_profile_data_special_first_name(api_client, user):
    """Test profile data can be set if first name has multiple special characters."""
    api_client.login(username=user.username, password="test_password")
    response = api_client.post(
        "/v1/users/set_profile/",
        {"first_name": "John-Tom'", "last_name": "Jacobs"},
    )
    assert response.status_code == status.HTTP_200_OK
    assert response.data == {"first_name": "John-Tom'", "last_name": "Jacobs"}
    user.refresh_from_db()
    assert user.first_name == "John-Tom'"
    assert user.last_name == "Jacobs"


@pytest.mark.django_db
def test_set_profile_data_spaced_last_name(api_client, user):
    """Test profile data can be set if last name has a space."""
    api_client.login(username=user.username, password="test_password")
    response = api_client.post(
        "/v1/users/set_profile/",
        {"first_name": "Joan", "last_name": "Mary Ann"},
    )
    assert response.status_code == status.HTTP_200_OK
    assert response.data == {"first_name": "Joan", "last_name": "Mary Ann"}
    user.refresh_from_db()
    assert user.first_name == "Joan"
    assert user.last_name == "Mary Ann"


@pytest.mark.django_db
def test_set_profile_data_spaced_first_name(api_client, user):
    """Test profile data can be set if first name has a space."""
    api_client.login(username=user.username, password="test_password")
    response = api_client.post(
        "/v1/users/set_profile/",
        {"first_name": "John Jim", "last_name": "Smith"},
    )
    assert response.status_code == status.HTTP_200_OK
    assert response.data == {"first_name": "John Jim", "last_name": "Smith"}
    user.refresh_from_db()
    assert user.first_name == "John Jim"
    assert user.last_name == "Smith"


@pytest.mark.django_db
def test_set_profile_data_last_name_with_tilde_over_char(api_client, user):
    """Test profile data can be set if last name includes a tilde character."""
    api_client.login(username=user.username, password="test_password")
    response = api_client.post(
        "/v1/users/set_profile/",
        {"first_name": "Max", "last_name": "Grecheñ"},
    )
    assert response.status_code == status.HTTP_200_OK
    assert response.data == {"first_name": "Max", "last_name": "Grecheñ"}
    user.refresh_from_db()
    assert user.first_name == "Max"
    assert user.last_name == "Grecheñ"


@pytest.mark.django_db
def test_set_profile_data_last_name_with_tilde(api_client, user):
    """Test profile data can be set if last name includes alternate tilde character."""
    api_client.login(username=user.username, password="test_password")
    response = api_client.post(
        "/v1/users/set_profile/",
        {"first_name": "Max", "last_name": "Glen~"},
    )
    assert response.status_code == status.HTTP_200_OK
    assert response.data == {"first_name": "Max", "last_name": "Glen~"}
    user.refresh_from_db()
    assert user.first_name == "Max"
    assert user.last_name == "Glen~"


@pytest.mark.django_db
def test_set_profile_data_extra_field_include_required(api_client, user):
    """Test profile data will ignore any extra fields passed in via request body."""
    with pytest.raises(AttributeError):
        """This test will fail if it does not trigger an AttributeError exception"""
        api_client.login(username=user.username, password="test_password")
        response = api_client.post(
            "/v1/users/set_profile/",
            {
                "first_name": "Heather",
                "last_name": "Class",
                "middle_initial": "Unknown",
            },
        )
        assert response.status_code == status.HTTP_200_OK
        """Test to ensure response data does not include unknown field"""
        assert response.data == {"first_name": "Heather", "last_name": "Class"}
        user.refresh_from_db()
        assert user.first_name == "Heather"
        assert user.last_name == "Class"
        """Test fails if AttributeError exception isn't thrown"""
        assert user.middle_name == "Unknown"


@pytest.mark.django_db
def test_set_profile_data_missing_last_name_field(api_client, user):
    """Test profile data cannot be set if last name field is missing."""
    api_client.login(username=user.username, password="test_password")
<<<<<<< HEAD
    response = api_client.post(
        "/v1/users/set_profile/",
        {
            "first_name": "Heather",
        },
    )
=======
    response = api_client.post("/v1/users/set_profile/", {"first_name": "Heather"})
>>>>>>> 1af31225
    assert response.status_code == status.HTTP_400_BAD_REQUEST


@pytest.mark.django_db
def test_set_profile_data_missing_first_name_field(api_client, user):
    """Test profile data cannot be set if first name field is missing."""
    api_client.login(username=user.username, password="test_password")
<<<<<<< HEAD
    response = api_client.post(
        "/v1/users/set_profile/",
        {
            "last_name": "Heather",
        },
    )
=======
    response = api_client.post("/v1/users/set_profile/", {"last_name": "Heather"})
>>>>>>> 1af31225
    assert response.status_code == status.HTTP_400_BAD_REQUEST<|MERGE_RESOLUTION|>--- conflicted
+++ resolved
@@ -235,16 +235,12 @@
 def test_set_profile_data_missing_last_name_field(api_client, user):
     """Test profile data cannot be set if last name field is missing."""
     api_client.login(username=user.username, password="test_password")
-<<<<<<< HEAD
     response = api_client.post(
         "/v1/users/set_profile/",
         {
             "first_name": "Heather",
         },
     )
-=======
-    response = api_client.post("/v1/users/set_profile/", {"first_name": "Heather"})
->>>>>>> 1af31225
     assert response.status_code == status.HTTP_400_BAD_REQUEST
 
 
@@ -252,14 +248,10 @@
 def test_set_profile_data_missing_first_name_field(api_client, user):
     """Test profile data cannot be set if first name field is missing."""
     api_client.login(username=user.username, password="test_password")
-<<<<<<< HEAD
     response = api_client.post(
         "/v1/users/set_profile/",
         {
             "last_name": "Heather",
         },
     )
-=======
-    response = api_client.post("/v1/users/set_profile/", {"last_name": "Heather"})
->>>>>>> 1af31225
     assert response.status_code == status.HTTP_400_BAD_REQUEST