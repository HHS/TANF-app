"""Generate test data for users."""

import factory

from tdpservice.stts.test.factories import STTFactory


class BaseUserFactory(factory.django.DjangoModelFactory):
    """Generate test data for users."""

    class Meta:
        """Hardcoded metata data for users."""

        model = "users.User"
        django_get_or_create = ("username",)

    id = factory.Faker("uuid4")
    username = factory.Sequence(lambda n: "testuser%d" % n)
    password = "test_password"  # Static password so we can login.
    email = factory.Faker("email")
    first_name = factory.Faker("first_name")
    last_name = factory.Faker("last_name")
    is_active = True
    is_staff = False
    is_superuser = False
    stt = factory.SubFactory(STTFactory)

    @classmethod
    def _create(cls, model_class, *args, **kwargs):
        manager = cls._get_manager(model_class)
        return manager.create_user(*args, **kwargs)

    @factory.post_generation
    def groups(self, create, extracted, **kwargs):
        """Add groups to user instance."""
        if not create:
            return

        if extracted:
            for group in extracted:
                self.groups.add(group)

class UserFactory(BaseUserFactory):
    """General purpose user factory used through out most tests."""

    stt = factory.SubFactory(STTFactory)

class STTUserFactory(BaseUserFactory):
    """User factory for use in STT tests."""

    # To prevent an error that happens when calling the `populate_stt` command.
    # The stt factory and the command were competing over the right to set the stt.
    # Our solution was to not set the STT specificly for the STT tests that
    # were calling the `populate_stt` command.
    stt = None

<<<<<<< HEAD

=======
>>>>>>> 45f53b51
class AdminUserFactory(UserFactory):
    """Generate Admin User."""

    is_staff = True
    is_superuser = True


class StaffUserFactory(UserFactory):
    """Generate Staff User."""

    is_staff = True<|MERGE_RESOLUTION|>--- conflicted
+++ resolved
@@ -54,10 +54,6 @@
     # were calling the `populate_stt` command.
     stt = None
 
-<<<<<<< HEAD
-
-=======
->>>>>>> 45f53b51
 class AdminUserFactory(UserFactory):
     """Generate Admin User."""
 
