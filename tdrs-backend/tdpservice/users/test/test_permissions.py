--- conflicted
+++ resolved
@@ -57,12 +57,9 @@
         "data_files.view_datafile",
         "security.view_clamavfilescan",
         "security.view_owaspzapscan",
-<<<<<<< HEAD
-=======
         "security.add_securityeventtoken",
         "security.view_securityeventtoken",
         "security.change_securityeventtoken",
->>>>>>> 72ac5446
         "sessions.add_session",
         "sessions.change_session",
         "sessions.view_session",
@@ -174,7 +171,6 @@
         "data_files.add_reparsefilemeta",
         "data_files.view_reparsefilemeta",
         "data_files.change_reparsefilemeta",
-<<<<<<< HEAD
         "search_indexes.add_programaudit_t1",
         "search_indexes.view_programaudit_t1",
         "search_indexes.change_programaudit_t1",
@@ -184,8 +180,6 @@
         "search_indexes.add_programaudit_t3",
         "search_indexes.view_programaudit_t3",
         "search_indexes.change_programaudit_t3",
-=======
->>>>>>> 72ac5446
     }
     group_permissions = ofa_system_admin.get_group_permissions()
     assert group_permissions == expected_permissions
