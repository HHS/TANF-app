"""Test the custom authorization class."""
import base64
import os
import uuid
import time
import secrets
import pytest
import jwt
from rest_framework import status
from django.core.exceptions import SuspiciousOperation
from rest_framework.test import APIRequestFactory
from ..api.login import TokenAuthorizationOIDC

from ..api.utils import (
    generate_client_assertion,
    generate_jwt_from_jwks,
    generate_token_endpoint_parameters,
    response_internal,
    validate_nonce_and_state,
)
from ..authentication import CustomAuthentication

test_private_key = base64.b64decode(os.environ["JWT_CERT_TEST"]).decode("utf-8")


class MockRequest:
    """Mock request class."""

    def __init__(self, status_code=status.HTTP_200_OK, data=None):
        self.status_code = status_code
        self.data = data

    def json(self):
        """Return data."""
        return self.data


@pytest.mark.django_db
def test_authentication(user):
    """Test authentication method."""
    auth = CustomAuthentication()
    authenticated_user = auth.authenticate(username=user.username)
    assert authenticated_user.username == user.username


@pytest.mark.django_db
def test_get_user(user):
    """Test get_user method."""
    auth = CustomAuthentication()
    found_user = auth.get_user(user.pk)
    assert found_user.username == user.username


@pytest.mark.django_db
def test_get_non_user(user):
    """Test that an invalid user does not return a user."""
    test_uuid = uuid.uuid1()
    auth = CustomAuthentication()
    nonuser = auth.get_user(test_uuid)
    assert nonuser is None


def test_oidc_auth(api_client):
    """Test login url redirects."""
    response = api_client.get("/v1/login/oidc")
    assert response.status_code == status.HTTP_302_FOUND


def test_oidc_logout(api_client):
    """Test logout url redirects."""
    response = api_client.get("/v1/logout/oidc")
    assert response.status_code == status.HTTP_302_FOUND


def test_oidc_logout_with_token(api_client):
    """Test logging out with token redirects and token is removed."""
    response = api_client.get("/v1/logout/oidc")
    assert response.status_code == status.HTTP_302_FOUND


@pytest.mark.django_db
def test_logout(api_client, user):
    """Test logout."""
    api_client.login(username=user.username, password="test_password")
    response = api_client.get("/v1/logout")
    assert response.status_code == status.HTTP_302_FOUND


@pytest.mark.django_db
def test_login_without_code(api_client):
    """Test login redirects without code."""
    response = api_client.get("/v1/login", {"state": "dummy"})
    assert response.status_code == status.HTTP_302_FOUND


@pytest.mark.django_db
def test_login_fails_without_state(api_client):
    """Test login redirects without state."""
    response = api_client.get("/v1/login", {"code": "dummy"})
    assert response.status_code == status.HTTP_302_FOUND


@pytest.mark.django_db
def test_login_with_valid_state_and_code(mocker, api_client):
    """Test login with state and code."""
    os.environ["JWT_KEY"] = test_private_key
    nonce = "testnonce"
    state = "teststate"
    code = secrets.token_hex(32)
    mock_post = mocker.patch("tdpservice.users.api.login.requests.post")
    token = {
        "access_token": "hhJES3wcgjI55jzjBvZpNQ",
        "token_type": "Bearer",
        "expires_in": 3600,
        "id_token": os.environ["MOCK_TOKEN"]
    }
    mock_decode = mocker.patch("tdpservice.users.api.login.jwt.decode")
    decoded_token = {
        "email": "test@example.com",
        "email_verified": True,
        "nonce": nonce,
        "iss": "https://idp.int.identitysandbox.gov",
        "sub": "b2d2d115-1d7e-4579-b9d6-f8e84f4f56ca",
        "verified_at": 1577854800
    }
    mock_post.return_value = MockRequest(data=token)
    mock_decode.return_value = decoded_token
    factory = APIRequestFactory()
    view = TokenAuthorizationOIDC.as_view()
    request = factory.get("/v1/login", {"state": state, "code": code})
    request.session = api_client.session
    request.session["state_nonce_tracker"] = {
            "nonce": nonce,
            "state": state,
            "added_on": time.time(),
        }
    response = view(request)
    assert response.status_code == status.HTTP_302_FOUND

@pytest.mark.django_db
def test_login_with_existing_token(mocker, api_client):
    """Login should proceed when token already exists."""
    os.environ["JWT_KEY"] = test_private_key
    nonce = "testnonce"
    state = "teststate"
    code = secrets.token_hex(32)
    mock_post = mocker.patch("tdpservice.users.api.login.requests.post")
    token = {
        "access_token": "hhJES3wcgjI55jzjBvZpNQ",
        "token_type": "Bearer",
        "expires_in": 3600,
        "id_token": os.environ["MOCK_TOKEN"]
    }
    mock_decode = mocker.patch("tdpservice.users.api.login.jwt.decode")
    decoded_token = {
        "email": "test@example.com",
        "email_verified": True,
        "nonce": nonce,
        "iss": "https://idp.int.identitysandbox.gov",
        "sub": "b2d2d115-1d7e-4579-b9d6-f8e84f4f56ca",
        "verified_at": 1577854800
    }
    mock_post.return_value = MockRequest(data=token)
    mock_decode.return_value = decoded_token
    factory = APIRequestFactory()
    view = TokenAuthorizationOIDC.as_view()
    request = factory.get("/v1/login", {"state": state, "code": code})
    request.session = api_client.session
    request.session["token"] = "testtoken"
    request.session["state_nonce_tracker"] = {
            "nonce": nonce,
            "state": state,
            "added_on": time.time(),
        }
    response = view(request)
    assert response.status_code == status.HTTP_302_FOUND

@pytest.mark.django_db
def test_login_with_general_exception(mocker):
    """Test login with state and code."""
    os.environ["JWT_KEY"] = test_private_key
    nonce = "testnonce"
    state = "teststate"
    code = secrets.token_hex(32)
    mock_post = mocker.patch("tdpservice.users.api.login.requests.post")
    token = {
        "access_token": "hhJES3wcgjI55jzjBvZpNQ",
        "token_type": "Bearer",
        "expires_in": 3600,
        "id_token": os.environ["MOCK_TOKEN"]
    }
    mock_decode = mocker.patch("tdpservice.users.api.login.jwt.decode")
    decoded_token = {
        "email": "test@example.com",
        "email_verified": True,
        "nonce": nonce,
        "iss": "https://idp.int.identitysandbox.gov",
        "sub": "b2d2d115-1d7e-4579-b9d6-f8e84f4f56ca",
        "verified_at": 1577854800
    }
    mock_post.return_value = MockRequest(data=token)
    mock_decode.return_value = decoded_token
    factory = APIRequestFactory()
    view = TokenAuthorizationOIDC.as_view()
    request = factory.get("/v1/login", {"state": state, "code": code})
    # A custom session will throw a general exception
    request.session = {}
    request.session["state_nonce_tracker"] = {
            "nonce": nonce,
            "state": state,
            "added_on": time.time(),
        }
    response = view(request)
    assert response.status_code == status.HTTP_400_BAD_REQUEST
    assert response.data == {
        "error": (
            "Email verfied, but experienced internal issue "
            "with login/registration."
        )
    }

@pytest.mark.django_db
def test_login_with_existing_user(mocker, api_client, user):
    """Login should work with existing user."""
    os.environ["JWT_KEY"] = test_private_key
    user.username = "test@example.com"
    user.save()
    nonce = "testnonce"
    state = "teststate"
    code = secrets.token_hex(32)
    mock_post = mocker.patch("tdpservice.users.api.login.requests.post")
    token = {
        "access_token": "hhJES3wcgjI55jzjBvZpNQ",
        "token_type": "Bearer",
        "expires_in": 3600,
        "id_token": os.environ["MOCK_TOKEN"]
    }
    mock_decode = mocker.patch("tdpservice.users.api.login.jwt.decode")
    decoded_token = {
        "email": "test@example.com",
        "email_verified": True,
        "nonce": nonce,
        "iss": "https://idp.int.identitysandbox.gov",
        "sub": "b2d2d115-1d7e-4579-b9d6-f8e84f4f56ca",
        "verified_at": 1577854800
    }
    mock_post.return_value = MockRequest(data=token)
    mock_decode.return_value = decoded_token
    factory = APIRequestFactory()
    view = TokenAuthorizationOIDC.as_view()
    request = factory.get("/v1/login", {"state": state, "code": code})
    request.session = api_client.session
    request.session["state_nonce_tracker"] = {
            "nonce": nonce,
            "state": state,
            "added_on": time.time(),
        }
    response = view(request)
    assert response.status_code == status.HTTP_302_FOUND

@pytest.mark.django_db
def test_login_with_expired_token(mocker, api_client):
    """Login should proceed when token already exists."""
    os.environ["JWT_KEY"] = test_private_key
    nonce = "testnonce"
    state = "teststate"
    code = secrets.token_hex(32)
    mock_post = mocker.patch("tdpservice.users.api.login.requests.post")
    token = {
        "access_token": "hhJES3wcgjI55jzjBvZpNQ",
        "token_type": "Bearer",
        "expires_in": 3600,
        "id_token": os.environ["MOCK_TOKEN"]
    }
    mock_decode = mocker.patch("tdpservice.users.api.login.jwt.decode")
    mock_decode.side_effect = jwt.ExpiredSignatureError()
    mock_post.return_value = MockRequest(data=token)
    factory = APIRequestFactory()
    view = TokenAuthorizationOIDC.as_view()
    request = factory.get("/v1/login", {"state": state, "code": code})
    request.session = api_client.session
    request.session["state_nonce_tracker"] = {
            "nonce": nonce,
            "state": state,
            "added_on": time.time(),
        }
    response = view(request)
    assert response.status_code == status.HTTP_401_UNAUTHORIZED
    assert response.data == {"error": "The token is expired."}

@pytest.mark.django_db
def test_login_with_bad_validation_code(mocker, api_client):
    """Login should error with a bad validatino code."""
    os.environ["JWT_KEY"] = test_private_key
    nonce = "testnonce"
    state = "teststate"
    code = secrets.token_hex(32)
    mock_post = mocker.patch("tdpservice.users.api.login.requests.post")
    mock_post.return_value = MockRequest(
        data={}, status_code=status.HTTP_400_BAD_REQUEST
    )
    factory = APIRequestFactory()
    view = TokenAuthorizationOIDC.as_view()
    request = factory.get("/v1/login", {"state": state, "code": code})
    request.session = api_client.session
    request.session["state_nonce_tracker"] = {
            "nonce": nonce,
            "state": state,
            "added_on": time.time(),
        }
    response = view(request)
    assert response.status_code == status.HTTP_400_BAD_REQUEST
    assert response.data == {
        "error": "Invalid Validation Code Or OpenID Connect Authenticator Down!"
    }

@pytest.mark.django_db
def test_login_with_bad_nonce_and_state(mocker, api_client):
    """Login should error with a bad nonce and state."""
    os.environ["JWT_KEY"] = test_private_key
    nonce = "testnonce"
    state = "teststate"
    code = secrets.token_hex(32)
    mock_post = mocker.patch("tdpservice.users.api.login.requests.post")
    token = {
        "access_token": "hhJES3wcgjI55jzjBvZpNQ",
        "token_type": "Bearer",
        "expires_in": 3600,
        "id_token": os.environ["MOCK_TOKEN"]
    }
    mock_decode = mocker.patch("tdpservice.users.api.login.jwt.decode")
    decoded_token = {
        "email": "test@example.com",
        "email_verified": True,
        "nonce": nonce,
        "iss": "https://idp.int.identitysandbox.gov",
        "sub": "b2d2d115-1d7e-4579-b9d6-f8e84f4f56ca",
        "verified_at": 1577854800
    }
    mock_post.return_value = MockRequest(data=token)
    mock_decode.return_value = decoded_token
    factory = APIRequestFactory()
    view = TokenAuthorizationOIDC.as_view()
    request = factory.get("/v1/login", {"state": state, "code": code})
    request.session = api_client.session
    request.session["state_nonce_tracker"] = {
            "nonce": "badnonce",
            "state": "badstate",
            "added_on": time.time(),
        }
    with pytest.raises(SuspiciousOperation):
        view(request)

@pytest.mark.django_db
def test_login_with_email_unverified(mocker, api_client):
    """Login should faild with unverified email."""
    os.environ["JWT_KEY"] = test_private_key
    nonce = "testnonce"
    state = "teststate"
    code = secrets.token_hex(32)
    mock_post = mocker.patch("tdpservice.users.api.login.requests.post")
    token = {
        "access_token": "hhJES3wcgjI55jzjBvZpNQ",
        "token_type": "Bearer",
        "expires_in": 3600,
        "id_token": os.environ["MOCK_TOKEN"]
    }
    mock_decode = mocker.patch("tdpservice.users.api.login.jwt.decode")
    decoded_token = {
        "email": "test@example.com",
        "email_verified": False,
        "nonce": nonce,
        "iss": "https://idp.int.identitysandbox.gov",
        "sub": "b2d2d115-1d7e-4579-b9d6-f8e84f4f56ca",
        "verified_at": 1577854800
    }
    mock_post.return_value = MockRequest(data=token)
    mock_decode.return_value = decoded_token
    factory = APIRequestFactory()
    view = TokenAuthorizationOIDC.as_view()
    request = factory.get("/v1/login", {"state": state, "code": code})
    request.session = api_client.session
    request.session["state_nonce_tracker"] = {
            "nonce": nonce,
            "state": state,
            "added_on": time.time(),
        }
    response = view(request)
    assert response.status_code == status.HTTP_400_BAD_REQUEST
    assert response.data == {"error": "Unverified email!"}

@pytest.mark.django_db
def test_login_fails_with_bad_data(api_client):
    """Test login fails with bad data."""
    response = api_client.get("/v1/login", {"code": "dummy", "state": "dummy"})
    assert response.status_code == status.HTTP_400_BAD_REQUEST


@pytest.mark.django_db
def test_response_internal(user):
    """Test response internal works."""
    response = response_internal(
        user, status_message="hello", id_token={"fake": "stuff"}
    )
    assert response.status_code == status.HTTP_200_OK

<<<<<<< HEAD

=======
@pytest.mark.django_db
>>>>>>> 5aad172a
def test_generate_jwt_from_jwks(mocker):
    """Test JWT generation."""
    mock_get = mocker.patch("requests.get")
    jwk = {
        "kty": "EC",
        "crv": "P-256",
        "x": "f83OJ3D2xF1Bg8vub9tLe1gHMzV76e8Tus9uPHvRVEU",
        "y": "x_FEzRu9m36HLN_tue659LNpXW6pCyStikYjKIWI5a0",
        "kid": "Public key used in JWS spec Appendix A.3 example",
    }
    mock_get.return_value = MockRequest(data={"keys": [jwk]})
    assert generate_jwt_from_jwks() is not None

<<<<<<< HEAD

=======
@pytest.mark.django_db
>>>>>>> 5aad172a
def test_validate_nonce_and_state():
    """Test nonece and state validation."""
    assert validate_nonce_and_state("x", "y", "x", "y") is True
    assert validate_nonce_and_state("x", "z", "x", "y") is False
    assert validate_nonce_and_state("x", "y", "y", "x") is False
    assert validate_nonce_and_state("x", "z", "y", "y") is False

<<<<<<< HEAD

=======
@pytest.mark.django_db
>>>>>>> 5aad172a
def test_generate_client_assertion():
    """Test client assertion generation."""
    os.environ["JWT_KEY"] = test_private_key
    assert generate_client_assertion() is not None

<<<<<<< HEAD

=======
@pytest.mark.django_db
>>>>>>> 5aad172a
def test_generate_token_endpoint_parameters():
    """Test token endpoint parameter generation."""
    os.environ["JWT_KEY"] = test_private_key
    params = generate_token_endpoint_parameters("test_code")
    assert "client_assertion" in params
    assert "client_assertion_type" in params
    assert "code=test_code" in params
    assert "grant_type=authorization_code" in params

# @pytest.mark.django_db
# def test_token_expiry_refresh(api_client, mocker):
#     """If the token is expired it should not authenticate."""
#     mock_validate = mocker.patch('tdpservice.users.api.login.jwt.decode')
#     mock_validate.side_effect = serializers.ValidationError('Refresh has expired.')
#     response = api_client.get(reverse("login"))
#     assert response.status_code == status.HTTP_400_BAD_REQUEST<|MERGE_RESOLUTION|>--- conflicted
+++ resolved
@@ -112,7 +112,7 @@
         "access_token": "hhJES3wcgjI55jzjBvZpNQ",
         "token_type": "Bearer",
         "expires_in": 3600,
-        "id_token": os.environ["MOCK_TOKEN"]
+        "id_token": os.environ["MOCK_TOKEN"],
     }
     mock_decode = mocker.patch("tdpservice.users.api.login.jwt.decode")
     decoded_token = {
@@ -121,21 +121,22 @@
         "nonce": nonce,
         "iss": "https://idp.int.identitysandbox.gov",
         "sub": "b2d2d115-1d7e-4579-b9d6-f8e84f4f56ca",
-        "verified_at": 1577854800
-    }
-    mock_post.return_value = MockRequest(data=token)
-    mock_decode.return_value = decoded_token
-    factory = APIRequestFactory()
-    view = TokenAuthorizationOIDC.as_view()
-    request = factory.get("/v1/login", {"state": state, "code": code})
-    request.session = api_client.session
-    request.session["state_nonce_tracker"] = {
-            "nonce": nonce,
-            "state": state,
-            "added_on": time.time(),
-        }
-    response = view(request)
-    assert response.status_code == status.HTTP_302_FOUND
+        "verified_at": 1577854800,
+    }
+    mock_post.return_value = MockRequest(data=token)
+    mock_decode.return_value = decoded_token
+    factory = APIRequestFactory()
+    view = TokenAuthorizationOIDC.as_view()
+    request = factory.get("/v1/login", {"state": state, "code": code})
+    request.session = api_client.session
+    request.session["state_nonce_tracker"] = {
+        "nonce": nonce,
+        "state": state,
+        "added_on": time.time(),
+    }
+    response = view(request)
+    assert response.status_code == status.HTTP_302_FOUND
+
 
 @pytest.mark.django_db
 def test_login_with_existing_token(mocker, api_client):
@@ -149,7 +150,7 @@
         "access_token": "hhJES3wcgjI55jzjBvZpNQ",
         "token_type": "Bearer",
         "expires_in": 3600,
-        "id_token": os.environ["MOCK_TOKEN"]
+        "id_token": os.environ["MOCK_TOKEN"],
     }
     mock_decode = mocker.patch("tdpservice.users.api.login.jwt.decode")
     decoded_token = {
@@ -158,7 +159,7 @@
         "nonce": nonce,
         "iss": "https://idp.int.identitysandbox.gov",
         "sub": "b2d2d115-1d7e-4579-b9d6-f8e84f4f56ca",
-        "verified_at": 1577854800
+        "verified_at": 1577854800,
     }
     mock_post.return_value = MockRequest(data=token)
     mock_decode.return_value = decoded_token
@@ -168,12 +169,13 @@
     request.session = api_client.session
     request.session["token"] = "testtoken"
     request.session["state_nonce_tracker"] = {
-            "nonce": nonce,
-            "state": state,
-            "added_on": time.time(),
-        }
-    response = view(request)
-    assert response.status_code == status.HTTP_302_FOUND
+        "nonce": nonce,
+        "state": state,
+        "added_on": time.time(),
+    }
+    response = view(request)
+    assert response.status_code == status.HTTP_302_FOUND
+
 
 @pytest.mark.django_db
 def test_login_with_general_exception(mocker):
@@ -187,7 +189,7 @@
         "access_token": "hhJES3wcgjI55jzjBvZpNQ",
         "token_type": "Bearer",
         "expires_in": 3600,
-        "id_token": os.environ["MOCK_TOKEN"]
+        "id_token": os.environ["MOCK_TOKEN"],
     }
     mock_decode = mocker.patch("tdpservice.users.api.login.jwt.decode")
     decoded_token = {
@@ -196,7 +198,7 @@
         "nonce": nonce,
         "iss": "https://idp.int.identitysandbox.gov",
         "sub": "b2d2d115-1d7e-4579-b9d6-f8e84f4f56ca",
-        "verified_at": 1577854800
+        "verified_at": 1577854800,
     }
     mock_post.return_value = MockRequest(data=token)
     mock_decode.return_value = decoded_token
@@ -206,18 +208,18 @@
     # A custom session will throw a general exception
     request.session = {}
     request.session["state_nonce_tracker"] = {
-            "nonce": nonce,
-            "state": state,
-            "added_on": time.time(),
-        }
+        "nonce": nonce,
+        "state": state,
+        "added_on": time.time(),
+    }
     response = view(request)
     assert response.status_code == status.HTTP_400_BAD_REQUEST
     assert response.data == {
         "error": (
-            "Email verfied, but experienced internal issue "
-            "with login/registration."
+            "Email verfied, but experienced internal issue " "with login/registration."
         )
     }
+
 
 @pytest.mark.django_db
 def test_login_with_existing_user(mocker, api_client, user):
@@ -233,7 +235,7 @@
         "access_token": "hhJES3wcgjI55jzjBvZpNQ",
         "token_type": "Bearer",
         "expires_in": 3600,
-        "id_token": os.environ["MOCK_TOKEN"]
+        "id_token": os.environ["MOCK_TOKEN"],
     }
     mock_decode = mocker.patch("tdpservice.users.api.login.jwt.decode")
     decoded_token = {
@@ -242,21 +244,22 @@
         "nonce": nonce,
         "iss": "https://idp.int.identitysandbox.gov",
         "sub": "b2d2d115-1d7e-4579-b9d6-f8e84f4f56ca",
-        "verified_at": 1577854800
-    }
-    mock_post.return_value = MockRequest(data=token)
-    mock_decode.return_value = decoded_token
-    factory = APIRequestFactory()
-    view = TokenAuthorizationOIDC.as_view()
-    request = factory.get("/v1/login", {"state": state, "code": code})
-    request.session = api_client.session
-    request.session["state_nonce_tracker"] = {
-            "nonce": nonce,
-            "state": state,
-            "added_on": time.time(),
-        }
-    response = view(request)
-    assert response.status_code == status.HTTP_302_FOUND
+        "verified_at": 1577854800,
+    }
+    mock_post.return_value = MockRequest(data=token)
+    mock_decode.return_value = decoded_token
+    factory = APIRequestFactory()
+    view = TokenAuthorizationOIDC.as_view()
+    request = factory.get("/v1/login", {"state": state, "code": code})
+    request.session = api_client.session
+    request.session["state_nonce_tracker"] = {
+        "nonce": nonce,
+        "state": state,
+        "added_on": time.time(),
+    }
+    response = view(request)
+    assert response.status_code == status.HTTP_302_FOUND
+
 
 @pytest.mark.django_db
 def test_login_with_expired_token(mocker, api_client):
@@ -270,7 +273,7 @@
         "access_token": "hhJES3wcgjI55jzjBvZpNQ",
         "token_type": "Bearer",
         "expires_in": 3600,
-        "id_token": os.environ["MOCK_TOKEN"]
+        "id_token": os.environ["MOCK_TOKEN"],
     }
     mock_decode = mocker.patch("tdpservice.users.api.login.jwt.decode")
     mock_decode.side_effect = jwt.ExpiredSignatureError()
@@ -280,13 +283,14 @@
     request = factory.get("/v1/login", {"state": state, "code": code})
     request.session = api_client.session
     request.session["state_nonce_tracker"] = {
-            "nonce": nonce,
-            "state": state,
-            "added_on": time.time(),
-        }
+        "nonce": nonce,
+        "state": state,
+        "added_on": time.time(),
+    }
     response = view(request)
     assert response.status_code == status.HTTP_401_UNAUTHORIZED
     assert response.data == {"error": "The token is expired."}
+
 
 @pytest.mark.django_db
 def test_login_with_bad_validation_code(mocker, api_client):
@@ -304,16 +308,17 @@
     request = factory.get("/v1/login", {"state": state, "code": code})
     request.session = api_client.session
     request.session["state_nonce_tracker"] = {
-            "nonce": nonce,
-            "state": state,
-            "added_on": time.time(),
-        }
+        "nonce": nonce,
+        "state": state,
+        "added_on": time.time(),
+    }
     response = view(request)
     assert response.status_code == status.HTTP_400_BAD_REQUEST
     assert response.data == {
         "error": "Invalid Validation Code Or OpenID Connect Authenticator Down!"
     }
 
+
 @pytest.mark.django_db
 def test_login_with_bad_nonce_and_state(mocker, api_client):
     """Login should error with a bad nonce and state."""
@@ -326,7 +331,7 @@
         "access_token": "hhJES3wcgjI55jzjBvZpNQ",
         "token_type": "Bearer",
         "expires_in": 3600,
-        "id_token": os.environ["MOCK_TOKEN"]
+        "id_token": os.environ["MOCK_TOKEN"],
     }
     mock_decode = mocker.patch("tdpservice.users.api.login.jwt.decode")
     decoded_token = {
@@ -335,22 +340,23 @@
         "nonce": nonce,
         "iss": "https://idp.int.identitysandbox.gov",
         "sub": "b2d2d115-1d7e-4579-b9d6-f8e84f4f56ca",
-        "verified_at": 1577854800
-    }
-    mock_post.return_value = MockRequest(data=token)
-    mock_decode.return_value = decoded_token
-    factory = APIRequestFactory()
-    view = TokenAuthorizationOIDC.as_view()
-    request = factory.get("/v1/login", {"state": state, "code": code})
-    request.session = api_client.session
-    request.session["state_nonce_tracker"] = {
-            "nonce": "badnonce",
-            "state": "badstate",
-            "added_on": time.time(),
-        }
+        "verified_at": 1577854800,
+    }
+    mock_post.return_value = MockRequest(data=token)
+    mock_decode.return_value = decoded_token
+    factory = APIRequestFactory()
+    view = TokenAuthorizationOIDC.as_view()
+    request = factory.get("/v1/login", {"state": state, "code": code})
+    request.session = api_client.session
+    request.session["state_nonce_tracker"] = {
+        "nonce": "badnonce",
+        "state": "badstate",
+        "added_on": time.time(),
+    }
     with pytest.raises(SuspiciousOperation):
         view(request)
 
+
 @pytest.mark.django_db
 def test_login_with_email_unverified(mocker, api_client):
     """Login should faild with unverified email."""
@@ -363,7 +369,7 @@
         "access_token": "hhJES3wcgjI55jzjBvZpNQ",
         "token_type": "Bearer",
         "expires_in": 3600,
-        "id_token": os.environ["MOCK_TOKEN"]
+        "id_token": os.environ["MOCK_TOKEN"],
     }
     mock_decode = mocker.patch("tdpservice.users.api.login.jwt.decode")
     decoded_token = {
@@ -372,22 +378,23 @@
         "nonce": nonce,
         "iss": "https://idp.int.identitysandbox.gov",
         "sub": "b2d2d115-1d7e-4579-b9d6-f8e84f4f56ca",
-        "verified_at": 1577854800
-    }
-    mock_post.return_value = MockRequest(data=token)
-    mock_decode.return_value = decoded_token
-    factory = APIRequestFactory()
-    view = TokenAuthorizationOIDC.as_view()
-    request = factory.get("/v1/login", {"state": state, "code": code})
-    request.session = api_client.session
-    request.session["state_nonce_tracker"] = {
-            "nonce": nonce,
-            "state": state,
-            "added_on": time.time(),
-        }
+        "verified_at": 1577854800,
+    }
+    mock_post.return_value = MockRequest(data=token)
+    mock_decode.return_value = decoded_token
+    factory = APIRequestFactory()
+    view = TokenAuthorizationOIDC.as_view()
+    request = factory.get("/v1/login", {"state": state, "code": code})
+    request.session = api_client.session
+    request.session["state_nonce_tracker"] = {
+        "nonce": nonce,
+        "state": state,
+        "added_on": time.time(),
+    }
     response = view(request)
     assert response.status_code == status.HTTP_400_BAD_REQUEST
     assert response.data == {"error": "Unverified email!"}
+
 
 @pytest.mark.django_db
 def test_login_fails_with_bad_data(api_client):
@@ -404,11 +411,8 @@
     )
     assert response.status_code == status.HTTP_200_OK
 
-<<<<<<< HEAD
-
-=======
-@pytest.mark.django_db
->>>>>>> 5aad172a
+
+@pytest.mark.django_db
 def test_generate_jwt_from_jwks(mocker):
     """Test JWT generation."""
     mock_get = mocker.patch("requests.get")
@@ -422,11 +426,8 @@
     mock_get.return_value = MockRequest(data={"keys": [jwk]})
     assert generate_jwt_from_jwks() is not None
 
-<<<<<<< HEAD
-
-=======
-@pytest.mark.django_db
->>>>>>> 5aad172a
+
+@pytest.mark.django_db
 def test_validate_nonce_and_state():
     """Test nonece and state validation."""
     assert validate_nonce_and_state("x", "y", "x", "y") is True
@@ -434,21 +435,15 @@
     assert validate_nonce_and_state("x", "y", "y", "x") is False
     assert validate_nonce_and_state("x", "z", "y", "y") is False
 
-<<<<<<< HEAD
-
-=======
-@pytest.mark.django_db
->>>>>>> 5aad172a
+
+@pytest.mark.django_db
 def test_generate_client_assertion():
     """Test client assertion generation."""
     os.environ["JWT_KEY"] = test_private_key
     assert generate_client_assertion() is not None
 
-<<<<<<< HEAD
-
-=======
-@pytest.mark.django_db
->>>>>>> 5aad172a
+
+@pytest.mark.django_db
 def test_generate_token_endpoint_parameters():
     """Test token endpoint parameter generation."""
     os.environ["JWT_KEY"] = test_private_key
@@ -456,12 +451,4 @@
     assert "client_assertion" in params
     assert "client_assertion_type" in params
     assert "code=test_code" in params
-    assert "grant_type=authorization_code" in params
-
-# @pytest.mark.django_db
-# def test_token_expiry_refresh(api_client, mocker):
-#     """If the token is expired it should not authenticate."""
-#     mock_validate = mocker.patch('tdpservice.users.api.login.jwt.decode')
-#     mock_validate.side_effect = serializers.ValidationError('Refresh has expired.')
-#     response = api_client.get(reverse("login"))
-#     assert response.status_code == status.HTTP_400_BAD_REQUEST+    assert "grant_type=authorization_code" in params