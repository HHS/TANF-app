"""Test the custom authorization class."""
import datetime
import os
import secrets
import time
import uuid

from django.core.exceptions import ImproperlyConfigured, SuspiciousOperation
from rest_framework import status
from rest_framework.test import APIRequestFactory
import jwt
import pytest

from tdpservice.settings.common import get_required_env_var_setting
from tdpservice.users.api.login import TokenAuthorizationLoginDotGov, TokenAuthorizationAMS
from tdpservice.users.api.logout_redirect_oidc import LogoutRedirectOIDC
from tdpservice.users.api.utils import (
    generate_client_assertion,
    generate_jwt_from_jwks,
    generate_token_endpoint_parameters,
    response_internal,
)
from tdpservice.users.authentication import CustomAuthentication
from tdpservice.users.models import User


class MockRequest:
    """Mock request class."""

    def __init__(self, status_code=status.HTTP_200_OK, data=None):
        self.status_code = status_code
        self.data = data

    def json(self):
        """Return data."""
        return self.data


@pytest.fixture
def patch_login_gov_jwt_key(settings, test_private_key):
    """Override JWT Key setting with the key needed for tests."""
    assert test_private_key is not None, 'Unable to generate test_private_key'
    settings.LOGIN_GOV_JWT_KEY = test_private_key.decode("utf-8")


@pytest.fixture
def patch_ams_jwt_key(settings, test_private_key):
    """Override JWT Key setting with the key needed for tests."""
    assert test_private_key is not None, 'Unable to generate test_private_key'
    settings.AMS_CLIENT_SECRET = test_private_key.decode("utf-8")


@pytest.fixture
def mock_token():
    """Retrieve the mock token to be used for tests."""
    return os.getenv(
        'MOCK_TOKEN',
        'eyJ0eXAiOiJKV1QiLCJhbGciOiJSUzI1NiJ9.eyJzdWIiOiJiMmQyZDExNS0xZDdlLTQ1N'
        'zktYjlkNi1mOGU4NGY0ZjU2Y2EiLCJpc3MiOiJodHRwczovL2lkcC5pbnQubG9naW4uZ29'
        '2IiwiYWNyIjoiaHR0cDovL2lkbWFuYWdlbWVudC5nb3YvbnMvYXNzdXJhbmNlL2xvYS8xI'
        'iwibm9uY2UiOiJhYWQwYWE5NjljMTU2YjJkZmE2ODVmODg1ZmFjNzA4MyIsImF1ZCI6InV'
        'ybjpnb3Y6Z3NhOm9wZW5pZGNvbm5lY3Q6ZGV2ZWxvcG1lbnQiLCJqdGkiOiJqQzdOblU4Z'
        'E5OVjVsaXNRQm0xanRBIiwiYXRfaGFzaCI6InRsTmJpcXIxTHIyWWNOUkdqendsSWciLCJ'
        'jX2hhc2giOiJoWGpxN2tPcnRRS196YV82dE9OeGN3IiwiZXhwIjoxNDg5Njk0MTk2LCJpY'
        'XQiOjE0ODk2OTQxOTgsIm5iZiI6MTQ4OTY5NDE5OH0.pVbPF-2LJSG1fE9thn27PwmDlNd'
        'lc3mEm7fFxb8ZADdRvYmDMnDPuZ3TGHl0ttK78H8NH7rBpH85LZzRNtCcWjS7QcycXHMn0'
        '0Cuq_Bpbn7NRdf3ktxkBrpqyzIArLezVJJVXn2EeykXMvzlO-fJ7CaDUaJMqkDhKOK6caR'
        'YePBLbZJFl0Ri25bqXugguAYTyX9HACaxMNFtQOwmUCVVr6WYL1AMV5WmaswZtdE8POxYd'
        'hzwj777rkgSg555GoBDZy3MetapbT0csSWqVJ13skWTXBRrOiQQ70wzHAu_3ktBDXNoLx4'
        'kG1fr1BiMEbHjKsHs14X8LCBcIMdt49hIZg'
    )


@pytest.fixture()
def states_factory():
    """Bundle together nonce, state, and code for tests."""
    yield {
        'nonce': "testnonce",
        'state': "teststate",
        'code': secrets.token_hex(32)
    }


@pytest.fixture()
def req_factory(states_factory, mock, api_client):
    """Generate a client request for API usage, part of DRY."""
    states = states_factory
    factory = APIRequestFactory()
    request = factory.get(
        "/v1/login",
        {
            "state": states['state'],
            "code": states['code']
        }
    )
    request.session = api_client.session
    # Add an origin param to test multiple auth handlers.
    yield request


@pytest.mark.django_db
def test_authentication(user):
    """Test authentication method."""
    authenticated_user = CustomAuthentication.authenticate(username=user.username)
    assert authenticated_user.username == user.username


@pytest.mark.django_db
def test_get_user(user):
    """Test get_user method."""
    found_user = CustomAuthentication.get_user(user.pk)
    assert found_user.username == user.username


@pytest.mark.django_db
<<<<<<< HEAD
def test_get_admin_user(ofa_system_admin):
    """Test get_user method."""
    found_user = CustomAuthentication.get_user(ofa_system_admin.pk)
    assert found_user.username == ofa_system_admin.username
=======
def test_auth_user_by_hhs_id(user):
    """Test get_user method."""
    authenticated_user = CustomAuthentication.authenticate(hhs_id=user.hhs_id)
    assert str(authenticated_user.hhs_id) == user.hhs_id
>>>>>>> 24cf7c18


@pytest.mark.django_db
def test_get_non_user(user):
    """Test that an invalid user does not return a user."""
    test_uuid = uuid.uuid1()
    nonuser = CustomAuthentication.get_user(test_uuid)
    assert nonuser is None


@pytest.mark.django_db
class TestLoginAMS:
    """Associate a set of related tests into a class for shared mock fixtures."""

    mock_configuration = {
        "authorization_endpoint": "http://openid-connect/auth",
        "end_session_endpoint": "http://openid-connect/logout",
        "token_endpoint": "http://openid-connect/token",
        "jwks_uri": "http://openid-connect/certs",
        "issuer": "http://realms/ams",
        "userinfo_endpoint": "http://openid-connect/userinfo"
    }

    test_hhs_id = str(uuid.uuid4())

    @pytest.fixture(autouse=True)
    def ams_states_factory(self):
        """Bundle together nonce, state, and code for tests."""
        yield {
            "nonce": "testnonce",
            "state": "teststate",
            "code": secrets.token_hex(32),
            "ams": True
        }

    @pytest.fixture(autouse=True)
    def mock_ams_configuration(self, requests_mock, settings, mock_token):
        """Mock outgoing requests in various parts of the AMS flow."""
        requests_mock.get(settings.AMS_CONFIGURATION_ENDPOINT, json=TestLoginAMS.mock_configuration)

        jwk = {
            "kty": "EC",
            "crv": "P-256",
            "x": "f83OJ3D2xF1Bg8vub9tLe1gHMzV76e8Tus9uPHvRVEU",
            "y": "x_FEzRu9m36HLN_tue659LNpXW6pCyStikYjKIWI5a0",
            "kid": "Public key used in JWS spec Appendix A.3 example",
        }
        requests_mock.get(TestLoginAMS.mock_configuration["jwks_uri"], json={"keys": [jwk]})

        requests_mock.post(TestLoginAMS.mock_configuration["userinfo_endpoint"],
                           json={"email": "test_existing@example.com", "hhs_id": self.test_hhs_id})

        requests_mock.post(TestLoginAMS.mock_configuration["token_endpoint"], json={
            "access_token": "hhJES3wcgjI55jzjBvZpNQ",
            "token_type": "Bearer",
            "expires_in": 3600,
            "id_token": mock_token,
        })

    @pytest.fixture(autouse=True)
    def mock_decode(self, ams_states_factory, mocker):
        """Generate all the mock-up data structs needed for API tests."""
        mock_decode = mocker.patch("tdpservice.users.api.login.jwt.decode")

        mock_decode.return_value = decoded_token(
            "test@example.com",
            ams_states_factory['nonce']
        )

        yield mock_decode

    @pytest.fixture()
    def req_factory(self, ams_states_factory, api_client):
        """Generate a client request for API usage, part of DRY."""
        states = ams_states_factory
        factory = APIRequestFactory()
        request = factory.get(
            "/v1/login",
            {
                "state": states["state"],
                "code": states["code"]
            }
        )
        request.session = api_client.session
        # Add an origin param to test multiple auth handlers.
        yield request

    def test_login_ams_auth(self, settings, api_client):
        """Test HHS AMS login url redirects."""
        response = api_client.get("/v1/login/ams")
        assert response.status_code == status.HTTP_302_FOUND

    def test_oidc_logout_with_token_and_hhs_handler(self, api_client):
        """Test logout redirect with token present."""
        factory = APIRequestFactory()
        view = LogoutRedirectOIDC.as_view()
        request = factory.get("/v1/logout/oidc")
        request.session = api_client.session
        request.session["token"] = "testtoken"
        request.session["ams"] = True
        response = view(request)
        assert response.status_code == status.HTTP_302_FOUND

    def test_login_with_valid_state_and_code(
        self,
        ams_states_factory,
        req_factory,
        user,
    ):
        """Test login with state and code."""
        request = req_factory
        request = create_session(request, ams_states_factory)
        user.username = "test_existing@example.com"
        user.save()

        view = TokenAuthorizationAMS.as_view()
        response = view(request)
        assert response.status_code == status.HTTP_302_FOUND

    def test_hhs_login_with_valid_state_and_code(
        self,
        ams_states_factory,
        req_factory,
        user,
    ):
        """Test login with state and code."""
        request = req_factory
        request = create_session(request, ams_states_factory)
        user.hhs_id = self.test_hhs_id
        # test new hash
        user.login_gov_uuid = None
        user.save()

        view = TokenAuthorizationAMS.as_view()
        response = view(request)
        assert response.status_code == status.HTTP_302_FOUND

    def test_login_with_existing_token(
        self,
        ams_states_factory,
        req_factory
    ):
        """Login should proceed when token already exists."""
        view = TokenAuthorizationAMS.as_view()
        request = req_factory
        request.session["token"] = "testtoken"
        request = create_session(request, ams_states_factory)
        response = view(request)
        assert response.status_code == status.HTTP_302_FOUND

    def test_login_with_general_exception(
        self,
        ams_states_factory,
        req_factory
    ):
        """Test login with state and code."""
        states = ams_states_factory
        request = req_factory
        view = TokenAuthorizationAMS.as_view()

        # A custom session will throw a general exception
        request.session = {}
        request = create_session(request, states)
        response = view(request)
        assert response.status_code == status.HTTP_400_BAD_REQUEST
        assert response.data == {
            "error": (
                "Email verified, but experienced internal issue "
                "with login/registration."
            )
        }

    def test_login_with_inactive_user(
        self,
        inactive_user,
        ams_states_factory,
        mock_decode,
        requests_mock,
        req_factory
    ):
        """
        Login with inactive user should error and return message.

        Note this test considers the `is_active` field, and *not* `deactivated`,
        which are different.
        """
        request = req_factory

        inactive_user.username = "test_inactive@example.com"
        inactive_user.save()

        requests_mock.post(TestLoginAMS.mock_configuration["userinfo_endpoint"],
                           json={"email": "test_inactive@example.com"})

        mock_decode.return_value = decoded_token(
            "test_inactive@example.com",
            ams_states_factory['nonce'],
        )

        view = TokenAuthorizationAMS.as_view()
        request = create_session(request, ams_states_factory)
        response = view(request)
        assert response.status_code == status.HTTP_401_UNAUTHORIZED
        assert response.data == {
            "error": f'Login failed, user account is inactive: {inactive_user.username}'
        }

    def test_login_with_existing_user(
        self,
        user,
        mock_decode,
        ams_states_factory,
        req_factory
    ):
        """Login should work with existing user."""
        states = ams_states_factory
        request = req_factory
        request = create_session(request, ams_states_factory)

        user.username = "test_existing@example.com"
        user.save()
        view = TokenAuthorizationAMS.as_view()
        mock_decode.return_value = decoded_token(
            "test_existing@example.com",
            states["nonce"],
        )

        response = view(request)
        assert response.status_code == status.HTTP_302_FOUND

    def test_login_with_admin_user(
        self,
        ofa_system_admin,
        mock_decode,
        ams_states_factory,
        req_factory
    ):
        """Login should work with admin ACF user."""
        states = ams_states_factory
        request = req_factory
        request = create_session(request, ams_states_factory)

        ofa_system_admin.username = "tadmin"
        ofa_system_admin.email = "test_admin@acf.hhs.gov"
        ofa_system_admin.is_staff = True
        ofa_system_admin.save()
        view = TokenAuthorizationAMS.as_view()
        mock_decode.return_value = decoded_token(
            "test_admin@acf.hhs.gov",
            states["nonce"],
        )

        response = view(request)
        assert response.status_code == status.HTTP_302_FOUND

    def test_login_with_old_email(
        self,
        mock_decode,
        ams_states_factory,
        req_factory,
        user
    ):
        """Login should work with existing user."""
        user.username = "test_old_email@example.com"
        user.save()
        states = ams_states_factory
        request = req_factory
        request = create_session(request, ams_states_factory)
        view = TokenAuthorizationAMS.as_view()
        mock_decode.return_value = decoded_token(
            "test_new_email@example.com",
            states["nonce"],
        )
        response = view(request)
        # Ensure the user's username was updated with new email.
        assert User.objects.filter(username="test_new_email@example.com").exists()
        assert response.status_code == status.HTTP_302_FOUND

    def test_login_with_initial_superuser(
        self,
        mock_decode,
        ams_states_factory,
        req_factory,
        settings,
        user
    ):
        """Login should work with existing user."""
        # How to set os vars for sudo su??
        test_username = "test_superuser@example.com"
        settings.DJANGO_SUPERUSER_NAME = test_username
        user.username = test_username
        user.login_gov_uuid = None
        user.save()
        states = ams_states_factory
        request = req_factory
        request = create_session(request, ams_states_factory)
        mock_decode.return_value = decoded_token(test_username, states["nonce"])
        view = TokenAuthorizationAMS.as_view()
        response = view(request)

        user = User.objects.get(username=test_username)
        assert str(user.login_gov_uuid) == mock_decode.return_value["sub"]
        assert response.status_code == status.HTTP_302_FOUND

    def test_login_with_expired_token(
        self,
        mock_decode,
        ams_states_factory,
        req_factory,
    ):
        """Login should proceed when token already exists."""
        request = req_factory
        request = create_session(request, ams_states_factory)
        mock_decode.side_effect = jwt.ExpiredSignatureError()

        view = TokenAuthorizationAMS.as_view()
        response = view(request)
        assert response.status_code == status.HTTP_401_UNAUTHORIZED
        assert response.data == {"error": "The token is expired."}

    def test_login_with_bad_validation_code(
        self,
        ams_states_factory,
        req_factory,
        requests_mock
    ):
        """Login should error with a bad validation code."""
        request = req_factory
        request = create_session(request, ams_states_factory)

        requests_mock.post(TestLoginAMS.mock_configuration["token_endpoint"], json={}, status_code=400)

        view = TokenAuthorizationAMS.as_view()
        response = view(request)
        assert response.status_code == status.HTTP_400_BAD_REQUEST
        assert response.data == {
            "error": "Invalid Validation Code Or OpenID Connect Authenticator Down!"
        }

    def test_login_with_bad_nonce_and_state(
        self,
        mock_decode,
        ams_states_factory,
        req_factory,
    ):
        """Login should error with a bad nonce and state."""
        request = req_factory
        request = create_session(request, ams_states_factory)
        view = TokenAuthorizationAMS.as_view()
        request.session["state_nonce_tracker"] = {
            "nonce": "badnonce",
            "state": "badstate",
            "added_on": time.time(),
            "ams": True,
        }
        with pytest.raises(SuspiciousOperation):
            view(request)

    def test_login_with_email_unverified(
        self,
        mock_decode,
        ams_states_factory,
        req_factory,
    ):
        """Login should fail with unverified email."""
        states = ams_states_factory
        request = req_factory
        request = create_session(request, ams_states_factory)
        mock_decode.return_value = decoded_token(
            "test@example.com",
            states['nonce'],
            email_verified=False
        )
        view = TokenAuthorizationAMS.as_view()
        response = view(request)
        assert response.status_code == status.HTTP_400_BAD_REQUEST
        assert response.data == {"error": "Unverified email!"}


def test_login_gov_redirect(api_client):
    """Test login.gov login url redirects."""
    response = api_client.get("/v1/login/dotgov")
    assert response.status_code == status.HTTP_302_FOUND


def test_oidc_logout_without_token(api_client):
    """Test logout redirect with token missing."""
    response = api_client.get("/v1/logout/oidc")
    assert response.status_code == status.HTTP_302_FOUND


def test_oidc_logout_with_token(api_client):
    """Test logout redirect with token present."""
    factory = APIRequestFactory()
    view = LogoutRedirectOIDC.as_view()
    request = factory.get("/v1/logout/oidc")
    request.session = api_client.session
    request.session["token"] = "testtoken"
    response = view(request)
    assert response.status_code == status.HTTP_302_FOUND


@pytest.mark.django_db
def test_auth_update(api_client, user):
    """Test session update."""
    api_client.login(username=user.username, password="test_password")

    api_client.get("/v1/auth_check")
    c1 = api_client.cookies.get("id_token")
    e1 = datetime.datetime.strptime(c1["expires"], "%a, %d %b %Y %H:%M:%S %Z")
    time.sleep(1)

    api_client.get("/v1/auth_check")
    c2 = api_client.cookies.get("id_token")
    e2 = datetime.datetime.strptime(c2["expires"], "%a, %d %b %Y %H:%M:%S %Z")

    assert e1 < e2


@pytest.mark.django_db
def test_logout(api_client, user):
    """Test logout."""
    api_client.login(username=user.username, password="test_password")
    response = api_client.get("/v1/logout")
    assert response.status_code == status.HTTP_302_FOUND


@pytest.mark.django_db
def test_login_without_code(api_client):
    """Test login redirects without code."""
    response = api_client.get("/v1/login/", {"state": "dummy"})
    assert response.status_code == status.HTTP_302_FOUND


@pytest.mark.django_db
def test_login_fails_without_state(api_client):
    """Test login redirects without state."""
    response = api_client.get("/v1/login/", {"code": "dummy"})
    assert response.status_code == status.HTTP_302_FOUND


def decoded_token(
    email,
    nonce,
    sub="b2d2d115-1d7e-4579-b9d6-f8e84f4f56ca",
    email_verified=True
):
    """Generate a token dictionary as part of DRY."""
    decoded_token = {
        "email": email,
        "email_verified": email_verified,
        "nonce": nonce,
        "iss": "https://idp.int.identitysandbox.gov",
        "sub": sub,
        "verified_at": 1577854800,
    }
    return decoded_token


def create_session(request, states):
    """Generate a client session as part of DRY."""
    request.session["state_nonce_tracker"] = {
        "nonce": states['nonce'],
        "state": states['state'],
        "added_on": time.time(),
    }
    return request


@pytest.mark.django_db
class TestLogin:
    """Associate a set of related tests into a class for shared mock fixtures."""

    @pytest.fixture()
    def mock(self, states_factory, mocker, mock_token):
        """Generate all the mock-up data structs needed for API tests."""
        mock_post = mocker.patch("tdpservice.users.api.login.requests.post")
        token = {
            "access_token": "hhJES3wcgjI55jzjBvZpNQ",
            "token_type": "Bearer",
            "expires_in": 3600,
            "id_token": mock_token,
        }
        mock_post.return_value = MockRequest(data=token)
        mock_decode = mocker.patch("tdpservice.users.api.login.jwt.decode")

        mock_decode.return_value = decoded_token(
            "test@example.com",
            states_factory['nonce']
        )

        yield mock_post, mock_decode

    def test_login_with_valid_state_and_code(
        self,
        patch_login_gov_jwt_key,
        states_factory,
        mock,
        req_factory
    ):
        """Test login with state and code."""
        request = req_factory
        request = create_session(request, states_factory)
        view = TokenAuthorizationLoginDotGov.as_view()
        response = view(request)
        assert response.status_code == status.HTTP_302_FOUND

    def test_login_with_existing_token(
        self,
        patch_login_gov_jwt_key,
        states_factory,
        mock,
        req_factory
    ):
        """Login should proceed when token already exists."""
        view = TokenAuthorizationLoginDotGov.as_view()
        request = req_factory
        request.session["token"] = "testtoken"
        request = create_session(request, states_factory)
        response = view(request)
        assert response.status_code == status.HTTP_302_FOUND

    def test_login_with_general_exception(
        self,
        patch_login_gov_jwt_key,
        states_factory,
        mock,
        req_factory
    ):
        """Test login with state and code."""
        states = states_factory
        request = req_factory
        view = TokenAuthorizationLoginDotGov.as_view()

        # A custom session will throw a general exception
        request.session = {}
        request = create_session(request, states)
        response = view(request)
        assert response.status_code == status.HTTP_400_BAD_REQUEST
        assert response.data == {
            "error": (
                "Email verified, but experienced internal issue "
                "with login/registration."
            )
        }

    def test_login_with_inactive_user(
        self,
        inactive_user,
        patch_login_gov_jwt_key,
        states_factory,
        mock,
        req_factory
    ):
        """
        Login with inactive user should error and return message.

        Note this test considers the `is_active` field, and *not* `deactivated`,
        which are different.
        """
        request = req_factory
        mock_post, mock_decode = mock

        inactive_user.username = "test_inactive@example.com"
        inactive_user.save()

        mock_decode.return_value = decoded_token(
            "test_inactive@example.com",
            states_factory['nonce'],
            sub=inactive_user.login_gov_uuid
        )
        view = TokenAuthorizationLoginDotGov.as_view()
        request = create_session(request, states_factory)
        response = view(request)
        assert response.status_code == status.HTTP_401_UNAUTHORIZED
        assert response.data == {
            "error": f'Login failed, user account is inactive: {inactive_user.username}'
        }

    def test_login_with_existing_user(
        self,
        user,
        patch_login_gov_jwt_key,
        mock,
        states_factory,
        req_factory
    ):
        """Login should work with existing user."""
        states = states_factory
        request = req_factory
        request = create_session(request, states_factory)

        user.username = "test_existing@example.com"
        user.save()
        view = TokenAuthorizationLoginDotGov.as_view()
        mock_post, mock_decode = mock
        mock_decode.return_value = decoded_token(
            "test_existing@example.com",
            states["nonce"],
            sub=user.login_gov_uuid
        )

        response = view(request)
        assert response.status_code == status.HTTP_302_FOUND

    def test_logindotgov_with_acf_user(
        self,
        ofa_system_admin,
        patch_login_gov_jwt_key,
        mock,
        states_factory,
        req_factory
    ):
        """Login should *NOT* work with ACF user."""
        states = states_factory
        request = req_factory
        request = create_session(request, states_factory)

        ofa_system_admin.username = "tadmin"
        ofa_system_admin.email = "test_admin@acf.hhs.gov"
        ofa_system_admin.is_staff = True
        ofa_system_admin.save()
        view = TokenAuthorizationLoginDotGov.as_view()
        mock_post, mock_decode = mock
        mock_decode.return_value = decoded_token(
            "test_admin@acf.hhs.gov",
            states["nonce"],
            sub=ofa_system_admin.login_gov_uuid
        )

        response = view(request)
        assert response.status_code == status.HTTP_403_FORBIDDEN

    def test_login_with_old_email(
        self,
        mock,
        states_factory,
        req_factory,
        patch_login_gov_jwt_key,
        user
    ):
        """Login should work with existing user."""
        user.username = "test_old_email@example.com"
        user.save()
        states = states_factory
        request = req_factory
        request = create_session(request, states_factory)
        view = TokenAuthorizationLoginDotGov.as_view()
        mock_post, mock_decode = mock
        mock_decode.return_value = decoded_token(
            "test_new_email@example.com",
            states["nonce"],
            sub=user.login_gov_uuid
        )
        response = view(request)
        # Ensure the user's username was updated with new email.
        assert User.objects.filter(username="test_new_email@example.com").exists()
        assert response.status_code == status.HTTP_302_FOUND

    def test_login_with_initial_superuser(
        self,
        mock,
        states_factory,
        req_factory,
        patch_login_gov_jwt_key,
        settings,
        user
    ):
        """Login should work with existing user."""
        # How to set os vars for sudo su??
        test_username = "test_superuser@example.com"
        settings.DJANGO_SUPERUSER_NAME = test_username
        user.username = test_username
        user.login_gov_uuid = None
        user.save()
        states = states_factory
        request = req_factory
        request = create_session(request, states_factory)
        mock_post, mock_decode = mock
        mock_decode.return_value = decoded_token(test_username, states["nonce"])
        view = TokenAuthorizationLoginDotGov.as_view()
        response = view(request)

        user = User.objects.get(username=test_username)
        assert str(user.login_gov_uuid) == mock_decode.return_value["sub"]
        assert response.status_code == status.HTTP_302_FOUND

    def test_login_with_expired_token(
        self,
        mock,
        states_factory,
        req_factory,
        patch_login_gov_jwt_key
    ):
        """Login should proceed when token already exists."""
        request = req_factory
        request = create_session(request, states_factory)
        mock_post, mock_decode = mock
        mock_decode.side_effect = jwt.ExpiredSignatureError()

        view = TokenAuthorizationLoginDotGov.as_view()
        response = view(request)
        assert response.status_code == status.HTTP_401_UNAUTHORIZED
        assert response.data == {"error": "The token is expired."}

    def test_login_with_bad_validation_code(
        self,
        mock,
        states_factory,
        req_factory,
        patch_login_gov_jwt_key
    ):
        """Login should error with a bad validation code."""
        request = req_factory
        request = create_session(request, states_factory)
        mock_post, mock_decode = mock
        mock_post.return_value = MockRequest(
            data={}, status_code=status.HTTP_400_BAD_REQUEST
        )
        view = TokenAuthorizationLoginDotGov.as_view()
        response = view(request)
        assert response.status_code == status.HTTP_400_BAD_REQUEST
        assert response.data == {
            "error": "Invalid Validation Code Or OpenID Connect Authenticator Down!"
        }

    def test_login_with_bad_nonce_and_state(
        self,
        mock,
        states_factory,
        req_factory,
        patch_login_gov_jwt_key
    ):
        """Login should error with a bad nonce and state."""
        request = req_factory
        request = create_session(request, states_factory)
        mock_post, mock_decode = mock
        view = TokenAuthorizationLoginDotGov.as_view()
        request.session["state_nonce_tracker"] = {
            "nonce": "badnonce",
            "state": "badstate",
            "added_on": time.time(),
        }
        with pytest.raises(SuspiciousOperation):
            view(request)

    def test_login_with_email_unverified(
        self,
        mock,
        states_factory,
        req_factory,
        patch_login_gov_jwt_key
    ):
        """Login should fail with unverified email."""
        states = states_factory
        request = req_factory
        request = create_session(request, states_factory)
        mock_post, mock_decode = mock
        mock_decode.return_value = decoded_token(
            "test@example.com",
            states['nonce'],
            email_verified=False
        )
        view = TokenAuthorizationLoginDotGov.as_view()
        response = view(request)
        assert response.status_code == status.HTTP_400_BAD_REQUEST
        assert response.data == {"error": "Unverified email!"}


@pytest.mark.django_db
def test_login_fails_with_bad_data(api_client):
    """Test login fails with bad data."""
    response = api_client.get("/v1/login/", {"code": "dummy", "state": "dummy"})
    assert response.status_code == status.HTTP_400_BAD_REQUEST


@pytest.mark.django_db
def test_response_internal(user):
    """Test response internal works."""
    response = response_internal(
        user, status_message="hello", id_token={"fake": "stuff"}
    )
    assert response.status_code == status.HTTP_200_OK


@pytest.mark.django_db
def test_generate_jwt_from_jwks(mocker):
    """Test JWT generation."""
    mock_get = mocker.patch("requests.get")
    jwk = {
        "kty": "EC",
        "crv": "P-256",
        "x": "f83OJ3D2xF1Bg8vub9tLe1gHMzV76e8Tus9uPHvRVEU",
        "y": "x_FEzRu9m36HLN_tue659LNpXW6pCyStikYjKIWI5a0",
        "kid": "Public key used in JWS spec Appendix A.3 example",
    }
    mock_get.return_value = MockRequest(data={"keys": [jwk]})
    assert generate_jwt_from_jwks("/v1/login") is not None


@pytest.mark.django_db
def test_generate_client_assertion_pem(patch_login_gov_jwt_key):
    """Test client assertion generation with PEM encoded key."""
    assert generate_client_assertion() is not None


@pytest.mark.django_db
def test_generate_client_assertion_base64(settings, test_private_key):
    """Test client assertion generation with Base64 key."""
    from base64 import b64encode
    settings.LOGIN_GOV_JWT_KEY = b64encode(test_private_key)
    utf8_jwt_key = generate_client_assertion()
    assert utf8_jwt_key is not None


@pytest.mark.django_db
def test_generate_token_endpoint_parameters(patch_login_gov_jwt_key):
    """Test token endpoint parameter generation."""
    token_params = generate_token_endpoint_parameters("test_code")
    assert "code=test_code" in token_params
    assert "grant_type=authorization_code" in token_params

    # Test specific login.gov options
    options = {
        "client_assertion": generate_client_assertion(),
        "client_assertion_type": "sometype"
    }
    login_gov_token_params = generate_token_endpoint_parameters("test_code", options)
    assert "code=test_code" in login_gov_token_params
    assert "client_assertion" in login_gov_token_params
    assert "client_assertion_type" in login_gov_token_params
    assert "grant_type=authorization_code" in login_gov_token_params


def test_token_auth_decode_payload(mock_token):
    """Test ID token decoding functionality."""
    decoded_token = TokenAuthorizationLoginDotGov.decode_jwt(
        mock_token,
        "",
        "",
        "",
        # Since these tokens are short lived our MOCK_TOKEN used for tests
        # is expired and would need to be refreshed on each test run, to work
        # around that we will disable signature verification for this test.
        # TODO: Consider writing code to generate MOCK_TOKEN on demand
        options={'verify_signature': False}
    )

    # Assert the token was decoded correctly and contains necessary properties
    assert decoded_token is not None
    assert 'nonce' in decoded_token
    assert 'sub' in decoded_token
    assert 'login.gov' in decoded_token.get('iss', '')


def test_missing_django_superuser():
    """Test that an error is raised when env var DJANGO_SU_NAME is missing."""
    os.environ['DJANGO_SU_NAME'] = ''
    with pytest.raises(ImproperlyConfigured):
        get_required_env_var_setting('DJANGO_SU_NAME')


def test_missing_jwt_key():
    """Test that an error is raised when env var JWT_KEY is missing."""
    os.environ['JWT_KEY'] = ''
    with pytest.raises(ImproperlyConfigured):
        get_required_env_var_setting('JWT_KEY')<|MERGE_RESOLUTION|>--- conflicted
+++ resolved
@@ -113,18 +113,16 @@
 
 
 @pytest.mark.django_db
-<<<<<<< HEAD
 def test_get_admin_user(ofa_system_admin):
     """Test get_user method."""
     found_user = CustomAuthentication.get_user(ofa_system_admin.pk)
     assert found_user.username == ofa_system_admin.username
-=======
+
+@pytest.mark.django_db
 def test_auth_user_by_hhs_id(user):
     """Test get_user method."""
     authenticated_user = CustomAuthentication.authenticate(hhs_id=user.hhs_id)
     assert str(authenticated_user.hhs_id) == user.hhs_id
->>>>>>> 24cf7c18
-
 
 @pytest.mark.django_db
 def test_get_non_user(user):
