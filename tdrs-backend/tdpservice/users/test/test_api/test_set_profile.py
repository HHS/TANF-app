"""API User Set Profile Tests."""
from django.core.management import call_command
import pytest
from rest_framework import status

@pytest.mark.django_db
@pytest.fixture(scope="function")
def create_test_users():
    """Create users for each group."""
    call_command("generate_test_users")


@pytest.mark.django_db
def test_set_profile_data(api_client, user):
    """Test profile data can be set."""
    api_client.login(username=user.username, password="test_password")
    response = api_client.patch(
        "/v1/users/set_profile/",
        {"first_name": "Joe", "last_name": "Bloggs"},
        format="json",
    )
    assert response.status_code == status.HTTP_200_OK
    assert response.data == {
        "id": user.id,
        "email": user.username,
        "first_name": "Joe",
        "last_name": "Bloggs",
        "stt": None,
        "region": None,
        "roles": [],
        "access_request": False
    }
    user.refresh_from_db()
    assert user.first_name == "Joe"
    assert user.last_name == "Bloggs"


@pytest.mark.django_db
def test_set_profile_data_access_request(api_client, user, stt):
    """Test access_request field can be toggled."""
    api_client.login(username=user.username, password="test_password")
    response = api_client.patch(
        "/v1/users/set_profile/",
        {"first_name": "Joe", "last_name": "Bloggs", "stt": stt.id, },
        format="json",
    )
    assert response.status_code == status.HTTP_200_OK
    assert response.data == {
        "id": user.id,
        "email": user.username,
        "first_name": "Joe",
        "last_name": "Bloggs",
        "stt": {"id": stt.id, "type": stt.type, "code": stt.code, "name": stt.name, },
        "region": None,
        "roles": [],
        "access_request": False
    }
    user.refresh_from_db()
    assert user.first_name == "Joe"
    assert user.last_name == "Bloggs"
    assert user.stt.name == stt.name

    response = api_client.patch(
            "/v1/users/request_access/",
            {"first_name": "Joe", "last_name": "Bloggs", "stt": stt.id, "email": user.username},
            format="json",
        )
    assert response.data == {
            "id": str(user.id),
            "email": user.username,
            "first_name": "Joe",
            "last_name": "Bloggs",
            "access_request": True,
            "stt": {"id": stt.id, "type": stt.type, "code": stt.code, "name": stt.name, },
            "region": None,
            "roles": [],
        }

    # TODO: In the future, we would like to test that users can be activated and their roles are correctly assigned.

@pytest.mark.django_db
def test_set_profile_data_access_request(api_client, user):
    """Test access_request field can be toggled."""
    api_client.login(username=user.username, password="test_password")
    stt = STT.objects.first()
    response = api_client.patch(
        "/v1/users/set_profile/",
        {"first_name": "Joe", "last_name": "Bloggs", "stt": stt.id, },
        format="json",
    )
    assert response.status_code == status.HTTP_200_OK
    assert response.data == {
        "id": user.id,
        "email": user.username,
        "first_name": "Joe",
        "last_name": "Bloggs",
        "stt": {"id": stt.id, "type": stt.type, "code": stt.code, "name": stt.name, },
        "roles": [],
        "access_request": False
    }
    user.refresh_from_db()
    assert user.first_name == "Joe"
    assert user.last_name == "Bloggs"
    assert user.stt.name == stt.name

    response = api_client.patch(
            "/v1/users/request_access/",
            {"first_name": "Joe", "last_name": "Bloggs", "stt": stt.id, "email": user.username},
            format="json",
        )
    assert response.data == {
            "id": str(user.id),
            "email": user.username,
            "first_name": "Joe",
            "last_name": "Bloggs",
            "access_request": True,
            "stt": {"id": stt.id, "type": stt.type, "code": stt.code, "name": stt.name, },
            "roles": [],
        }

    # TODO: In the future, we would like to test that users can be activated and their roles are correctly assigned.

@pytest.mark.django_db
def test_set_profile_data_last_name_apostrophe(api_client, user):
    """Test profile data last name  can be set with an apostrophe."""
    api_client.login(username=user.username, password="test_password")
    response = api_client.patch(
        "/v1/users/set_profile/",
        {"first_name": "Mike", "last_name": "O'Hare"},
        format="json",
    )
    assert response.status_code == status.HTTP_200_OK
    assert response.data == {
        "id": user.id,
        "email": user.username,
        "first_name": "Mike",
        "last_name": "O'Hare",
        "stt": None,
        "region": None,
        "roles": [],
        "access_request": False
    }
    user.refresh_from_db()
    assert user.first_name == "Mike"
    assert user.last_name == "O'Hare"


@pytest.mark.django_db
def test_set_profile_data_first_name_apostrophe(api_client, user):
    """Test profile data first name can be set with an apostrophe."""
    api_client.login(username=user.username, password="test_password")
    response = api_client.patch(
        "/v1/users/set_profile/",
        {"first_name": "Pat'Jack", "last_name": "Smith"},
        format="json",
    )
    assert response.status_code == status.HTTP_200_OK
    assert response.data == {
        "id": user.id,
        "email": user.username,
        "first_name": "Pat'Jack",
        "last_name": "Smith",
        "stt": None,
        "region": None,
        "roles": [],
        "access_request": False
    }
    user.refresh_from_db()
    assert user.first_name == "Pat'Jack"
    assert user.last_name == "Smith"


@pytest.mark.django_db
def test_set_profile_data_empty_first_name(api_client, user):
    """Test profile data cannot be be set if first name is blank."""
    api_client.login(username=user.username, password="test_password")
    response = api_client.patch(
        "/v1/users/set_profile/", {"first_name": "", "last_name": "Jones"},
    )
    assert response.status_code == status.HTTP_400_BAD_REQUEST


@pytest.mark.django_db
def test_set_profile_data_empty_last_name(api_client, user):
    """Test profile data cannot be set last name is blank."""
    api_client.login(username=user.username, password="test_password")
    response = api_client.patch(
        "/v1/users/set_profile/", {"first_name": "John", "last_name": ""},
    )
    assert response.status_code == status.HTTP_400_BAD_REQUEST


@pytest.mark.django_db
def test_set_profile_data_empty_first_name_and_last_name(api_client, user):
    """Test profile data cannot be set if first and last name are blank."""
    api_client.login(username=user.username, password="test_password")
    response = api_client.patch(
        "/v1/users/set_profile/", {"first_name": "", "last_name": ""},
    )
    assert response.status_code == status.HTTP_400_BAD_REQUEST


@pytest.mark.django_db
def test_set_profile_data_special_last_name(api_client, user):
    """Test profile data can be set if last name has multipe special characters."""
    api_client.login(username=user.username, password="test_password")
    response = api_client.patch(
        "/v1/users/set_profile/",
        {"first_name": "John", "last_name": "Smith-O'Hare"},
        format="json",
    )
    assert response.status_code == status.HTTP_200_OK
    assert response.data == {
        "id": user.id,
        "email": user.username,
        "first_name": "John",
        "last_name": "Smith-O'Hare",
<<<<<<< HEAD
        "stt": {"id": stt.id, "type": stt.type, "code": stt.code, "name": stt.name, },
=======
        "stt": None,
        "region": None,
>>>>>>> fc41ee4b
        "roles": [],
        "access_request": False
    }
    user.refresh_from_db()
    assert user.first_name == "John"
    assert user.last_name == "Smith-O'Hare"


@pytest.mark.django_db
def test_set_profile_data_special_first_name(api_client, user):
    """Test profile data can be set if first name has multiple special characters."""
    api_client.login(username=user.username, password="test_password")
    response = api_client.patch(
        "/v1/users/set_profile/",
        {"first_name": "John-Tom'", "last_name": "Jacobs"},
        format="json",
    )
    assert response.status_code == status.HTTP_200_OK
    assert response.data == {
        "id": user.id,
        "email": user.username,
        "first_name": "John-Tom'",
        "last_name": "Jacobs",
<<<<<<< HEAD
        "stt": {"id": stt.id, "type": stt.type, "code": stt.code, "name": stt.name, },
=======
        "stt": None,
        "region": None,
>>>>>>> fc41ee4b
        "roles": [],
        "access_request": False
    }
    user.refresh_from_db()
    assert user.first_name == "John-Tom'"
    assert user.last_name == "Jacobs"


@pytest.mark.django_db
def test_set_profile_data_spaced_last_name(api_client, user):
    """Test profile data can be set if last name has a space."""
    api_client.login(username=user.username, password="test_password")
    response = api_client.patch(
        "/v1/users/set_profile/",
        {"first_name": "Joan", "last_name": "Mary Ann"},
        format="json",
    )
    assert response.status_code == status.HTTP_200_OK
    assert response.data == {
        "id": user.id,
        "email": user.username,
        "first_name": "Joan",
        "last_name": "Mary Ann",
<<<<<<< HEAD
        "stt": {"id": stt.id, "type": stt.type, "code": stt.code, "name": stt.name, },
=======
        "stt": None,
        "region": None,
>>>>>>> fc41ee4b
        "roles": [],
        "access_request": False
    }
    user.refresh_from_db()
    assert user.first_name == "Joan"
    assert user.last_name == "Mary Ann"


@pytest.mark.django_db
def test_set_profile_data_spaced_first_name(api_client, user):
    """Test profile data can be set if first name has a space."""
    api_client.login(username=user.username, password="test_password")
    response = api_client.patch(
        "/v1/users/set_profile/",
        {"first_name": "John Jim", "last_name": "Smith"},
        format="json",
    )
    assert response.status_code == status.HTTP_200_OK
    assert response.data == {
        "id": user.id,
        "email": user.username,
        "first_name": "John Jim",
        "last_name": "Smith",
<<<<<<< HEAD
        "stt": {"id": stt.id, "type": stt.type, "code": stt.code, "name": stt.name},
=======
        "stt": None,
        "region": None,
>>>>>>> fc41ee4b
        "roles": [],
        "access_request": False
    }
    user.refresh_from_db()
    assert user.first_name == "John Jim"
    assert user.last_name == "Smith"


@pytest.mark.django_db
def test_set_profile_data_last_name_with_tilde_over_char(api_client, user):
    """Test profile data can be set if last name includes a tilde character."""
    api_client.login(username=user.username, password="test_password")
    response = api_client.patch(
        "/v1/users/set_profile/",
        {"first_name": "Max", "last_name": "Grecheñ"},
        format="json",
    )
    assert response.status_code == status.HTTP_200_OK
    assert response.data == {
        "id": user.id,
        "email": user.username,
        "first_name": "Max",
        "last_name": "Grecheñ",
<<<<<<< HEAD
        "stt": {"id": stt.id, "type": stt.type, "code": stt.code, "name": stt.name, },
=======
        "stt": None,
        "region": None,
>>>>>>> fc41ee4b
        "roles": [],
        "access_request": False
    }
    user.refresh_from_db()
    assert user.first_name == "Max"
    assert user.last_name == "Grecheñ"


@pytest.mark.django_db
def test_set_profile_data_last_name_with_tilde(api_client, user):
    """Test profile data can be set if last name includes alternate tilde character."""
    api_client.login(username=user.username, password="test_password")
    response = api_client.patch(
        "/v1/users/set_profile/",
        {"first_name": "Max", "last_name": "Glen~"},
        format="json",
    )
    assert response.status_code == status.HTTP_200_OK
    assert response.data == {
        "id": user.id,
        "email": user.username,
        "first_name": "Max",
        "last_name": "Glen~",
<<<<<<< HEAD
        "stt": {"id": stt.id, "type": stt.type, "code": stt.code, "name": stt.name, },
=======
        "stt": None,
        "region": None,
>>>>>>> fc41ee4b
        "roles": [],
        "access_request": False
    }
    user.refresh_from_db()
    assert user.first_name == "Max"
    assert user.last_name == "Glen~"


@pytest.mark.django_db
def test_set_profile_data_extra_field_include_required(api_client, user):
    """Test profile data will ignore any extra fields passed in via request body."""
    with pytest.raises(AttributeError):
        """This test will fail if it does not trigger an AttributeError exception"""
        api_client.login(username=user.username, password="test_password")
        response = api_client.patch(
            "/v1/users/set_profile/",
            {
                "first_name": "Heather",
                "last_name": "Class",
                "middle_initial": "Unknown",
            },
            format="json",
        )
        assert response.status_code == status.HTTP_200_OK
        """Test to ensure response data does not include unknown field"""
        assert response.data == {
            "id": user.id,
            "email": user.username,
            "first_name": "Heather",
            "last_name": "Class",
<<<<<<< HEAD
            "stt": {
                "id": stt.id,
                "type": stt.type,
                "code": stt.code,
                "name": stt.name,
            },
=======
            "stt": None,
            "region": None,
>>>>>>> fc41ee4b
            "roles": [],
            "access_request": False
        }
        user.refresh_from_db()
        assert user.first_name == "Heather"
        assert user.last_name == "Class"
        """Test fails if AttributeError exception isn't thrown"""
        assert user.middle_name == "Unknown"


@pytest.mark.django_db
def test_set_profile_data_missing_last_name_field(api_client, user):
    """Test profile data cannot be set if last name field is missing."""
    api_client.login(username=user.username, password="test_password")
    response = api_client.patch("/v1/users/set_profile/", {"first_name": "Heather", },)
    assert response.status_code == status.HTTP_400_BAD_REQUEST


@pytest.mark.django_db
def test_set_profile_data_missing_first_name_field(api_client, user):
    """Test profile data cannot be set if first name field is missing."""
    api_client.login(username=user.username, password="test_password")
    response = api_client.patch("/v1/users/set_profile/", {"last_name": "Heather", },)
    assert response.status_code == status.HTTP_400_BAD_REQUEST<|MERGE_RESOLUTION|>--- conflicted
+++ resolved
@@ -79,48 +79,6 @@
     # TODO: In the future, we would like to test that users can be activated and their roles are correctly assigned.
 
 @pytest.mark.django_db
-def test_set_profile_data_access_request(api_client, user):
-    """Test access_request field can be toggled."""
-    api_client.login(username=user.username, password="test_password")
-    stt = STT.objects.first()
-    response = api_client.patch(
-        "/v1/users/set_profile/",
-        {"first_name": "Joe", "last_name": "Bloggs", "stt": stt.id, },
-        format="json",
-    )
-    assert response.status_code == status.HTTP_200_OK
-    assert response.data == {
-        "id": user.id,
-        "email": user.username,
-        "first_name": "Joe",
-        "last_name": "Bloggs",
-        "stt": {"id": stt.id, "type": stt.type, "code": stt.code, "name": stt.name, },
-        "roles": [],
-        "access_request": False
-    }
-    user.refresh_from_db()
-    assert user.first_name == "Joe"
-    assert user.last_name == "Bloggs"
-    assert user.stt.name == stt.name
-
-    response = api_client.patch(
-            "/v1/users/request_access/",
-            {"first_name": "Joe", "last_name": "Bloggs", "stt": stt.id, "email": user.username},
-            format="json",
-        )
-    assert response.data == {
-            "id": str(user.id),
-            "email": user.username,
-            "first_name": "Joe",
-            "last_name": "Bloggs",
-            "access_request": True,
-            "stt": {"id": stt.id, "type": stt.type, "code": stt.code, "name": stt.name, },
-            "roles": [],
-        }
-
-    # TODO: In the future, we would like to test that users can be activated and their roles are correctly assigned.
-
-@pytest.mark.django_db
 def test_set_profile_data_last_name_apostrophe(api_client, user):
     """Test profile data last name  can be set with an apostrophe."""
     api_client.login(username=user.username, password="test_password")
@@ -215,12 +173,8 @@
         "email": user.username,
         "first_name": "John",
         "last_name": "Smith-O'Hare",
-<<<<<<< HEAD
-        "stt": {"id": stt.id, "type": stt.type, "code": stt.code, "name": stt.name, },
-=======
-        "stt": None,
-        "region": None,
->>>>>>> fc41ee4b
+        "stt": None,
+        "region": None,
         "roles": [],
         "access_request": False
     }
@@ -244,12 +198,8 @@
         "email": user.username,
         "first_name": "John-Tom'",
         "last_name": "Jacobs",
-<<<<<<< HEAD
-        "stt": {"id": stt.id, "type": stt.type, "code": stt.code, "name": stt.name, },
-=======
-        "stt": None,
-        "region": None,
->>>>>>> fc41ee4b
+        "stt": None,
+        "region": None,
         "roles": [],
         "access_request": False
     }
@@ -273,12 +223,8 @@
         "email": user.username,
         "first_name": "Joan",
         "last_name": "Mary Ann",
-<<<<<<< HEAD
-        "stt": {"id": stt.id, "type": stt.type, "code": stt.code, "name": stt.name, },
-=======
-        "stt": None,
-        "region": None,
->>>>>>> fc41ee4b
+        "stt": None,
+        "region": None,
         "roles": [],
         "access_request": False
     }
@@ -302,12 +248,8 @@
         "email": user.username,
         "first_name": "John Jim",
         "last_name": "Smith",
-<<<<<<< HEAD
-        "stt": {"id": stt.id, "type": stt.type, "code": stt.code, "name": stt.name},
-=======
-        "stt": None,
-        "region": None,
->>>>>>> fc41ee4b
+        "stt": None,
+        "region": None,
         "roles": [],
         "access_request": False
     }
@@ -331,12 +273,8 @@
         "email": user.username,
         "first_name": "Max",
         "last_name": "Grecheñ",
-<<<<<<< HEAD
-        "stt": {"id": stt.id, "type": stt.type, "code": stt.code, "name": stt.name, },
-=======
-        "stt": None,
-        "region": None,
->>>>>>> fc41ee4b
+        "stt": None,
+        "region": None,
         "roles": [],
         "access_request": False
     }
@@ -360,12 +298,8 @@
         "email": user.username,
         "first_name": "Max",
         "last_name": "Glen~",
-<<<<<<< HEAD
-        "stt": {"id": stt.id, "type": stt.type, "code": stt.code, "name": stt.name, },
-=======
-        "stt": None,
-        "region": None,
->>>>>>> fc41ee4b
+        "stt": None,
+        "region": None,
         "roles": [],
         "access_request": False
     }
@@ -396,17 +330,8 @@
             "email": user.username,
             "first_name": "Heather",
             "last_name": "Class",
-<<<<<<< HEAD
-            "stt": {
-                "id": stt.id,
-                "type": stt.type,
-                "code": stt.code,
-                "name": stt.name,
-            },
-=======
             "stt": None,
             "region": None,
->>>>>>> fc41ee4b
             "roles": [],
             "access_request": False
         }
