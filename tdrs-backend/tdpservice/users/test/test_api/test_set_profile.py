"""API User Set Profile Tests."""
from django.core.management import call_command
import pytest
from rest_framework import status

@pytest.mark.django_db
@pytest.fixture(scope="function")
def create_test_users():
    """Create users for each group."""
    call_command("generate_test_users")


@pytest.mark.django_db
def test_set_profile_data(api_client, user):
    """Test profile data can be set."""
    api_client.login(username=user.username, password="test_password")
    response = api_client.patch(
        "/v1/users/set_profile/",
        {"first_name": "Joe", "last_name": "Bloggs"},
        format="json",
    )
    assert response.status_code == status.HTTP_200_OK
    assert response.data == {
        "id": user.id,
        "email": user.username,
        "first_name": "Joe",
        "last_name": "Bloggs",
        "stt": None,
        "region": None,
        "roles": [],
        "access_request": False
    }
    user.refresh_from_db()
    assert user.first_name == "Joe"
    assert user.last_name == "Bloggs"


@pytest.mark.django_db
def test_set_profile_data_access_request(api_client, user):
    """Test access_request field can be toggled."""
    api_client.login(username=user.username, password="test_password")
    stt = STT.objects.first()
    response = api_client.patch(
        "/v1/users/set_profile/",
        {"first_name": "Joe", "last_name": "Bloggs", "stt": stt.id, },
        format="json",
    )
    assert response.status_code == status.HTTP_200_OK
    assert response.data == {
        "id": user.id,
        "email": user.username,
        "first_name": "Joe",
        "last_name": "Bloggs",
        "stt": {"id": stt.id, "type": stt.type, "code": stt.code, "name": stt.name, },
        "roles": [],
        "access_request": False
    }
    user.refresh_from_db()
    assert user.first_name == "Joe"
    assert user.last_name == "Bloggs"
    assert user.stt.name == stt.name

    response = api_client.patch(
            "/v1/users/request_access/",
            {"first_name": "Joe", "last_name": "Bloggs", "stt": stt.id, "email": user.username},
            format="json",
        )
    assert response.data == {
            "id": str(user.id),
            "email": user.username,
            "first_name": "Joe",
            "last_name": "Bloggs",
            "access_request": True,
            "stt": {"id": stt.id, "type": stt.type, "code": stt.code, "name": stt.name, },
            "roles": [],
        }

    # TODO: In the future, we would like to test that users can be activated and their roles are correctly assigned.

@pytest.mark.django_db
def test_set_profile_data_last_name_apostrophe(api_client, user):
    """Test profile data last name  can be set with an apostrophe."""
    api_client.login(username=user.username, password="test_password")
    response = api_client.patch(
        "/v1/users/set_profile/",
        {"first_name": "Mike", "last_name": "O'Hare"},
        format="json",
    )
    assert response.status_code == status.HTTP_200_OK
    assert response.data == {
        "id": user.id,
        "email": user.username,
        "first_name": "Mike",
        "last_name": "O'Hare",
        "stt": None,
        "region": None,
        "roles": [],
        "access_request": False
    }
    user.refresh_from_db()
    assert user.first_name == "Mike"
    assert user.last_name == "O'Hare"


@pytest.mark.django_db
def test_set_profile_data_first_name_apostrophe(api_client, user):
    """Test profile data first name can be set with an apostrophe."""
    api_client.login(username=user.username, password="test_password")
    response = api_client.patch(
        "/v1/users/set_profile/",
        {"first_name": "Pat'Jack", "last_name": "Smith"},
        format="json",
    )
    assert response.status_code == status.HTTP_200_OK
    assert response.data == {
        "id": user.id,
        "email": user.username,
        "first_name": "Pat'Jack",
        "last_name": "Smith",
        "stt": None,
        "region": None,
        "roles": [],
        "access_request": False
    }
    user.refresh_from_db()
    assert user.first_name == "Pat'Jack"
    assert user.last_name == "Smith"


@pytest.mark.django_db
def test_set_profile_data_empty_first_name(api_client, user):
    """Test profile data cannot be be set if first name is blank."""
    api_client.login(username=user.username, password="test_password")
    response = api_client.patch(
        "/v1/users/set_profile/", {"first_name": "", "last_name": "Jones"},
    )
    assert response.status_code == status.HTTP_400_BAD_REQUEST


@pytest.mark.django_db
def test_set_profile_data_empty_last_name(api_client, user):
    """Test profile data cannot be set last name is blank."""
    api_client.login(username=user.username, password="test_password")
    response = api_client.patch(
        "/v1/users/set_profile/", {"first_name": "John", "last_name": ""},
    )
    assert response.status_code == status.HTTP_400_BAD_REQUEST


@pytest.mark.django_db
def test_set_profile_data_empty_first_name_and_last_name(api_client, user):
    """Test profile data cannot be set if first and last name are blank."""
    api_client.login(username=user.username, password="test_password")
    response = api_client.patch(
        "/v1/users/set_profile/", {"first_name": "", "last_name": ""},
    )
    assert response.status_code == status.HTTP_400_BAD_REQUEST


@pytest.mark.django_db
def test_set_profile_data_special_last_name(api_client, user):
    """Test profile data can be set if last name has multipe special characters."""
    api_client.login(username=user.username, password="test_password")
    response = api_client.patch(
        "/v1/users/set_profile/",
        {"first_name": "John", "last_name": "Smith-O'Hare"},
        format="json",
    )
    assert response.status_code == status.HTTP_200_OK
    assert response.data == {
        "id": user.id,
        "email": user.username,
        "first_name": "John",
        "last_name": "Smith-O'Hare",
<<<<<<< HEAD
        "stt": None,
        "region": None,
        "roles": []
=======
        "stt": {"id": stt.id, "type": stt.type, "code": stt.code, "name": stt.name, },
        "roles": [],
        "access_request": False
>>>>>>> 2a644a67
    }
    user.refresh_from_db()
    assert user.first_name == "John"
    assert user.last_name == "Smith-O'Hare"


@pytest.mark.django_db
def test_set_profile_data_special_first_name(api_client, user):
    """Test profile data can be set if first name has multiple special characters."""
    api_client.login(username=user.username, password="test_password")
    response = api_client.patch(
        "/v1/users/set_profile/",
        {"first_name": "John-Tom'", "last_name": "Jacobs"},
        format="json",
    )
    assert response.status_code == status.HTTP_200_OK
    assert response.data == {
        "id": user.id,
        "email": user.username,
        "first_name": "John-Tom'",
        "last_name": "Jacobs",
<<<<<<< HEAD
        "stt": None,
        "region": None,
        "roles": []
=======
        "stt": {"id": stt.id, "type": stt.type, "code": stt.code, "name": stt.name, },
        "roles": [],
        "access_request": False
>>>>>>> 2a644a67
    }
    user.refresh_from_db()
    assert user.first_name == "John-Tom'"
    assert user.last_name == "Jacobs"


@pytest.mark.django_db
def test_set_profile_data_spaced_last_name(api_client, user):
    """Test profile data can be set if last name has a space."""
    api_client.login(username=user.username, password="test_password")
    response = api_client.patch(
        "/v1/users/set_profile/",
        {"first_name": "Joan", "last_name": "Mary Ann"},
        format="json",
    )
    assert response.status_code == status.HTTP_200_OK
    assert response.data == {
        "id": user.id,
        "email": user.username,
        "first_name": "Joan",
        "last_name": "Mary Ann",
<<<<<<< HEAD
        "stt": None,
        "region": None,
        "roles": []
=======
        "stt": {"id": stt.id, "type": stt.type, "code": stt.code, "name": stt.name, },
        "roles": [],
        "access_request": False
>>>>>>> 2a644a67
    }
    user.refresh_from_db()
    assert user.first_name == "Joan"
    assert user.last_name == "Mary Ann"


@pytest.mark.django_db
def test_set_profile_data_spaced_first_name(api_client, user):
    """Test profile data can be set if first name has a space."""
    api_client.login(username=user.username, password="test_password")
    response = api_client.patch(
        "/v1/users/set_profile/",
        {"first_name": "John Jim", "last_name": "Smith"},
        format="json",
    )
    assert response.status_code == status.HTTP_200_OK
    assert response.data == {
        "id": user.id,
        "email": user.username,
        "first_name": "John Jim",
        "last_name": "Smith",
<<<<<<< HEAD
        "stt": None,
        "region": None,
        "roles": []
=======
        "stt": {"id": stt.id, "type": stt.type, "code": stt.code, "name": stt.name},
        "roles": [],
        "access_request": False
>>>>>>> 2a644a67
    }
    user.refresh_from_db()
    assert user.first_name == "John Jim"
    assert user.last_name == "Smith"


@pytest.mark.django_db
def test_set_profile_data_last_name_with_tilde_over_char(api_client, user):
    """Test profile data can be set if last name includes a tilde character."""
    api_client.login(username=user.username, password="test_password")
    response = api_client.patch(
        "/v1/users/set_profile/",
        {"first_name": "Max", "last_name": "Grecheñ"},
        format="json",
    )
    assert response.status_code == status.HTTP_200_OK
    assert response.data == {
        "id": user.id,
        "email": user.username,
        "first_name": "Max",
        "last_name": "Grecheñ",
<<<<<<< HEAD
        "stt": None,
        "region": None,
        "roles": []
=======
        "stt": {"id": stt.id, "type": stt.type, "code": stt.code, "name": stt.name, },
        "roles": [],
        "access_request": False
>>>>>>> 2a644a67
    }
    user.refresh_from_db()
    assert user.first_name == "Max"
    assert user.last_name == "Grecheñ"


@pytest.mark.django_db
def test_set_profile_data_last_name_with_tilde(api_client, user):
    """Test profile data can be set if last name includes alternate tilde character."""
    api_client.login(username=user.username, password="test_password")
    response = api_client.patch(
        "/v1/users/set_profile/",
        {"first_name": "Max", "last_name": "Glen~"},
        format="json",
    )
    assert response.status_code == status.HTTP_200_OK
    assert response.data == {
        "id": user.id,
        "email": user.username,
        "first_name": "Max",
        "last_name": "Glen~",
<<<<<<< HEAD
        "stt": None,
        "region": None,
        "roles": []
=======
        "stt": {"id": stt.id, "type": stt.type, "code": stt.code, "name": stt.name, },
        "roles": [],
        "access_request": False
>>>>>>> 2a644a67
    }
    user.refresh_from_db()
    assert user.first_name == "Max"
    assert user.last_name == "Glen~"


@pytest.mark.django_db
def test_set_profile_data_extra_field_include_required(api_client, user):
    """Test profile data will ignore any extra fields passed in via request body."""
    with pytest.raises(AttributeError):
        """This test will fail if it does not trigger an AttributeError exception"""
        api_client.login(username=user.username, password="test_password")
        response = api_client.patch(
            "/v1/users/set_profile/",
            {
                "first_name": "Heather",
                "last_name": "Class",
                "middle_initial": "Unknown",
            },
            format="json",
        )
        assert response.status_code == status.HTTP_200_OK
        """Test to ensure response data does not include unknown field"""
        assert response.data == {
            "id": user.id,
            "email": user.username,
            "first_name": "Heather",
            "last_name": "Class",
<<<<<<< HEAD
            "stt": None,
            "region": None,
            "roles": []
=======
            "stt": {
                "id": stt.id,
                "type": stt.type,
                "code": stt.code,
                "name": stt.name,
            },
            "roles": [],
            "access_request": False
>>>>>>> 2a644a67
        }
        user.refresh_from_db()
        assert user.first_name == "Heather"
        assert user.last_name == "Class"
        """Test fails if AttributeError exception isn't thrown"""
        assert user.middle_name == "Unknown"


@pytest.mark.django_db
def test_set_profile_data_missing_last_name_field(api_client, user):
    """Test profile data cannot be set if last name field is missing."""
    api_client.login(username=user.username, password="test_password")
    response = api_client.patch("/v1/users/set_profile/", {"first_name": "Heather", },)
    assert response.status_code == status.HTTP_400_BAD_REQUEST


@pytest.mark.django_db
def test_set_profile_data_missing_first_name_field(api_client, user):
    """Test profile data cannot be set if first name field is missing."""
    api_client.login(username=user.username, password="test_password")
    response = api_client.patch("/v1/users/set_profile/", {"last_name": "Heather", },)
    assert response.status_code == status.HTTP_400_BAD_REQUEST<|MERGE_RESOLUTION|>--- conflicted
+++ resolved
@@ -172,15 +172,10 @@
         "email": user.username,
         "first_name": "John",
         "last_name": "Smith-O'Hare",
-<<<<<<< HEAD
-        "stt": None,
-        "region": None,
-        "roles": []
-=======
-        "stt": {"id": stt.id, "type": stt.type, "code": stt.code, "name": stt.name, },
-        "roles": [],
-        "access_request": False
->>>>>>> 2a644a67
+        "stt": None,
+        "region": None,
+        "roles": [],
+        "access_request": False
     }
     user.refresh_from_db()
     assert user.first_name == "John"
@@ -202,15 +197,10 @@
         "email": user.username,
         "first_name": "John-Tom'",
         "last_name": "Jacobs",
-<<<<<<< HEAD
-        "stt": None,
-        "region": None,
-        "roles": []
-=======
-        "stt": {"id": stt.id, "type": stt.type, "code": stt.code, "name": stt.name, },
-        "roles": [],
-        "access_request": False
->>>>>>> 2a644a67
+        "stt": None,
+        "region": None,
+        "roles": [],
+        "access_request": False
     }
     user.refresh_from_db()
     assert user.first_name == "John-Tom'"
@@ -232,15 +222,10 @@
         "email": user.username,
         "first_name": "Joan",
         "last_name": "Mary Ann",
-<<<<<<< HEAD
-        "stt": None,
-        "region": None,
-        "roles": []
-=======
-        "stt": {"id": stt.id, "type": stt.type, "code": stt.code, "name": stt.name, },
-        "roles": [],
-        "access_request": False
->>>>>>> 2a644a67
+        "stt": None,
+        "region": None,
+        "roles": [],
+        "access_request": False
     }
     user.refresh_from_db()
     assert user.first_name == "Joan"
@@ -262,15 +247,10 @@
         "email": user.username,
         "first_name": "John Jim",
         "last_name": "Smith",
-<<<<<<< HEAD
-        "stt": None,
-        "region": None,
-        "roles": []
-=======
-        "stt": {"id": stt.id, "type": stt.type, "code": stt.code, "name": stt.name},
-        "roles": [],
-        "access_request": False
->>>>>>> 2a644a67
+        "stt": None,
+        "region": None,
+        "roles": [],
+        "access_request": False
     }
     user.refresh_from_db()
     assert user.first_name == "John Jim"
@@ -292,15 +272,10 @@
         "email": user.username,
         "first_name": "Max",
         "last_name": "Grecheñ",
-<<<<<<< HEAD
-        "stt": None,
-        "region": None,
-        "roles": []
-=======
-        "stt": {"id": stt.id, "type": stt.type, "code": stt.code, "name": stt.name, },
-        "roles": [],
-        "access_request": False
->>>>>>> 2a644a67
+        "stt": None,
+        "region": None,
+        "roles": [],
+        "access_request": False
     }
     user.refresh_from_db()
     assert user.first_name == "Max"
@@ -322,15 +297,10 @@
         "email": user.username,
         "first_name": "Max",
         "last_name": "Glen~",
-<<<<<<< HEAD
-        "stt": None,
-        "region": None,
-        "roles": []
-=======
-        "stt": {"id": stt.id, "type": stt.type, "code": stt.code, "name": stt.name, },
-        "roles": [],
-        "access_request": False
->>>>>>> 2a644a67
+        "stt": None,
+        "region": None,
+        "roles": [],
+        "access_request": False
     }
     user.refresh_from_db()
     assert user.first_name == "Max"
@@ -359,20 +329,10 @@
             "email": user.username,
             "first_name": "Heather",
             "last_name": "Class",
-<<<<<<< HEAD
             "stt": None,
             "region": None,
-            "roles": []
-=======
-            "stt": {
-                "id": stt.id,
-                "type": stt.type,
-                "code": stt.code,
-                "name": stt.name,
-            },
             "roles": [],
             "access_request": False
->>>>>>> 2a644a67
         }
         user.refresh_from_db()
         assert user.first_name == "Heather"
