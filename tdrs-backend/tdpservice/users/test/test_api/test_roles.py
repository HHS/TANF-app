"""API User Role Tests."""
from django.contrib.auth import get_user_model
from django.contrib.auth.models import Group, Permission
from django.core.management import call_command
import pytest
from rest_framework import status

User = get_user_model()


@pytest.mark.django_db
@pytest.fixture(scope="function")
def create_test_users():
    """Create users for each group."""
    call_command("generate_test_users")


@pytest.mark.django_db
def test_role_list(api_client, create_test_users):
    """Test role list."""
    # Groups are populated in a data migrations, so are already available.
    api_client.login(username="test__ofa_admin", password="test_password")
    response = api_client.get("/v1/roles/")
    assert response.status_code == status.HTTP_200_OK
    role_names = {group["name"] for group in response.data}
<<<<<<< HEAD
    assert role_names == {"OFA System Admin", "OFA Admin", "Data Analyst"}
=======
    assert role_names == {"OFA Admin", "Data Analyst", "OFA System Admin"}
>>>>>>> c5a6df16


@pytest.mark.django_db
def test_role_list_unauthorized(api_client, create_test_users):
    """Data Analyst does not have access."""
    # Groups are populated in a data migrations, so are already available.
    api_client.login(username="test__data_analyst", password="test_password")
    response = api_client.get("/v1/roles/")
    assert response.status_code == status.HTTP_403_FORBIDDEN


@pytest.mark.django_db
def test_role_create_forbidden(api_client, create_test_users):
    """Test creating a role is no longer allowed."""
    api_client.login(username="test__ofa_admin", password="test_password")
    response = api_client.post("/v1/roles/", {"name": "Test Role"})
    assert response.status_code == status.HTTP_403_FORBIDDEN


@pytest.mark.django_db
def test_role_create_unauthorized(api_client, create_test_users):
    """Test data analyst does not have access."""
    api_client.login(username="test__data_analyst", password="test_password")
    response = api_client.post("/v1/roles/", {"name": "Test Role"})
    assert response.status_code == status.HTTP_403_FORBIDDEN


@pytest.mark.django_db
def test_role_create_with_permission_forbidden(api_client, create_test_users):
    """Test creating a role with a permission is no longer allowed."""
    permission = Permission.objects.first()
    api_client.login(username="test__ofa_admin", password="test_password")
    response = api_client.post(
        "/v1/roles/", {"name": "Test Role", "permissions": [permission.id]}
    )
    assert response.status_code == status.HTTP_403_FORBIDDEN


@pytest.mark.django_db
def test_role_update_not_found(api_client, create_test_users):
    """Test role update no longer exists."""
    group = Group.objects.get(name="OFA Admin")
    api_client.login(username="test__ofa_admin", password="test_password")
    response = api_client.patch(f"/v1/roles/{group.id}/", {"name": "staff"})
    assert response.status_code == status.HTTP_404_NOT_FOUND


@pytest.mark.django_db
def test_role_delete_not_found(api_client, create_test_users):
    """Test role deletion no longer exists."""
    group = Group.objects.get(name="OFA Admin")
    api_client.login(username="test__ofa_admin", password="test_password")
    response = api_client.delete(f"/v1/roles/{group.id}/")
    assert response.status_code == status.HTTP_404_NOT_FOUND<|MERGE_RESOLUTION|>--- conflicted
+++ resolved
@@ -23,11 +23,7 @@
     response = api_client.get("/v1/roles/")
     assert response.status_code == status.HTTP_200_OK
     role_names = {group["name"] for group in response.data}
-<<<<<<< HEAD
-    assert role_names == {"OFA System Admin", "OFA Admin", "Data Analyst"}
-=======
     assert role_names == {"OFA Admin", "Data Analyst", "OFA System Admin"}
->>>>>>> c5a6df16
 
 
 @pytest.mark.django_db
