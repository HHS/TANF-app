"""Define user model."""

import logging
import uuid

from tdpservice.email.email_helper import send_approval_status_update_email

from django.contrib.auth.models import AbstractUser
from django.contrib.contenttypes.fields import GenericForeignKey
from django.contrib.contenttypes.models import ContentType
from django.core.exceptions import ValidationError
from django.db import models
from django.utils.translation import gettext_lazy as _
from django.conf import settings

logger = logging.getLogger()


class AccountApprovalStatusChoices(models.TextChoices):
    """Enum of options for `account_approval_status`."""

    INITIAL = "Initial"
    ACCESS_REQUEST = "Access request"
    PENDING = "Pending"
    APPROVED = "Approved"
    DENIED = "Denied"
    DEACTIVATED = "Deactivated"

    # is "pending", "approved", and "denied" enough to cover functionality?


class User(AbstractUser):
    """Define user fields and methods."""

    id = models.UUIDField(primary_key=True, default=uuid.uuid4, editable=False)

    limit = models.Q(app_label="stts", model="stt") | models.Q(
        app_label="stts", model="region"
    )

    location_id = models.PositiveIntegerField(null=True, blank=True)
    location_type = models.ForeignKey(
        ContentType,
        on_delete=models.CASCADE,
        null=True,
        blank=True,
        limit_choices_to=limit,
    )
    location = GenericForeignKey("location_type", "location_id")

    # The unique `sub` UUID from decoded login.gov payloads for login.gov users.
    login_gov_uuid = models.UUIDField(
        editable=False, blank=True, null=True, unique=True
    )

    # Unique `hhsid` user claim for AMS OpenID users.
    # In the future, `TokenAuthorizationAMS.get_auth_options` will use `hhs_id` as the primary auth field.
    # See also: CustomAuthentication.py
    hhs_id = models.CharField(
        editable=False, max_length=12, blank=True, null=True, unique=True
    )

    # deprecated: use `account_approval_status`
    # Note this is handled differently than `is_active`, which comes from AbstractUser.
    # Django will totally prevent a user with is_active=True from authorizing.
    # This field `deactivated` helps us to notify the user client-side of their status
    # with an "Inactive Account" message.
    deactivated = models.BooleanField(
        _("deactivated"),
        default=False,
        help_text=_(
            'Deprecated: use Account Approval Status instead - '
            'Designates whether this user should be treated as active. '
            'Unselect this instead of deleting accounts.'
        ),
    )

    # deprecated: use `account_approval_status` instead
    # This shows access request has been submitted and needs approval. When flag is True, Admin
    # sees the request and has to assign user to group
    access_request = models.BooleanField(
        default=False,
        help_text=_(
            'Deprecated: use Account Approval Status instead - '
            'Designates whether this user account has requested access to TDP. '
            'Users with this checked must have groups assigned for the application to work correctly.'
        ),
    )

    # replaces the deprecated `access_request` and `deactivated` fields above
    # Designate an account's approval status. options: INITIAL, ACCESS_REQUEST, PENDING, APPROVED, DENIED, DEACTIVATED
    # property `is_deactivated` below returns True if `account_approval_status` is `DEACTIVATED`
    account_approval_status = models.CharField(
        max_length=40,
        choices=AccountApprovalStatusChoices.choices,
        default=AccountApprovalStatusChoices.INITIAL,
        help_text=_(
            "Designates whether this user account is active and approved to access TDP. "
            "Users in an approved state are allowed access."
        ),
    )
    _loaded_values = None
    _adding = True

    def __str__(self):
        """Return the username as the string representation of the object."""
        return self.username

    def is_in_group(self, group_name: str) -> bool:
        """Return whether or not the user is a member of the specified Group."""
        return self.groups.filter(name=group_name).exists()

    def validate_location(self):
        """Throw a validation error if a user has a location type incompatable with their role."""
        if (
            not (self.is_regional_staff or self.is_data_analyst or self.is_developer)
        ) and self.location:
            raise ValidationError(
                _(
                    "Users other than Regional Staff, Developers, Data Analysts do not get assigned a location"
                )
            )
        elif (
            self.is_regional_staff
            and self.location_type
            and self.location_type.model != "region"
        ):
            raise ValidationError(
                _("Regional staff cannot have a location type other than region")
            )
        elif (
            self.is_data_analyst
            and self.location_type
            and self.location_type.model != "stt"
        ):
            raise ValidationError(
                _("Data Analyst cannot have a location type other than stt")
            )

    def clean(self, *args, **kwargs):
        """Prevent save if attributes are not necessary for a user given their role."""
        super().clean(*args, **kwargs)
        self.validate_location()

    @property
    def is_developer(self) -> bool:
        """Return whether or not the user is in the OFA Regional Staff Group."""
        return self.is_in_group("Developer")

    @property
    def is_regional_staff(self) -> bool:
        """Return whether or not the user is in the OFA Regional Staff Group."""
        return self.is_in_group("OFA Regional Staff")

    @property
    def is_data_analyst(self) -> bool:
        """Return whether or not the user is in the Data Analyst Group."""
        return self.is_in_group("Data Analyst")

    @property
    def is_ocio_staff(self) -> bool:
        """Return whether or not the user is in the ACF OCIO Group."""
        return self.is_in_group("ACF OCIO")

    @property
    def stt(self):
        """Return the location if the location is an STT."""
        if self.location and self.location_type.model == "stt":
            return self.location
        else:
            return None

    @stt.setter
    def stt(self, value):
        if self.is_regional_staff:
            raise ValidationError(
                _("Regional staff cannot have an sst assigned to them")
            )
        self.location = value

    @property
    def region(self):
        """Return the location if the location is a Region."""
        if self.location and self.location_type.model == "region":
            return self.location
        else:
            return None

    @region.setter
    def region(self, value):
        if self.is_data_analyst:
            raise ValidationError(
                _("Data Analyst cannot have a region assigned to them")
            )
        self.location = value

    @property
    def is_deactivated(self):
        """Check if the user's account status has been set to 'Deactivated'."""
        return self.account_approval_status == AccountApprovalStatusChoices.DEACTIVATED

    @classmethod
    def from_db(cls, db, field_names, values):
        """Override the django Model from_db method.

        Populates instances of User with a `_loaded_values` member,
        useful for accessing current values for the object before updates
        https://docs.djangoproject.com/en/4.1/ref/models/instances/#customizing-model-loading
        """
        instance = super().from_db(db, field_names, values)
        instance._adding = False
        instance._loaded_values = dict(zip(field_names, values))
        return instance

    def save(self, *args, **kwargs):
        """Override the django Model save method.

        The existing values can be accessed using `self._loaded_values`
        which are set by `from_db`
        """
        if not self._adding:
            current_status = self._loaded_values["account_approval_status"]
            new_status = self.account_approval_status

            if new_status != current_status:
                """Send account status update emails after save."""

                super(User, self).save(*args, **kwargs)

                send_approval_status_update_email(
                    new_status,
<<<<<<< HEAD
                    self.email,
=======
                    self,
>>>>>>> 398e296d
                    {
                        "first_name": self.first_name,
                        "stt_name": str(self.stt),
                        "group_permission": str(self.groups.first()),
<<<<<<< HEAD
=======
                        "url": settings.FRONTEND_BASE_URL
>>>>>>> 398e296d
                    }
                )

                return

        super(User, self).save(*args, **kwargs)<|MERGE_RESOLUTION|>--- conflicted
+++ resolved
@@ -229,19 +229,12 @@
 
                 send_approval_status_update_email(
                     new_status,
-<<<<<<< HEAD
-                    self.email,
-=======
                     self,
->>>>>>> 398e296d
                     {
                         "first_name": self.first_name,
                         "stt_name": str(self.stt),
                         "group_permission": str(self.groups.first()),
-<<<<<<< HEAD
-=======
                         "url": settings.FRONTEND_BASE_URL
->>>>>>> 398e296d
                     }
                 )
 
