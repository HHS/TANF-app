"""Define user model."""

import datetime
import logging
import uuid

from django.conf import settings
from django.contrib.auth.models import AbstractUser
from django.core.exceptions import ValidationError
from django.db import models
from django.utils import timezone
from django.utils.translation import gettext_lazy as _

from tdpservice.email.helpers.account_status import send_approval_status_update_email
from tdpservice.stts.models import STT, Region
from tdpservice.users.mixins import ReviewerMixin as Reviewable

logger = logging.getLogger()


class AccountApprovalStatusChoices(models.TextChoices):
    """Enum of options for `account_approval_status`."""

    INITIAL = "Initial"
    ACCESS_REQUEST = "Access request"
    PENDING = "Pending"
    APPROVED = "Approved"
    DENIED = "Denied"
    DEACTIVATED = "Deactivated"

    # is "pending", "approved", and "denied" enough to cover functionality?


class RegionMeta(models.Model):
    """Meta data model representing the relationship between a Region and a User."""

    user = models.ForeignKey(
        "users.User", on_delete=models.CASCADE, related_name="region_metas"
    )
    region = models.ForeignKey(
        Region, on_delete=models.CASCADE, related_name="region_metas"
    )


class Rating(models.IntegerChoices):
    """Likert like rating scale."""

    VERY_BAD = 1
    BAD = 2
    NEUTRAL = 3
    GOOD = 4
    VERY_GOOD = 5


class Feedback(Reviewable):
    """Model to capture and review user feedback."""

    class Meta:
        """Meta feedback model attributes."""

        ordering = ["created_at"]
        verbose_name = "Feedback"
        verbose_name_plural = "Feedback"

    id = models.UUIDField(primary_key=True, default=uuid.uuid4, editable=False)

    user = models.ForeignKey(
        "users.User",
        on_delete=models.SET_NULL,
        related_name="feedback",
        null=True,
        blank=True,
    )

    created_at = models.DateTimeField(auto_now_add=True)

    rating = models.IntegerField(choices=Rating.choices)

    feedback = models.TextField(null=True, blank=True)

    anonymous = models.BooleanField(default=False)

    acked = models.BooleanField(default=False)

    def __str__(self):
        """Return a string representation of the object."""
        return (
            f"User: {self.user.username if self.user is not None else 'Anonymous'} - "
            f"Rating: {self.rating} - Acked: {self.acked}"
        )

    def acknowledge(self, admin_user):
        """Acknowledge the feedback."""
        if self.acked:
            return False

        self.acked = True
        self.reviewed_at = timezone.now()
        self.reviewed_by = admin_user
        self.save()
        return True


class User(AbstractUser):
    """Define user fields and methods."""

    class Meta:  # type: ignore[overrride]
        """Define meta user model attributes."""

        ordering = ["pk"]

    id = models.UUIDField(primary_key=True, default=uuid.uuid4, editable=False)

    stt = models.ForeignKey(
        STT,
        on_delete=models.deletion.SET_NULL,
        related_name="users",
        null=True,
        blank=True,
    )

    regions = models.ManyToManyField(
        Region,
        through=RegionMeta,
        help_text="Regions this user is associated with.",
        related_name="regions",
        blank=True,
    )

    # The unique `sub` UUID from decoded login.gov payloads for login.gov users.
    login_gov_uuid = models.UUIDField(
        editable=False, blank=True, null=True, unique=True
    )

    # Unique `hhsid` user claim for AMS OpenID users.
    # In the future, `TokenAuthorizationAMS.get_auth_options` will use `hhs_id` as the primary auth field.
    # See also: CustomAuthentication.py
    hhs_id = models.CharField(
        editable=False, max_length=12, blank=True, null=True, unique=True
    )

    # deprecated: use `account_approval_status`
    # Note this is handled differently than `is_active`, which comes from AbstractUser.
    # Django will totally prevent a user with is_active=True from authorizing.
    # This field `deactivated` helps us to notify the user client-side of their status
    # with an "Inactive Account" message.
    deactivated = models.BooleanField(
        _("deactivated"),
        default=False,
        help_text=_(
            "Deprecated: use Account Approval Status instead - "
            "Designates whether this user should be treated as active. "
            "Unselect this instead of deleting accounts."
        ),
    )

    # deprecated: use `account_approval_status` instead
    # This shows access request has been submitted and needs approval. When flag is True, Admin
    # sees the request and has to assign user to group
    access_request = models.BooleanField(
        default=False,
        help_text=_(
            "Deprecated: use Account Approval Status instead - "
            "Designates whether this user account has requested access to TDP. "
            "Users with this checked must have groups assigned for the application to work correctly."
        ),
    )

    # replaces the deprecated `access_request` and `deactivated` fields above
    # Designate an account's approval status. options: INITIAL, ACCESS_REQUEST, PENDING, APPROVED, DENIED, DEACTIVATED
    # property `is_deactivated` below returns True if `account_approval_status` is `DEACTIVATED`
    account_approval_status = models.CharField(
        max_length=40,
        choices=AccountApprovalStatusChoices.choices,
        default=AccountApprovalStatusChoices.INITIAL,
        help_text=_(
            "Designates whether this user account is active and approved to access TDP. "
            "Users in an approved state are allowed access."
        ),
    )

    access_requested_date = models.DateTimeField(
        default=datetime.datetime(year=1, month=1, day=1, hour=0, minute=0, second=0)
    )

    _loaded_values = None
    _adding = True

    feature_flags = models.JSONField(
        default=dict,
<<<<<<< HEAD
        help_text='Feature flags for this user. This is a JSON field that can be used to store key-value pairs. ' +
        'E.g: {"some_feature": true}',
        blank=True,
    )

=======
        help_text="Feature flags for this user. This is a JSON field that can be used to store key-value pairs. "
        + 'E.g: {"fra_reports": true}',
        blank=True,
    )

    @property
    def has_fra_access(self):
        """Return whether or not the user has FRA access."""
        return self.feature_flags.get("fra_reports", False)

>>>>>>> 3958ec5f
    def __str__(self):
        """Return the username as the string representation of the object."""
        return self.username

    def is_in_group(self, group_names: str | list[str]) -> bool:
        """Return whether or not the user is a member of the specified Group(s)."""
        if type(group_names) == str:
            group_names = [group_names]
        return self.groups.filter(name__in=group_names).exists()

    def validate_location(self):
        """Throw a validation error if a user has a location type incompatable with their role."""
        regional = self.regions.count()
        if regional and self.stt:
            raise ValidationError(
                _("A user may only have a Region or STT assigned, not both.")
            )

        if self.groups.count() == 0 and (self.stt or regional):
            return

        if (
            not (self.is_regional_staff or self.is_data_analyst or self.is_developer)
        ) and (self.stt or regional):
            raise ValidationError(
                _(
                    "Users other than Regional Staff, Developers, Data Analysts do not get assigned a location"
                )
            )
        elif self.is_regional_staff and self.stt:
            raise ValidationError(
                _("Regional staff cannot have a location type other than region")
            )
        elif self.is_data_analyst and regional:
            raise ValidationError(
                _("Data Analyst cannot have a location type other than stt")
            )

    def clean(self, *args, **kwargs):
        """Prevent save if attributes are not necessary for a user given their role."""
        super().clean(*args, **kwargs)
        self.validate_location()

    @property
    def has_fra_access(self) -> bool:
        """Return whether or not the user has FRA access."""
        return self.has_perm('user.has_fra_access')

    @property
    def is_developer(self) -> bool:
        """Return whether or not the user is in the OFA Regional Staff Group."""
        return self.is_in_group("Developer")

    @property
    def is_regional_staff(self) -> bool:
        """Return whether or not the user is in the OFA Regional Staff Group."""
        return self.is_in_group("OFA Regional Staff")

    @property
    def is_data_analyst(self) -> bool:
        """Return whether or not the user is in the Data Analyst Group."""
        return self.is_in_group("Data Analyst")

    @property
    def is_ocio_staff(self) -> bool:
        """Return whether or not the user is in the ACF OCIO Group."""
        return self.is_in_group("ACF OCIO")

    @property
    def is_an_admin(self) -> bool:
        """Return whether or not the user is in the OFA Admin Group or OFA System Admin."""
        return self.is_in_group(["OFA Admin", "OFA System Admin"])

    @property
    def is_ofa_sys_admin(self) -> bool:
        """Return whether or not the user is in the OFA System Admin Group."""
        return self.is_in_group("OFA System Admin")

    @property
    def is_digit_team(self) -> bool:
        """Return whether or not the user is in the DIGIT Team Group."""
        return self.is_in_group("DIGIT Team")

    @property
    def is_deactivated(self):
        """Check if the user's account status has been set to 'Deactivated'."""
        return self.account_approval_status == AccountApprovalStatusChoices.DEACTIVATED

    @property
    def location(self):
        """Return the STT or Region based on which is not null."""
        return self.stt if self.stt else self.regions.all()

    @classmethod
    def from_db(cls, db, field_names, values):
        """Override the django Model from_db method.

        Populates instances of User with a `_loaded_values` member,
        useful for accessing current values for the object before updates
        https://docs.djangoproject.com/en/4.1/ref/models/instances/#customizing-model-loading
        """
        instance = super().from_db(db, field_names, values)
        instance._adding = False
        instance._loaded_values = dict(zip(field_names, values))
        return instance

    def save(self, *args, **kwargs):
        """Override the django Model save method.

        The existing values can be accessed using `self._loaded_values`
        which are set by `from_db`
        """
        # kwargs are passed via the serializer. Kwargs that do not exist in the base model must be removed befor the
        # call to super(User, self).save(*args, **kwargs) below.
        regions = kwargs.pop("regions", [])

        if not self._adding:
            if self._loaded_values is None:
                raise RuntimeError(
                    "Expects `_loaded_values` to be set by `from_db()` before "
                    "calling `save()`."
                )

            current_status = self._loaded_values["account_approval_status"]
            new_status = self.account_approval_status

            if new_status != current_status:
                """Send account status update emails after save."""

                super(User, self).save(*args, **kwargs)

                for region in regions:
                    self.regions.add(region)

                send_approval_status_update_email(
                    new_status,
                    self,
                    {
                        "first_name": self.first_name,
                        "stt_name": str(self.stt) if self.stt else None,
                        "group_permission": str(self.groups.first()),
                        "url": settings.FRONTEND_BASE_URL,
                    },
                )

                return

        super(User, self).save(*args, **kwargs)<|MERGE_RESOLUTION|>--- conflicted
+++ resolved
@@ -188,24 +188,11 @@
 
     feature_flags = models.JSONField(
         default=dict,
-<<<<<<< HEAD
         help_text='Feature flags for this user. This is a JSON field that can be used to store key-value pairs. ' +
         'E.g: {"some_feature": true}',
         blank=True,
     )
 
-=======
-        help_text="Feature flags for this user. This is a JSON field that can be used to store key-value pairs. "
-        + 'E.g: {"fra_reports": true}',
-        blank=True,
-    )
-
-    @property
-    def has_fra_access(self):
-        """Return whether or not the user has FRA access."""
-        return self.feature_flags.get("fra_reports", False)
-
->>>>>>> 3958ec5f
     def __str__(self):
         """Return the username as the string representation of the object."""
         return self.username
