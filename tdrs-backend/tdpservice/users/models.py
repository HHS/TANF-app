--- conflicted
+++ resolved
@@ -11,14 +11,11 @@
     """Define user fields and methods."""
 
     id = models.UUIDField(primary_key=True, default=uuid.uuid4, editable=False)
-<<<<<<< HEAD
     requested_roles = models.ManyToManyField(
         "auth.Group", related_name="users_requested"
     )
-=======
     stt = models.ForeignKey(STT, on_delete=models.CASCADE, blank=True, null=True)
     region = models.ForeignKey(Region, on_delete=models.CASCADE, blank=True, null=True)
->>>>>>> 37e4a033
 
     def __str__(self):
         """Return the username as the string representation of the object."""
