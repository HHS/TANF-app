"""Define user model."""

import logging
import uuid

from django.contrib.auth.models import AbstractUser
from django.contrib.contenttypes.fields import GenericForeignKey
from django.contrib.contenttypes.models import ContentType
from django.core.exceptions import ValidationError
from django.db import models
from django.utils.translation import gettext_lazy as _

logger = logging.getLogger()

class User(AbstractUser):
    """Define user fields and methods."""

    id = models.UUIDField(primary_key=True, default=uuid.uuid4, editable=False)

    limit = models.Q(app_label='stts', model='stt') | models.Q(app_label='stts', model='region')

    location_id = models.PositiveIntegerField(null=True, blank=True)
    location_type = models.ForeignKey(ContentType,
                                      on_delete=models.CASCADE,
                                      null=True, blank=True,
                                      limit_choices_to=limit)
    location = GenericForeignKey('location_type', 'location_id')

    # The unique `sub` UUID from decoded login.gov payloads for login.gov users.
    login_gov_uuid = models.UUIDField(editable=False,
                                      blank=True,
                                      null=True,
                                      unique=True)

    # Unique `hhsid` user claim for AMS OpenID users.
    # Note: This field, while currently implemented, is *not* one returned by AMS.
    # In the future, `TokenAuthorizationAMS.get_auth_options` will use `hhs_id` as the primary auth field.
    # See also: CustomAuthentication.py
    hhs_id = models.UUIDField(editable=False,
                              blank=True,
                              null=True,
                              unique=True)

    # Note this is handled differently than `is_active`, which comes from AbstractUser.
    # Django will totally prevent a user with is_active=True from authorizing.
    # This field `deactivated` helps us to notify the user client-side of their status
    # with an "Inactive Account" message.
    deactivated = models.BooleanField(
        _('deactivated'),
        default=False,
        help_text=_(
            'Designates whether this user should be treated as active. '
            'Unselect this instead of deleting accounts.'
        ),
    )

    # This shows access request has been submitted and needs approval. When flag is True, Admin
    # sees the request and has to assign user to group
    access_request = models.BooleanField(
        default=False,
        help_text=_(
            'Designates whether this user account has requested access to TDP. '
            'Users with this checked must have groups assigned for the application to work correctly.'
        ),
    )

    def __str__(self):
        """Return the username as the string representation of the object."""
        return self.username

    def is_in_group(self, group_name: str) -> bool:
        """Return whether or not the user is a member of the specified Group."""
        return self.groups.filter(name=group_name).exists()

    def validate_location(self):
        """Throw a validation error if a user has a location type incompatable with their role."""
        if (not (self.is_regional_staff or self.is_data_analyst)) and self.location:
            raise ValidationError(
                _("Users other than Regional Staff and data analysts do not get assigned a location"))
        elif self.is_regional_staff and self.location_type and self.location_type.model != 'region':
            raise ValidationError(
<<<<<<< HEAD
                _("Data Analyst cannot have a region assigned to them"))
        elif self.is_ocio_staff:
            if self.region or self.stt:
                raise ValidationError(
                    _("AMS OCIO staff cannot have a region or STT assigned to them"))

        super().save(*args, **kwargs)
=======
                _("Regional staff cannot have a location type other than region"))
        elif self.is_data_analyst and self.location_type and self.location_type.model != 'stt':
            raise ValidationError(
                _("Data Analyst cannot have a location type other than stt"))

    def clean(self, *args, **kwargs):
        """Prevent save if attributes are not necessary for a user given their role."""
        super().clean(*args, **kwargs)
        self.validate_location()
>>>>>>> e98c5fa4

    @property
    def is_regional_staff(self) -> bool:
        """Return whether or not the user is in the OFA Regional Staff Group."""
        return self.is_in_group("OFA Regional Staff")

    @property
    def is_data_analyst(self) -> bool:
        """Return whether or not the user is in the Data Analyst Group."""
        return self.is_in_group('Data Analyst')

    @property
    def stt(self):
        """Return the location if the location is an STT."""
        if self.location and self.location_type.model == 'stt':
            return self.location
        else:
            return None

    @stt.setter
    def stt(self, value):
        if self.is_regional_staff:
            raise ValidationError(
                _("Regional staff cannot have an sst assigned to them"))
        self.location = value

    @property
    def region(self):
        """Return the location if the location is a Region."""
        if self.location and self.location_type.model == 'region':
            return self.location
        else:
            return None

<<<<<<< HEAD
        Uses a cached_property to prevent repeated calls to the database.
        """
        return self.is_in_group('Data Analyst')

    @property
    def is_ocio_staff(self) -> bool:
        """Return whether or not the user is in the ACF OCIO Group.

        Uses a cached_property to prevent repeated calls to the database.
        """
        return self.is_in_group('ACF OCIO')
=======
    @region.setter
    def region(self, value):
        if self.is_data_analyst:
            raise ValidationError(
                _("Data Analyst cannot have a region assigned to them"))
        self.location = value
>>>>>>> e98c5fa4
<|MERGE_RESOLUTION|>--- conflicted
+++ resolved
@@ -11,6 +11,7 @@
 from django.utils.translation import gettext_lazy as _
 
 logger = logging.getLogger()
+
 
 class User(AbstractUser):
     """Define user fields and methods."""
@@ -79,15 +80,6 @@
                 _("Users other than Regional Staff and data analysts do not get assigned a location"))
         elif self.is_regional_staff and self.location_type and self.location_type.model != 'region':
             raise ValidationError(
-<<<<<<< HEAD
-                _("Data Analyst cannot have a region assigned to them"))
-        elif self.is_ocio_staff:
-            if self.region or self.stt:
-                raise ValidationError(
-                    _("AMS OCIO staff cannot have a region or STT assigned to them"))
-
-        super().save(*args, **kwargs)
-=======
                 _("Regional staff cannot have a location type other than region"))
         elif self.is_data_analyst and self.location_type and self.location_type.model != 'stt':
             raise ValidationError(
@@ -97,7 +89,6 @@
         """Prevent save if attributes are not necessary for a user given their role."""
         super().clean(*args, **kwargs)
         self.validate_location()
->>>>>>> e98c5fa4
 
     @property
     def is_regional_staff(self) -> bool:
@@ -108,6 +99,11 @@
     def is_data_analyst(self) -> bool:
         """Return whether or not the user is in the Data Analyst Group."""
         return self.is_in_group('Data Analyst')
+
+    @property
+    def is_ocio_staff(self) -> bool:
+        """Return whether or not the user is in the ACF OCIO Group."""
+        return self.is_in_group('ACF OCIO')
 
     @property
     def stt(self):
@@ -132,23 +128,9 @@
         else:
             return None
 
-<<<<<<< HEAD
-        Uses a cached_property to prevent repeated calls to the database.
-        """
-        return self.is_in_group('Data Analyst')
-
-    @property
-    def is_ocio_staff(self) -> bool:
-        """Return whether or not the user is in the ACF OCIO Group.
-
-        Uses a cached_property to prevent repeated calls to the database.
-        """
-        return self.is_in_group('ACF OCIO')
-=======
     @region.setter
     def region(self, value):
         if self.is_data_analyst:
             raise ValidationError(
                 _("Data Analyst cannot have a region assigned to them"))
-        self.location = value
->>>>>>> e98c5fa4
+        self.location = value