--- conflicted
+++ resolved
@@ -3,11 +3,7 @@
 
 from django.contrib.admin.models import LogEntry, ADDITION
 from django.contrib.contenttypes.models import ContentType
-<<<<<<< HEAD
-=======
 from django.views.generic.base import TemplateView
-from rest_framework.response import Response
->>>>>>> aed92bfd
 from rest_framework.decorators import api_view, permission_classes
 from rest_framework.permissions import IsAuthenticated
 from rest_framework.response import Response
@@ -16,10 +12,12 @@
 
 logger = logging.getLogger()
 
+
 class IndexView(TemplateView):
     """An empty template for the app root."""
 
     template_name = 'index.html'
+
 
 @api_view(['POST'])
 @permission_classes([IsAuthenticated])
