"""Define core, generic views of the app."""
import logging

<<<<<<< HEAD
from django.contrib.admin.models import CHANGE, LogEntry
from django.contrib.contenttypes.models import ContentType
from rest_framework.permissions import IsAuthenticated
from rest_framework.response import Response
from rest_framework.decorators import api_view, permission_classes

from ..reports.models import ReportFile
=======
from rest_framework.permissions import IsAuthenticated
from rest_framework.response import Response
from rest_framework.decorators import api_view, permission_classes
>>>>>>> ae05060f

logger = logging.getLogger()


@api_view(['POST'])
@permission_classes([IsAuthenticated])
def write_logs(request):
    """Pass request bodies to the system logger.

    Mainly used to log client-side alerts and errors.
    """
    data = request.data
<<<<<<< HEAD
    logger.info(f"[{data['timestamp']}]: [{data['type']}] {data['message']} for {request.user}")

    if data['files']:
        for file in data['files']:
            LogEntry.objects.log_action(
                user_id=data['user'],
                content_type_id=ContentType.objects.get_for_model(ReportFile).pk,
                object_id=file,
                object_repr=str(data),
                action_flag=CHANGE,
                change_message=data['message'],
            )
=======
    logger.info(f"[{data['timestamp']}]: "
                f"[{data['type']}] "
                f"{data['message']} "
                f"for {request.user}")
>>>>>>> ae05060f

    return Response('Success')<|MERGE_RESOLUTION|>--- conflicted
+++ resolved
@@ -1,19 +1,13 @@
 """Define core, generic views of the app."""
 import logging
 
-<<<<<<< HEAD
-from django.contrib.admin.models import CHANGE, LogEntry
+from django.contrib.admin.models import LogEntry, CHANGE
 from django.contrib.contenttypes.models import ContentType
 from rest_framework.permissions import IsAuthenticated
 from rest_framework.response import Response
 from rest_framework.decorators import api_view, permission_classes
 
-from ..reports.models import ReportFile
-=======
-from rest_framework.permissions import IsAuthenticated
-from rest_framework.response import Response
-from rest_framework.decorators import api_view, permission_classes
->>>>>>> ae05060f
+from reports.models import ReportFile
 
 logger = logging.getLogger()
 
@@ -26,8 +20,10 @@
     Mainly used to log client-side alerts and errors.
     """
     data = request.data
-<<<<<<< HEAD
-    logger.info(f"[{data['timestamp']}]: [{data['type']}] {data['message']} for {request.user}")
+    logger.info(f"[{data['timestamp']}]: "
+                f"[{data['type']}] "
+                f"{data['message']} "
+                f"for {request.user}")
 
     if data['files']:
         for file in data['files']:
@@ -39,11 +35,6 @@
                 action_flag=CHANGE,
                 change_message=data['message'],
             )
-=======
-    logger.info(f"[{data['timestamp']}]: "
-                f"[{data['type']}] "
-                f"{data['message']} "
-                f"for {request.user}")
->>>>>>> ae05060f
+
 
     return Response('Success')