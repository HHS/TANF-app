"""Globally available external client services."""
from requests.adapters import HTTPAdapter
from requests.exceptions import ConnectionError
from requests.packages.urllib3.util.retry import Retry
from requests.sessions import Session
import logging

from boto3 import client
from django.conf import settings

logger = logging.getLogger(__name__)
logger.setLevel(logging.DEBUG)


class ClamAVClient:
<<<<<<< HEAD
    class ServiceUnavailable(Exception):
=======
    """An HTTP client that can be used to send files to a ClamAV REST server."""

    class ServiceUnavailable(Exception):
        """Raised when the target ClamAV REST server is unavailable."""

>>>>>>> b882d2eb
        pass

    # https://github.com/raft-tech/clamav-rest#status-codes
    SCAN_CODES = {
        'CLEAN': [200],
        'INFECTED': [406],
        'ERROR': [400, 412, 429, 500, 501]
    }

    def __init__(self, endpoint_url=None):
        if not endpoint_url:
            endpoint_url = settings.AV_SCAN_URL

        self.endpoint_url = endpoint_url
        self.session = self.init_session()

    def init_session(self):
<<<<<<< HEAD
=======
        """Create a new request session that can retry failed connections."""
>>>>>>> b882d2eb
        session = Session()
        retries = Retry(
            backoff_factor=settings.AV_SCAN_BACKOFF_FACTOR,
            status_forcelist=self.SCAN_CODES['ERROR'],
            total=settings.AV_SCAN_MAX_RETRIES
        )
        session.mount(self.endpoint_url, HTTPAdapter(max_retries=retries))
        return session

    def scan_file(self, file, file_name) -> bool:
<<<<<<< HEAD
=======
        """Scan a file for virus infections.

        :param file:
            The file or file-like object that should be scanned
        :param file_name:
            The name of the target file (str).
        :returns is_file_clean:
            A boolean indicating whether or not the file passed the ClamAV scan
        """
>>>>>>> b882d2eb
        logger.debug(f'Initiating virus scan for file: {file_name}')
        try:
            scan_response = self.session.post(
                self.endpoint_url,
                data={'name': file_name},
                files={'file': file},
                timeout=settings.AV_SCAN_TIMEOUT
            )
        except ConnectionError as err:
            logger.debug(f'Encountered error scanning file: {err}')
            raise self.ServiceUnavailable()

        if scan_response.status_code in self.SCAN_CODES['CLEAN']:
            logger.debug(
                f'File scan marked as CLEAN for file: {file_name}'
            )
            return True

        if scan_response.status_code in self.SCAN_CODES['INFECTED']:
            logger.debug(
                f'File scan marked as INFECTED for file: {file_name}'
            )
            return False

        logger.debug(f'Unable to scan file with name: {file_name}')
        return False


def get_s3_client():
    """Return an S3 client that points to localstack or AWS based on settings.

    Intended to be used in place of a direct boto3 client.
    """
    region_name = settings.AWS_REGION_NAME

    # If localstack support is turned on we will return a client that redirects
    # all S3 requests to the localstack container
    if settings.USE_LOCALSTACK:
        # To get s3 signed URLs to work with localstack we must pass in
        # dummy credentials of `test` per the docs
        # https://github.com/localstack/localstack#setting-up-local-region-and-credentials-to-run-localstack  # noqa
        localstack_creds_placeholder = 'test'

        # If localstack is in use then we must supply the endpoint URL
        # explicitly to prevent boto3 from auto-generating a live S3 URL
        localstack_endpoint_url = 'http://localhost:4566'

        return client(
            service_name='s3',
            aws_access_key_id=localstack_creds_placeholder,
            aws_secret_access_key=localstack_creds_placeholder,
            endpoint_url=localstack_endpoint_url,
            region_name=region_name
        )

    # Otherwise, use a live S3 with the credentials configured via env vars
    return client(
        service_name='s3',
        aws_access_key_id=settings.AWS_S3_ACCESS_KEY_ID,
        aws_secret_access_key=settings.AWS_S3_SECRET_ACCESS_KEY,
        region_name=region_name
    )<|MERGE_RESOLUTION|>--- conflicted
+++ resolved
@@ -13,15 +13,11 @@
 
 
 class ClamAVClient:
-<<<<<<< HEAD
-    class ServiceUnavailable(Exception):
-=======
     """An HTTP client that can be used to send files to a ClamAV REST server."""
 
     class ServiceUnavailable(Exception):
         """Raised when the target ClamAV REST server is unavailable."""
 
->>>>>>> b882d2eb
         pass
 
     # https://github.com/raft-tech/clamav-rest#status-codes
@@ -39,10 +35,7 @@
         self.session = self.init_session()
 
     def init_session(self):
-<<<<<<< HEAD
-=======
         """Create a new request session that can retry failed connections."""
->>>>>>> b882d2eb
         session = Session()
         retries = Retry(
             backoff_factor=settings.AV_SCAN_BACKOFF_FACTOR,
@@ -53,8 +46,6 @@
         return session
 
     def scan_file(self, file, file_name) -> bool:
-<<<<<<< HEAD
-=======
         """Scan a file for virus infections.
 
         :param file:
@@ -64,7 +55,6 @@
         :returns is_file_clean:
             A boolean indicating whether or not the file passed the ClamAV scan
         """
->>>>>>> b882d2eb
         logger.debug(f'Initiating virus scan for file: {file_name}')
         try:
             scan_response = self.session.post(
