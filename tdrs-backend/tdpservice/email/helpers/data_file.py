--- conflicted
+++ resolved
@@ -1,12 +1,8 @@
 """Helper functions for sending data file submission emails."""
+
 from django.conf import settings
-<<<<<<< HEAD
-from tdpservice.users.models import User
+
 from tdpservice.data_files.models import DataFile
-from tdpservice.email.email_enums import EmailType
-=======
-
->>>>>>> 3958ec5f
 from tdpservice.email.email import automated_email, log
 from tdpservice.email.email_enums import EmailType
 from tdpservice.parsers.util import get_prog_from_section
@@ -23,16 +19,10 @@
     datafile = datafile_summary.datafile
 
     logger_context = {
-<<<<<<< HEAD
-        'user_id': datafile.user.id,
-        'object_id': datafile.id,
-        'object_repr': f"Uploaded data file for quarter: {datafile.fiscal_year}",
-        'content_type': DataFile,
-=======
         "user_id": datafile.user.id,
         "object_id": datafile.id,
         "object_repr": f"Uploaded data file for quarter: {datafile.fiscal_year}",
->>>>>>> 3958ec5f
+        "content_type": DataFile,
     }
 
     template_path = None
