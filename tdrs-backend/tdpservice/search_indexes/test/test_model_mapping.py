"""Tests for elasticsearch model mapping."""

import pytest
from faker import Faker
from django.db.utils import IntegrityError
from tdpservice.search_indexes import models
from tdpservice.search_indexes import documents
from tdpservice.parsers.util import create_test_datafile


fake = Faker()


@pytest.fixture
def test_datafile(stt_user, stt):
    """Fixture for small_correct_file."""
    return create_test_datafile('small_correct_file', stt_user, stt)


@pytest.mark.django_db
def test_can_create_and_index_tanf_t1_submission(test_datafile):
    """TANF T1 submissions can be created and mapped."""
    record_num = fake.uuid4()

    submission = models.tanf.TANF_T1()
    submission.version = test_datafile.version
    submission.created_at = test_datafile.created_at
    submission.datafile = test_datafile
    submission.RecordType = record_num
    submission.RPT_MONTH_YEAR = 1
    submission.CASE_NUMBER = 1
    submission.COUNTY_FIPS_CODE = 1
    submission.STRATUM = 1
    submission.ZIP_CODE = 1
    submission.FUNDING_STREAM = 1
    submission.DISPOSITION = 1
    submission.NEW_APPLICANT = 1
    submission.NBR_FAMILY_MEMBERS = 1
    submission.FAMILY_TYPE = 1
    submission.RECEIVES_SUB_HOUSING = 1
    submission.RECEIVES_MED_ASSISTANCE = 1
    submission.RECEIVES_FOOD_STAMPS = 1
    submission.AMT_FOOD_STAMP_ASSISTANCE = 1
    submission.RECEIVES_SUB_CC = 1
    submission.AMT_SUB_CC = 1
    submission.CHILD_SUPPORT_AMT = 1
    submission.FAMILY_CASH_RESOURCES = 1
    submission.CASH_AMOUNT = 1
    submission.NBR_MONTHS = 1
    submission.CC_AMOUNT = 1
    submission.CHILDREN_COVERED = 1
    submission.CC_NBR_MONTHS = 1
    submission.TRANSP_AMOUNT = 1
    submission.TRANSP_NBR_MONTHS = 1
    submission.TRANSITION_SERVICES_AMOUNT = 1
    submission.TRANSITION_NBR_MONTHS = 1
    submission.OTHER_AMOUNT = 1
    submission.OTHER_NBR_MONTHS = 1
    submission.SANC_REDUCTION_AMT = 1
    submission.WORK_REQ_SANCTION = 1
    submission.FAMILY_SANC_ADULT = 1
    submission.SANC_TEEN_PARENT = 1
    submission.NON_COOPERATION_CSE = 1
    submission.FAILURE_TO_COMPLY = 1
    submission.OTHER_SANCTION = 1
    submission.RECOUPMENT_PRIOR_OVRPMT = 1
    submission.OTHER_TOTAL_REDUCTIONS = 1
    submission.FAMILY_CAP = 1
    submission.REDUCTIONS_ON_RECEIPTS = 1
    submission.OTHER_NON_SANCTION = 1
    submission.WAIVER_EVAL_CONTROL_GRPS = 1
    submission.FAMILY_EXEMPT_TIME_LIMITS = 1
    submission.FAMILY_NEW_CHILD = 1

    submission.save()

    # submission.full_clean()

    assert submission.id is not None

    search = documents.tanf.TANF_T1DataSubmissionDocument.search().query(
        'match',
        RecordType=record_num
    )
    response = search.execute()

    assert response.hits.total.value == 1


@pytest.mark.django_db
def test_can_create_and_index_tanf_t2_submission(test_datafile):
    """TANF T2 submissions can be created and mapped."""
    record_num = fake.uuid4()

    submission = models.tanf.TANF_T2()
    submission.version = test_datafile.version
    submission.created_at = test_datafile.created_at
    submission.datafile = test_datafile
    submission.RecordType = record_num
    submission.RPT_MONTH_YEAR = 1
    submission.CASE_NUMBER = '1'
    submission.FAMILY_AFFILIATION = 1
    submission.NONCUSTODIAL_PARENT = 1
    submission.DATE_OF_BIRTH = 1
    submission.SSN = '1'
    submission.RACE_HISPANIC = 1
    submission.RACE_AMER_INDIAN = 1
    submission.RACE_ASIAN = 1
    submission.RACE_BLACK = 1
    submission.RACE_HAWAIIAN = 1
    submission.RACE_WHITE = 1
    submission.GENDER = 1
    submission.FED_OASDI_PROGRAM = 1
    submission.FED_DISABILITY_STATUS = 1
    submission.DISABLED_TITLE_XIVAPDT = 1
    submission.AID_AGED_BLIND = 1
    submission.RECEIVE_SSI = 1
    submission.MARITAL_STATUS = 1
    submission.RELATIONSHIP_HOH = 1
    submission.PARENT_WITH_MINOR_CHILD = 1
    submission.NEEDS_PREGNANT_WOMAN = 1
    submission.EDUCATION_LEVEL = 1
    submission.CITIZENSHIP_STATUS = 1
    submission.COOPERATION_CHILD_SUPPORT = 1
    submission.MONTHS_FED_TIME_LIMIT = 1
    submission.MONTHS_STATE_TIME_LIMIT = 1
    submission.CURRENT_MONTH_STATE_EXEMPT = 1
    submission.EMPLOYMENT_STATUS = 1
    submission.WORK_ELIGIBLE_INDICATOR = 1
    submission.WORK_PART_STATUS = 1
    submission.UNSUB_EMPLOYMENT = 1
    submission.SUB_PRIVATE_EMPLOYMENT = 1
    submission.SUB_PUBLIC_EMPLOYMENT = 1
    submission.WORK_EXPERIENCE_HOP = 1
    submission.WORK_EXPERIENCE_EA = 1
    submission.WORK_EXPERIENCE_HOL = 1
    submission.OJT = 1
    submission.JOB_SEARCH_HOP = 1
    submission.JOB_SEARCH_EA = 1
    submission.JOB_SEARCH_HOL = 1
    submission.COMM_SERVICES_HOP = 1
    submission.COMM_SERVICES_EA = 1
    submission.COMM_SERVICES_HOL = 1
    submission.VOCATIONAL_ED_TRAINING_HOP = 1
    submission.VOCATIONAL_ED_TRAINING_EA = 1
    submission.VOCATIONAL_ED_TRAINING_HOL = 1
    submission.JOB_SKILLS_TRAINING_HOP = 1
    submission.JOB_SKILLS_TRAINING_EA = 1
    submission.JOB_SKILLS_TRAINING_HOL = 1
    submission.ED_NO_HIGH_SCHOOL_DIPL_HOP = 1
    submission.ED_NO_HIGH_SCHOOL_DIPL_EA = 1
    submission.ED_NO_HIGH_SCHOOL_DIPL_HOL = 1
    submission.SCHOOL_ATTENDENCE_HOP = 1
    submission.SCHOOL_ATTENDENCE_EA = 1
    submission.SCHOOL_ATTENDENCE_HOL = 1
    submission.PROVIDE_CC_HOP = 1
    submission.PROVIDE_CC_EA = 1
    submission.PROVIDE_CC_HOL = 1
    submission.OTHER_WORK_ACTIVITIES = 1
    submission.DEEMED_HOURS_FOR_OVERALL = 1
    submission.DEEMED_HOURS_FOR_TWO_PARENT = 1
    submission.EARNED_INCOME = 1
    submission.UNEARNED_INCOME_TAX_CREDIT = 1
    submission.UNEARNED_SOCIAL_SECURITY = 1
    submission.UNEARNED_SSI = 1
    submission.UNEARNED_WORKERS_COMP = 1
    submission.OTHER_UNEARNED_INCOME = 1

    submission.save()

    assert submission.id is not None

    search = documents.tanf.TANF_T2DataSubmissionDocument.search().query(
        'match',
        RecordType=record_num
    )
    response = search.execute()

    assert response.hits.total.value == 1


@pytest.mark.django_db
def test_can_create_and_index_tanf_t3_submission(test_datafile):
    """TANF T3 submissions can be created and mapped."""
    record_num = fake.uuid4()

    submission = models.tanf.TANF_T3()
    submission.version = test_datafile.version
    submission.created_at = test_datafile.created_at
    submission.datafile = test_datafile
    submission.RecordType = record_num
    submission.RPT_MONTH_YEAR = 1
    submission.CASE_NUMBER = '1'
    submission.FAMILY_AFFILIATION = 1
    submission.DATE_OF_BIRTH = 1
    submission.SSN = '1'
    submission.RACE_HISPANIC = 1
    submission.RACE_AMER_INDIAN = 1
    submission.RACE_ASIAN = 1
    submission.RACE_BLACK = 1
    submission.RACE_HAWAIIAN = 1
    submission.RACE_WHITE = 1
    submission.GENDER = 1
    submission.RECEIVE_NONSSA_BENEFITS = 1
    submission.RECEIVE_SSI = 1
    submission.RELATIONSHIP_HOH = 1
    submission.PARENT_MINOR_CHILD = 1
    submission.EDUCATION_LEVEL = 1
    submission.CITIZENSHIP_STATUS = 1
    submission.UNEARNED_SSI = 1
    submission.OTHER_UNEARNED_INCOME = 1

    submission.save()

    assert submission.id is not None

    search = documents.tanf.TANF_T3DataSubmissionDocument.search().query(
        'match',
        RecordType=record_num
    )
    response = search.execute()

    assert response.hits.total.value == 1


@pytest.mark.django_db
def test_can_create_and_index_tanf_t4_submission(test_datafile):
    """TANF T4 submissions can be created and mapped."""
    record_num = fake.uuid4()

    submission = models.tanf.TANF_T4()
    submission.version = test_datafile.version
    submission.created_at = test_datafile.created_at
    submission.datafile = test_datafile
    submission.record = record_num
    submission.rpt_month_year = 1
    submission.case_number = '1'
    submission.disposition = 1
    submission.fips_code = '1'
    submission.county_fips_code = '1'
    submission.stratum = 1
    submission.zip_code = '1'
    submission.closure_reason = 1
    submission.rec_sub_housing = 1
    submission.rec_med_assist = 1
    submission.rec_food_stamps = 1
    submission.rec_sub_cc = 1

    submission.save()

    assert submission.id is not None

    search = documents.tanf.TANF_T4DataSubmissionDocument.search().query(
        'match',
        record=record_num
    )
    response = search.execute()

    assert response.hits.total.value == 1


@pytest.mark.django_db
def test_can_create_and_index_tanf_t5_submission(test_datafile):
    """TANF T5 submissions can be created and mapped."""
    record_num = fake.uuid4()

    submission = models.tanf.TANF_T5()
    submission.version = test_datafile.version
    submission.created_at = test_datafile.created_at
    submission.datafile = test_datafile
    submission.record = record_num
    submission.rpt_month_year = 1
    submission.case_number = '1'
    submission.fips_code = '1'
    submission.family_affiliation = 1
    submission.date_of_birth = '1'
    submission.ssn = '1'
    submission.race_hispanic = 1
    submission.race_amer_indian = 1
    submission.race_asian = 1
    submission.race_black = 1
    submission.race_hawaiian = 1
    submission.race_white = 1
    submission.gender = 1
    submission.rec_oasdi_insurance = 1
    submission.rec_federal_disability = 1
    submission.rec_aid_totally_disabled = 1
    submission.rec_aid_aged_blind = 1
    submission.rec_ssi = 1
    submission.marital_status = 1
    submission.relationship_hoh = 1
    submission.parent_minor_child = 1
    submission.needs_of_pregnant_woman = 1
    submission.education_level = 1
    submission.citizenship_status = 1
    submission.countable_month_fed_time = 1
    submission.countable_months_state_tribe = 1
    submission.employment_status = 1
    submission.amount_earned_income = 1
    submission.amount_unearned_income = 1

    submission.save()

    assert submission.id is not None

    search = documents.tanf.TANF_T5DataSubmissionDocument.search().query(
        'match',
        record=record_num
    )
    response = search.execute()

    assert response.hits.total.value == 1


@pytest.mark.django_db
def test_can_create_and_index_tanf_t6_submission(test_datafile):
    """TANF T6 submissions can be created and mapped."""
    record_num = fake.uuid4()

    submission = models.tanf.TANF_T6()
    submission.version = test_datafile.version
    submission.created_at = test_datafile.created_at
    submission.datafile = test_datafile
    submission.record = record_num
    submission.rpt_month_year = 1
    submission.fips_code = '1'
    submission.calendar_quarter = 1
    submission.applications = 1
    submission.approved = 1
    submission.denied = 1
    submission.assistance = 1
    submission.families = 1
    submission.num_2_parents = 1
    submission.num_1_parents = 1
    submission.num_no_parents = 1
    submission.recipients = 1
    submission.adult_recipients = 1
    submission.child_recipients = 1
    submission.noncustodials = 1
    submission.births = 1
    submission.outwedlock_births = 1
    submission.closed_cases = 1

    submission.save()

    assert submission.id is not None

    search = documents.tanf.TANF_T6DataSubmissionDocument.search().query(
        'match',
        record=record_num
    )
    response = search.execute()

    assert response.hits.total.value == 1


@pytest.mark.django_db
def test_can_create_and_index_tanf_t7_submission(test_datafile):
    """TANF T7 submissions can be created and mapped."""
    record_num = fake.uuid4()

    submission = models.tanf.TANF_T7()
    submission.version = test_datafile.version
    submission.created_at = test_datafile.created_at
    submission.datafile = test_datafile
    submission.record = record_num
    submission.rpt_month_year = 1
    submission.fips_code = '2'
    submission.calendar_quarter = 1
    submission.tdrs_section_ind = '1'
    submission.stratum = '1'
    submission.families = 1

    submission.save()

<<<<<<< HEAD
=======
    # No checks her because t7 records can't be parsed currently.
>>>>>>> 1eb7e9af
    # assert submission.id is not None

    # search = documents.tanf.TANF_T7DataSubmissionDocument.search().query(
    #     'match',
    #     record=record_num
    # )
    # response = search.execute()

    # assert response.hits.total.value == 1


@pytest.mark.django_db
def test_does_not_create_index_if_model_creation_fails():
    """Index creation shouldn't happen if saving a model errors."""
    record_num = fake.uuid4()

    with pytest.raises(IntegrityError):
        submission = models.tanf.TANF_T7.objects.create(
            record=record_num
            # leave out a bunch of required fields
        )

        assert submission.id is None

    search = documents.tanf.TANF_T7DataSubmissionDocument.search().query(
        'match',
        record=record_num
    )

    response = search.execute()

    assert response.hits.total.value == 0


@pytest.mark.django_db
def test_can_create_and_map_ssp_m1_submission():
    """SSP M1 Submissions can be created and mapped."""
    record_num = fake.uuid4()

    submission = models.ssp.SSP_M1.objects.create(
        RecordType=record_num,
        RPT_MONTH_YEAR=1,
        CASE_NUMBER=1,
        COUNTY_FIPS_CODE=1,
        STRATUM=1,
        ZIP_CODE=1,
        # FUNDING_STREAM=1,
        DISPOSITION=1,
        # NEW_APPLICANT=1,
        NBR_FAMILY_MEMBERS=1,
        FAMILY_TYPE=1,
        TANF_ASST_IN_6MONTHS=1,
        RECEIVES_SUB_HOUSING=1,
        RECEIVES_MED_ASSISTANCE=1,
        RECEIVES_FOOD_STAMPS=1,
        AMT_FOOD_STAMP_ASSISTANCE=1,
        RECEIVES_SUB_CC=1,
        AMT_SUB_CC=1,
        CHILD_SUPPORT_AMT=1,
        FAMILY_CASH_RESOURCES=1,
        CASH_AMOUNT=1,
        NBR_MONTHS=1,
        CC_AMOUNT=1,
        CHILDREN_COVERED=1,
        CC_NBR_MONTHS=1,
        TRANSP_AMOUNT=1,
        TRANSP_NBR_MONTHS=1,
        TRANSITION_SERVICES_AMOUNT=1,
        TRANSITION_NBR_MONTHS=1,
        OTHER_AMOUNT=1,
        OTHER_NBR_MONTHS=1,
        SANC_REDUCTION_AMT=1,
        WORK_REQ_SANCTION=1,
        FAMILY_SANC_ADULT=1,
        SANC_TEEN_PARENT=1,
        NON_COOPERATION_CSE=1,
        FAILURE_TO_COMPLY=1,
        OTHER_SANCTION=1,
        RECOUPMENT_PRIOR_OVRPMT=1,
        OTHER_TOTAL_REDUCTIONS=1,
        FAMILY_CAP=1,
        REDUCTIONS_ON_RECEIPTS=1,
        OTHER_NON_SANCTION=1,
        WAIVER_EVAL_CONTROL_GRPS=1,
        # FAMILY_EXEMPT_TIME_LIMITS=1,
        # FAMILY_NEW_CHILD=1,
    )

    assert submission.id is not None

    search = documents.ssp.SSP_M1DataSubmissionDocument.search().query(
        'match',
        RecordType=record_num
    )
    response = search.execute()

    assert response.hits.total.value == 1


@pytest.mark.django_db
def test_can_create_and_index_ssp_m2_submission():
    """SSP M2 submissions can be created and mapped."""
    record_num = fake.uuid4()

    submission = models.ssp.SSP_M2.objects.create(
        RecordType=record_num,
        RPT_MONTH_YEAR=1,
        CASE_NUMBER='1',
        FIPS_CODE='1',

        FAMILY_AFFILIATION=1,
        NONCUSTODIAL_PARENT=1,
        DATE_OF_BIRTH='1',
        SSN='1',
        RACE_HISPANIC=1,
        RACE_AMER_INDIAN=1,
        RACE_ASIAN=1,
        RACE_BLACK=1,
        RACE_HAWAIIAN=1,
        RACE_WHITE=1,
        GENDER=1,
        FED_OASDI_PROGRAM=1,
        FED_DISABILITY_STATUS=1,
        DISABLED_TITLE_XIVAPDT=1,
        AID_AGED_BLIND=1,
        RECEIVE_SSI=1,
        MARITAL_STATUS=1,
        RELATIONSHIP_HOH=1,
        PARENT_MINOR_CHILD=1,
        NEEDS_PREGNANT_WOMAN=1,
        EDUCATION_LEVEL=1,
        CITIZENSHIP_STATUS=1,
        COOPERATION_CHILD_SUPPORT=1,
        # MONTHS_FED_TIME_LIMIT=1,
        # MONTHS_STATE_TIME_LIMIT=1,
        # CURRENT_MONTH_STATE_EXEMPT=1,
        EMPLOYMENT_STATUS=1,
        WORK_ELIGIBLE_INDICATOR=1,
        WORK_PART_STATUS=1,
        UNSUB_EMPLOYMENT=1,
        SUB_PRIVATE_EMPLOYMENT=1,
        SUB_PUBLIC_EMPLOYMENT=1,
        WORK_EXPERIENCE_HOP=1,
        WORK_EXPERIENCE_EA=1,
        WORK_EXPERIENCE_HOL=1,
        OJT=1,
        JOB_SEARCH_HOP=1,
        JOB_SEARCH_EA=1,
        JOB_SEARCH_HOL=1,
        COMM_SERVICES_HOP=1,
        COMM_SERVICES_EA=1,
        COMM_SERVICES_HOL=1,
        VOCATIONAL_ED_TRAINING_HOP=1,
        VOCATIONAL_ED_TRAINING_EA=1,
        VOCATIONAL_ED_TRAINING_HOL=1,
        JOB_SKILLS_TRAINING_HOP=1,
        JOB_SKILLS_TRAINING_EA=1,
        JOB_SKILLS_TRAINING_HOL=1,
        ED_NO_HIGH_SCHOOL_DIPL_HOP=1,
        ED_NO_HIGH_SCHOOL_DIPL_EA=1,
        ED_NO_HIGH_SCHOOL_DIPL_HOL=1,
        SCHOOL_ATTENDENCE_HOP=1,
        SCHOOL_ATTENDENCE_EA=1,
        SCHOOL_ATTENDENCE_HOL=1,
        PROVIDE_CC_HOP=1,
        PROVIDE_CC_EA=1,
        PROVIDE_CC_HOL=1,
        OTHER_WORK_ACTIVITIES=1,
        DEEMED_HOURS_FOR_OVERALL=1,
        DEEMED_HOURS_FOR_TWO_PARENT=1,
        EARNED_INCOME=1,
        UNEARNED_INCOME_TAX_CREDIT=1,
        UNEARNED_SOCIAL_SECURITY=1,
        UNEARNED_SSI=1,
        UNEARNED_WORKERS_COMP=1,
        OTHER_UNEARNED_INCOME=1
    )

    assert submission.id is not None

    search = documents.ssp.SSP_M2DataSubmissionDocument.search().query(
        'match',
        RecordType=record_num
    )
    response = search.execute()

    assert response.hits.total.value == 1


@pytest.mark.django_db
def test_can_create_and_index_ssp_m3_submission():
    """SSP M3 submissions can be created and mapped."""
    record_num = fake.uuid4()

    submission = models.ssp.SSP_M3.objects.create(
        RecordType=record_num,
        RPT_MONTH_YEAR=1,
        CASE_NUMBER='1',
        FIPS_CODE='1',

        FAMILY_AFFILIATION=1,
        DATE_OF_BIRTH=1,
        SSN='1',
        RACE_HISPANIC=1,
        RACE_AMER_INDIAN=1,
        RACE_ASIAN=1,
        RACE_BLACK=1,
        RACE_HAWAIIAN=1,
        RACE_WHITE=1,
        GENDER=1,
        RECEIVE_NONSSI_BENEFITS=1,
        RECEIVE_SSI=1,
        RELATIONSHIP_HOH=1,
        PARENT_MINOR_CHILD=1,
        EDUCATION_LEVEL=1,
        CITIZENSHIP_STATUS=1,
        UNEARNED_SSI=1,
        OTHER_UNEARNED_INCOME=1,
    )

    assert submission.id is not None

    search = documents.ssp.SSP_M3DataSubmissionDocument.search().query(
        'match',
        RecordType=record_num
    )
    response = search.execute()

    assert response.hits.total.value == 1<|MERGE_RESOLUTION|>--- conflicted
+++ resolved
@@ -373,10 +373,9 @@
 
     submission.save()
 
-<<<<<<< HEAD
-=======
+
     # No checks her because t7 records can't be parsed currently.
->>>>>>> 1eb7e9af
+
     # assert submission.id is not None
 
     # search = documents.tanf.TANF_T7DataSubmissionDocument.search().query(
