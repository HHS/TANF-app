"""Tests for elasticsearch model mapping."""

import pytest
from faker import Faker
from django.db.utils import IntegrityError
<<<<<<< HEAD
from tdpservice.search_indexes import models
=======
from tdpservice.search_indexes.models.tanf import TANF_T1, TANF_T2, TANF_T3, TANF_T4, TANF_T5, TANF_T6, TANF_T7
>>>>>>> a7195f13
from tdpservice.search_indexes import documents


fake = Faker()


@pytest.mark.django_db
def test_can_create_and_index_tanf_t1_submission():
    """TANF T1 submissions can be created and mapped."""
    record_num = fake.uuid4()

<<<<<<< HEAD
    submission = models.tanf.TANF_T1.objects.create(
=======
    submission = TANF_T1.objects.create(
>>>>>>> a7195f13
        RecordType=record_num,
        RPT_MONTH_YEAR=1,
        CASE_NUMBER=1,
        COUNTY_FIPS_CODE=1,
        STRATUM=1,
        ZIP_CODE=1,
        FUNDING_STREAM=1,
        DISPOSITION=1,
        NEW_APPLICANT=1,
        NBR_FAMILY_MEMBERS=1,
        FAMILY_TYPE=1,
        RECEIVES_SUB_HOUSING=1,
        RECEIVES_MED_ASSISTANCE=1,
        RECEIVES_FOOD_STAMPS=1,
        AMT_FOOD_STAMP_ASSISTANCE=1,
        RECEIVES_SUB_CC=1,
        AMT_SUB_CC=1,
        CHILD_SUPPORT_AMT=1,
        FAMILY_CASH_RESOURCES=1,
        CASH_AMOUNT=1,
        NBR_MONTHS=1,
        CC_AMOUNT=1,
        CHILDREN_COVERED=1,
        CC_NBR_MONTHS=1,
        TRANSP_AMOUNT=1,
        TRANSP_NBR_MONTHS=1,
        TRANSITION_SERVICES_AMOUNT=1,
        TRANSITION_NBR_MONTHS=1,
        OTHER_AMOUNT=1,
        OTHER_NBR_MONTHS=1,
        SANC_REDUCTION_AMT=1,
        WORK_REQ_SANCTION=1,
        FAMILY_SANC_ADULT=1,
        SANC_TEEN_PARENT=1,
        NON_COOPERATION_CSE=1,
        FAILURE_TO_COMPLY=1,
        OTHER_SANCTION=1,
        RECOUPMENT_PRIOR_OVRPMT=1,
        OTHER_TOTAL_REDUCTIONS=1,
        FAMILY_CAP=1,
        REDUCTIONS_ON_RECEIPTS=1,
        OTHER_NON_SANCTION=1,
        WAIVER_EVAL_CONTROL_GRPS=1,
        FAMILY_EXEMPT_TIME_LIMITS=1,
        FAMILY_NEW_CHILD=1,
    )

    # submission.full_clean()

    assert submission.id is not None

    search = documents.tanf.TANF_T1DataSubmissionDocument.search().query(
        'match',
        RecordType=record_num
    )
    response = search.execute()

    assert response.hits.total.value == 1


@pytest.mark.django_db
def test_can_create_and_index_tanf_t2_submission():
    """TANF T2 submissions can be created and mapped."""
    record_num = fake.uuid4()

<<<<<<< HEAD
    submission = models.tanf.TANF_T2.objects.create(
=======
    submission = TANF_T2.objects.create(
>>>>>>> a7195f13
        record=record_num,
        rpt_month_year=1,
        case_number='1',
        fips_code='1',

        family_affiliation=1,
        noncustodial_parent=1,
        date_of_birth='1',
        ssn='1',
        race_hispanic=1,
        race_amer_indian=1,
        race_asian=1,
        race_black=1,
        race_hawaiian=1,
        race_white=1,
        gender=1,
        fed_oasdi_program=1,
        fed_disability_status=1,
        disabled_title_xivapdt=1,
        aid_aged_blind=1,
        receive_ssi=1,
        marital_status=1,
        relationship_hoh=1,
        parent_minor_child=1,
        needs_pregnant_woman=1,
        education_level=1,
        citizenship_status=1,
        cooperation_child_support=1,
        months_fed_time_limit=1,
        months_state_time_limit=1,
        current_month_state_exempt=1,
        employment_status=1,
        work_eligible_indicator=1,
        work_part_status=1,
        unsub_employment=1,
        sub_private_employment=1,
        sub_public_employment=1,
        work_experience_hop=1,
        work_experience_ea=1,
        work_experience_hol=1,
        ojt=1,
        job_search_hop=1,
        job_search_ea=1,
        job_search_hol=1,
        comm_services_hop=1,
        comm_services_ea=1,
        comm_services_hol=1,
        vocational_ed_training_hop=1,
        vocational_ed_training_ea=1,
        vocational_ed_training_hol=1,
        job_skills_training_hop=1,
        job_skills_training_ea=1,
        job_skills_training_hol=1,
        ed_no_high_school_dipl_hop=1,
        ed_no_high_school_dipl_ea=1,
        ed_no_high_school_dipl_hol=1,
        school_attendence_hop=1,
        school_attendence_ea=1,
        school_attendence_hol=1,
        provide_cc_hop=1,
        provide_cc_ea=1,
        provide_cc_hol=1,
        other_work_activities=1,
        deemed_hours_for_overall=1,
        deemed_hours_for_two_parent=1,
        earned_income=1,
        unearned_income_tax_credit=1,
        unearned_social_security=1,
        unearned_ssi=1,
        unearned_workers_comp=1,
        other_unearned_income=1
    )

    assert submission.id is not None

    search = documents.tanf.TANF_T2DataSubmissionDocument.search().query(
        'match',
        record=record_num
    )
    response = search.execute()

    assert response.hits.total.value == 1


@pytest.mark.django_db
def test_can_create_and_index_tanf_t3_submission():
    """TANF T3 submissions can be created and mapped."""
    record_num = fake.uuid4()

<<<<<<< HEAD
    submission = models.tanf.TANF_T3.objects.create(
=======
    submission = TANF_T3.objects.create(
>>>>>>> a7195f13
        record=record_num,
        rpt_month_year=1,
        case_number='1',
        fips_code='1',

        family_affiliation=1,
        date_of_birth=1,
        ssn='1',
        race_hispanic=1,
        race_amer_indian=1,
        race_asian=1,
        race_black=1,
        race_hawaiian=1,
        race_white=1,
        gender=1,
        receive_nonssa_benefits=1,
        receive_ssi=1,
        relationship_hoh=1,
        parent_minor_child=1,
        education_level=1,
        citizenship_status=1,
        unearned_ssi=1,
        other_unearned_income=1,
    )

    assert submission.id is not None

    search = documents.tanf.TANF_T3DataSubmissionDocument.search().query(
        'match',
        record=record_num
    )
    response = search.execute()

    assert response.hits.total.value == 1


@pytest.mark.django_db
def test_can_create_and_index_tanf_t4_submission():
    """TANF T4 submissions can be created and mapped."""
    record_num = fake.uuid4()

<<<<<<< HEAD
    submission = models.tanf.TANF_T4.objects.create(
=======
    submission = TANF_T4.objects.create(
>>>>>>> a7195f13
        record=record_num,
        rpt_month_year=1,
        case_number='1',
        disposition=1,
        fips_code='1',

        county_fips_code='1',
        stratum=1,
        zip_code='1',
        closure_reason=1,
        rec_sub_housing=1,
        rec_med_assist=1,
        rec_food_stamps=1,
        rec_sub_cc=1,
    )

    assert submission.id is not None

    search = documents.tanf.TANF_T4DataSubmissionDocument.search().query(
        'match',
        record=record_num
    )
    response = search.execute()

    assert response.hits.total.value == 1


@pytest.mark.django_db
def test_can_create_and_index_tanf_t5_submission():
    """TANF T5 submissions can be created and mapped."""
    record_num = fake.uuid4()

<<<<<<< HEAD
    submission = models.tanf.TANF_T5.objects.create(
=======
    submission = TANF_T5.objects.create(
>>>>>>> a7195f13
        record=record_num,
        rpt_month_year=1,
        case_number='1',
        fips_code='1',

        family_affiliation=1,
        date_of_birth='1',
        ssn='1',
        race_hispanic=1,
        race_amer_indian=1,
        race_asian=1,
        race_black=1,
        race_hawaiian=1,
        race_white=1,
        gender=1,
        rec_oasdi_insurance=1,
        rec_federal_disability=1,
        rec_aid_totally_disabled=1,
        rec_aid_aged_blind=1,
        rec_ssi=1,
        marital_status=1,
        relationship_hoh=1,
        parent_minor_child=1,
        needs_of_pregnant_woman=1,
        education_level=1,
        citizenship_status=1,
        countable_month_fed_time=1,
        countable_months_state_tribe=1,
        employment_status=1,
        amount_earned_income=1,
        amount_unearned_income=1
    )

    assert submission.id is not None

    search = documents.tanf.TANF_T5DataSubmissionDocument.search().query(
        'match',
        record=record_num
    )
    response = search.execute()

    assert response.hits.total.value == 1


@pytest.mark.django_db
def test_can_create_and_index_tanf_t6_submission():
    """TANF T6 submissions can be created and mapped."""
    record_num = fake.uuid4()

<<<<<<< HEAD
    submission = models.tanf.TANF_T6.objects.create(
=======
    submission = TANF_T6.objects.create(
>>>>>>> a7195f13
        record=record_num,
        rpt_month_year=1,
        fips_code='1',

        calendar_quarter=1,
        applications=1,
        approved=1,
        denied=1,
        assistance=1,
        families=1,
        num_2_parents=1,
        num_1_parents=1,
        num_no_parents=1,
        recipients=1,
        adult_recipients=1,
        child_recipients=1,
        noncustodials=1,
        births=1,
        outwedlock_births=1,
        closed_cases=1,
    )

    assert submission.id is not None

    search = documents.tanf.TANF_T6DataSubmissionDocument.search().query(
        'match',
        record=record_num
    )
    response = search.execute()

    assert response.hits.total.value == 1


@pytest.mark.django_db
def test_can_create_and_index_tanf_t7_submission():
    """TANF T7 submissions can be created and mapped."""
    record_num = fake.uuid4()

<<<<<<< HEAD
    submission = models.tanf.TANF_T7.objects.create(
=======
    submission = TANF_T7.objects.create(
>>>>>>> a7195f13
        record=record_num,
        rpt_month_year=1,
        fips_code='2',

        calendar_quarter=1,
        tdrs_section_ind='1',
        stratum='1',
        families=1
    )

    assert submission.id is not None

    search = documents.tanf.TANF_T7DataSubmissionDocument.search().query(
        'match',
        record=record_num
    )
    response = search.execute()

    assert response.hits.total.value == 1


@pytest.mark.django_db
def test_does_not_create_index_if_model_creation_fails():
    """Index creation shouldn't happen if saving a model errors."""
    record_num = fake.uuid4()

    with pytest.raises(IntegrityError):
<<<<<<< HEAD
        submission = models.tanf.TANF_T7.objects.create(
=======
        submission = TANF_T7.objects.create(
>>>>>>> a7195f13
            record=record_num
            # leave out a bunch of required fields
        )

        assert submission.id is None

    search = documents.tanf.TANF_T7DataSubmissionDocument.search().query(
        'match',
        record=record_num
    )

    response = search.execute()

    assert response.hits.total.value == 0


@pytest.mark.django_db
def test_can_create_and_map_ssp_m1_submission():
    """SSP M1 Submissions can be created and mapped."""

    record_num = fake.uuid4()

    submission = models.ssp.SSP_M1.objects.create(
        RecordType=record_num,
        RPT_MONTH_YEAR=1,
        CASE_NUMBER=1,
        COUNTY_FIPS_CODE=1,
        STRATUM=1,
        ZIP_CODE=1,
        # FUNDING_STREAM=1,
        DISPOSITION=1,
        # NEW_APPLICANT=1,
        NBR_FAMILY_MEMBERS=1,
        FAMILY_TYPE=1,
        TANF_ASST_IN_6MONTHS=1,
        RECEIVES_SUB_HOUSING=1,
        RECEIVES_MED_ASSISTANCE=1,
        RECEIVES_FOOD_STAMPS=1,
        AMT_FOOD_STAMP_ASSISTANCE=1,
        RECEIVES_SUB_CC=1,
        AMT_SUB_CC=1,
        CHILD_SUPPORT_AMT=1,
        FAMILY_CASH_RESOURCES=1,
        CASH_AMOUNT=1,
        NBR_MONTHS=1,
        CC_AMOUNT=1,
        CHILDREN_COVERED=1,
        CC_NBR_MONTHS=1,
        TRANSP_AMOUNT=1,
        TRANSP_NBR_MONTHS=1,
        TRANSITION_SERVICES_AMOUNT=1,
        TRANSITION_NBR_MONTHS=1,
        OTHER_AMOUNT=1,
        OTHER_NBR_MONTHS=1,
        SANC_REDUCTION_AMT=1,
        WORK_REQ_SANCTION=1,
        FAMILY_SANC_ADULT=1,
        SANC_TEEN_PARENT=1,
        NON_COOPERATION_CSE=1,
        FAILURE_TO_COMPLY=1,
        OTHER_SANCTION=1,
        RECOUPMENT_PRIOR_OVRPMT=1,
        OTHER_TOTAL_REDUCTIONS=1,
        FAMILY_CAP=1,
        REDUCTIONS_ON_RECEIPTS=1,
        OTHER_NON_SANCTION=1,
        WAIVER_EVAL_CONTROL_GRPS=1,
        # FAMILY_EXEMPT_TIME_LIMITS=1,
        # FAMILY_NEW_CHILD=1,
    )

    assert submission.id is not None

    search = documents.ssp.SSP_M1DataSubmissionDocument.search().query(
        'match',
        RecordType=record_num
    )
    response = search.execute()

    assert response.hits.total.value == 1


@pytest.mark.django_db
def test_can_create_and_index_ssp_m2_submission():
    """SSP M2 submissions can be created and mapped."""
    record_num = fake.uuid4()

    submission = models.ssp.SSP_M2.objects.create(
        RecordType=record_num,
        RPT_MONTH_YEAR=1,
        CASE_NUMBER='1',
        FIPS_CODE='1',

        FAMILY_AFFILIATION=1,
        NONCUSTODIAL_PARENT=1,
        DATE_OF_BIRTH='1',
        SSN='1',
        RACE_HISPANIC=1,
        RACE_AMER_INDIAN=1,
        RACE_ASIAN=1,
        RACE_BLACK=1,
        RACE_HAWAIIAN=1,
        RACE_WHITE=1,
        GENDER=1,
        FED_OASDI_PROGRAM=1,
        FED_DISABILITY_STATUS=1,
        DISABLED_TITLE_XIVAPDT=1,
        AID_AGED_BLIND=1,
        RECEIVE_SSI=1,
        MARITAL_STATUS=1,
        RELATIONSHIP_HOH=1,
        PARENT_MINOR_CHILD=1,
        NEEDS_PREGNANT_WOMAN=1,
        EDUCATION_LEVEL=1,
        CITIZENSHIP_STATUS=1,
        COOPERATION_CHILD_SUPPORT=1,
        # MONTHS_FED_TIME_LIMIT=1,
        # MONTHS_STATE_TIME_LIMIT=1,
        # CURRENT_MONTH_STATE_EXEMPT=1,
        EMPLOYMENT_STATUS=1,
        WORK_ELIGIBLE_INDICATOR=1,
        WORK_PART_STATUS=1,
        UNSUB_EMPLOYMENT=1,
        SUB_PRIVATE_EMPLOYMENT=1,
        SUB_PUBLIC_EMPLOYMENT=1,
        WORK_EXPERIENCE_HOP=1,
        WORK_EXPERIENCE_EA=1,
        WORK_EXPERIENCE_HOL=1,
        OJT=1,
        JOB_SEARCH_HOP=1,
        JOB_SEARCH_EA=1,
        JOB_SEARCH_HOL=1,
        COMM_SERVICES_HOP=1,
        COMM_SERVICES_EA=1,
        COMM_SERVICES_HOL=1,
        VOCATIONAL_ED_TRAINING_HOP=1,
        VOCATIONAL_ED_TRAINING_EA=1,
        VOCATIONAL_ED_TRAINING_HOL=1,
        JOB_SKILLS_TRAINING_HOP=1,
        JOB_SKILLS_TRAINING_EA=1,
        JOB_SKILLS_TRAINING_HOL=1,
        ED_NO_HIGH_SCHOOL_DIPL_HOP=1,
        ED_NO_HIGH_SCHOOL_DIPL_EA=1,
        ED_NO_HIGH_SCHOOL_DIPL_HOL=1,
        SCHOOL_ATTENDENCE_HOP=1,
        SCHOOL_ATTENDENCE_EA=1,
        SCHOOL_ATTENDENCE_HOL=1,
        PROVIDE_CC_HOP=1,
        PROVIDE_CC_EA=1,
        PROVIDE_CC_HOL=1,
        OTHER_WORK_ACTIVITIES=1,
        DEEMED_HOURS_FOR_OVERALL=1,
        DEEMED_HOURS_FOR_TWO_PARENT=1,
        EARNED_INCOME=1,
        UNEARNED_INCOME_TAX_CREDIT=1,
        UNEARNED_SOCIAL_SECURITY=1,
        UNEARNED_SSI=1,
        UNEARNED_WORKERS_COMP=1,
        OTHER_UNEARNED_INCOME=1
    )

    assert submission.id is not None

    search = documents.ssp.SSP_M2DataSubmissionDocument.search().query(
        'match',
        RecordType=record_num
    )
    response = search.execute()

    assert response.hits.total.value == 1


@pytest.mark.django_db
def test_can_create_and_index_ssp_m3_submission():
    """SSP M3 submissions can be created and mapped."""
    record_num = fake.uuid4()

    submission = models.ssp.SSP_M3.objects.create(
        RecordType=record_num,
        RPT_MONTH_YEAR=1,
        CASE_NUMBER='1',
        FIPS_CODE='1',

        FAMILY_AFFILIATION=1,
        DATE_OF_BIRTH=1,
        SSN='1',
        RACE_HISPANIC=1,
        RACE_AMER_INDIAN=1,
        RACE_ASIAN=1,
        RACE_BLACK=1,
        RACE_HAWAIIAN=1,
        RACE_WHITE=1,
        GENDER=1,
        RECEIVE_NONSSI_BENEFITS=1,
        RECEIVE_SSI=1,
        RELATIONSHIP_HOH=1,
        PARENT_MINOR_CHILD=1,
        EDUCATION_LEVEL=1,
        CITIZENSHIP_STATUS=1,
        UNEARNED_SSI=1,
        OTHER_UNEARNED_INCOME=1,
    )

    assert submission.id is not None

    search = documents.ssp.SSP_M3DataSubmissionDocument.search().query(
        'match',
        RecordType=record_num
    )
    response = search.execute()

    assert response.hits.total.value == 1<|MERGE_RESOLUTION|>--- conflicted
+++ resolved
@@ -3,11 +3,7 @@
 import pytest
 from faker import Faker
 from django.db.utils import IntegrityError
-<<<<<<< HEAD
 from tdpservice.search_indexes import models
-=======
-from tdpservice.search_indexes.models.tanf import TANF_T1, TANF_T2, TANF_T3, TANF_T4, TANF_T5, TANF_T6, TANF_T7
->>>>>>> a7195f13
 from tdpservice.search_indexes import documents
 
 
@@ -19,11 +15,7 @@
     """TANF T1 submissions can be created and mapped."""
     record_num = fake.uuid4()
 
-<<<<<<< HEAD
     submission = models.tanf.TANF_T1.objects.create(
-=======
-    submission = TANF_T1.objects.create(
->>>>>>> a7195f13
         RecordType=record_num,
         RPT_MONTH_YEAR=1,
         CASE_NUMBER=1,
@@ -76,6 +68,7 @@
     assert submission.id is not None
 
     search = documents.tanf.TANF_T1DataSubmissionDocument.search().query(
+    search = documents.tanf.TANF_T1DataSubmissionDocument.search().query(
         'match',
         RecordType=record_num
     )
@@ -89,11 +82,7 @@
     """TANF T2 submissions can be created and mapped."""
     record_num = fake.uuid4()
 
-<<<<<<< HEAD
     submission = models.tanf.TANF_T2.objects.create(
-=======
-    submission = TANF_T2.objects.create(
->>>>>>> a7195f13
         record=record_num,
         rpt_month_year=1,
         case_number='1',
@@ -170,6 +159,7 @@
     assert submission.id is not None
 
     search = documents.tanf.TANF_T2DataSubmissionDocument.search().query(
+    search = documents.tanf.TANF_T2DataSubmissionDocument.search().query(
         'match',
         record=record_num
     )
@@ -183,11 +173,7 @@
     """TANF T3 submissions can be created and mapped."""
     record_num = fake.uuid4()
 
-<<<<<<< HEAD
     submission = models.tanf.TANF_T3.objects.create(
-=======
-    submission = TANF_T3.objects.create(
->>>>>>> a7195f13
         record=record_num,
         rpt_month_year=1,
         case_number='1',
@@ -216,6 +202,7 @@
     assert submission.id is not None
 
     search = documents.tanf.TANF_T3DataSubmissionDocument.search().query(
+    search = documents.tanf.TANF_T3DataSubmissionDocument.search().query(
         'match',
         record=record_num
     )
@@ -229,11 +216,7 @@
     """TANF T4 submissions can be created and mapped."""
     record_num = fake.uuid4()
 
-<<<<<<< HEAD
     submission = models.tanf.TANF_T4.objects.create(
-=======
-    submission = TANF_T4.objects.create(
->>>>>>> a7195f13
         record=record_num,
         rpt_month_year=1,
         case_number='1',
@@ -253,6 +236,7 @@
     assert submission.id is not None
 
     search = documents.tanf.TANF_T4DataSubmissionDocument.search().query(
+    search = documents.tanf.TANF_T4DataSubmissionDocument.search().query(
         'match',
         record=record_num
     )
@@ -266,11 +250,7 @@
     """TANF T5 submissions can be created and mapped."""
     record_num = fake.uuid4()
 
-<<<<<<< HEAD
     submission = models.tanf.TANF_T5.objects.create(
-=======
-    submission = TANF_T5.objects.create(
->>>>>>> a7195f13
         record=record_num,
         rpt_month_year=1,
         case_number='1',
@@ -307,6 +287,7 @@
     assert submission.id is not None
 
     search = documents.tanf.TANF_T5DataSubmissionDocument.search().query(
+    search = documents.tanf.TANF_T5DataSubmissionDocument.search().query(
         'match',
         record=record_num
     )
@@ -320,11 +301,7 @@
     """TANF T6 submissions can be created and mapped."""
     record_num = fake.uuid4()
 
-<<<<<<< HEAD
     submission = models.tanf.TANF_T6.objects.create(
-=======
-    submission = TANF_T6.objects.create(
->>>>>>> a7195f13
         record=record_num,
         rpt_month_year=1,
         fips_code='1',
@@ -350,6 +327,7 @@
     assert submission.id is not None
 
     search = documents.tanf.TANF_T6DataSubmissionDocument.search().query(
+    search = documents.tanf.TANF_T6DataSubmissionDocument.search().query(
         'match',
         record=record_num
     )
@@ -363,11 +341,7 @@
     """TANF T7 submissions can be created and mapped."""
     record_num = fake.uuid4()
 
-<<<<<<< HEAD
     submission = models.tanf.TANF_T7.objects.create(
-=======
-    submission = TANF_T7.objects.create(
->>>>>>> a7195f13
         record=record_num,
         rpt_month_year=1,
         fips_code='2',
@@ -381,6 +355,7 @@
     assert submission.id is not None
 
     search = documents.tanf.TANF_T7DataSubmissionDocument.search().query(
+    search = documents.tanf.TANF_T7DataSubmissionDocument.search().query(
         'match',
         record=record_num
     )
@@ -395,17 +370,14 @@
     record_num = fake.uuid4()
 
     with pytest.raises(IntegrityError):
-<<<<<<< HEAD
         submission = models.tanf.TANF_T7.objects.create(
-=======
-        submission = TANF_T7.objects.create(
->>>>>>> a7195f13
             record=record_num
             # leave out a bunch of required fields
         )
 
         assert submission.id is None
 
+    search = documents.tanf.TANF_T7DataSubmissionDocument.search().query(
     search = documents.tanf.TANF_T7DataSubmissionDocument.search().query(
         'match',
         record=record_num
