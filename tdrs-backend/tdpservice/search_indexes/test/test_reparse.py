--- conflicted
+++ resolved
@@ -498,6 +498,26 @@
     fm.save()
     assert ReparseMeta.file_counts_match(meta_model) is True
 
+@pytest.mark.django_db
+def test_prettify_time_delta():
+    """Test prettify_time_delta."""
+    start = timezone.now()
+    end = start + timedelta(seconds=100)
+
+    assert prettify_time_delta(start.timestamp(), end.timestamp()) == (1, 40)
+
+@pytest.mark.django_db
+def test_db_backup_cloud(mocker):
+    """Test DB backup fail without localstack."""
+    settings.USE_LOCALSTACK = False
+
+    cmd = backup_db.Command()
+    opts = {'file': 'fake_file.pg'}
+
+    with pytest.raises(Exception):
+        cmd.handle(**opts)
+    settings.USE_LOCALSTACK = True
+
 @pytest.mark.django_db()
 def test_reparse_finished_success_false_before_file_queue(big_file):
     """Test is_finished and is_success are False if no files added."""
@@ -505,31 +525,6 @@
     assert meta_model.is_finished is False
     assert meta_model.is_success is False
 
-<<<<<<< HEAD
-    meta_model.files_completed = 1
-    meta_model.files_failed = 1
-    assert ReparseMeta.file_counts_match(meta_model) is True
-
-@pytest.mark.django_db
-def test_prettify_time_delta():
-    """Test prettify_time_delta."""
-    start = timezone.now()
-    end = start + timedelta(seconds=100)
-
-    assert prettify_time_delta(start.timestamp(), end.timestamp()) == (1, 40)
-
-@pytest.mark.django_db
-def test_db_backup_cloud(mocker):
-    """Test DB backup fail without localstack."""
-    settings.USE_LOCALSTACK = False
-
-    cmd = backup_db.Command()
-    opts = {'file': 'fake_file.pg'}
-
-    with pytest.raises(Exception):
-        cmd.handle(**opts)
-    settings.USE_LOCALSTACK = True
-=======
     big_file.reparses.add(meta_model)
     big_file.save()
     assert meta_model.is_finished is False
@@ -544,5 +539,4 @@
     fm.success = True
     fm.save()
     assert meta_model.is_finished is True
-    assert meta_model.is_success is True
->>>>>>> 702f72fe
+    assert meta_model.is_success is True