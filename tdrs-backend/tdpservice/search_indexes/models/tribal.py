--- conflicted
+++ resolved
@@ -7,17 +7,10 @@
 
 from tdpservice.data_files.models import DataFile
 from tdpservice.parsers.models import ParserError
-<<<<<<< HEAD
-from tdpservice.search_indexes.models.mixins import LineNumberMixin
-
-
-class Tribal_TANF_T1(LineNumberMixin):
-=======
 from tdpservice.search_indexes.models.mixins import RecordMixin
 
 
 class Tribal_TANF_T1(RecordMixin):
->>>>>>> f0875d7d
     """Parsed record representing a T1 data submission."""
 
     class Meta:
@@ -83,11 +76,7 @@
     FAMILY_NEW_CHILD = models.IntegerField(null=True, blank=False)
 
 
-<<<<<<< HEAD
-class Tribal_TANF_T2(LineNumberMixin):
-=======
 class Tribal_TANF_T2(RecordMixin):
->>>>>>> f0875d7d
     """Parsed record representing a T2 data submission."""
 
     class Meta:
@@ -160,11 +149,7 @@
     OTHER_UNEARNED_INCOME = models.CharField(max_length=4, null=True, blank=False)
 
 
-<<<<<<< HEAD
-class Tribal_TANF_T3(LineNumberMixin):
-=======
 class Tribal_TANF_T3(RecordMixin):
->>>>>>> f0875d7d
     """Parsed record representing a T3 data submission."""
 
     class Meta:
@@ -206,11 +191,7 @@
     OTHER_UNEARNED_INCOME = models.CharField(max_length=4, null=True, blank=False)
 
 
-<<<<<<< HEAD
-class Tribal_TANF_T4(LineNumberMixin):
-=======
 class Tribal_TANF_T4(RecordMixin):
->>>>>>> f0875d7d
     """Parsed record representing a T4 data submission."""
 
     class Meta:
@@ -243,11 +224,7 @@
     REC_SUB_CC = models.IntegerField(null=True, blank=False)
 
 
-<<<<<<< HEAD
-class Tribal_TANF_T5(LineNumberMixin):
-=======
 class Tribal_TANF_T5(RecordMixin):
->>>>>>> f0875d7d
     """Parsed record representing a T5 data submission."""
 
     class Meta:
@@ -299,11 +276,7 @@
     AMOUNT_UNEARNED_INCOME = models.CharField(max_length=4, null=True, blank=False)
 
 
-<<<<<<< HEAD
-class Tribal_TANF_T6(LineNumberMixin):
-=======
 class Tribal_TANF_T6(RecordMixin):
->>>>>>> f0875d7d
     """Parsed record representing a Tribal T6 data submission."""
 
     class Meta:
@@ -341,11 +314,7 @@
     NUM_CLOSED_CASES = models.IntegerField(null=True, blank=True)
 
 
-<<<<<<< HEAD
-class Tribal_TANF_T7(LineNumberMixin):
-=======
 class Tribal_TANF_T7(RecordMixin):
->>>>>>> f0875d7d
     """Parsed record representing a Tribal T7 data submission."""
 
     class Meta:
