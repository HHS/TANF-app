"""Test category3 validators."""

import datetime

from django.conf import settings

import pytest

from tdpservice.data_files.models import DataFile
from tdpservice.parsers.dataclasses import FieldType, ValidationErrorArgs
from tdpservice.parsers.fields import Field
from tdpservice.parsers.row_schema import TanfDataReportSchema
from tdpservice.parsers.validators import category3
from tdpservice.parsers.validators.util import deprecate_call
from tdpservice.stts.models import STT

test_schema = TanfDataReportSchema(
    record_type="Test",
    model=None,
    preparsing_validators=[],
    postparsing_validators=[],
    fields=[],
)


def _make_eargs(val):
    return ValidationErrorArgs(
        value=val, row_schema=test_schema, friendly_name="test field", item_num="1"
    )


def _validate_and_assert(validator, val, exp_result, exp_message):
    result = validator(val, _make_eargs(val))
    assert result.valid == exp_result
    assert result.error_message == exp_message
    assert result.deprecated is False


@pytest.mark.parametrize(
    "val, option, kwargs, exp_result, exp_message",
    [
        (10, 10, {}, True, None),
        (1, 10, {}, False, "must match 10"),
    ],
)
def test_isEqual(val, option, kwargs, exp_result, exp_message):
    """Test isEqual validator error messages."""
    _validator = category3.isEqual(option, **kwargs)
    _validate_and_assert(_validator, val, exp_result, exp_message)


@pytest.mark.parametrize(
    "val, option, kwargs, exp_result, exp_message",
    [
        (1, 10, {}, True, None),
        (10, 10, {}, False, "must not be equal to 10"),
    ],
)
def test_isNotEqual(val, option, kwargs, exp_result, exp_message):
    """Test isNotEqual validator error messages."""
    _validator = category3.isNotEqual(option, **kwargs)
    _validate_and_assert(_validator, val, exp_result, exp_message)


@pytest.mark.parametrize(
    "val, options, kwargs, exp_result, exp_message",
    [
        (1, [1, 2, 3], {}, True, None),
        (1, [4, 5, 6], {}, False, "must be one of [4, 5, 6]"),
    ],
)
def test_isOneOf(val, options, kwargs, exp_result, exp_message):
    """Test isOneOf validator error messages."""
    _validator = category3.isOneOf(options, **kwargs)
    _validate_and_assert(_validator, val, exp_result, exp_message)


@pytest.mark.parametrize(
    "val, options, kwargs, exp_result, exp_message",
    [
        (1, [4, 5, 6], {}, True, None),
        (1, [1, 2, 3], {}, False, "must not be one of [1, 2, 3]"),
    ],
)
def test_isNotOneOf(val, options, kwargs, exp_result, exp_message):
    """Test isNotOneOf validator error messages."""
    _validator = category3.isNotOneOf(options, **kwargs)
    _validate_and_assert(_validator, val, exp_result, exp_message)


@pytest.mark.parametrize(
    "val, option, inclusive, kwargs, exp_result, exp_message",
    [
        (10, 5, True, {}, True, None),
        (10, 20, True, {}, False, "must be greater than 20"),
        (10, 10, False, {}, False, "must be greater than 10"),
    ],
)
def test_isGreaterThan(val, option, inclusive, kwargs, exp_result, exp_message):
    """Test isGreaterThan validator error messages."""
    _validator = category3.isGreaterThan(option, inclusive, **kwargs)
    _validate_and_assert(_validator, val, exp_result, exp_message)


@pytest.mark.parametrize(
    "val, option, inclusive, kwargs, exp_result, exp_message",
    [
        (5, 10, True, {}, True, None),
        (5, 3, True, {}, False, "must be less than 3"),
        (5, 5, False, {}, False, "must be less than 5"),
    ],
)
def test_isLessThan(val, option, inclusive, kwargs, exp_result, exp_message):
    """Test isLessThan validator error messages."""
    _validator = category3.isLessThan(option, inclusive, **kwargs)
    _validate_and_assert(_validator, val, exp_result, exp_message)


@pytest.mark.parametrize(
    "val, min, max, inclusive, kwargs, exp_result, exp_message",
    [
        (5, 1, 10, True, {}, True, None),
        (20, 1, 10, True, {}, False, "must be between 1 and 10"),
        (5, 1, 10, False, {}, True, None),
        (20, 1, 10, False, {}, False, "must be between 1 and 10"),
    ],
)
def test_isBetween(val, min, max, inclusive, kwargs, exp_result, exp_message):
    """Test isBetween validator error messages."""
    _validator = category3.isBetween(min, max, inclusive, **kwargs)
    _validate_and_assert(_validator, val, exp_result, exp_message)


@pytest.mark.parametrize(
    "val, substr, kwargs, exp_result, exp_message",
    [
        ("abcdef", "abc", {}, True, None),
        ("abcdef", "xyz", {}, False, "must start with xyz"),
    ],
)
def test_startsWith(val, substr, kwargs, exp_result, exp_message):
    """Test startsWith validator error messages."""
    _validator = category3.startsWith(substr, **kwargs)
    _validate_and_assert(_validator, val, exp_result, exp_message)


@pytest.mark.parametrize(
    "val, substr, kwargs, exp_result, exp_message",
    [
        ("abc123", "c1", {}, True, None),
        ("abc123", "xy", {}, False, "must contain xy"),
    ],
)
def test_contains(val, substr, kwargs, exp_result, exp_message):
    """Test contains validator error messages."""
    _validator = category3.contains(substr, **kwargs)
    _validate_and_assert(_validator, val, exp_result, exp_message)


@pytest.mark.parametrize(
    "val, kwargs, exp_result, exp_message",
    [
        (1001, {}, True, None),
        ("ABC", {}, False, "must be a number"),
    ],
)
def test_isNumber(val, kwargs, exp_result, exp_message):
    """Test isNumber validator error messages."""
    _validator = category3.isNumber(**kwargs)
    _validate_and_assert(_validator, val, exp_result, exp_message)


@pytest.mark.parametrize(
    "val, kwargs, exp_result, exp_message",
    [
        ("F*&k", {}, False, "must be alphanumeric"),
        ("Fork", {}, True, None),
    ],
)
def test_isAlphaNumeric(val, kwargs, exp_result, exp_message):
    """Test isAlphaNumeric validator error messages."""
    _validator = category3.isAlphaNumeric(**kwargs)
    _validate_and_assert(_validator, val, exp_result, exp_message)


@pytest.mark.parametrize(
    "val, start, end, kwargs, exp_result, exp_message",
    [
        ("   ", 0, 4, {}, True, None),
        ("1001", 0, 4, {}, False, "must be empty"),
    ],
)
def test_isEmpty(val, start, end, kwargs, exp_result, exp_message):
    """Test isEmpty validator error messages."""
    _validator = category3.isEmpty(start, end, **kwargs)
    _validate_and_assert(_validator, val, exp_result, exp_message)


@pytest.mark.parametrize(
    "val, start, end, kwargs, exp_result, exp_message",
    [
        ("1001", 0, 4, {}, True, None),
        ("    ", 0, 4, {}, False, "must not be empty"),
    ],
)
def test_isNotEmpty(val, start, end, kwargs, exp_result, exp_message):
    """Test isNotEmpty validator error messages."""
    _validator = category3.isNotEmpty(start, end, **kwargs)
    _validate_and_assert(_validator, val, exp_result, exp_message)


@pytest.mark.parametrize(
    "val, kwargs, exp_result, exp_message",
    [
        ("    ", {}, True, None),
        ("0000", {}, False, "must be blank"),
    ],
)
def test_isBlank(val, kwargs, exp_result, exp_message):
    """Test isBlank validator error messages."""
    _validator = category3.isBlank(**kwargs)
    _validate_and_assert(_validator, val, exp_result, exp_message)


@pytest.mark.parametrize(
    "val, length, kwargs, exp_result, exp_message",
    [
        ("123", 3, {}, True, None),
        ("123", 4, {}, False, "must have length 4"),
    ],
)
def test_hasLength(val, length, kwargs, exp_result, exp_message):
    """Test hasLength validator error messages."""
    _validator = category3.hasLength(length, **kwargs)
    _validate_and_assert(_validator, val, exp_result, exp_message)


@pytest.mark.parametrize(
    "val, length, inclusive, kwargs, exp_result, exp_message",
    [
        ("123", 3, True, {}, True, None),
        ("123", 3, False, {}, False, "must have length greater than 3"),
    ],
)
def test_hasLengthGreaterThan(val, length, inclusive, kwargs, exp_result, exp_message):
    """Test hasLengthGreaterThan validator error messages."""
    _validator = category3.hasLengthGreaterThan(length, inclusive, **kwargs)
    _validate_and_assert(_validator, val, exp_result, exp_message)


@pytest.mark.parametrize(
    "val, length, kwargs, exp_result, exp_message",
    [
        (101, 3, {}, True, None),
        (101, 2, {}, False, "must have length 2"),
    ],
)
def test_intHasLength(val, length, kwargs, exp_result, exp_message):
    """Test intHasLength validator error messages."""
    _validator = category3.intHasLength(length, **kwargs)
    _validate_and_assert(_validator, val, exp_result, exp_message)


@pytest.mark.parametrize(
    "val, number_of_zeros, kwargs, exp_result, exp_message",
    [
        ("111", 3, {}, True, None),
        ("000", 3, {}, False, "must not be zero"),
    ],
)
def test_isNotZero(val, number_of_zeros, kwargs, exp_result, exp_message):
    """Test isNotZero validator error messages."""
    _validator = category3.isNotZero(number_of_zeros, **kwargs)
    _validate_and_assert(_validator, val, exp_result, exp_message)


@pytest.mark.parametrize(
    "val, min_age, kwargs, exp_result, exp_message",
    [
        ("199510", 18, {}, True, None),
        (
            f"{datetime.date.today().year - 18}01",
            18,
            {},
            False,
            (
                f"{datetime.date.today().year - 18} must be less than or equal to "
                f"{datetime.date.today().year - 18} to meet the minimum age requirement."
            ),
        ),
        (
            "202010",
            18,
            {},
            False,
            (
                f"2020 must be less than or equal to {datetime.date.today().year - 18} "
                "to meet the minimum age requirement."
            ),
        ),
    ],
)
def test_isOlderThan(val, min_age, kwargs, exp_result, exp_message):
    """Test isOlderThan validator error messages."""
    _validator = category3.isOlderThan(min_age, **kwargs)
    _validate_and_assert(_validator, val, exp_result, exp_message)


@pytest.mark.parametrize(
    "val, kwargs, exp_result, exp_message",
    [
        ("123456789", {}, True, None),
        ("987654321", {}, True, None),
        (
            "111111111",
            {},
            False,
            "is in ['000000000', '111111111', '222222222', '333333333', "
            "'444444444', '555555555', '666666666', '777777777', '888888888', '999999999'].",
        ),
        (
            "999999999",
            {},
            False,
            "is in ['000000000', '111111111', '222222222', '333333333', "
            "'444444444', '555555555', '666666666', '777777777', '888888888', '999999999'].",
        ),
        (
            "888888888",
            {},
            False,
            "is in ['000000000', '111111111', '222222222', '333333333', "
            "'444444444', '555555555', '666666666', '777777777', '888888888', '999999999'].",
        ),
    ],
)
def test_validateSSN(val, kwargs, exp_result, exp_message):
    """Test validateSSN validator error messages."""
    _validator = category3.validateSSN(**kwargs)
    _validate_and_assert(_validator, val, exp_result, exp_message)


@pytest.mark.parametrize(
    "condition_val, result_val, exp_result, exp_message, exp_fields",
    [
        (1, 1, True, None, ["TestField3", "TestField1"]),  # condition fails, valid
        (
            10,
            1,
            True,
            None,
            ["TestField1", "TestField3"],
        ),  # condition pass, result pass
        # condition pass, result fail
        (
            10,
            20,
            False,
            "Since Item 1 (test1) is 10, then Item 3 (test3) 20 must be less than 10",
            ["TestField1", "TestField3"],
        ),
    ],
)
def test_ifThenAlso(condition_val, result_val, exp_result, exp_message, exp_fields):
    """Test ifThenAlso validator error messages."""
    schema = TanfDataReportSchema(
        fields=[
            Field(
                item="1",
                name="TestField1",
                friendly_name="test1",
                type=FieldType.NUMERIC,
                startIndex=0,
                endIndex=1,
            ),
            Field(
                item="2",
                name="TestField2",
                friendly_name="test2",
                type=FieldType.NUMERIC,
                startIndex=1,
                endIndex=2,
            ),
            Field(
                item="3",
                name="TestField3",
                friendly_name="test3",
                type=FieldType.NUMERIC,
                startIndex=2,
                endIndex=3,
            ),
        ]
    )
    instance = {
        "TestField1": condition_val,
        "TestField2": 1,
        "TestField3": result_val,
    }
    _validator = category3.ifThenAlso(
        condition_field_name="TestField1",
        condition_function=category3.isEqual(10),
        result_field_name="TestField3",
        result_function=category3.isLessThan(10),
    )
    result = _validator(instance, schema)
    assert result.valid == exp_result
    assert result.error_message == exp_message
    assert result.field_names == exp_fields


@pytest.mark.parametrize(
    "condition_val, result_val, exp_result, exp_message, exp_fields",
    [
        (1, 1, True, None, ["TestField3", "TestField1"]),  # condition fails, valid
        (
            10,
            1,
            True,
            None,
            ["TestField1", "TestField3"],
        ),  # condition pass, result pass
        (10, 110, True, None, ["TestField1", "TestField3"]),
        # condition pass, result fail
        (
            10,
            20,
            False,
            "Since Item 1 (test1) is 10, then Item 3 (test3) 20 must be less than 10 or must be greater than 100.",
            ["TestField1", "TestField3"],
        ),
    ],
)
def test_ifThenAlso_or(condition_val, result_val, exp_result, exp_message, exp_fields):
    """Test ifThenAlso validator error messages."""
    schema = TanfDataReportSchema(
        fields=[
            Field(
                item="1",
                name="TestField1",
                friendly_name="test1",
                type=FieldType.NUMERIC,
                startIndex=0,
                endIndex=1,
            ),
            Field(
                item="2",
                name="TestField2",
                friendly_name="test2",
                type=FieldType.NUMERIC,
                startIndex=1,
                endIndex=2,
            ),
            Field(
                item="3",
                name="TestField3",
                friendly_name="test3",
                type=FieldType.NUMERIC,
                startIndex=2,
                endIndex=3,
            ),
        ]
    )
    instance = {
        "TestField1": condition_val,
        "TestField2": 1,
        "TestField3": result_val,
    }
    _validator = category3.ifThenAlso(
        condition_field_name="TestField1",
        condition_function=category3.isEqual(10),
        result_field_name="TestField3",
        result_function=category3.orValidators(
            [category3.isLessThan(10), category3.isGreaterThan(100)], if_result=True
        ),
    )
    result = _validator(instance, schema)
    assert result.valid == exp_result
    assert result.error_message == exp_message
    assert result.field_names == exp_fields


@pytest.mark.parametrize(
    "val, exp_result, exp_message",
    [
        (10, True, None),
        (3, True, None),
        (100, False, "Item 1 (TestField1) 100 must match 10 or must be less than 5."),
    ],
)
def test_orValidators(val, exp_result, exp_message):
    """Test orValidators error messages."""
    _validator = category3.orValidators(
        [category3.isEqual(10), category3.isLessThan(5)]
    )

    eargs = ValidationErrorArgs(
        value=val,
        row_schema=TanfDataReportSchema(),
        friendly_name="TestField1",
        item_num="1",
    )

    result = _validator(val, eargs)
    assert result.valid == exp_result
    assert result.error_message == exp_message


def test_sumIsEqual():
    """Test sumIsEqual postparsing validator."""
    schema = TanfDataReportSchema(
        fields=[
            Field(
                item="1",
                name="TestField1",
                friendly_name="test1",
                type=FieldType.NUMERIC,
                startIndex=0,
                endIndex=1,
            ),
            Field(
                item="2",
                name="TestField2",
                friendly_name="test2",
                type=FieldType.NUMERIC,
                startIndex=1,
                endIndex=2,
            ),
            Field(
                item="3",
                name="TestField3",
                friendly_name="test3",
                type=FieldType.NUMERIC,
                startIndex=2,
                endIndex=3,
            ),
        ]
    )
    instance = {
        "TestField1": 2,
        "TestField2": 1,
        "TestField3": 9,
    }
    result = category3.sumIsEqual("TestField2", ["TestField1", "TestField3"])(
        instance, schema
    )
    assert result.valid is False
    assert (
<<<<<<< HEAD
        result.error_message
        == "T1: The sum of TestField1, TestField3 does not equal TestField2 test2 Item 2."
=======
        result.error
        == "The sum of TestField1, TestField3 does not equal TestField2 test2 Item 2."
>>>>>>> 25e2fffc
    )
    assert result.field_names == ["TestField2", "TestField1", "TestField3"]

    instance["TestField2"] = 11
    result = category3.sumIsEqual("TestField2", ["TestField1", "TestField3"])(
        instance, schema
    )
    assert result.valid is True
    assert result.error_message is None
    assert result.field_names == ["TestField2", "TestField1", "TestField3"]


def test_sumIsLarger():
    """Test sumIsLarger postparsing validator."""
    schema = TanfDataReportSchema(
        fields=[
            Field(
                item="1",
                name="TestField1",
                friendly_name="test1",
                type=FieldType.NUMERIC,
                startIndex=0,
                endIndex=1,
            ),
            Field(
                item="2",
                name="TestField2",
                friendly_name="test2",
                type=FieldType.NUMERIC,
                startIndex=1,
                endIndex=2,
            ),
            Field(
                item="3",
                name="TestField3",
                friendly_name="test3",
                type=FieldType.NUMERIC,
                startIndex=2,
                endIndex=3,
            ),
        ]
    )
    instance = {
        "TestField1": 2,
        "TestField2": 1,
        "TestField3": 5,
    }
    result = category3.sumIsLarger(["TestField1", "TestField3"], 10)(instance, schema)
    assert result.valid is False
<<<<<<< HEAD
    assert result.error_message == (
        "T1: No benefits detected for this case. The total sum "
        "of TestField1, TestField3 must be greater than 10."
=======
    assert result.error == (
        "No benefit amounts detected for this case. The total sum of TestField1, TestField3 must be greater than 10."
>>>>>>> 25e2fffc
    )
    assert result.field_names == ["TestField1", "TestField3"]

    instance["TestField3"] = 9
    result = category3.sumIsLarger(["TestField1", "TestField3"], 10)(instance, schema)
    assert result.valid is True
    assert result.error_message is None
    assert result.field_names == ["TestField1", "TestField3"]


def test_suppress_for_fra_pilot_state():
    """Test `suppress_for_fra_pilot_state` suppresses validation logic."""
    stt = STT(type="state", postal_code="AZ")
    datafile = DataFile(stt=stt)
    schema = TanfDataReportSchema(
        fields=[
            Field(
                item="1",
                name="WORK_ELIGIBLE_INDICATOR",
                friendly_name="Work-Eligible Individual Indicator",
                type=FieldType.ALPHA_NUMERIC,
                startIndex=0,
                endIndex=1,
            ),
            Field(
                item="2",
                name="WORK_PART_STATUS",
                friendly_name="Work Participation Status",
                type=FieldType.ALPHA_NUMERIC,
                startIndex=1,
                endIndex=2,
            ),
        ],
    )
    schema.prepare(datafile)

    record = {
        "WORK_ELIGIBLE_INDICATOR": "1",
        "WORK_PART_STATUS": "99",
    }

    validate = category3.suppress_for_fra_pilot_state(
        "WORK_ELIGIBLE_INDICATOR",
        "WORK_PART_STATUS",
        category3.ifThenAlso(
            condition_field_name="WORK_ELIGIBLE_INDICATOR",
            condition_function=category3.isBetween(1, 5, inclusive=True, cast=int),
            result_field_name="WORK_PART_STATUS",
            result_function=category3.isNotEqual("99"),
        ),
    )

    settings.FRA_PILOT_STATES = ["AZ"]

    result = validate(record, schema)
    assert result.valid
    assert result.error_message is None


def test_validate__WORK_ELIGIBLE_INDICATOR__HOH__AGE():
    """Test `validate__WORK_ELIGIBLE_INDICATOR__HOH__AGE` gives a valid result."""
    schema = TanfDataReportSchema(
        fields=[
            Field(
                item="1",
                name="WORK_ELIGIBLE_INDICATOR",
                friendly_name="work eligible indicator",
                type=FieldType.ALPHA_NUMERIC,
                startIndex=0,
                endIndex=1,
            ),
            Field(
                item="2",
                name="RELATIONSHIP_HOH",
                friendly_name="relationship w/ head of household",
                type=FieldType.ALPHA_NUMERIC,
                startIndex=1,
                endIndex=2,
            ),
            Field(
                item="3",
                name="DATE_OF_BIRTH",
                friendly_name="date of birth",
                type=FieldType.ALPHA_NUMERIC,
                startIndex=2,
                endIndex=10,
            ),
            Field(
                item="4",
                name="RPT_MONTH_YEAR",
                friendly_name="report month/year",
                type=FieldType.ALPHA_NUMERIC,
                startIndex=10,
                endIndex=16,
            ),
        ]
    )
    instance = {
        "WORK_ELIGIBLE_INDICATOR": "11",
        "RELATIONSHIP_HOH": "1",
        "DATE_OF_BIRTH": "20200101",
        "RPT_MONTH_YEAR": "202010",
    }
    result = category3.validate__WORK_ELIGIBLE_INDICATOR__HOH__AGE()(instance, schema)
    assert result.valid is False
    assert result.error_message == (
        "T1: Since Item 1 (work eligible indicator) is 11 and Item 3 (Age) is less than 19, "
        "then Item 2 (relationship w/ head of household) must not be 1."
    )
    assert result.field_names == [
        "WORK_ELIGIBLE_INDICATOR",
        "RELATIONSHIP_HOH",
        "DATE_OF_BIRTH",
    ]

    instance["DATE_OF_BIRTH"] = "19950101"
    result = category3.validate__WORK_ELIGIBLE_INDICATOR__HOH__AGE()(instance, schema)
    assert result.valid is True
    assert result.error_message is None
    assert result.field_names == [
        "WORK_ELIGIBLE_INDICATOR",
        "RELATIONSHIP_HOH",
        "DATE_OF_BIRTH",
    ]


def test_deprecate__WORK_ELIGIBLE_INDICATOR__HOH__AGE():
    """Test deprecated `validate__WORK_ELIGIBLE_INDICATOR__HOH__AGE` gives a valid result."""
    schema = TanfDataReportSchema(
        fields=[
            Field(
                item="1",
                name="WORK_ELIGIBLE_INDICATOR",
                friendly_name="work eligible indicator",
                type=FieldType.ALPHA_NUMERIC,
                startIndex=0,
                endIndex=1,
            ),
            Field(
                item="2",
                name="RELATIONSHIP_HOH",
                friendly_name="relationship w/ head of household",
                type=FieldType.ALPHA_NUMERIC,
                startIndex=1,
                endIndex=2,
            ),
            Field(
                item="3",
                name="DATE_OF_BIRTH",
                friendly_name="date of birth",
                type=FieldType.ALPHA_NUMERIC,
                startIndex=2,
                endIndex=10,
            ),
            Field(
                item="4",
                name="RPT_MONTH_YEAR",
                friendly_name="report month/year",
                type=FieldType.ALPHA_NUMERIC,
                startIndex=10,
                endIndex=16,
            ),
        ]
    )
    instance = {
        "WORK_ELIGIBLE_INDICATOR": "11",
        "RELATIONSHIP_HOH": "1",
        "DATE_OF_BIRTH": "20200101",
        "RPT_MONTH_YEAR": "202010",
    }
    result = deprecate_call(category3.validate__WORK_ELIGIBLE_INDICATOR__HOH__AGE())(
        instance, schema
    )
    assert result.valid is False
    assert result.error_message == (
        "T1: Since Item 1 (work eligible indicator) is 11 and Item 3 (Age) is less than 19, "
        "then Item 2 (relationship w/ head of household) must not be 1."
    )
    assert result.field_names == [
        "WORK_ELIGIBLE_INDICATOR",
        "RELATIONSHIP_HOH",
        "DATE_OF_BIRTH",
    ]
    assert result.deprecated is True

    instance["DATE_OF_BIRTH"] = "19950101"
    result = category3.validate__WORK_ELIGIBLE_INDICATOR__HOH__AGE()(instance, schema)
    assert result.valid is True
    assert result.error_message is None
    assert result.field_names == [
        "WORK_ELIGIBLE_INDICATOR",
        "RELATIONSHIP_HOH",
        "DATE_OF_BIRTH",
    ]
    assert result.deprecated is False


@pytest.mark.parametrize(
    "condition_val, result_val, exp_result, exp_message, exp_fields",
    [
        (1, 1, True, None, ["TestField3", "TestField1"]),  # condition fails, valid
        (
            10,
            1,
            True,
            None,
            ["TestField1", "TestField3"],
        ),  # condition pass, result pass
        # condition pass, result fail
        (
            10,
            20,
            False,
            "Since Item 1 (test1) is 10, then Item 3 (test3) 20 must be less than 10",
            ["TestField1", "TestField3"],
        ),
    ],
)
def test_deprecate_ifThenAlso(
    condition_val, result_val, exp_result, exp_message, exp_fields
):
    """Test deprecate ifThenAlso validator error messages."""
    schema = TanfDataReportSchema(
        fields=[
            Field(
                item="1",
                name="TestField1",
                friendly_name="test1",
                type=FieldType.NUMERIC,
                startIndex=0,
                endIndex=1,
            ),
            Field(
                item="2",
                name="TestField2",
                friendly_name="test2",
                type=FieldType.NUMERIC,
                startIndex=1,
                endIndex=2,
            ),
            Field(
                item="3",
                name="TestField3",
                friendly_name="test3",
                type=FieldType.NUMERIC,
                startIndex=2,
                endIndex=3,
            ),
        ]
    )
    instance = {
        "TestField1": condition_val,
        "TestField2": 1,
        "TestField3": result_val,
    }
    _validator = deprecate_call(
        category3.ifThenAlso(
            condition_field_name="TestField1",
            condition_function=category3.isEqual(10),
            result_field_name="TestField3",
            result_function=category3.isLessThan(10),
        )
    )
    result = _validator(instance, schema)
    assert result.valid == exp_result
    assert result.error_message == exp_message
    assert result.field_names == exp_fields
    assert result.deprecated is True<|MERGE_RESOLUTION|>--- conflicted
+++ resolved
@@ -545,13 +545,8 @@
     )
     assert result.valid is False
     assert (
-<<<<<<< HEAD
-        result.error_message
-        == "T1: The sum of TestField1, TestField3 does not equal TestField2 test2 Item 2."
-=======
         result.error
         == "The sum of TestField1, TestField3 does not equal TestField2 test2 Item 2."
->>>>>>> 25e2fffc
     )
     assert result.field_names == ["TestField2", "TestField1", "TestField3"]
 
@@ -601,14 +596,8 @@
     }
     result = category3.sumIsLarger(["TestField1", "TestField3"], 10)(instance, schema)
     assert result.valid is False
-<<<<<<< HEAD
-    assert result.error_message == (
-        "T1: No benefits detected for this case. The total sum "
-        "of TestField1, TestField3 must be greater than 10."
-=======
     assert result.error == (
         "No benefit amounts detected for this case. The total sum of TestField1, TestField3 must be greater than 10."
->>>>>>> 25e2fffc
     )
     assert result.field_names == ["TestField1", "TestField3"]
 
