--- conflicted
+++ resolved
@@ -260,17 +260,11 @@
             return Result(field_names=fields)
         return Result(
             valid=False,
-<<<<<<< HEAD
             error=(
-                f"{row_schema.record_type}: The sum of {sum_fields} does not equal {condition_field_name} "
-                f"{condition_field.friendly_name} Item {condition_field.item}."
+                f"{row_schema.record_type}: The sum of {', '.join(sum_fields)} does not equal "
+                f"{condition_field_name} {condition_field.friendly_name} Item {condition_field.item}."
             ),
             field_names=fields,
-=======
-            error=(f"{row_schema.record_type}: The sum of {', '.join(sum_fields)} does not equal "
-                   f"{condition_field_name} {condition_field.friendly_name} Item {condition_field.item}."),
-            field_names=fields
->>>>>>> 7a5ffde5
         )
 
     return sumIsEqualFunc
@@ -290,14 +284,11 @@
 
         return Result(
             valid=False,
-<<<<<<< HEAD
-            error=f"{row_schema.record_type}: The sum of {fields} is not larger than {val}.",
+            error=(
+                f"{row_schema.record_type}: No benefits detected for this case. "
+                f"The total sum of {', '.join(fields)} must be greater than {val}."
+            ),
             field_names=fields,
-=======
-            error=(f"{row_schema.record_type}: No benefits detected for this case. "
-                   f"The total sum of {', '.join(fields)} must be greater than {val}."),
-            field_names=fields
->>>>>>> 7a5ffde5
         )
 
     return sumIsLargerFunc
