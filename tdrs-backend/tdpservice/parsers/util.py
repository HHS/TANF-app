"""Utility file for functions shared between all parsers even preparser."""
from .models import ParserError
from django.contrib.contenttypes.models import ContentType
<<<<<<< HEAD
=======

>>>>>>> 9d838f87

def value_is_empty(value, length):
    """Handle 'empty' values as field inputs."""
    empty_values = [
        ' '*length,  # '     '
        '#'*length,  # '#####'
    ]

    return value is None or value in empty_values

error_types = {
    1: 'File pre-check',
    2: 'Record value invalid',
    3: 'Record value consistency',
    4: 'Case consistency',
    5: 'Section consistency',
    6: 'Historical consistency'
}

def generate_parser_error(datafile, line_number, schema, error_category, error_message, record=None, field=None):
<<<<<<< HEAD
=======
    """Create and return a ParserError using args."""
>>>>>>> 9d838f87
    model = schema.model if schema else None

    # make fields optional
    return ParserError.objects.create(
        file=datafile,
        row_number=line_number,
        column_number=getattr(field, 'item', 0),
        item_number=getattr(field, 'item', 0),
        field_name=getattr(field, 'name', 'none'),
        category=error_category,
        case_number=getattr(record, 'CASE_NUMBER', None),
        error_message=error_message,
        error_type=error_category,
        content_type=ContentType.objects.get(
            model=model if record and not isinstance(record, dict) else 'ssp_m1'
        ),
        object_id=getattr(record, 'pk', 0) if record and not isinstance(record, dict) else 0,
        fields_json=None
    )


def make_generate_parser_error(datafile, line_number):
<<<<<<< HEAD
    """Generate a parser error object for a given datafile and line number."""
=======
    """Configure generate_parser_error with a datafile and line number."""
>>>>>>> 9d838f87
    def generate(schema, error_category, error_message, record=None, field=None):
        return generate_parser_error(
            datafile=datafile,
            line_number=line_number,
            schema=schema,
            error_category=error_category,
            error_message=error_message,
            record=record,
            field=field
        )

    return generate

class Field:
    """Provides a mapping between a field name and its position."""

    def __init__(self, item, name, type, startIndex, endIndex, required=True, validators=[]):
        self.item = item
        self.name = name
        self.type = type
        self.startIndex = startIndex
        self.endIndex = endIndex
        self.required = required
        self.validators = validators

    def create(self, item, name, length, start, end, type):
        """Create a new field."""
        return Field(item, name, type, length, start, end)

    def __repr__(self):
        """Return a string representation of the field."""
        return f"{self.name}({self.startIndex}-{self.endIndex})"

    def parse_value(self, line):
        """Parse the value for a field given a line, startIndex, endIndex, and field type."""
        value = line[self.startIndex:self.endIndex]

        if value_is_empty(value, self.endIndex-self.startIndex):
            return None

        match self.type:
            case 'number':
                try:
                    value = int(value)
                    return value
                except ValueError:
                    return None
            case 'string':
                return value


class RowSchema:
    """Maps the schema for data lines."""

    def __init__(
            self,
            model=dict,
            preparsing_validators=[],
            postparsing_validators=[],
            fields=[],
            quiet_preparser_errors=False
            ):
        self.model = model
        self.preparsing_validators = preparsing_validators
        self.postparsing_validators = postparsing_validators
        self.fields = fields
        self.quiet_preparser_errors = quiet_preparser_errors

    def _add_field(self, item, name, length, start, end, type):
        """Add a field to the schema."""
        self.fields.append(
            Field(item, name, type, start, end)
        )

    def add_fields(self, fields: list):
        """Add multiple fields to the schema."""
        for field, length, start, end, type in fields:
            self._add_field(field, length, start, end, type)

    def get_all_fields(self):
        """Get all fields from the schema."""
        return self.fields

<<<<<<< HEAD
    def get_field(self, name):
        """Get a field from the schema by name."""
        for field in self.fields:
            if field.name == name:
                return field

    def parse_and_validate(self, line, error_func):
=======
    def parse_and_validate(self, line, generate_error):
>>>>>>> 9d838f87
        """Run all validation steps in order, and parse the given line into a record."""
        errors = []

        # run preparsing validators
        preparsing_is_valid, preparsing_errors = self.run_preparsing_validators(line, generate_error)

        if not preparsing_is_valid:
            if self.quiet_preparser_errors:
                return None, True, []
            return None, False, preparsing_errors

        # parse line to model
        record = self.parse_line(line)

        # run field validators
        fields_are_valid, field_errors = self.run_field_validators(record, generate_error)

        # run postparsing validators
        postparsing_is_valid, postparsing_errors = self.run_postparsing_validators(record, generate_error)

        is_valid = fields_are_valid and postparsing_is_valid
        errors = field_errors + postparsing_errors

        return record, is_valid, errors

    def run_preparsing_validators(self, line, generate_error):
        """Run each of the `preparsing_validator` functions in the schema against the un-parsed line."""
        is_valid = True
        errors = []

        for validator in self.preparsing_validators:
            validator_is_valid, validator_error = validator(line)
            is_valid = False if not validator_is_valid else is_valid

            if validator_error and not self.quiet_preparser_errors:
                errors.append(
                    generate_error(
                        schema=self,
                        error_category="1",
                        error_message=validator_error,
                        record=None,
                        field=None
                    )
                )

        return is_valid, errors

    def parse_line(self, line):
        """Create a model for the line based on the schema."""
        record = self.model()

        for field in self.fields:
            value = field.parse_value(line)

            if value is not None:
                if isinstance(record, dict):
                    record[field.name] = value
                else:
                    setattr(record, field.name, value)

        return record

    def run_field_validators(self, instance, generate_error):
        """Run all validators for each field in the parsed model."""
        is_valid = True
        errors = []

        for field in self.fields:
            for validator in field.validators:
                value = None
                if isinstance(instance, dict):
                    value = instance.get(field.name, None)
                else:
                    value = getattr(instance, field.name, None)

                if field.required and not value_is_empty(value, field.endIndex-field.startIndex):
                    validator_is_valid, validator_error = validator(value)
                    is_valid = False if not validator_is_valid else is_valid
                    if validator_error:
                        errors.append(
                            generate_error(
                                schema=self,
                                error_category="2",
                                error_message=validator_error,
                                record=instance,
                                field=field
                            )
                        )
                elif field.required:
                    is_valid = False
                    errors.append(
                        generate_error(
                            schema=self,
                            error_category="2",
                            error_message=f"{field.name} is required but a value was not provided.",
                            record=instance,
                            field=field
                        )
                    )

        return is_valid, errors

    def run_postparsing_validators(self, instance, generate_error):
        """Run each of the `postparsing_validator` functions against the parsed model."""
        is_valid = True
        errors = []

        for validator in self.postparsing_validators:
            validator_is_valid, validator_error = validator(instance)
            is_valid = False if not validator_is_valid else is_valid
            if validator_error:
                errors.append(
                    generate_error(
                        schema=self,
                        error_category="3",
                        error_message=validator_error,
                        record=instance,
                        field=None
                    )
                )

        return is_valid, errors

class MultiRecordRowSchema:
    """Maps a line to multiple `RowSchema`s and runs all parsers and validators."""

    def __init__(self, schemas):
        # self.common_fields = None
        self.schemas = schemas

    def parse_and_validate(self, line, generate_error):
        """Run `parse_and_validate` for each schema provided and bubble up errors."""
        records = []

        for schema in self.schemas:
            r = schema.parse_and_validate(line, generate_error)
            records.append(r)

        return records<|MERGE_RESOLUTION|>--- conflicted
+++ resolved
@@ -1,10 +1,6 @@
 """Utility file for functions shared between all parsers even preparser."""
 from .models import ParserError
 from django.contrib.contenttypes.models import ContentType
-<<<<<<< HEAD
-=======
-
->>>>>>> 9d838f87
 
 def value_is_empty(value, length):
     """Handle 'empty' values as field inputs."""
@@ -25,10 +21,7 @@
 }
 
 def generate_parser_error(datafile, line_number, schema, error_category, error_message, record=None, field=None):
-<<<<<<< HEAD
-=======
     """Create and return a ParserError using args."""
->>>>>>> 9d838f87
     model = schema.model if schema else None
 
     # make fields optional
@@ -51,11 +44,7 @@
 
 
 def make_generate_parser_error(datafile, line_number):
-<<<<<<< HEAD
-    """Generate a parser error object for a given datafile and line number."""
-=======
     """Configure generate_parser_error with a datafile and line number."""
->>>>>>> 9d838f87
     def generate(schema, error_category, error_message, record=None, field=None):
         return generate_parser_error(
             datafile=datafile,
@@ -139,17 +128,13 @@
         """Get all fields from the schema."""
         return self.fields
 
-<<<<<<< HEAD
     def get_field(self, name):
         """Get a field from the schema by name."""
         for field in self.fields:
             if field.name == name:
                 return field
 
-    def parse_and_validate(self, line, error_func):
-=======
     def parse_and_validate(self, line, generate_error):
->>>>>>> 9d838f87
         """Run all validation steps in order, and parse the given line into a record."""
         errors = []
 
