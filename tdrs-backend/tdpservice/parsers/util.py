"""Utility file for functions shared between all parsers even preparser."""
from .models import ParserError
from django.contrib.contenttypes.models import ContentType
from tdpservice.data_files.models import DataFile
from datetime import datetime
from pathlib import Path
import logging

logger = logging.getLogger(__name__)


def create_test_datafile(filename, stt_user, stt, section='Active Case Data'):
    """Create a test DataFile instance with the given file attached."""
    path = str(Path(__file__).parent.joinpath('test/data')) + f'/{filename}'
    datafile = DataFile.create_new_version({
        'quarter': 'Q1',
        'year': 2021,
        'section': section,
        'user': stt_user,
        'stt': stt
    })

    with open(path, 'rb') as file:
        datafile.file.save(filename, file)

    return datafile


def generate_parser_error(datafile, line_number, schema, error_category, error_message, record=None, field=None):
    """Create and return a ParserError using args."""
    fields = [*field] if type(field) is list else [field]
    fields_json = {
        "friendly_name": {
            getattr(f, 'name', ''): getattr(f, 'friendly_name', '') for f in fields
        }
    }

    return ParserError(
        file=datafile,
        row_number=line_number,
        column_number=getattr(field, 'item', None),
        item_number=getattr(field, 'item', None),
        field_name=getattr(field, 'name', None) if hasattr(field, 'name') else field,
        rpt_month_year=getattr(record, 'RPT_MONTH_YEAR', None),
        case_number=getattr(record, 'CASE_NUMBER', None),
        error_message=error_message,
        error_type=error_category,
        content_type=ContentType.objects.get_for_model(
            model=schema.document.Django.model if schema else None
        ) if record and not isinstance(record, dict) else None,
        object_id=getattr(record, 'id', None) if record and not isinstance(record, dict) else None,
        fields_json=fields_json
    )


def make_generate_parser_error(datafile, line_number):
    """Configure generate_parser_error with a datafile and line number."""
    def generate(schema, error_category, error_message, record=None, field=None):
        return generate_parser_error(
            datafile=datafile,
            line_number=line_number,
            schema=schema,
            error_category=error_category,
            error_message=error_message,
            record=record,
            field=field,
        )

    return generate


def make_generate_file_precheck_parser_error(datafile, line_number):
    """Configure a generate_parser_error that acts as a file pre-check error."""
    def generate(schema, error_category, error_message, record=None, field=None):
        return generate_parser_error(
            datafile=datafile,
            line_number=line_number,
            schema=schema,
            error_category=error_category,
            error_message=error_message,
            record=record,
            field=None,  # purposely overridden to force a "Rejected" status for certain file precheck errors
        )

    return generate


def contains_encrypted_indicator(line, encryption_field):
    """Determine if line contains encryption indicator."""
    if encryption_field is not None:
        return encryption_field.parse_value(line) == "E"
    return False


<<<<<<< HEAD
=======
'''
text -> section YES
text -> models{} YES
text -> model YES
datafile -> model
    ^ section -> program -> model
datafile -> text
model -> text YES
section -> text

text**: input string from the header/file
'''


>>>>>>> dedbd30f
def get_prog_from_section(str_section):
    """Return the program type for a given section."""
    # e.g., 'SSP Closed Case Data'
    if str_section.startswith('SSP'):
        return 'SSP'
    elif str_section.startswith('Tribal'):
        return 'Tribal TAN'
    else:
        return 'TAN'

    # TODO: if given a datafile (section), we can reverse back to the program b/c the
    # section string has "tribal/ssp" in it, then process of elimination we have tanf


def fiscal_to_calendar(year, fiscal_quarter):
    """Decrement the input quarter text by one."""
    array = [1, 2, 3, 4]  # wrapping around an array
    int_qtr = int(fiscal_quarter[1:])  # remove the 'Q', e.g., 'Q1' -> '1'
    if int_qtr == 1:
        year = year - 1

    ind_qtr = array.index(int_qtr)  # get the index so we can easily wrap-around end of array
    return year, "Q{}".format(array[ind_qtr - 1])  # return the previous quarter

def transform_to_months(quarter):
    """Return a list of months in a quarter depending the quarter's format."""
    match quarter:
        case "Q1":
            return ["Jan", "Feb", "Mar"]
        case "Q2":
            return ["Apr", "May", "Jun"]
        case "Q3":
            return ["Jul", "Aug", "Sep"]
        case "Q4":
            return ["Oct", "Nov", "Dec"]
        case "1":
            return ["01", "02", "03"]
        case "2":
            return ["04", "05", "06"]
        case "3":
            return ["07", "08", "09"]
        case "4":
            return ["10", "11", "12"]
        case _:
            raise ValueError("Invalid quarter value.")

def month_to_int(month):
    """Return the integer value of a month."""
    return datetime.strptime(month, '%b').strftime('%m')

<<<<<<< HEAD
def get_rpt_month_year_list(year, quarter):
    """Convert year and quarter to RPT_MONTH_YEAR."""
    months = transform_to_months(quarter)
    return [int(f"{year}{month}") for month in months]
=======
def year_month_to_year_quarter(year_month):
    """Return the year and quarter from a year_month string."""
    def get_quarter_from_month(month):
        """Return the quarter from a month."""
        if month in ["01", "02", "03"]:
            return "Q1"
        elif month in ["04", "05", "06"]:
            return "Q2"
        elif month in ["07", "08", "09"]:
            return "Q3"
        elif month in ["10", "11", "12"]:
            return "Q4"
        else:
            return "Invalid month value."

    year = year_month[:4]
    month = year_month[4:]
    quarter = get_quarter_from_month(month)
    return year, quarter
>>>>>>> dedbd30f
<|MERGE_RESOLUTION|>--- conflicted
+++ resolved
@@ -92,8 +92,6 @@
     return False
 
 
-<<<<<<< HEAD
-=======
 '''
 text -> section YES
 text -> models{} YES
@@ -108,7 +106,6 @@
 '''
 
 
->>>>>>> dedbd30f
 def get_prog_from_section(str_section):
     """Return the program type for a given section."""
     # e.g., 'SSP Closed Case Data'
@@ -159,12 +156,6 @@
     """Return the integer value of a month."""
     return datetime.strptime(month, '%b').strftime('%m')
 
-<<<<<<< HEAD
-def get_rpt_month_year_list(year, quarter):
-    """Convert year and quarter to RPT_MONTH_YEAR."""
-    months = transform_to_months(quarter)
-    return [int(f"{year}{month}") for month in months]
-=======
 def year_month_to_year_quarter(year_month):
     """Return the year and quarter from a year_month string."""
     def get_quarter_from_month(month):
@@ -184,4 +175,8 @@
     month = year_month[4:]
     quarter = get_quarter_from_month(month)
     return year, quarter
->>>>>>> dedbd30f
+
+def get_rpt_month_year_list(year, quarter):
+    """Convert year and quarter to RPT_MONTH_YEAR."""
+    months = transform_to_months(quarter)
+    return [int(f"{year}{month}") for month in months]