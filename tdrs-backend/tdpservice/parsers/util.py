"""Utility file for functions shared between all parsers even preparser."""
from .models import ParserError, ParserErrorCategoryChoices
from django.contrib.contenttypes.models import ContentType
<<<<<<< HEAD
from . import schema_defs
from tdpservice.data_files.models import DataFile
from datetime import datetime
=======
from tdpservice.data_files.models import DataFile
from pathlib import Path


def create_test_datafile(filename, stt_user, stt, section='Active Case Data'):
    """Create a test DataFile instance with the given file attached."""
    path = str(Path(__file__).parent.joinpath('test/data')) + f'/{filename}'
    datafile = DataFile.create_new_version({
        'quarter': '4',
        'year': 2022,
        'section': section,
        'user': stt_user,
        'stt': stt
    })

    with open(path, 'rb') as file:
        datafile.file.save(filename, file)

    return datafile

>>>>>>> cb5077c6

def value_is_empty(value, length):
    """Handle 'empty' values as field inputs."""
    empty_values = [
        ' '*length,  # '     '
        '#'*length,  # '#####'
    ]

    return value is None or value in empty_values


def generate_parser_error(datafile, line_number, schema, error_category, error_message, record=None, field=None):
    """Create and return a ParserError using args."""
    return ParserError.objects.create(
        file=datafile,
        row_number=line_number,
        column_number=getattr(field, 'item', None),
        item_number=getattr(field, 'item', None),
        field_name=getattr(field, 'name', None),
        rpt_month_year=getattr(record, 'RPT_MONTH_YEAR', None),
        case_number=getattr(record, 'CASE_NUMBER', None),
        error_message=error_message,
        error_type=error_category,
        content_type=ContentType.objects.get_for_model(
            model=schema.model if schema else None
        ) if record and not isinstance(record, dict) else None,
        object_id=getattr(record, 'id', None) if record and not isinstance(record, dict) else None,
        fields_json=None
    )


def make_generate_parser_error(datafile, line_number):
    """Configure generate_parser_error with a datafile and line number."""
    def generate(schema, error_category, error_message, record=None, field=None):
        return generate_parser_error(
            datafile=datafile,
            line_number=line_number,
            schema=schema,
            error_category=error_category,
            error_message=error_message,
            record=record,
            field=field
        )

    return generate

class Field:
    """Provides a mapping between a field name and its position."""

    def __init__(self, item, name, type, startIndex, endIndex, required=True, validators=[]):
        self.item = item
        self.name = name
        self.type = type
        self.startIndex = startIndex
        self.endIndex = endIndex
        self.required = required
        self.validators = validators

    def create(self, item, name, length, start, end, type):
        """Create a new field."""
        return Field(item, name, type, length, start, end)

    def __repr__(self):
        """Return a string representation of the field."""
        return f"{self.name}({self.startIndex}-{self.endIndex})"

    def parse_value(self, line):
        """Parse the value for a field given a line, startIndex, endIndex, and field type."""
        value = line[self.startIndex:self.endIndex]

        if value_is_empty(value, self.endIndex-self.startIndex):
            return None

        match self.type:
            case 'number':
                try:
                    value = int(value)
                    return value
                except ValueError:
                    return None
            case 'string':
                return value


class RowSchema:
    """Maps the schema for data lines."""

    def __init__(
            self,
            model=dict,
            preparsing_validators=[],
            postparsing_validators=[],
            fields=[],
            quiet_preparser_errors=False
            ):
        self.model = model
        self.preparsing_validators = preparsing_validators
        self.postparsing_validators = postparsing_validators
        self.fields = fields
        self.quiet_preparser_errors = quiet_preparser_errors

    def _add_field(self, item, name, length, start, end, type):
        """Add a field to the schema."""
        self.fields.append(
            Field(item, name, type, start, end)
        )

    def add_fields(self, fields: list):
        """Add multiple fields to the schema."""
        for field, length, start, end, type in fields:
            self._add_field(field, length, start, end, type)

    def get_all_fields(self):
        """Get all fields from the schema."""
        return self.fields

    def get_field(self, name):
        """Get a field from the schema by name."""
        for field in self.fields:
            if field.name == name:
                return field

    def parse_and_validate(self, line, generate_error):
        """Run all validation steps in order, and parse the given line into a record."""
        errors = []

        # run preparsing validators
        preparsing_is_valid, preparsing_errors = self.run_preparsing_validators(line, generate_error)

        if not preparsing_is_valid:
            if self.quiet_preparser_errors:
                return None, True, []
            return None, False, preparsing_errors

        # parse line to model
        record = self.parse_line(line)

        # run field validators
        fields_are_valid, field_errors = self.run_field_validators(record, generate_error)

        # run postparsing validators
        postparsing_is_valid, postparsing_errors = self.run_postparsing_validators(record, generate_error)

        is_valid = fields_are_valid and postparsing_is_valid
        errors = field_errors + postparsing_errors

        return record, is_valid, errors

    def run_preparsing_validators(self, line, generate_error):
        """Run each of the `preparsing_validator` functions in the schema against the un-parsed line."""
        is_valid = True
        errors = []

        for validator in self.preparsing_validators:
            validator_is_valid, validator_error = validator(line)
            is_valid = False if not validator_is_valid else is_valid

            if validator_error and not self.quiet_preparser_errors:
                errors.append(
                    generate_error(
                        schema=self,
                        error_category=ParserErrorCategoryChoices.PRE_CHECK,
                        error_message=validator_error,
                        record=None,
                        field=None
                    )
                )

        return is_valid, errors

    def parse_line(self, line):
        """Create a model for the line based on the schema."""
        record = self.model()

        for field in self.fields:
            value = field.parse_value(line)

            if value is not None:
                if isinstance(record, dict):
                    record[field.name] = value
                else:
                    setattr(record, field.name, value)

        return record

    def run_field_validators(self, instance, generate_error):
        """Run all validators for each field in the parsed model."""
        is_valid = True
        errors = []

        for field in self.fields:
            value = None
            if isinstance(instance, dict):
                value = instance.get(field.name, None)
            else:
                value = getattr(instance, field.name, None)

            if field.required and not value_is_empty(value, field.endIndex-field.startIndex):
                for validator in field.validators:
                    validator_is_valid, validator_error = validator(value)
                    is_valid = False if not validator_is_valid else is_valid
                    if validator_error:
                        errors.append(
                            generate_error(
                                schema=self,
                                error_category=ParserErrorCategoryChoices.FIELD_VALUE,
                                error_message=validator_error,
                                record=instance,
                                field=field
                            )
                        )
            elif field.required:
                is_valid = False
                errors.append(
                    generate_error(
                        schema=self,
                        error_category=ParserErrorCategoryChoices.FIELD_VALUE,
                        error_message=f"{field.name} is required but a value was not provided.",
                        record=instance,
                        field=field
                    )
                )

        return is_valid, errors

    def run_postparsing_validators(self, instance, generate_error):
        """Run each of the `postparsing_validator` functions against the parsed model."""
        is_valid = True
        errors = []

        for validator in self.postparsing_validators:
            validator_is_valid, validator_error = validator(instance)
            is_valid = False if not validator_is_valid else is_valid
            if validator_error:
                errors.append(
                    generate_error(
                        schema=self,
                        error_category=ParserErrorCategoryChoices.VALUE_CONSISTENCY,
                        error_message=validator_error,
                        record=instance,
                        field=None
                    )
                )

        return is_valid, errors

class MultiRecordRowSchema:
    """Maps a line to multiple `RowSchema`s and runs all parsers and validators."""

    def __init__(self, schemas):
        self.schemas = schemas

    def parse_and_validate(self, line, generate_error):
        """Run `parse_and_validate` for each schema provided and bubble up errors."""
        records = []

        for schema in self.schemas:
            r = schema.parse_and_validate(line, generate_error)
            records.append(r)

        return records



def get_schema_options(program, section, query=None, model=None, model_name=None):
    '''
    Centralized function to return the appropriate schema for a given program, section, and query.
    @param program: the abbreviated program type (.e.g, 'TAN')
    @param section: the section of the file (.e.g, 'A');; or ACTIVE_CASE_DATA
    @param query: the query for section_names (.e.g, 'section', 'models', etc.)
    @return: the appropriate references (e.g., ACTIVE_CASE_DATA or {t1,t2,t3}) ;; returning 'A'
    '''

    # ensure file section matches upload section
    schema_options = {
        'TAN': {
            'A': {
                'section': DataFile.Section.ACTIVE_CASE_DATA,
                'models': {
                    'T1': schema_defs.tanf.t1,
                    'T2': schema_defs.tanf.t2,
                    'T3': schema_defs.tanf.t3,
                }
            },
            'C': {
                'section': DataFile.Section.CLOSED_CASE_DATA,
                'models': {
                    #'T4': schema_defs.tanf.t4,
                    #'T5': schema_defs.tanf.t5,
                }
            },
            'G': {
                'section':DataFile.Section.AGGREGATE_DATA,
                'models': {
                    #'T6': schema_defs.tanf.t6,
                }
            },
            'S': {
                'section':DataFile.Section.STRATUM_DATA,
                'models': {
                    #'T7': schema_defs.tanf.t7,
                }
            }
        },
        'SSP': {
            'A': {
                'section': DataFile.Section.SSP_ACTIVE_CASE_DATA,
                'models': {
                    'M1': schema_defs.ssp.m1,
                    'M2': schema_defs.ssp.m2,
                    'M3': schema_defs.ssp.m3,
                }
            },
            'C': {
                'section':DataFile.Section.SSP_CLOSED_CASE_DATA,
                'models': {
                    #'S4': schema_defs.ssp.m4,
                    #'S5': schema_defs.ssp.m5,
                }
            },
            'G': {
                'section':DataFile.Section.SSP_AGGREGATE_DATA,
                'models': {
                    #'S6': schema_defs.ssp.m6,
                }
            },
            'S': {
                'section':DataFile.Section.SSP_STRATUM_DATA,
                'models': {
                    #'S7': schema_defs.ssp.m7,
                }
            }
        },
        # TODO: tribal tanf
    }

    #TODO: add error handling for bad inputs -- how does `get` handle bad inputs?
    if query == "text":
        for prog_name, prog_dict in schema_options.items():
            for sect,val in prog_dict.items():
                if val['section'] == section:
                    return {'program_type':prog_name, 'section': sect}
        raise ValueError("Model not found in schema_defs")
    elif query == "section":
        return schema_options.get(program, {}).get(section, None)[query]
    elif query == "models":
        links = schema_options.get(program, {}).get(section, None)

        # if query is not chosen or wrong input, return all options
        # query = 'models', model = 'T1'
        models = links.get(query, links)

        if model_name is None:
            return models
        elif model_name not in models.keys():
            return None  # intentionally trigger the error_msg for unknown record type
        else:
            return models.get(model_name, models)


#TODO is it more flexible w/o option? we can do filtering in wrapper functions
# if option is empty, null, none, just return more

'''
text -> section YES
text -> models{} YES
text -> model YES
datafile -> model
    ^ section -> program -> model
datafile -> text
model -> text YES
section -> text

text**: input string from the header/file
'''

def get_program_models(str_prog, str_section):
    return get_schema_options(program=str_prog, section=str_section, query='models')

def get_program_model(str_prog, str_section, str_model):
    return get_schema_options(program=str_prog, section=str_section, query='models', model_name=str_model)

def get_section_reference(str_prog, str_section):
    return get_schema_options(program=str_prog, section=str_section, query='section')

def get_text_from_model(model):
    get_schema_options()

def get_text_from_df(df):
    return get_schema_options("", section=df.section, query='text')

def get_prog_from_section(str_section):  # this is pure, we could use get_schema_options but it's hard
    # 'SSP Closed Case Data'
    if str_section.startswith('SSP'):
        return 'SSP'
    elif str_section.startswith('Tribal'):
        return 'TAN'  # problematic, do we need to infer tribal entirely from tribe/fips code? should we make a new type?
    else:
        return 'TAN'

    #TODO: if given a datafile (section), we can reverse back to the program b/c the
    # section string has "tribal/ssp" in it, then process of elimination we have tanf

def get_schema(line, section, program_type):
    """Return the appropriate schema for the line."""
    line_type = line[0:2]
    return get_schema_options(program_type, section, query='models', model_name=line_type)

def transform_to_months(quarter):
    """Return a list of months in a quarter."""
    match quarter:
        case "Q1":
            return ["Jan", "Feb", "Mar"]
        case "Q2":
            return ["Apr", "May", "Jun"]
        case "Q3":
            return ["Jul", "Aug", "Sep"]
        case "Q4":
            return ["Oct", "Nov", "Dec"]
        case _:
            raise ValueError("Invalid quarter value.")

def month_to_int(month):
    """Return the integer value of a month."""
    return datetime.strptime(month, '%b').month


def case_aggregates_by_month(df):
    """Return case aggregates by month."""
    section = str(df.section)  # section -> text
    print("section: ", section)
    program_type = get_prog_from_section(section)  # section -> program_type -> text
    print("program_type: ", program_type)

    # from datafile quarter, generate short month names for each month in quarter ala 'Jan', 'Feb', 'Mar'
    month_list = transform_to_months(df.quarter)
    print("month_list: ", month_list)
    # or we do upgrade get_schema_options to always take named params vs string text?

    short_section = get_text_from_df(df)['section']
    models_dict = get_program_models(program_type, short_section)
    models = [model for model in models_dict.values()]
    print("models: ", models)

    #TODO: convert models from dict to list of only the references

    '''
    section:  Active Case Data
    program_type:  TAN
    month_list:  ['Jan', 'Feb', 'Mar']
    models:  {'T1': <tdpservice.parsers.util.RowSchema object at 0xffff8afca230>,
    'T2': <tdpservice.parsers.util.RowSchema object at 0xffff8b3a3730>,
    'T3': <tdpservice.parsers.util.MultiRecordRowSchema object at 0xffff8b3a2b30>}
    '''



    # using a django queryset, filter by datafile to find relevant search_index objects

    # count the number of objects in the queryset and assign to total
    # using a queryset of parserError objects, filter by datafile and error_type to get count of rejected cases
    # subtract rejected cases from total to get accepted cases
    # return a dict of month: {accepted: x, rejected: y, total: z}
    aggregate_data = {}
    for month in month_list:
        total = 0
        rejected = 0
        accepted = 0

        for model in models:
            # TODO: We need the TANF_T1 and other models to have the FK on datafile which hasnt been merged in yet
            total += model.model.objects.filter(datafile=df, RPT_MONTH_YEAR=month_to_int(month)).count()
            print(total)
            rejected += model.model.objects.filter(datafile=df, error__isnull=False).count() # todo filter doesn't actually work this way
            #ParserError.objects.filter(datafile=df, month=month).count() #TODO filter where field_name != header or trailer ??
            accepted +=  total - rejected # again look for all objects where generic relation to error is false/empty

        aggregate_data[month] = {"accepted": accepted, "rejected": rejected, "total": total}

    return aggregate_data



        # filter by month
        # filter by model
        # filter by datafile
        # count objects
        # add to dict<|MERGE_RESOLUTION|>--- conflicted
+++ resolved
@@ -1,11 +1,9 @@
 """Utility file for functions shared between all parsers even preparser."""
 from .models import ParserError, ParserErrorCategoryChoices
 from django.contrib.contenttypes.models import ContentType
-<<<<<<< HEAD
 from . import schema_defs
 from tdpservice.data_files.models import DataFile
 from datetime import datetime
-=======
 from tdpservice.data_files.models import DataFile
 from pathlib import Path
 
@@ -26,7 +24,6 @@
 
     return datafile
 
->>>>>>> cb5077c6
 
 def value_is_empty(value, length):
     """Handle 'empty' values as field inputs."""
