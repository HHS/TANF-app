--- conflicted
+++ resolved
@@ -301,16 +301,14 @@
     """Return field names used to generate t2/t3/t5 partial hashes."""
     return ["RecordType", "RPT_MONTH_YEAR", "CASE_NUMBER", "FAMILY_AFFILIATION", "DATE_OF_BIRTH", "SSN"]
 
-<<<<<<< HEAD
 def get_record_value_by_field_name(record, field_name):
     """Return the value of a record for a given field name, accounting for the generic record type."""
     return record.get(field_name, None) if type(record) is dict else getattr(record, field_name, None)
-=======
+
 def log_parser_exception(datafile, error_msg, level):
     """Log to DAC and console on parser exception."""
     context = {'user_id': datafile.user.pk,
                'action_flag': ADDITION,
                'object_repr': f"Datafile id: {datafile.pk}; year: {datafile.year}, quarter: {datafile.quarter}",
                "object_id": datafile}
-    log(error_msg, context, level)
->>>>>>> c03a1ea4
+    log(error_msg, context, level)