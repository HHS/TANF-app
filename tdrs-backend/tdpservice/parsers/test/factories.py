--- conflicted
+++ resolved
@@ -70,14 +70,9 @@
     column_number = 1
     item_number = 1
     field_name = "test field name"
-<<<<<<< HEAD
     category = "1"
-
-=======
-    category = 1
     case_number = '1'
     rpt_month_year = 202001
->>>>>>> 9d838f87
     error_message = "test error message"
     error_type = "out of range"
 
