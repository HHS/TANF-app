"""Test the implementation of the parse_file method with realistic datafiles."""


import pytest
from ..util import create_test_datafile
from .. import parse
<<<<<<< HEAD
from ..models import ParserError, ParserErrorCategoryChoices, DataFileSummary
from tdpservice.data_files.models import DataFile
=======
from ..models import ParserError, ParserErrorCategoryChoices
>>>>>>> d05a6fbf
from tdpservice.search_indexes.models.tanf import TANF_T1, TANF_T2, TANF_T3
from tdpservice.search_indexes.models.ssp import SSP_M1, SSP_M2, SSP_M3
from .factories import DataFileSummaryFactory

<<<<<<< HEAD
def create_test_datafile(filename, stt_user, stt, section='Active Case Data'):
    """Create a test DataFile instance with the given file attached."""
    path = str(Path(__file__).parent.joinpath('data')) + f'/{filename}'
    datafile = DataFile.create_new_version({
        'quarter': '4',
        'year': 2022,
        'section': section,
        'user': stt_user,
        'stt': stt
    })

    with open(path, 'rb') as file:
        datafile.file.save(filename, file)

    return datafile

=======
>>>>>>> d05a6fbf
@pytest.fixture
def test_datafile(stt_user, stt):
    """Fixture for small_correct_file."""
    stt.region = None
    stt.save()
    return create_test_datafile('small_correct_file', stt_user, stt)

@pytest.fixture
def dfs():
    """Fixture for DataFileSummary."""
    return DataFileSummaryFactory()

@pytest.mark.django_db
def test_parse_small_correct_file(test_datafile, dfs):
    """Test parsing of small_correct_file."""
    errors = parse.parse_datafile(test_datafile)

    assert errors == {}
    assert dfs.get_status(errors) == DataFileSummary.Status.ACCEPTED
    assert TANF_T1.objects.count() == 1
    assert ParserError.objects.filter(file=test_datafile).count() == 0

    # spot check
    t1 = TANF_T1.objects.all().first()
    assert t1.RPT_MONTH_YEAR == 202010
    assert t1.CASE_NUMBER == '11111111112'
    assert t1.COUNTY_FIPS_CODE == '230'
    assert t1.ZIP_CODE == '40336'
    assert t1.FUNDING_STREAM == 1
    assert t1.NBR_FAMILY_MEMBERS == 2
    assert t1.RECEIVES_SUB_CC == 3
    assert t1.CASH_AMOUNT == 873
    assert t1.SANC_REDUCTION_AMT == 0
    assert t1.FAMILY_NEW_CHILD == 2


@pytest.mark.django_db
def test_parse_section_mismatch(test_datafile, dfs):
    """Test parsing of small_correct_file where the DataFile section doesn't match the rawfile section."""
    test_datafile.section = 'Closed Case Data'
    test_datafile.save()

    dfs.datafile = test_datafile
    dfs.save()

    errors = parse.parse_datafile(test_datafile)
    assert dfs.get_status(errors) == DataFileSummary.Status.REJECTED
    parser_errors = ParserError.objects.filter(file=test_datafile)
    assert parser_errors.count() == 1

    err = parser_errors.first()

    assert err.row_number == 1
    assert err.error_type == ParserErrorCategoryChoices.PRE_CHECK
    assert err.error_message == 'Data does not match the expected layout for Closed Case Data.'
    assert err.content_type is None
    assert err.object_id is None
    assert errors == {
        'document': [err]
    }


@pytest.mark.django_db
def test_parse_wrong_program_type(test_datafile, dfs):
    """Test parsing of small_correct_file where the DataFile program type doesn't match the rawfile."""
    test_datafile.section = 'SSP Active Case Data'
    test_datafile.save()

    errors = parse.parse_datafile(test_datafile)
    assert dfs.get_status(errors) == DataFileSummary.Status.REJECTED

    parser_errors = ParserError.objects.filter(file=test_datafile)
    assert parser_errors.count() == 1

    err = parser_errors.first()

    assert err.row_number == 1
    assert err.error_type == ParserErrorCategoryChoices.PRE_CHECK
    assert err.error_message == 'Data does not match the expected layout for SSP Active Case Data.'
    assert err.content_type is None
    assert err.object_id is None
    assert errors == {
        'document': [err]
    }


@pytest.fixture
def test_big_file(stt_user, stt):
    """Fixture for ADS.E2J.FTP1.TS06."""
    return create_test_datafile('ADS.E2J.FTP1.TS06', stt_user, stt)


@pytest.mark.django_db
def test_parse_big_file(test_big_file, dfs):
    """Test parsing of ADS.E2J.FTP1.TS06."""
    expected_t1_record_count = 815
    expected_t2_record_count = 882
    expected_t3_record_count = 1376

    errors = parse.parse_datafile(test_big_file)
    assert dfs.get_status(errors) == DataFileSummary.Status.ACCEPTED_WITH_ERRORS
    parser_errors = ParserError.objects.filter(file=test_big_file)
    assert parser_errors.count() == 355
    assert len(errors) == 334

    row_18_error = parser_errors.get(row_number=18)
    assert row_18_error.error_type == ParserErrorCategoryChoices.FIELD_VALUE
    assert row_18_error.error_message == 'MONTHS_FED_TIME_LIMIT is required but a value was not provided.'
    assert row_18_error.content_type.model == 'tanf_t2'
    assert row_18_error.object_id is not None

    assert errors[18] == [row_18_error]

    assert TANF_T1.objects.count() == expected_t1_record_count
    assert TANF_T2.objects.count() == expected_t2_record_count
    assert TANF_T3.objects.count() == expected_t3_record_count


@pytest.fixture
def bad_test_file(stt_user, stt):
    """Fixture for bad_TANF_S2."""
    return create_test_datafile('bad_TANF_S2.txt', stt_user, stt)


@pytest.mark.django_db
def test_parse_bad_test_file(bad_test_file, dfs):
    """Test parsing of bad_TANF_S2."""
    errors = parse.parse_datafile(bad_test_file)

    assert dfs.get_status(errors) == DataFileSummary.Status.REJECTED

    parser_errors = ParserError.objects.filter(file=bad_test_file)
    assert parser_errors.count() == 1

    err = parser_errors.first()

    assert err.row_number == 1
    assert err.error_type == ParserErrorCategoryChoices.PRE_CHECK
    assert err.error_message == 'Header length is 24 but must be 23 characters.'
    assert err.content_type is None
    assert err.object_id is None
    assert errors == {
        'header': [err]
    }


@pytest.fixture
def bad_file_missing_header(stt_user, stt):
    """Fixture for bad_missing_header."""
    return create_test_datafile('bad_missing_header.txt', stt_user, stt)


@pytest.mark.django_db
def test_parse_bad_file_missing_header(bad_file_missing_header, dfs):
    """Test parsing of bad_missing_header."""
    errors = parse.parse_datafile(bad_file_missing_header)
    assert dfs.get_status(errors) == DataFileSummary.Status.REJECTED
    parser_errors = ParserError.objects.filter(file=bad_file_missing_header)
    assert parser_errors.count() == 1

    err = parser_errors.first()

    assert err.row_number == 1
    assert err.error_type == ParserErrorCategoryChoices.PRE_CHECK
    assert err.error_message == 'No headers found.'
    assert err.content_type is None
    assert err.object_id is None
    assert errors == {
        'document': [err]
    }


@pytest.fixture
def bad_file_multiple_headers(stt_user, stt):
    """Fixture for bad_two_headers."""
    return create_test_datafile('bad_two_headers.txt', stt_user, stt)


@pytest.mark.django_db
def test_parse_bad_file_multiple_headers(bad_file_multiple_headers, dfs):
    """Test parsing of bad_two_headers."""
    errors = parse.parse_datafile(bad_file_multiple_headers)
    assert dfs.get_status(errors) == DataFileSummary.Status.REJECTED

    parser_errors = ParserError.objects.filter(file=bad_file_multiple_headers)
    assert parser_errors.count() == 1

    err = parser_errors.first()

    assert err.row_number == 9
    assert err.error_type == ParserErrorCategoryChoices.PRE_CHECK
    assert err.error_message == 'Multiple headers found.'
    assert err.content_type is None
    assert err.object_id is None
    assert errors == {
        'document': [err]
    }


@pytest.fixture
def big_bad_test_file(stt_user, stt):
    """Fixture for bad_TANF_S1."""
    return create_test_datafile('bad_TANF_S1.txt', stt_user, stt)


@pytest.mark.django_db
def test_parse_big_bad_test_file(big_bad_test_file):
    """Test parsing of bad_TANF_S1."""
    errors = parse.parse_datafile(big_bad_test_file)

    parser_errors = ParserError.objects.filter(file=big_bad_test_file)
    assert parser_errors.count() == 1

    err = parser_errors.first()

    assert err.row_number == 7204
    assert err.error_type == ParserErrorCategoryChoices.PRE_CHECK
    assert err.error_message == 'Multiple trailers found.'
    assert err.content_type is None
    assert err.object_id is None
    assert errors == {
        'document': [err]
    }


@pytest.fixture
def bad_trailer_file(stt_user, stt):
    """Fixture for bad_trailer_1."""
    return create_test_datafile('bad_trailer_1.txt', stt_user, stt)


@pytest.mark.django_db
def test_parse_bad_trailer_file(bad_trailer_file):
    """Test parsing bad_trailer_1."""
    errors = parse.parse_datafile(bad_trailer_file)

    parser_errors = ParserError.objects.filter(file=bad_trailer_file)
    assert parser_errors.count() == 2

    trailer_error = parser_errors.get(row_number=-1)
    assert trailer_error.error_type == ParserErrorCategoryChoices.PRE_CHECK
    assert trailer_error.error_message == 'Trailer length is 11 but must be 23 characters.'
    assert trailer_error.content_type is None
    assert trailer_error.object_id is None

    row_error = parser_errors.get(row_number=2)
    assert row_error.error_type == ParserErrorCategoryChoices.PRE_CHECK
    assert row_error.error_message == 'Value length 7 does not match 156.'
    assert row_error.content_type is None
    assert row_error.object_id is None

    assert errors == {
        'trailer': [trailer_error],
        2: [row_error]
    }


@pytest.fixture
def bad_trailer_file_2(stt_user, stt):
    """Fixture for bad_trailer_2."""
    return create_test_datafile('bad_trailer_2.txt', stt_user, stt)


@pytest.mark.django_db
def test_parse_bad_trailer_file2(bad_trailer_file_2):
    """Test parsing bad_trailer_2."""
    errors = parse.parse_datafile(bad_trailer_file_2)

    parser_errors = ParserError.objects.filter(file=bad_trailer_file_2)
    assert parser_errors.count() == 4

    trailer_errors = parser_errors.filter(row_number=-1)

    trailer_error_1 = trailer_errors.first()
    assert trailer_error_1.error_type == ParserErrorCategoryChoices.PRE_CHECK
    assert trailer_error_1.error_message == 'Trailer length is 7 but must be 23 characters.'
    assert trailer_error_1.content_type is None
    assert trailer_error_1.object_id is None

    trailer_error_2 = trailer_errors.last()
    assert trailer_error_2.error_type == ParserErrorCategoryChoices.PRE_CHECK
    assert trailer_error_2.error_message == 'T1trash does not start with TRAILER.'
    assert trailer_error_2.content_type is None
    assert trailer_error_2.object_id is None

    row_2_error = parser_errors.get(row_number=2)
    assert row_2_error.error_type == ParserErrorCategoryChoices.PRE_CHECK
    assert row_2_error.error_message == 'Value length 117 does not match 156.'
    assert row_2_error.content_type is None
    assert row_2_error.object_id is None

    row_3_error = parser_errors.get(row_number=3)
    assert row_3_error.error_type == ParserErrorCategoryChoices.PRE_CHECK
    assert row_3_error.error_message == 'Value length 7 does not match 156.'
    assert row_3_error.content_type is None
    assert row_3_error.object_id is None

    assert errors == {
        'trailer': [
            trailer_error_1,
            trailer_error_2
        ],
        2: [row_2_error],
        3: [row_3_error]
    }


@pytest.fixture
def empty_file(stt_user, stt):
    """Fixture for empty_file."""
    return create_test_datafile('empty_file', stt_user, stt)


@pytest.mark.django_db
def test_parse_empty_file(empty_file):
    """Test parsing of empty_file."""
    errors = parse.parse_datafile(empty_file)

    parser_errors = ParserError.objects.filter(file=empty_file)
    assert parser_errors.count() == 1

    err = parser_errors.first()

    assert err.row_number == 0
    assert err.error_type == ParserErrorCategoryChoices.PRE_CHECK
    assert err.error_message == 'No headers found.'
    assert err.content_type is None
    assert err.object_id is None
    assert errors == {
        'document': [err]
    }


@pytest.fixture
def small_ssp_section1_datafile(stt_user, stt):
    """Fixture for small_ssp_section1."""
    return create_test_datafile('small_ssp_section1.txt', stt_user, stt, 'SSP Active Case Data')


@pytest.mark.django_db
def test_parse_small_ssp_section1_datafile(small_ssp_section1_datafile):
    """Test parsing small_ssp_section1_datafile."""
    expected_m1_record_count = 5
    expected_m2_record_count = 6
    expected_m3_record_count = 8

    errors = parse.parse_datafile(small_ssp_section1_datafile)

    parser_errors = ParserError.objects.filter(file=small_ssp_section1_datafile)
    assert parser_errors.count() == 1

    err = parser_errors.first()

    assert err.row_number == -1
    assert err.error_type == ParserErrorCategoryChoices.PRE_CHECK
    assert err.error_message == 'Trailer length is 15 but must be 23 characters.'
    assert err.content_type is None
    assert err.object_id is None
    assert errors == {
        'trailer': [err]
    }
    assert SSP_M1.objects.count() == expected_m1_record_count
    assert SSP_M2.objects.count() == expected_m2_record_count
    assert SSP_M3.objects.count() == expected_m3_record_count


@pytest.fixture
def ssp_section1_datafile(stt_user, stt):
    """Fixture for ssp_section1_datafile."""
    return create_test_datafile('ssp_section1_datafile.txt', stt_user, stt, 'SSP Active Case Data')


# @pytest.mark.django_db
# def test_parse_ssp_section1_datafile(ssp_section1_datafile):
    # """Test parsing ssp_section1_datafile."""
#     expected_m1_record_count = 7849
#     expected_m2_record_count = 9373
#     expected_m3_record_count = 16764

#     errors = parse.parse_datafile(ssp_section1_datafile)

#     parser_errors = ParserError.objects.filter(file=ssp_section1_datafile)
#     assert parser_errors.count() == 6

#     trailer_error = parser_errors.get(row_number=-1)
#     assert trailer_error.error_type == ParserErrorCategoryChoices.PRE_CHECK
#     assert trailer_error.error_message == 'Trailer length is 14 but must be 23 characters.'

#     row_12430_error = parser_errors.get(row_number=12430)
#     assert row_12430_error.error_type == ParserErrorCategoryChoices.PRE_CHECK
#     assert row_12430_error.error_message == 'Value length 30 does not match 150.'

#     row_15573_error = parser_errors.get(row_number=15573)
#     assert row_15573_error.error_type == ParserErrorCategoryChoices.PRE_CHECK
#     assert row_15573_error.error_message == 'Value length 30 does not match 150.'

#     row_15615_error = parser_errors.get(row_number=15615)
#     assert row_15615_error.error_type == ParserErrorCategoryChoices.PRE_CHECK
#     assert row_15615_error.error_message == 'Value length 30 does not match 150.'

#     row_16004_error = parser_errors.get(row_number=16004)
#     assert row_16004_error.error_type == ParserErrorCategoryChoices.PRE_CHECK
#     assert row_16004_error.error_message == 'Value length 30 does not match 150.'

#     row_19681_error = parser_errors.get(row_number=19681)
#     assert row_19681_error.error_type == ParserErrorCategoryChoices.PRE_CHECK
#     assert row_19681_error.error_message == 'Value length 30 does not match 150.'

#     assert errors == {
#         'trailer': [trailer_error],
#         12430: [row_12430_error],
#         15573: [row_15573_error],
#         15615: [row_15615_error],
#         16004: [row_16004_error],
#         19681: [row_19681_error]
#     }
#     assert SSP_M1.objects.count() == expected_m1_record_count
#     assert SSP_M2.objects.count() == expected_m2_record_count
#     assert SSP_M3.objects.count() == expected_m3_record_count

@pytest.fixture
def small_tanf_section1_datafile(stt_user, stt):
    """Fixture for small_tanf_section1."""
    return create_test_datafile('small_tanf_section1.txt', stt_user, stt)

@pytest.mark.django_db
def test_parse_tanf_section1_datafile(small_tanf_section1_datafile):
    """Test parsing of small_tanf_section1_datafile and validate T2 model data."""
    errors = parse.parse_datafile(small_tanf_section1_datafile)

    assert errors == {}
    assert TANF_T2.objects.count() == 5

    t2_models = TANF_T2.objects.all()

    t2 = t2_models[0]
    assert t2.RPT_MONTH_YEAR == 202010
    assert t2.CASE_NUMBER == '11111111112'
    assert t2.FAMILY_AFFILIATION == 1
    assert t2.OTHER_UNEARNED_INCOME == '0291'

    t2_2 = t2_models[1]
    assert t2_2.RPT_MONTH_YEAR == 202010
    assert t2_2.CASE_NUMBER == '11111111115'
    assert t2_2.FAMILY_AFFILIATION == 2
    assert t2_2.OTHER_UNEARNED_INCOME == '0000'

@pytest.mark.django_db
def test_parse_tanf_section1_datafile_obj_counts(small_tanf_section1_datafile):
    """Test parsing of small_tanf_section1_datafile in general."""
    errors = parse.parse_datafile(small_tanf_section1_datafile)

    assert errors == {}
    assert TANF_T1.objects.count() == 5
    assert TANF_T2.objects.count() == 5
    assert TANF_T3.objects.count() == 6

@pytest.mark.django_db
def test_parse_tanf_section1_datafile_t3s(small_tanf_section1_datafile):
    """Test parsing of small_tanf_section1_datafile and validate T3 model data."""
    errors = parse.parse_datafile(small_tanf_section1_datafile)

    assert errors == {}
    assert TANF_T3.objects.count() == 6

    t3_models = TANF_T3.objects.all()
    t3_1 = t3_models[0]
    assert t3_1.RPT_MONTH_YEAR == 202010
    assert t3_1.CASE_NUMBER == '11111111112'
    assert t3_1.FAMILY_AFFILIATION == 1
    assert t3_1.GENDER == 2
    assert t3_1.EDUCATION_LEVEL == '98'

    t3_6 = t3_models[5]
    assert t3_6.RPT_MONTH_YEAR == 202010
    assert t3_6.CASE_NUMBER == '11111111151'
    assert t3_6.FAMILY_AFFILIATION == 1
    assert t3_6.GENDER == 2
    assert t3_6.EDUCATION_LEVEL == '98'


@pytest.fixture
def bad_tanf_s1__row_missing_required_field(stt_user, stt):
    """Fixture for small_tanf_section1."""
    return create_test_datafile('small_bad_tanf_s1', stt_user, stt)


@pytest.mark.django_db
def test_parse_bad_tfs1_missing_required(bad_tanf_s1__row_missing_required_field):
    """Test parsing a bad TANF Section 1 submission where a row is missing required data."""
    errors = parse.parse_datafile(bad_tanf_s1__row_missing_required_field)

    parser_errors = ParserError.objects.filter(file=bad_tanf_s1__row_missing_required_field)
    assert parser_errors.count() == 4
    for e in parser_errors:
        print(e.error_type, e.error_message)

    row_2_error = parser_errors.get(row_number=2)
    assert row_2_error.error_type == ParserErrorCategoryChoices.FIELD_VALUE
    assert row_2_error.error_message == 'RPT_MONTH_YEAR is required but a value was not provided.'
    assert row_2_error.content_type.model == 'tanf_t1'
    assert row_2_error.object_id is not None

    row_3_error = parser_errors.get(row_number=3)
    assert row_3_error.error_type == ParserErrorCategoryChoices.FIELD_VALUE
    assert row_3_error.error_message == 'RPT_MONTH_YEAR is required but a value was not provided.'
    assert row_3_error.content_type.model == 'tanf_t2'
    assert row_3_error.object_id is not None

    row_4_error = parser_errors.get(row_number=4)
    assert row_4_error.error_type == ParserErrorCategoryChoices.FIELD_VALUE
    assert row_4_error.error_message == 'RPT_MONTH_YEAR is required but a value was not provided.'
    assert row_4_error.content_type.model == 'tanf_t3'
    assert row_4_error.object_id is not None

    row_5_error = parser_errors.get(row_number=5)
    assert row_5_error.error_type == ParserErrorCategoryChoices.PRE_CHECK
    assert row_5_error.error_message == 'Unknown Record_Type was found.'
    assert row_5_error.content_type is None
    assert row_5_error.object_id is None

    assert errors == {
        2: [row_2_error],
        3: [row_3_error],
        4: {1: [row_4_error]},
        5: [row_5_error],
    }


@pytest.fixture
def bad_ssp_s1__row_missing_required_field(stt_user, stt):
    """Fixture for ssp_section1_datafile."""
    return create_test_datafile('small_bad_ssp_s1', stt_user, stt, 'SSP Active Case Data')


@pytest.mark.django_db
def test_parse_bad_ssp_s1_missing_required(bad_ssp_s1__row_missing_required_field):
    """Test parsing a bad TANF Section 1 submission where a row is missing required data."""
    errors = parse.parse_datafile(bad_ssp_s1__row_missing_required_field)

    parser_errors = ParserError.objects.filter(file=bad_ssp_s1__row_missing_required_field)
    assert parser_errors.count() == 5

    row_2_error = parser_errors.get(row_number=2)
    assert row_2_error.error_type == ParserErrorCategoryChoices.FIELD_VALUE
    assert row_2_error.error_message == 'RPT_MONTH_YEAR is required but a value was not provided.'
    assert row_2_error.content_type.model == 'ssp_m1'
    assert row_2_error.object_id is not None

    row_3_error = parser_errors.get(row_number=3)
    assert row_3_error.error_type == ParserErrorCategoryChoices.FIELD_VALUE
    assert row_3_error.error_message == 'RPT_MONTH_YEAR is required but a value was not provided.'
    assert row_3_error.content_type.model == 'ssp_m2'
    assert row_3_error.object_id is not None

    row_4_error = parser_errors.get(row_number=4)
    assert row_4_error.error_type == ParserErrorCategoryChoices.FIELD_VALUE
    assert row_4_error.error_message == 'RPT_MONTH_YEAR is required but a value was not provided.'
    assert row_4_error.content_type.model == 'ssp_m3'
    assert row_4_error.object_id is not None

    row_5_error = parser_errors.get(row_number=5)
    assert row_5_error.error_type == ParserErrorCategoryChoices.PRE_CHECK
    assert row_5_error.error_message == 'Unknown Record_Type was found.'
    assert row_5_error.content_type is None
    assert row_5_error.object_id is None

    trailer_error = parser_errors.get(row_number=-1)
    assert trailer_error.error_type == ParserErrorCategoryChoices.PRE_CHECK
    assert trailer_error.error_message == 'Trailer length is 15 but must be 23 characters.'
    assert trailer_error.content_type is None
    assert trailer_error.object_id is None

    assert errors == {
        2: [row_2_error],
        3: [row_3_error],
        4: {1: [row_4_error]},
        5: [row_5_error],
        'trailer': [trailer_error],
    }<|MERGE_RESOLUTION|>--- conflicted
+++ resolved
@@ -4,35 +4,13 @@
 import pytest
 from ..util import create_test_datafile
 from .. import parse
-<<<<<<< HEAD
+
 from ..models import ParserError, ParserErrorCategoryChoices, DataFileSummary
 from tdpservice.data_files.models import DataFile
-=======
-from ..models import ParserError, ParserErrorCategoryChoices
->>>>>>> d05a6fbf
 from tdpservice.search_indexes.models.tanf import TANF_T1, TANF_T2, TANF_T3
 from tdpservice.search_indexes.models.ssp import SSP_M1, SSP_M2, SSP_M3
 from .factories import DataFileSummaryFactory
 
-<<<<<<< HEAD
-def create_test_datafile(filename, stt_user, stt, section='Active Case Data'):
-    """Create a test DataFile instance with the given file attached."""
-    path = str(Path(__file__).parent.joinpath('data')) + f'/{filename}'
-    datafile = DataFile.create_new_version({
-        'quarter': '4',
-        'year': 2022,
-        'section': section,
-        'user': stt_user,
-        'stt': stt
-    })
-
-    with open(path, 'rb') as file:
-        datafile.file.save(filename, file)
-
-    return datafile
-
-=======
->>>>>>> d05a6fbf
 @pytest.fixture
 def test_datafile(stt_user, stt):
     """Fixture for small_correct_file."""
