--- conflicted
+++ resolved
@@ -2476,7 +2476,6 @@
     assert dfs.get_status() == DataFileSummary.Status.ACCEPTED
 
 
-<<<<<<< HEAD
 @pytest.mark.django_db()
 def test_parse_program_audit_ftanf(request, program_audit_ftanf, dfs):
     """Test parsing Program Audit files."""
@@ -2542,7 +2541,8 @@
     for e in errors:
         assert e.error_type == ParserErrorCategoryChoices.FIELD_VALUE
     assert dfs.get_status() == DataFileSummary.Status.ACCEPTED_WITH_ERRORS
-=======
+
+
 @pytest.mark.django_db
 def test_parse_tanf_s1_federally_funded_recipients(
     tanf_s1_federally_funded_recipients, dfs
@@ -2567,5 +2567,4 @@
     assert errors.last().error_message == (
         "Social Security Number is not valid. Check that the SSN is 9 digits, "
         "does not contain only zeroes in any one section, and does not contain dashes or other punctuation."
-    )
->>>>>>> 77af410d
+    )