"""Test the implementation of the parse_file method with realistic datafiles."""


import pytest
from django.contrib.admin.models import LogEntry
from django.conf import settings
from .. import parse
from ..models import ParserError, ParserErrorCategoryChoices, DataFileSummary
from tdpservice.search_indexes.models.tanf import TANF_T1, TANF_T2, TANF_T3, TANF_T4, TANF_T5, TANF_T6, TANF_T7
from tdpservice.search_indexes.models.tribal import Tribal_TANF_T1, Tribal_TANF_T2, Tribal_TANF_T3, Tribal_TANF_T4
from tdpservice.search_indexes.models.tribal import Tribal_TANF_T5, Tribal_TANF_T6, Tribal_TANF_T7
from tdpservice.search_indexes.models.ssp import SSP_M1, SSP_M2, SSP_M3, SSP_M4, SSP_M5, SSP_M6, SSP_M7
from tdpservice.search_indexes import documents
from tdpservice.data_files.models import DataFile
from .. import schema_defs, aggregates
from elasticsearch.helpers.errors import BulkIndexError
import logging
logger = logging.getLogger(__name__)


es_logger = logging.getLogger('elasticsearch')
es_logger.setLevel(logging.WARNING)

settings.GENERATE_TRAILER_ERRORS = True

# TODO: the name of this test doesn't make perfect sense anymore since it will always have errors and no records now.
@pytest.mark.django_db
def test_parse_small_correct_file(small_correct_file, dfs):
    """Test parsing of small_correct_file."""
    small_correct_file.year = 2021
    small_correct_file.quarter = 'Q1'
    small_correct_file.save()
    dfs.datafile = small_correct_file

    parse.parse_datafile(small_correct_file, dfs)

    errors = ParserError.objects.filter(file=small_correct_file).order_by('id')
    assert errors.count() == 2
    assert errors.first().error_type == ParserErrorCategoryChoices.CASE_CONSISTENCY

    dfs.status = dfs.get_status()
    dfs.case_aggregates = aggregates.case_aggregates_by_month(dfs.datafile, dfs.status)
    assert dfs.case_aggregates == {'rejected': 1,
                                   'months': [
                                       {'accepted_without_errors': 'N/A',
                                        'accepted_with_errors': 'N/A',
                                        'month': 'Oct'},
                                       {'accepted_without_errors': 'N/A',
                                        'accepted_with_errors': 'N/A',
                                        'month': 'Nov'},
                                       {'accepted_without_errors': 'N/A',
                                        'accepted_with_errors': 'N/A',
                                        'month': 'Dec'}
                                   ]}

    assert dfs.get_status() == DataFileSummary.Status.REJECTED
    assert TANF_T1.objects.count() == 0


@pytest.mark.django_db
def test_parse_section_mismatch(small_correct_file, dfs):
    """Test parsing of small_correct_file where the DataFile section doesn't match the rawfile section."""
    small_correct_file.section = 'Closed Case Data'
    small_correct_file.save()

    dfs.datafile = small_correct_file

    errors = parse.parse_datafile(small_correct_file, dfs)
    dfs.status = dfs.get_status()
    assert dfs.status == DataFileSummary.Status.REJECTED
    parser_errors = ParserError.objects.filter(file=small_correct_file)
    dfs.case_aggregates = aggregates.case_aggregates_by_month(
        dfs.datafile, dfs.status)
    assert dfs.case_aggregates == {'rejected': 1,
                                   'months': [
                                       {'accepted_without_errors': 'N/A',
                                        'accepted_with_errors': 'N/A',
                                        'month': 'Oct'},
                                       {'accepted_without_errors': 'N/A',
                                        'accepted_with_errors': 'N/A',
                                        'month': 'Nov'},
                                       {'accepted_without_errors': 'N/A',
                                        'accepted_with_errors': 'N/A',
                                        'month': 'Dec'}
                                   ]}
    assert parser_errors.count() == 1

    err = parser_errors.first()

    assert err.row_number == 1
    assert err.error_type == ParserErrorCategoryChoices.PRE_CHECK
    assert err.error_message == 'Data does not match the expected layout for Closed Case Data.'
    assert err.content_type is None
    assert err.object_id is None
    assert errors == {
        'document': [err]
    }


@pytest.mark.django_db
def test_parse_wrong_program_type(small_correct_file, dfs):
    """Test parsing of small_correct_file where the DataFile program type doesn't match the rawfile."""
    small_correct_file.section = 'SSP Active Case Data'
    small_correct_file.save()

    dfs.datafile = small_correct_file
    dfs.save()
    errors = parse.parse_datafile(small_correct_file, dfs)
    assert dfs.get_status() == DataFileSummary.Status.REJECTED

    parser_errors = ParserError.objects.filter(file=small_correct_file)
    assert parser_errors.count() == 1

    err = parser_errors.first()

    assert err.row_number == 1
    assert err.error_type == ParserErrorCategoryChoices.PRE_CHECK
    assert err.error_message == 'Data does not match the expected layout for SSP Active Case Data.'
    assert err.content_type is None
    assert err.object_id is None
    assert errors == {
        'document': [err]
    }

@pytest.mark.django_db
def test_parse_big_file(big_file, dfs):
    """Test parsing of ADS.E2J.FTP1.TS06."""
    expected_t1_record_count = 815
    expected_t2_record_count = 882
    expected_t3_record_count = 1376

    dfs.datafile = big_file

    parse.parse_datafile(big_file, dfs)
    dfs.status = dfs.get_status()
    assert dfs.status == DataFileSummary.Status.ACCEPTED_WITH_ERRORS
    dfs.case_aggregates = aggregates.case_aggregates_by_month(
        dfs.datafile, dfs.status)
    assert dfs.case_aggregates == {'months': [
        {'month': 'Oct', 'accepted_without_errors': 25, 'accepted_with_errors': 245},
        {'month': 'Nov', 'accepted_without_errors': 18, 'accepted_with_errors': 255},
        {'month': 'Dec', 'accepted_without_errors': 27, 'accepted_with_errors': 245}],
        'rejected': 0}

    assert TANF_T1.objects.count() == expected_t1_record_count
    assert TANF_T2.objects.count() == expected_t2_record_count
    assert TANF_T3.objects.count() == expected_t3_record_count

    search = documents.tanf.TANF_T1DataSubmissionDocument.search().query(
        'match',
        datafile__id=big_file.id
    )
    assert search.count() == expected_t1_record_count
    search.delete()

    search = documents.tanf.TANF_T2DataSubmissionDocument.search().query(
        'match',
        datafile__id=big_file.id
    )
    assert search.count() == expected_t2_record_count
    search.delete()

    search = documents.tanf.TANF_T3DataSubmissionDocument.search().query(
        'match',
        datafile__id=big_file.id
    )
    assert search.count() == expected_t3_record_count
    search.delete()


@pytest.mark.django_db
def test_parse_bad_test_file(bad_test_file, dfs):
    """Test parsing of bad_TANF_S2."""
    errors = parse.parse_datafile(bad_test_file, dfs)

    parser_errors = ParserError.objects.filter(file=bad_test_file)
    assert parser_errors.count() == 1

    err = parser_errors.first()

    assert err.row_number == 1
    assert err.error_type == ParserErrorCategoryChoices.PRE_CHECK
    assert err.error_message == 'HEADER record length is 24 characters but must be 23.'
    assert err.content_type is None
    assert err.object_id is None
    assert errors == {
        'header': [err]
    }


@pytest.mark.django_db
def test_parse_bad_file_missing_header(bad_file_missing_header, dfs):
    """Test parsing of bad_missing_header."""
    errors = parse.parse_datafile(bad_file_missing_header, dfs)
    dfs.datafile = bad_file_missing_header
    assert dfs.get_status() == DataFileSummary.Status.REJECTED

    parser_errors = ParserError.objects.filter(file=bad_file_missing_header).order_by('created_at')

    assert parser_errors.count() == 2

    err = parser_errors.first()

    assert err.row_number == 1
    assert err.error_type == ParserErrorCategoryChoices.PRE_CHECK
    assert err.error_message == 'HEADER record length is 14 characters but must be 23.'
    assert err.content_type is None
    assert err.object_id is None
    assert errors == {
        'header': list(parser_errors)
    }


@pytest.mark.django_db
def test_parse_bad_file_multiple_headers(bad_file_multiple_headers, dfs):
    """Test parsing of bad_two_headers."""
    bad_file_multiple_headers.year = 2024
    bad_file_multiple_headers.quarter = 'Q1'
    bad_file_multiple_headers.save()
    errors = parse.parse_datafile(bad_file_multiple_headers, dfs)
    dfs.datafile = bad_file_multiple_headers
    assert dfs.get_status() == DataFileSummary.Status.REJECTED

    parser_errors = ParserError.objects.filter(file=bad_file_multiple_headers)
    assert parser_errors.count() == 1

    err = parser_errors.first()

    assert err.row_number == 9
    assert err.error_type == ParserErrorCategoryChoices.PRE_CHECK
    assert err.error_message == "Multiple headers found."
    assert err.content_type is None
    assert err.object_id is None
    assert errors['document'] == ['Multiple headers found.']


@pytest.mark.django_db
def test_parse_big_bad_test_file(big_bad_test_file, dfs):
    """Test parsing of bad_TANF_S1."""
    big_bad_test_file.year = 2022
    big_bad_test_file.quarter = 'Q1'
    parse.parse_datafile(big_bad_test_file, dfs)

    parser_errors = ParserError.objects.filter(file=big_bad_test_file)
    assert parser_errors.count() == 1

    err = parser_errors.first()

    assert err.row_number == 3679
    assert err.error_type == ParserErrorCategoryChoices.PRE_CHECK
    assert err.error_message == 'Multiple headers found.'
    assert err.content_type is None
    assert err.object_id is None


@pytest.mark.django_db
def test_parse_bad_trailer_file(bad_trailer_file, dfs):
    """Test parsing bad_trailer_1."""
    bad_trailer_file.year = 2021
    bad_trailer_file.quarter = 'Q1'
    dfs.datafile = bad_trailer_file

    errors = parse.parse_datafile(bad_trailer_file, dfs)

    parser_errors = ParserError.objects.filter(file=bad_trailer_file)
    assert parser_errors.count() == 5

    trailer_error = parser_errors.get(row_number=3)
    assert trailer_error.error_type == ParserErrorCategoryChoices.PRE_CHECK
    assert trailer_error.error_message == 'TRAILER record length is 11 characters but must be 23.'
    assert trailer_error.content_type is None
    assert trailer_error.object_id is None

    # reporting month/year test
    row_errors = parser_errors.filter(row_number=2)
    row_errors_list = []
    for row_error in row_errors:
        row_errors_list.append(row_error)
        assert row_error.error_type == ParserErrorCategoryChoices.PRE_CHECK
        assert trailer_error.error_message in [
            'TRAILER record length is 11 characters but must be 23.',
            'T1: Reporting month year None does not match file reporting year:2021, quarter:Q1.']
        assert row_error.content_type is None
        assert row_error.object_id is None

    assert errors['trailer'] == [trailer_error]

    # case number validators
    for error_2_0 in errors["2_0"]:
        assert error_2_0 in row_errors_list

    row_errors = list(parser_errors.filter(row_number=2).order_by("id"))
    length_error = row_errors[0]
    assert length_error.error_type == ParserErrorCategoryChoices.PRE_CHECK
    assert length_error.error_message == 'T1 record length is 7 characters but must be 156.'
    assert length_error.content_type is None
    assert length_error.object_id is None
    assert errors == {
        'trailer': [trailer_error],
        "2_0": row_errors
    }


@pytest.mark.django_db()
def test_parse_bad_trailer_file2(bad_trailer_file_2, dfs):
    """Test parsing bad_trailer_2."""
    dfs.datafile = bad_trailer_file_2
    dfs.save()

    bad_trailer_file_2.year = 2021
    bad_trailer_file_2.quarter = 'Q1'
    errors = parse.parse_datafile(bad_trailer_file_2, dfs)

    parser_errors = ParserError.objects.filter(file=bad_trailer_file_2)
    assert parser_errors.count() == 7

    trailer_errors = list(parser_errors.filter(row_number=3).order_by('id'))

    trailer_error_1 = trailer_errors[0]
    assert trailer_error_1.error_type == ParserErrorCategoryChoices.PRE_CHECK
    assert trailer_error_1.error_message == 'TRAILER record length is 7 characters but must be 23.'
    assert trailer_error_1.content_type is None
    assert trailer_error_1.object_id is None

    trailer_error_2 = trailer_errors[1]
    assert trailer_error_2.error_type == ParserErrorCategoryChoices.PRE_CHECK
    assert trailer_error_2.error_message == "Your file does not end with a TRAILER record."
    assert trailer_error_2.content_type is None
    assert trailer_error_2.object_id is None

    row_2_error = parser_errors.get(row_number=2)
    assert row_2_error.error_type == ParserErrorCategoryChoices.PRE_CHECK
    assert row_2_error.error_message == 'T1 record length is 117 characters but must be 156.'
    assert row_2_error.content_type is None
    assert row_2_error.object_id is None

    # catch-rpt-month-year-mismatches
    row_3_errors = parser_errors.filter(row_number=3)
    row_3_error_list = []

    for row_3_error in row_3_errors:
        row_3_error_list.append(row_3_error)
        assert row_3_error.error_type == ParserErrorCategoryChoices.PRE_CHECK
        assert row_3_error.error_message in {
            'T1 record length is 7 characters but must be 156.',
            'T1: Reporting month year None does not match file reporting year:2021, quarter:Q1.',
            'T1trash does not start with TRAILER.',
            'TRAILER record length is 7 characters but must be 23.',
            'T1: Case number T1trash cannot contain blanks.',
            'Your file does not end with a TRAILER record.'}
        assert row_3_error.content_type is None
        assert row_3_error.object_id is None

    errors_2_0 = errors["2_0"]
    errors_3_0 = errors["3_0"]
    error_trailer = errors["trailer"]
    for error_2_0 in errors_2_0:
        assert error_2_0 in [row_2_error]
    for error_3_0 in errors_3_0:
        assert error_3_0 in row_3_error_list
    assert error_trailer == [trailer_error_1, trailer_error_2]

    # case number validators
    row_3_errors = [trailer_errors[2], trailer_errors[3]]
    length_error = row_3_errors[0]
    assert length_error.error_type == ParserErrorCategoryChoices.PRE_CHECK
    assert length_error.error_message == 'T1 record length is 7 characters but must be 156.'
    assert length_error.content_type is None
    assert length_error.object_id is None

    errors_2_0 = errors["2_0"]
    errors_3_0 = errors["3_0"]
    error_trailer = errors["trailer"]
    for error_2_0 in errors_2_0:
        assert error_2_0 in [row_2_error]
    for error_3_0 in errors_3_0:
        assert error_3_0 in row_3_error_list
    assert error_trailer == [trailer_error_1, trailer_error_2]
    trailer_error_3 = trailer_errors[3]
    assert trailer_error_3.error_type == ParserErrorCategoryChoices.PRE_CHECK
    assert trailer_error_3.error_message == 'T1: Case number T1trash cannot contain blanks.'
    assert trailer_error_3.content_type is None
    assert trailer_error_3.object_id is None

    trailer_error_4 = trailer_errors[4]
    assert trailer_error_4.error_type == ParserErrorCategoryChoices.PRE_CHECK
    assert trailer_error_4.error_message == ('T1: Reporting month year None does not '
                                             'match file reporting year:2021, quarter:Q1.')
    assert trailer_error_4.content_type is None
    assert trailer_error_4.object_id is None


@pytest.mark.django_db
def test_parse_empty_file(empty_file, dfs):
    """Test parsing of empty_file."""
    dfs.datafile = empty_file
    dfs.save()
    errors = parse.parse_datafile(empty_file, dfs)

    dfs.status = dfs.get_status()
    dfs.case_aggregates = aggregates.case_aggregates_by_month(empty_file, dfs.status)

    assert dfs.status == DataFileSummary.Status.REJECTED
    assert dfs.case_aggregates == {'rejected': 2,
                                   'months': [
                                       {'accepted_without_errors': 'N/A',
                                        'accepted_with_errors': 'N/A',
                                        'month': 'Oct'},
                                       {'accepted_without_errors': 'N/A',
                                        'accepted_with_errors': 'N/A',
                                        'month': 'Nov'},
                                       {'accepted_without_errors': 'N/A',
                                        'accepted_with_errors': 'N/A',
                                        'month': 'Dec'}
                                   ]}

    parser_errors = ParserError.objects.filter(file=empty_file).order_by('id')

    assert parser_errors.count() == 2

    err = parser_errors.first()

    assert err.row_number == 1
    assert err.error_type == ParserErrorCategoryChoices.PRE_CHECK
    assert err.error_message == 'HEADER record length is 0 characters but must be 23.'
    assert err.content_type is None
    assert err.object_id is None
    assert errors == {
        'header': list(parser_errors)
    }


@pytest.mark.django_db
def test_parse_small_ssp_section1_datafile(small_ssp_section1_datafile, dfs):
    """Test parsing small_ssp_section1_datafile."""
    small_ssp_section1_datafile.year = 2024
    small_ssp_section1_datafile.quarter = 'Q1'

    expected_m1_record_count = 5
    expected_m2_record_count = 6
    expected_m3_record_count = 8

    dfs.datafile = small_ssp_section1_datafile
    dfs.save()
    parse.parse_datafile(small_ssp_section1_datafile, dfs)

    parser_errors = ParserError.objects.filter(file=small_ssp_section1_datafile)
    dfs.status = dfs.get_status()
    assert dfs.status == DataFileSummary.Status.ACCEPTED_WITH_ERRORS
    dfs.case_aggregates = aggregates.case_aggregates_by_month(
        dfs.datafile, dfs.status)
    assert dfs.case_aggregates["rejected"] == 1
    for month in dfs.case_aggregates['months']:
        if month['month'] == 'Oct':
            assert month['accepted_without_errors'] == 0
            assert month['accepted_with_errors'] == 5
        else:
            assert month['accepted_without_errors'] == 0
            assert month['accepted_with_errors'] == 0

    parser_errors = ParserError.objects.filter(file=small_ssp_section1_datafile)
    assert parser_errors.count() == 16
    assert SSP_M1.objects.count() == expected_m1_record_count
    assert SSP_M2.objects.count() == expected_m2_record_count
    assert SSP_M3.objects.count() == expected_m3_record_count


@pytest.mark.django_db()
def test_parse_ssp_section1_datafile(ssp_section1_datafile, dfs):
    """Test parsing ssp_section1_datafile."""
    ssp_section1_datafile.year = 2019
    ssp_section1_datafile.quarter = 'Q1'

    expected_m1_record_count = 818
    expected_m2_record_count = 989
    expected_m3_record_count = 1748

    dfs.datafile = ssp_section1_datafile
    dfs.save()

    parse.parse_datafile(ssp_section1_datafile, dfs)

    parser_errors = ParserError.objects.filter(file=ssp_section1_datafile)

    err = parser_errors.first()

    assert err.row_number == 2
    assert err.error_type == ParserErrorCategoryChoices.FIELD_VALUE
    assert err.error_message == 'M1: 3 is not larger or equal to 1 and smaller or equal to 2.'
    assert err.content_type is not None
    assert err.object_id is not None

    dup_errors = parser_errors.filter(error_type=ParserErrorCategoryChoices.CASE_CONSISTENCY).order_by("id")
    assert dup_errors.count() == 2
    assert dup_errors[0].error_message == "Duplicate record detected with record type M3 at line 453. " + \
        "Record is a duplicate of the record at line number 452."
    assert dup_errors[1].error_message == "Duplicate record detected with record type M3 at line 3273. " + \
        "Record is a duplicate of the record at line number 3272."

    assert parser_errors.count() == 32488

    assert SSP_M1.objects.count() == expected_m1_record_count
    assert SSP_M2.objects.count() == expected_m2_record_count
    assert SSP_M3.objects.count() == expected_m3_record_count


@pytest.mark.django_db
def test_parse_tanf_section1_datafile(small_tanf_section1_datafile, dfs):
    """Test parsing of small_tanf_section1_datafile and validate T2 model data."""
    small_tanf_section1_datafile.year = 2021
    small_tanf_section1_datafile.quarter = 'Q1'
    dfs.datafile = small_tanf_section1_datafile

    parse.parse_datafile(small_tanf_section1_datafile, dfs)

    dfs.status = dfs.get_status()
    assert dfs.status == DataFileSummary.Status.ACCEPTED_WITH_ERRORS
    dfs.case_aggregates = aggregates.case_aggregates_by_month(
        dfs.datafile, dfs.status)
    assert dfs.case_aggregates == {'months': [
        {'month': 'Oct', 'accepted_without_errors': 4, 'accepted_with_errors': 1},
        {'month': 'Nov', 'accepted_without_errors': 0, 'accepted_with_errors': 0},
        {'month': 'Dec', 'accepted_without_errors': 0, 'accepted_with_errors': 0}],
        'rejected': 0}

    assert TANF_T2.objects.count() == 5

    t2_models = TANF_T2.objects.all()

    t2 = t2_models[0]
    assert t2.RPT_MONTH_YEAR == 202010
    assert t2.CASE_NUMBER == '11111111112'
    assert t2.FAMILY_AFFILIATION == 1
    assert t2.OTHER_UNEARNED_INCOME == '0291'

    t2_2 = t2_models[1]
    assert t2_2.RPT_MONTH_YEAR == 202010
    assert t2_2.CASE_NUMBER == '11111111115'
    assert t2_2.FAMILY_AFFILIATION == 2
    assert t2_2.OTHER_UNEARNED_INCOME == '0000'


@pytest.mark.django_db()
def test_parse_tanf_section1_datafile_obj_counts(small_tanf_section1_datafile, dfs):
    """Test parsing of small_tanf_section1_datafile in general."""
    small_tanf_section1_datafile.year = 2021
    small_tanf_section1_datafile.quarter = 'Q1'

    dfs.datafile = small_tanf_section1_datafile
    dfs.save()

    parse.parse_datafile(small_tanf_section1_datafile, dfs)

    assert TANF_T1.objects.count() == 5
    assert TANF_T2.objects.count() == 5
    assert TANF_T3.objects.count() == 6


@pytest.mark.django_db()
def test_parse_tanf_section1_datafile_t3s(small_tanf_section1_datafile, dfs):
    """Test parsing of small_tanf_section1_datafile and validate T3 model data."""
    small_tanf_section1_datafile.year = 2021
    small_tanf_section1_datafile.quarter = 'Q1'

    dfs.datafile = small_tanf_section1_datafile
    dfs.save()

    parse.parse_datafile(small_tanf_section1_datafile, dfs)

    assert TANF_T3.objects.count() == 6

    t3_models = TANF_T3.objects.all()
    t3_1 = t3_models[0]
    assert t3_1.RPT_MONTH_YEAR == 202010
    assert t3_1.CASE_NUMBER == '11111111112'
    assert t3_1.FAMILY_AFFILIATION == 1
    assert t3_1.GENDER == 2
    assert t3_1.EDUCATION_LEVEL == '98'

    t3_5 = t3_models[4]
    assert t3_5.RPT_MONTH_YEAR == 202010
    assert t3_5.CASE_NUMBER == '11111111151'
    assert t3_5.FAMILY_AFFILIATION == 1
    assert t3_5.GENDER == 1
    assert t3_5.EDUCATION_LEVEL == '98'


@pytest.mark.django_db()
@pytest.mark.skip(reason="long runtime")  # big_files
def test_parse_super_big_s1_file(super_big_s1_file, dfs):
    """Test parsing of super_big_s1_file and validate all T1/T2/T3 records are created."""
    super_big_s1_file.year = 2023
    super_big_s1_file.quarter = 'Q2'
    super_big_s1_file.save()

    dfs.datafile = super_big_s1_file
    dfs.save()

    parse.parse_datafile(super_big_s1_file, dfs)
    expected_t1_record_count = 96607
    expected_t2_record_count = 112753
    expected_t3_record_count = 172525

    assert TANF_T1.objects.count() == expected_t1_record_count
    assert TANF_T2.objects.count() == expected_t2_record_count
    assert TANF_T3.objects.count() == expected_t3_record_count

    search = documents.tanf.TANF_T1DataSubmissionDocument.search().query(
        'match',
        datafile__id=super_big_s1_file.id
    )
    assert search.count() == expected_t1_record_count
    search.delete()

    search = documents.tanf.TANF_T2DataSubmissionDocument.search().query(
        'match',
        datafile__id=super_big_s1_file.id
    )
    assert search.count() == expected_t2_record_count
    search.delete()

    search = documents.tanf.TANF_T3DataSubmissionDocument.search().query(
        'match',
        datafile__id=super_big_s1_file.id
    )
    assert search.count() == expected_t3_record_count
    search.delete()


@pytest.mark.django_db()
def test_parse_big_s1_file_with_rollback(big_s1_rollback_file, dfs):
    """Test parsing of big_s1_rollback_file.

    Validate all T1/T2/T3 records are not created due to multiple headers.
    """
    big_s1_rollback_file.year = 2023
    big_s1_rollback_file.quarter = 'Q2'
    big_s1_rollback_file.save()

    dfs.datafile = big_s1_rollback_file
    dfs.save()

    parse.parse_datafile(big_s1_rollback_file, dfs)

    parser_errors = ParserError.objects.filter(file=big_s1_rollback_file)
    assert parser_errors.count() == 1

    err = parser_errors.first()

    assert err.row_number == 13609
    assert err.error_type == ParserErrorCategoryChoices.PRE_CHECK
    assert err.error_message == 'Multiple headers found.'
    assert err.content_type is None
    assert err.object_id is None

    assert TANF_T1.objects.count() == 0
    assert TANF_T2.objects.count() == 0
    assert TANF_T3.objects.count() == 0

    search = documents.tanf.TANF_T1DataSubmissionDocument.search().query(
        'match',
        datafile__id=big_s1_rollback_file.id
    )
    assert search.count() == 0

    search = documents.tanf.TANF_T2DataSubmissionDocument.search().query(
        'match',
        datafile__id=big_s1_rollback_file.id
    )
    assert search.count() == 0

    search = documents.tanf.TANF_T3DataSubmissionDocument.search().query(
        'match',
        datafile__id=big_s1_rollback_file.id
    )
    assert search.count() == 0


@pytest.mark.django_db
def test_parse_bad_tfs1_missing_required(bad_tanf_s1__row_missing_required_field, dfs):
    """Test parsing a bad TANF Section 1 submission where a row is missing required data."""
    bad_tanf_s1__row_missing_required_field.year = 2021
    bad_tanf_s1__row_missing_required_field.quarter = 'Q1'

    dfs.datafile = bad_tanf_s1__row_missing_required_field
    dfs.save()

    parse.parse_datafile(bad_tanf_s1__row_missing_required_field, dfs)

    assert dfs.get_status() == DataFileSummary.Status.REJECTED

    parser_errors = ParserError.objects.filter(
        file=bad_tanf_s1__row_missing_required_field)

    assert parser_errors.count() == 5

    error_message = 'T1: Reporting month year None does not match file reporting year:2021, quarter:Q1.'
    row_2_error = parser_errors.get(row_number=2, error_message=error_message)
    assert row_2_error.error_type == ParserErrorCategoryChoices.PRE_CHECK
    assert row_2_error.error_message == error_message

    error_message = 'T2: Reporting month year None does not match file reporting year:2021, quarter:Q1.'
    row_3_error = parser_errors.get(row_number=3, error_message=error_message)
    assert row_3_error.error_type == ParserErrorCategoryChoices.PRE_CHECK
    assert row_3_error.error_message == error_message

    error_message = 'T3: Reporting month year None does not match file reporting year:2021, quarter:Q1.'
    row_4_error = parser_errors.get(row_number=4, error_message=error_message)
    assert row_4_error.error_type == ParserErrorCategoryChoices.PRE_CHECK
    assert row_4_error.error_message == error_message

    error_message = 'Unknown Record_Type was found.'
    row_5_error = parser_errors.get(row_number=5, error_message=error_message)
    assert row_5_error.error_type == ParserErrorCategoryChoices.PRE_CHECK
    assert row_5_error.error_message == error_message
    assert row_5_error.content_type is None
    assert row_5_error.object_id is None


@pytest.mark.django_db()
def test_parse_bad_ssp_s1_missing_required(bad_ssp_s1__row_missing_required_field, dfs):
    """Test parsing a bad TANF Section 1 submission where a row is missing required data."""
    bad_ssp_s1__row_missing_required_field.year = 2019
    bad_ssp_s1__row_missing_required_field.quarter = 'Q1'

    dfs.datafile = bad_ssp_s1__row_missing_required_field
    dfs.save()

    parse.parse_datafile(bad_ssp_s1__row_missing_required_field, dfs)

    parser_errors = ParserError.objects.filter(file=bad_ssp_s1__row_missing_required_field)
    assert parser_errors.count() == 7

    row_2_error = parser_errors.get(
        row_number=2,
        error_message__contains='Reporting month year None does not match file reporting year:2019, quarter:Q1.'
    )
    assert row_2_error.error_type == ParserErrorCategoryChoices.PRE_CHECK

    row_3_error = parser_errors.get(
        row_number=3,
        error_message__contains='Reporting month year None does not match file reporting year:2019, quarter:Q1.'
    )
    assert row_3_error.error_type == ParserErrorCategoryChoices.PRE_CHECK

    row_4_error = parser_errors.get(
        row_number=4,
        error_message__contains='Reporting month year None does not match file reporting year:2019, quarter:Q1.'
    )
    assert row_4_error.error_type == ParserErrorCategoryChoices.PRE_CHECK

    error_message = 'Reporting month year None does not match file reporting year:2019, quarter:Q1.'
    rpt_month_errors = parser_errors.filter(error_message__contains=error_message)
    assert len(rpt_month_errors) == 3
    for i, e in enumerate(rpt_month_errors):
        assert e.error_type == ParserErrorCategoryChoices.PRE_CHECK
        assert error_message.format(i + 1) in e.error_message
        assert e.object_id is None

    row_5_error = parser_errors.get(
        row_number=5,
        error_message='Unknown Record_Type was found.'
    )
    assert row_5_error.error_type == ParserErrorCategoryChoices.PRE_CHECK
    assert row_5_error.content_type is None
    assert row_5_error.object_id is None

    trailer_error = parser_errors.get(
        row_number=6,
        error_message='TRAILER record length is 15 characters but must be 23.'
    )
    assert trailer_error.error_type == ParserErrorCategoryChoices.PRE_CHECK
    assert trailer_error.content_type is None
    assert trailer_error.object_id is None

@pytest.mark.django_db
def test_dfs_set_case_aggregates(small_correct_file, dfs):
    """Test that the case aggregates are set correctly."""
    small_correct_file.year = 2020
    small_correct_file.quarter = 'Q3'
    small_correct_file.section = 'Active Case Data'
    small_correct_file.save()
    # this still needs to execute to create db objects to be queried
    parse.parse_datafile(small_correct_file, dfs)
    dfs.file = small_correct_file
    dfs.status = dfs.get_status()
    dfs.case_aggregates = aggregates.case_aggregates_by_month(
        small_correct_file, dfs.status)

    for month in dfs.case_aggregates['months']:
        if month['month'] == 'Oct':
            assert month['accepted_without_errors'] == 1
            assert month['accepted_with_errors'] == 0


@pytest.mark.django_db
def test_get_schema_options(dfs):
    """Test use-cases for translating strings to named object references."""
    '''
    text -> section
    text -> models{} YES
    text -> model YES
    datafile -> model
        ^ section -> program -> model
    datafile -> text
    model -> text YES
    section -> text

    text**: input string from the header/file
    '''

    # from text:
    schema = parse.get_schema_manager('T1xx', 'A', 'TAN')
    assert isinstance(schema, aggregates.SchemaManager)
    assert schema == schema_defs.tanf.t1

    # get model
    models = schema_defs.utils.get_program_models('TAN', 'A')
    assert models == {
        'T1': schema_defs.tanf.t1,
        'T2': schema_defs.tanf.t2,
        'T3': schema_defs.tanf.t3,
    }

    model = schema_defs.utils.get_program_model('TAN', 'A', 'T1')
    assert model == schema_defs.tanf.t1
    # get section
    section = schema_defs.utils.get_section_reference('TAN', 'C')
    assert section == DataFile.Section.CLOSED_CASE_DATA

    # from datafile:
    # get model(s)
    # get section str

    # from model:
    # get text
    # get section str
    # get ref section


@pytest.mark.django_db()
def test_parse_small_tanf_section2_file(small_tanf_section2_file, dfs):
    """Test parsing a small TANF Section 2 submission."""
    small_tanf_section2_file.year = 2021
    small_tanf_section2_file.quarter = 'Q1'

    dfs.datafile = small_tanf_section2_file
    dfs.save()

    parse.parse_datafile(small_tanf_section2_file, dfs)

    assert TANF_T4.objects.all().count() == 1
    assert TANF_T5.objects.all().count() == 1

    parser_errors = ParserError.objects.filter(file=small_tanf_section2_file)

    assert parser_errors.count() == 0

    t4 = TANF_T4.objects.first()
    t5 = TANF_T5.objects.first()

    assert t4.DISPOSITION == 1
    assert t4.REC_SUB_CC == 3

    assert t5.GENDER == 2
    assert t5.AMOUNT_UNEARNED_INCOME == '0000'


@pytest.mark.django_db()
def test_parse_tanf_section2_file(tanf_section2_file, dfs):
    """Test parsing TANF Section 2 submission."""
    tanf_section2_file.year = 2021
    tanf_section2_file.quarter = 'Q1'

    dfs.datafile = tanf_section2_file
    dfs.save()

    parse.parse_datafile(tanf_section2_file, dfs)

    assert TANF_T4.objects.all().count() == 216
    assert TANF_T5.objects.all().count() == 588

    parser_errors = ParserError.objects.filter(file=tanf_section2_file)

    err = parser_errors.first()
    assert err.error_type == ParserErrorCategoryChoices.CASE_CONSISTENCY


@pytest.mark.django_db()
def test_parse_tanf_section3_file(tanf_section3_file, dfs):
    """Test parsing TANF Section 3 submission."""
    tanf_section3_file.year = 2022
    tanf_section3_file.quarter = 'Q1'

    dfs.datafile = tanf_section3_file

    parse.parse_datafile(tanf_section3_file, dfs)

    dfs.status = dfs.get_status()
    dfs.case_aggregates = aggregates.total_errors_by_month(
        dfs.datafile, dfs.status)
    assert dfs.case_aggregates == {"months": [
        {"month": "Oct", "total_errors": 0},
        {"month": "Nov", "total_errors": 0},
        {"month": "Dec", "total_errors": 0}
    ]}

    assert dfs.get_status() == DataFileSummary.Status.ACCEPTED

    assert TANF_T6.objects.all().count() == 3

    parser_errors = ParserError.objects.filter(file=tanf_section3_file)
    assert parser_errors.count() == 0

    t6_objs = TANF_T6.objects.all().order_by('NUM_APPROVED')

    first = t6_objs.first()
    second = t6_objs[1]
    third = t6_objs[2]

    assert first.RPT_MONTH_YEAR == 202112
    assert second.RPT_MONTH_YEAR == 202111
    assert third.RPT_MONTH_YEAR == 202110

    assert first.NUM_APPROVED == 3924
    assert second.NUM_APPROVED == 3977
    assert third.NUM_APPROVED == 4301

    assert first.NUM_CLOSED_CASES == 3884
    assert second.NUM_CLOSED_CASES == 3881
    assert third.NUM_CLOSED_CASES == 5453


@pytest.mark.django_db()
def test_parse_tanf_section1_blanks_file(tanf_section1_file_with_blanks, dfs):
    """Test section 1 fields that are allowed to have blanks."""
    tanf_section1_file_with_blanks.year = 2021
    tanf_section1_file_with_blanks.quarter = 'Q1'

    dfs.datafile = tanf_section1_file_with_blanks
    dfs.save()

    parse.parse_datafile(tanf_section1_file_with_blanks, dfs)

    parser_errors = ParserError.objects.filter(file=tanf_section1_file_with_blanks)

    assert parser_errors.count() == 23

    # Should only be cat3 validator errors
    for error in parser_errors:
        assert error.error_type == ParserErrorCategoryChoices.VALUE_CONSISTENCY

    t1 = TANF_T1.objects.first()
    t2 = TANF_T2.objects.first()
    t3 = TANF_T3.objects.first()

    assert t1.FAMILY_SANC_ADULT is None
    assert t2.MARITAL_STATUS is None
    assert t3.CITIZENSHIP_STATUS is None


@pytest.mark.django_db()
def test_parse_tanf_section4_file(tanf_section4_file, dfs):
    """Test parsing TANF Section 4 submission."""
    tanf_section4_file.year = 2022
    tanf_section4_file.quarter = 'Q1'

    dfs.datafile = tanf_section4_file

    parse.parse_datafile(tanf_section4_file, dfs)

    dfs.status = dfs.get_status()
    dfs.case_aggregates = aggregates.total_errors_by_month(
        dfs.datafile, dfs.status)
    assert dfs.case_aggregates == {"months": [
        {"month": "Oct", "total_errors": 0},
        {"month": "Nov", "total_errors": 0},
        {"month": "Dec", "total_errors": 0}
    ]}

    assert dfs.get_status() == DataFileSummary.Status.ACCEPTED

    assert TANF_T7.objects.all().count() == 18

    parser_errors = ParserError.objects.filter(file=tanf_section4_file)
    assert parser_errors.count() == 0

    t7_objs = TANF_T7.objects.all().order_by('FAMILIES_MONTH')

    first = t7_objs.first()
    sixth = t7_objs[5]

    assert first.RPT_MONTH_YEAR == 202111
    assert sixth.RPT_MONTH_YEAR == 202112

    assert first.TDRS_SECTION_IND == '2'
    assert sixth.TDRS_SECTION_IND == '2'

    assert first.FAMILIES_MONTH == 274
    assert sixth.FAMILIES_MONTH == 499


@pytest.mark.django_db()
def test_parse_bad_tanf_section4_file(bad_tanf_section4_file, dfs):
    """Test parsing TANF Section 4 submission when no records are created."""
    bad_tanf_section4_file.year = 2021
    bad_tanf_section4_file.quarter = 'Q1'

    dfs.datafile = bad_tanf_section4_file

    parse.parse_datafile(bad_tanf_section4_file, dfs)

    dfs.status = dfs.get_status()
    dfs.case_aggregates = aggregates.total_errors_by_month(dfs.datafile, dfs.status)

    assert dfs.case_aggregates == {'months': [
        {'month': 'Oct', 'total_errors': 'N/A'},
        {'month': 'Nov', 'total_errors': 'N/A'},
        {'month': 'Dec', 'total_errors': 'N/A'}
    ]}

    assert dfs.get_status() == DataFileSummary.Status.REJECTED

    assert TANF_T7.objects.all().count() == 0

    parser_errors = ParserError.objects.filter(file=bad_tanf_section4_file).order_by('id')
    assert parser_errors.count() == 2

    error = parser_errors.first()
    error.error_message == "Value length 151 does not match 247."
    error.error_type == ParserErrorCategoryChoices.PRE_CHECK

    error = parser_errors[1]
    error.error_message == "No records created."
    error.error_type == ParserErrorCategoryChoices.PRE_CHECK


@pytest.mark.django_db()
def test_parse_ssp_section4_file(ssp_section4_file, dfs):
    """Test parsing SSP Section 4 submission."""
    ssp_section4_file.year = 2022
    ssp_section4_file.quarter = 'Q1'

    dfs.datafile = ssp_section4_file

    parse.parse_datafile(ssp_section4_file, dfs)

    m7_objs = SSP_M7.objects.all().order_by('FAMILIES_MONTH')

    dfs.status = dfs.get_status()
    dfs.case_aggregates = aggregates.total_errors_by_month(
        dfs.datafile, dfs.status)
    assert dfs.case_aggregates == {"months": [
        {"month": "Oct", "total_errors": 0},
        {"month": "Nov", "total_errors": 0},
        {"month": "Dec", "total_errors": 0}
    ]}

    assert m7_objs.count() == 12

    first = m7_objs.first()
    assert first.RPT_MONTH_YEAR == 202110
    assert first.FAMILIES_MONTH == 748


@pytest.mark.django_db()
def test_parse_ssp_section2_rec_oadsi_file(ssp_section2_rec_oadsi_file, dfs):
    """Test parsing SSP Section 2 REC_OADSI."""
    ssp_section2_rec_oadsi_file.year = 2019
    ssp_section2_rec_oadsi_file.quarter = 'Q1'

    dfs.datafile = ssp_section2_rec_oadsi_file

    parse.parse_datafile(ssp_section2_rec_oadsi_file, dfs)
    parser_errors = ParserError.objects.filter(file=ssp_section2_rec_oadsi_file)

    assert parser_errors.count() == 0


@pytest.mark.django_db()
def test_parse_ssp_section2_file(ssp_section2_file, dfs):
    """Test parsing SSP Section 2 submission."""
    ssp_section2_file.year = 2019
    ssp_section2_file.quarter = 'Q1'

    dfs.datafile = ssp_section2_file

    parse.parse_datafile(ssp_section2_file, dfs)

    dfs.status = dfs.get_status()
    dfs.case_aggregates = aggregates.case_aggregates_by_month(
        dfs.datafile, dfs.status)
    for dfs_case_aggregate in dfs.case_aggregates['months']:
        assert dfs_case_aggregate['accepted_without_errors'] == 0
        assert dfs_case_aggregate['accepted_with_errors'] in [75, 78]
        assert dfs_case_aggregate['month'] in ['Oct', 'Nov', 'Dec']
    assert dfs.get_status() == DataFileSummary.Status.PARTIALLY_ACCEPTED

    m4_objs = SSP_M4.objects.all().order_by('id')
    m5_objs = SSP_M5.objects.all().order_by('AMOUNT_EARNED_INCOME')

    expected_m4_count = 231
    expected_m5_count = 703

    assert SSP_M4.objects.count() == expected_m4_count
    assert SSP_M5.objects.count() == expected_m5_count

    search = documents.ssp.SSP_M4DataSubmissionDocument.search().query(
        'match',
        datafile__id=ssp_section2_file.id
    )
    assert search.count() == expected_m4_count
    search.delete()

    search = documents.ssp.SSP_M5DataSubmissionDocument.search().query(
        'match',
        datafile__id=ssp_section2_file.id
    )
    assert search.count() == expected_m5_count
    search.delete()

    m4 = m4_objs.first()
    assert m4.DISPOSITION == 1
    assert m4.REC_SUB_CC == 3

    m5 = m5_objs.first()
    assert m5.FAMILY_AFFILIATION == 1
    assert m5.AMOUNT_EARNED_INCOME == '0000'
    assert m5.AMOUNT_UNEARNED_INCOME == '0000'


@pytest.mark.django_db()
def test_parse_ssp_section3_file(ssp_section3_file, dfs):
    """Test parsing TANF Section 3 submission."""
    ssp_section3_file.year = 2022
    ssp_section3_file.quarter = 'Q1'

    dfs.datafile = ssp_section3_file

    parse.parse_datafile(ssp_section3_file, dfs)

    dfs.status = dfs.get_status()
    dfs.case_aggregates = aggregates.total_errors_by_month(
        dfs.datafile, dfs.status)
    assert dfs.case_aggregates == {"months": [
        {"month": "Oct", "total_errors": 0},
        {"month": "Nov", "total_errors": 0},
        {"month": "Dec", "total_errors": 0}
    ]}

    assert dfs.get_status() == DataFileSummary.Status.ACCEPTED

    m6_objs = SSP_M6.objects.all().order_by('RPT_MONTH_YEAR')
    assert m6_objs.count() == 3

    parser_errors = ParserError.objects.filter(file=ssp_section3_file)
    assert parser_errors.count() == 0

    first = m6_objs.first()
    second = m6_objs[1]
    third = m6_objs[2]

    assert first.RPT_MONTH_YEAR == 202110
    assert second.RPT_MONTH_YEAR == 202111
    assert third.RPT_MONTH_YEAR == 202112

    assert first.SSPMOE_FAMILIES == 15869
    assert second.SSPMOE_FAMILIES == 16008
    assert third.SSPMOE_FAMILIES == 15956

    assert first.NUM_RECIPIENTS == 51355
    assert second.NUM_RECIPIENTS == 51696
    assert third.NUM_RECIPIENTS == 51348

@pytest.mark.django_db
def test_rpt_month_year_mismatch(header_datafile, dfs):
    """Test that the rpt_month_year mismatch error is raised."""
    datafile = header_datafile

    datafile.section = 'Active Case Data'
    # test_datafile fixture uses create_test_data_file which assigns
    # a default year / quarter of 2021 / Q1
    datafile.year = 2021
    datafile.quarter = 'Q1'
    datafile.save()

    dfs.datafile = header_datafile
    dfs.save()

    parse.parse_datafile(datafile, dfs)

    parser_errors = ParserError.objects.filter(file=datafile)
    assert parser_errors.count() == 2
    assert parser_errors.first().error_type == ParserErrorCategoryChoices.CASE_CONSISTENCY

    datafile.year = 2023
    datafile.save()

    parse.parse_datafile(datafile, dfs)

    parser_errors = ParserError.objects.filter(file=datafile).order_by('-id')
    assert parser_errors.count() == 3

    err = parser_errors.first()
    assert err.error_type == ParserErrorCategoryChoices.PRE_CHECK
    assert err.error_message == "Submitted reporting year:2020, quarter:Q4 doesn't" + \
        " match file reporting year:2023, quarter:Q1."


@pytest.mark.django_db()
def test_parse_tribal_section_1_file(tribal_section_1_file, dfs):
    """Test parsing Tribal TANF Section 1 submission."""
    tribal_section_1_file.year = 2022
    tribal_section_1_file.quarter = 'Q1'
    tribal_section_1_file.save()

    dfs.datafile = tribal_section_1_file

    parse.parse_datafile(tribal_section_1_file, dfs)

    dfs.status = dfs.get_status()
    assert dfs.status == DataFileSummary.Status.ACCEPTED
    dfs.case_aggregates = aggregates.case_aggregates_by_month(
        dfs.datafile, dfs.status)
    assert dfs.case_aggregates == {'rejected': 0,
                                   'months': [{'month': 'Oct', 'accepted_without_errors': 1, 'accepted_with_errors': 0},
                                              {'month': 'Nov', 'accepted_without_errors': 0, 'accepted_with_errors': 0},
                                              {'month': 'Dec', 'accepted_without_errors': 0, 'accepted_with_errors': 0}
                                              ]}

    assert Tribal_TANF_T1.objects.all().count() == 1
    assert Tribal_TANF_T2.objects.all().count() == 1
    assert Tribal_TANF_T3.objects.all().count() == 2

    t1_objs = Tribal_TANF_T1.objects.all().order_by("CASH_AMOUNT")
    t2_objs = Tribal_TANF_T2.objects.all().order_by("MONTHS_FED_TIME_LIMIT")
    t3_objs = Tribal_TANF_T3.objects.all().order_by("EDUCATION_LEVEL")

    t1 = t1_objs.first()
    t2 = t2_objs.first()
    t3 = t3_objs.last()

    assert t1.CASH_AMOUNT == 502
    assert t2.MONTHS_FED_TIME_LIMIT == '  0'
    assert t3.EDUCATION_LEVEL == '98'


@pytest.mark.django_db()
def test_parse_tribal_section_1_inconsistency_file(tribal_section_1_inconsistency_file, dfs):
    """Test parsing inconsistent Tribal TANF Section 1 submission."""
    parse.parse_datafile(tribal_section_1_inconsistency_file, dfs)

    assert Tribal_TANF_T1.objects.all().count() == 0

    parser_errors = ParserError.objects.filter(file=tribal_section_1_inconsistency_file)
    assert parser_errors.count() == 1

    assert parser_errors.first().error_message == "Tribe Code (142) inconsistency with Program Type (TAN) " + \
        "and FIPS Code (01)."


@pytest.mark.django_db()
def test_parse_tribal_section_2_file(tribal_section_2_file, dfs):
    """Test parsing Tribal TANF Section 2 submission."""
    tribal_section_2_file.year = 2020
    tribal_section_2_file.quarter = 'Q1'

    dfs.datafile = tribal_section_2_file

    parse.parse_datafile(tribal_section_2_file, dfs)

    dfs.status = dfs.get_status()
    dfs.case_aggregates = aggregates.case_aggregates_by_month(
        dfs.datafile, dfs.status)
    assert dfs.case_aggregates == {'rejected': 0,
                                   'months': [
                                       {'accepted_without_errors': 0,
                                           'accepted_with_errors': 3, 'month': 'Oct'},
                                       {'accepted_without_errors': 0,
                                           'accepted_with_errors': 3, 'month': 'Nov'},
                                       {'accepted_without_errors': 0,
                                           'accepted_with_errors': 0, 'month': 'Dec'}
                                   ]}

    assert dfs.get_status() == DataFileSummary.Status.ACCEPTED_WITH_ERRORS

    assert Tribal_TANF_T4.objects.all().count() == 6
    assert Tribal_TANF_T5.objects.all().count() == 13

    t4_objs = Tribal_TANF_T4.objects.all().order_by("CLOSURE_REASON")
    t5_objs = Tribal_TANF_T5.objects.all().order_by("COUNTABLE_MONTH_FED_TIME")

    t4 = t4_objs.first()
    t5 = t5_objs.last()

    assert t4.CLOSURE_REASON == 8
    assert t5.COUNTABLE_MONTH_FED_TIME == '  8'


@pytest.mark.django_db()
def test_parse_tribal_section_3_file(tribal_section_3_file, dfs):
    """Test parsing Tribal TANF Section 3 submission."""
    tribal_section_3_file.year = 2022
    tribal_section_3_file.quarter = 'Q1'

    dfs.datafile = tribal_section_3_file

    parse.parse_datafile(tribal_section_3_file, dfs)

    dfs.status = dfs.get_status()
    dfs.case_aggregates = aggregates.total_errors_by_month(
        dfs.datafile, dfs.status)
    assert dfs.case_aggregates == {"months": [
        {"month": "Oct", "total_errors": 0},
        {"month": "Nov", "total_errors": 0},
        {"month": "Dec", "total_errors": 0}
    ]}

    assert dfs.get_status() == DataFileSummary.Status.ACCEPTED

    assert Tribal_TANF_T6.objects.all().count() == 3

    t6_objs = Tribal_TANF_T6.objects.all().order_by("NUM_APPLICATIONS")

    t6 = t6_objs.first()

    assert t6.NUM_APPLICATIONS == 1
    assert t6.NUM_FAMILIES == 41
    assert t6.NUM_CLOSED_CASES == 3


@pytest.mark.django_db()
def test_parse_tribal_section_4_file(tribal_section_4_file, dfs):
    """Test parsing Tribal TANF Section 4 submission."""
    tribal_section_4_file.year = 2022
    tribal_section_4_file.quarter = 'Q1'

    dfs.datafile = tribal_section_4_file

    parse.parse_datafile(tribal_section_4_file, dfs)

    dfs.status = dfs.get_status()
    dfs.case_aggregates = aggregates.total_errors_by_month(
        dfs.datafile, dfs.status)
    assert dfs.case_aggregates == {"months": [
        {"month": "Oct", "total_errors": 0},
        {"month": "Nov", "total_errors": 0},
        {"month": "Dec", "total_errors": 0}
    ]}

    assert Tribal_TANF_T7.objects.all().count() == 18

    t7_objs = Tribal_TANF_T7.objects.all().order_by('FAMILIES_MONTH')

    first = t7_objs.first()
    sixth = t7_objs[5]

    assert first.RPT_MONTH_YEAR == 202111
    assert sixth.RPT_MONTH_YEAR == 202112

    assert first.TDRS_SECTION_IND == '2'
    assert sixth.TDRS_SECTION_IND == '2'

    assert first.FAMILIES_MONTH == 274
    assert sixth.FAMILIES_MONTH == 499

@pytest.fixture
def second_child_only_space_t3_file():
    """Fixture for misformatted_t3_file."""
    # T3 record: second child is not space filled correctly
    parsing_file = ParsingFileFactory(
        year=2021,
        quarter='Q3',
        original_filename='second_child_only_space_t3_file.txt',
        file__name='second_child_only_space_t3_file.txt',
        file__section=DataFile.Section.ACTIVE_CASE_DATA,
        file__data=(b'HEADER20212A25   TAN1 D\n' +
                    b'T320210400028221R0112014122888175617622222112204398100000000' +
                    b'                              \n' +
                    b'TRAILER0000001         ')
    )
    return parsing_file

@pytest.fixture
def one_child_t3_file():
    """Fixture for one child_t3_file."""
    parsing_file = ParsingFileFactory(
        year=2021,
        quarter='Q3',
        original_filename='one_child_t3_file.txt',
        file__name='one_child_t3_file.txt',
        file__section=DataFile.Section.ACTIVE_CASE_DATA,
        file__data=(b'HEADER20212A25   TAN1 D\n' +
                    b'T320210400028221R0112014122888175617622222112204398100000000\n' +
                    b'TRAILER0000001         ')
    )
    return parsing_file

@pytest.fixture
def t3_file():
    """Fixture for T3 file."""
    # T3 record is space filled correctly
    parsing_file = ParsingFileFactory(
        year=2021,
        quarter='Q3',
        original_filename='t3_file.txt',
        file__name='t3_file.txt',
        file__section=DataFile.Section.ACTIVE_CASE_DATA,
        file__data=(b'HEADER20212A25   TAN1ED\n' +
                    b'T320210441111111115120160401WTTTT@BTB22212212204398100000000' +
                    b'                                                            ' +
                    b'                                    \n' +
                    b'TRAILER0000001         ')
    )
    return parsing_file


@pytest.fixture
def t3_file_two_child():
    """Fixture for T3 file."""
    # T3 record is space filled correctly
    parsing_file = ParsingFileFactory(
        year=2021,
        quarter='Q2',
        original_filename='t3_file.txt',
        file__name='t3_file.txt',
        file__section=DataFile.Section.ACTIVE_CASE_DATA,
        file__data=(b'HEADER20211A25   TAN1ED\n' +
                    b'T320210211111111157120190527WTTTTT9WT12212122204398100000000' +
                    b'420100125WTTTT9@TB1221222220430490000\n' +
                    b'TRAILER0000001         ')
    )
    return parsing_file

@pytest.fixture
def t3_file_two_child_with_space_filled():
    """Fixture for T3 file."""
    # T3 record is space filled correctly
    parsing_file = ParsingFileFactory(
        year=2021,
        quarter='Q2',
        original_filename='t3_file.txt',
        file__name='t3_file.txt',
        file__section=DataFile.Section.ACTIVE_CASE_DATA,
        file__data=(b'HEADER20211A25   TAN1ED\n' +
                    b'T320210211111111157120190527WTTTTT9WT12212122204398100000000' +
                    b'420100125WTTTT9@TB1221222220430490000                       \n' +
                    b'TRAILER0000001         ')
    )
    return parsing_file


@pytest.fixture
def two_child_second_filled():
    """Fixture for T3 file."""
    # T3 record is space filled correctly
    parsing_file = ParsingFileFactory(
        year=2021,
        quarter='Q2',
        original_filename='two_child_second_filled.txt',
        file__name='two_child_second_filled.txt',
        file__section=DataFile.Section.ACTIVE_CASE_DATA,
        file__data=(b'HEADER20211A25   TAN1ED\n' +
                    b'T320210211111111115120160401WTTTT@BTB22212212204398100000000' +
                    b'56      111111111                                           ' +
                    b'                                    \n' +
                    b'TRAILER0000001         ')
    )
    return parsing_file

@pytest.fixture
def t3_file_zero_filled_second():
    """Fixture for T3 file."""
    # T3 record is space filled correctly
    parsing_file = ParsingFileFactory(
        year=2021,
        quarter='Q3',
        original_filename='t3_file_zero_filled_second.txt',
        file__name='t3_file_zero_filled_second.txt',
        file__section=DataFile.Section.ACTIVE_CASE_DATA,
        file__data=(b'HEADER20212A25   TAN1ED\n' +
                    b'T320210441111111115120160401WTTTT@BTB22212212204398100000000' +
                    b'000000000000000000000000000000000000000000000000000000000000' +
                    b'000000000000000000000000000000000000\n' +
                    b'TRAILER0000001         ')
    )
    return parsing_file

@pytest.mark.parametrize('file_fixture, result, number_of_errors',
                         [('second_child_only_space_t3_file', False, 0),
                          ('one_child_t3_file', False, 0),
                          ('t3_file', False, 0),
                          ('t3_file_two_child', False, 1),
                          ('t3_file_two_child_with_space_filled', False, 0),
                          ('two_child_second_filled', False, 9),
                          ('t3_file_zero_filled_second', False, 0)])
@pytest.mark.django_db()
def test_misformatted_multi_records(file_fixture, result, number_of_errors, request, dfs):
    """Test that (not space filled) multi-records are caught."""
    file_fixture = request.getfixturevalue(file_fixture)
    dfs.datafile = file_fixture
    parse.parse_datafile(file_fixture, dfs)
    parser_errors = ParserError.objects.filter(file=file_fixture)
    t3 = TANF_T3.objects.all()
    assert t3.exists() == result

    parser_errors = ParserError.objects.all().exclude(
        # exclude extraneous cat 4 errors
        error_type=ParserErrorCategoryChoices.CASE_CONSISTENCY
    ).exclude(error_message="No records created.")
    
    assert parser_errors.count() == number_of_errors

@pytest.mark.django_db()
def test_parse_t2_invalid_dob(t2_invalid_dob_file, dfs):
    """Test parsing a TANF T2 record with an invalid DOB."""
    dfs.datafile = t2_invalid_dob_file
    t2_invalid_dob_file.year = 2021
    t2_invalid_dob_file.quarter = 'Q1'
    dfs.save()

    parse.parse_datafile(t2_invalid_dob_file, dfs)

    parser_errors = ParserError.objects.filter(file=t2_invalid_dob_file).order_by("pk")

    month_error = parser_errors[2]
    year_error = parser_errors[1]
    digits_error = parser_errors[0]

    assert month_error.error_message == "T2: $9 is not a valid month."
    assert year_error.error_message == "T2: Year Q897 must be larger than 1900."
    assert digits_error.error_message == "T2: Q897$9 3 does not have exactly 8 digits."

@pytest.mark.django_db
def test_bulk_create_returns_rollback_response_on_bulk_index_exception(small_correct_file, mocker, dfs):
    """Test bulk_create_records returns (False, [unsaved_records]) on BulkIndexException."""
    mocker.patch(
        'tdpservice.search_indexes.documents.tanf.TANF_T1DataSubmissionDocument.update',
        side_effect=BulkIndexError('indexing exception')
    )

    # create some records, don't save them
    records = {
        documents.tanf.TANF_T1DataSubmissionDocument(): [TANF_T1()],
        documents.tanf.TANF_T2DataSubmissionDocument(): [TANF_T2()],
        documents.tanf.TANF_T3DataSubmissionDocument(): [TANF_T3()]
    }

    all_created, unsaved_records = parse.bulk_create_records(
        records,
        line_number=1,
        header_count=1,
        datafile=small_correct_file,
        dfs=dfs,
        flush=True
    )

    assert LogEntry.objects.all().count() == 1

    log = LogEntry.objects.get()
    assert log.change_message == "Encountered error while indexing datafile documents: indexing exception"

    assert all_created is True
    assert len(unsaved_records.items()) == 0
    assert TANF_T1.objects.all().count() == 1
    assert TANF_T2.objects.all().count() == 1
    assert TANF_T3.objects.all().count() == 1


@pytest.mark.django_db()
def test_parse_tanf_section4_file_with_errors(tanf_section_4_file_with_errors, dfs):
    """Test parsing TANF Section 4 submission."""
    tanf_section_4_file_with_errors.year = 2022
    tanf_section_4_file_with_errors.quarter = 'Q1'
    dfs.datafile = tanf_section_4_file_with_errors

    parse.parse_datafile(tanf_section_4_file_with_errors, dfs)

    dfs.status = dfs.get_status()
    dfs.case_aggregates = aggregates.total_errors_by_month(
        dfs.datafile, dfs.status)
    assert dfs.case_aggregates == {"months": [
        {"month": "Oct", "total_errors": 2},
        {"month": "Nov", "total_errors": 2},
        {"month": "Dec", "total_errors": 2}
    ]}

    assert dfs.get_status() == DataFileSummary.Status.ACCEPTED_WITH_ERRORS

    assert TANF_T7.objects.all().count() == 18

    parser_errors = ParserError.objects.filter(file=tanf_section_4_file_with_errors)

    assert parser_errors.count() == 6

    t7_objs = TANF_T7.objects.all().order_by('FAMILIES_MONTH')

    first = t7_objs.first()
    sixth = t7_objs[5]

    assert first.RPT_MONTH_YEAR == 202111
    assert sixth.RPT_MONTH_YEAR == 202110

    assert first.TDRS_SECTION_IND == '1'
    assert sixth.TDRS_SECTION_IND == '1'

    assert first.FAMILIES_MONTH == 0
    assert sixth.FAMILIES_MONTH == 446


@pytest.mark.django_db()
def test_parse_no_records_file(no_records_file, dfs):
    """Test parsing TANF Section 4 submission."""
    dfs.datafile = no_records_file
    parse.parse_datafile(no_records_file, dfs)

    dfs.status = dfs.get_status()
    assert dfs.status == DataFileSummary.Status.REJECTED

    errors = ParserError.objects.filter(file=no_records_file)

    assert errors.count() == 1

    error = errors.first()
    assert error.error_message == "No records created."
    assert error.error_type == ParserErrorCategoryChoices.PRE_CHECK
    assert error.content_type is None
    assert error.object_id is None


@pytest.mark.django_db()
def test_parse_tanf_section_1_file_with_bad_update_indicator(tanf_section_1_file_with_bad_update_indicator, dfs):
    """Test parsing TANF Section 1 submission update indicator."""
    dfs.datafile = tanf_section_1_file_with_bad_update_indicator

    parse.parse_datafile(tanf_section_1_file_with_bad_update_indicator, dfs)

    parser_errors = ParserError.objects.filter(file=tanf_section_1_file_with_bad_update_indicator)

    assert parser_errors.count() == 1

    error = parser_errors.first()

    assert error.error_type == ParserErrorCategoryChoices.FIELD_VALUE
    assert error.error_message == "HEADER update indicator: U does not match D."


@pytest.mark.django_db()
def test_parse_tribal_section_4_bad_quarter(tribal_section_4_bad_quarter, dfs):
    """Test handling invalid quarter value that raises a ValueError exception."""
    tribal_section_4_bad_quarter.year = 2021
    tribal_section_4_bad_quarter.quarter = 'Q1'
    dfs.datafile = tribal_section_4_bad_quarter

    parse.parse_datafile(tribal_section_4_bad_quarter, dfs)
    parser_errors = ParserError.objects.filter(file=tribal_section_4_bad_quarter).order_by('id')

    assert parser_errors.count() == 3

    parser_errors.first().error_message == "T7: 2020  is invalid. Calendar Quarter must be a numeric" + \
        "representing the Calendar Year and Quarter formatted as YYYYQ"

    Tribal_TANF_T7.objects.count() == 0

@pytest.mark.parametrize("file, batch_size, model, record_type, num_errors", [
    ('tanf_s1_exact_dup_file', 10000, TANF_T1, "T1", 4),
    ('tanf_s1_exact_dup_file', 1, TANF_T1, "T1", 4),  # This forces an in memory and database deletion of records.
    ('tanf_s2_exact_dup_file', 10000, TANF_T4, "T4", 4),
    ('tanf_s2_exact_dup_file', 1, TANF_T4, "T4", 4),  # This forces an in memory and database deletion of records.
    ('tanf_s3_exact_dup_file', 10000, TANF_T6, "T6", 1),
    ('tanf_s3_exact_dup_file', 1, TANF_T6, "T6", 1),  # This forces an in memory and database deletion of records.
    ('tanf_s4_exact_dup_file', 10000, TANF_T7, "T7", 1),
    ('tanf_s4_exact_dup_file', 1, TANF_T7, "T7", 1),  # This forces an in memory and database deletion of records.
    ('ssp_s1_exact_dup_file', 10000, SSP_M1, "M1", 1),
    ('ssp_s1_exact_dup_file', 1, SSP_M1, "M1", 1),  # This forces an in memory and database deletion of records.
    ('ssp_s2_exact_dup_file', 10000, SSP_M4, "M4", 1),
    ('ssp_s2_exact_dup_file', 1, SSP_M4, "M4", 1),  # This forces an in memory and database deletion of records.
    ('ssp_s3_exact_dup_file', 10000, SSP_M6, "M6", 1),
    ('ssp_s3_exact_dup_file', 1, SSP_M6, "M6", 1),  # This forces an in memory and database deletion of records.
    ('ssp_s4_exact_dup_file', 10000, SSP_M7, "M7", 1),
    ('ssp_s4_exact_dup_file', 1, SSP_M7, "M7", 1),  # This forces an in memory and database deletion of records.
])
@pytest.mark.django_db()
def test_parse_duplicate(file, batch_size, model, record_type, num_errors, dfs, request):
    """Test handling invalid quarter value that raises a ValueError exception."""
    datafile = request.getfixturevalue(file)
    dfs.datafile = datafile

    settings.BULK_CREATE_BATCH_SIZE = batch_size

    parse.parse_datafile(datafile, dfs)
    parser_errors = ParserError.objects.filter(file=datafile,
                                               error_type=ParserErrorCategoryChoices.CASE_CONSISTENCY).order_by('id')
    for e in parser_errors:
        assert e.error_type == ParserErrorCategoryChoices.CASE_CONSISTENCY
    assert parser_errors.count() == num_errors

    dup_error = parser_errors.first()
    assert dup_error.error_message == f"Duplicate record detected with record type {record_type} at line 3. " + \
        "Record is a duplicate of the record at line number 2."

    model.objects.count() == 0

@pytest.mark.parametrize("file, batch_size, model, record_type", [
    ('tanf_s1_partial_dup_file', 10000, TANF_T1, "T1"),
    ('tanf_s1_partial_dup_file', 1, TANF_T1, "T1"),  # This forces an in memory and database deletion of records.
    ('tanf_s2_partial_dup_file', 10000, TANF_T4, "T4"),
    ('tanf_s2_partial_dup_file', 1, TANF_T4, "T4"),  # This forces an in memory and database deletion of records.
    ('ssp_s1_partial_dup_file', 10000, SSP_M1, "M1"),
    ('ssp_s1_partial_dup_file', 1, SSP_M1, "M1"),  # This forces an in memory and database deletion of records.
    ('ssp_s2_partial_dup_file', 10000, SSP_M4, "M4"),
    ('ssp_s2_partial_dup_file', 1, SSP_M4, "M4"),  # This forces an in memory and database deletion of records.
])
@pytest.mark.django_db()
def test_parse_partial_duplicate(file, batch_size, model, record_type, dfs, request):
    """Test handling invalid quarter value that raises a ValueError exception."""
    datafile = request.getfixturevalue(file)
    dfs.datafile = datafile

    settings.BULK_CREATE_BATCH_SIZE = batch_size

    parse.parse_datafile(datafile, dfs)
    parser_errors = ParserError.objects.filter(file=datafile,
                                               error_type=ParserErrorCategoryChoices.CASE_CONSISTENCY).order_by('id')
    for e in parser_errors:
        assert e.error_type == ParserErrorCategoryChoices.CASE_CONSISTENCY
<<<<<<< HEAD

    # This does not generate 4 errors similarly to above because the case has cat2/3 errors. Therefore,
    # normal cat4 validation is skipped.
    assert parser_errors.count() == 1
=======
    assert parser_errors.count() == 4
>>>>>>> f657be16

    dup_error = parser_errors.first()
    assert dup_error.error_message == f"Partial duplicate record detected with record type {record_type} " + \
        "at line 3. Record is a partial duplicate of the record at line number 2."

    model.objects.count() == 0<|MERGE_RESOLUTION|>--- conflicted
+++ resolved
@@ -1724,14 +1724,7 @@
                                                error_type=ParserErrorCategoryChoices.CASE_CONSISTENCY).order_by('id')
     for e in parser_errors:
         assert e.error_type == ParserErrorCategoryChoices.CASE_CONSISTENCY
-<<<<<<< HEAD
-
-    # This does not generate 4 errors similarly to above because the case has cat2/3 errors. Therefore,
-    # normal cat4 validation is skipped.
-    assert parser_errors.count() == 1
-=======
     assert parser_errors.count() == 4
->>>>>>> f657be16
 
     dup_error = parser_errors.first()
     assert dup_error.error_message == f"Partial duplicate record detected with record type {record_type} " + \
