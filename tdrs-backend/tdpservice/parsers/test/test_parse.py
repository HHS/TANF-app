--- conflicted
+++ resolved
@@ -695,14 +695,10 @@
 @pytest.mark.skip(reason="long runtime")  # big_files
 def test_parse_super_big_s1_file(super_big_s1_file, dfs):
     """Test parsing of super_big_s1_file and validate all T1/T2/T3 records are created."""
-<<<<<<< HEAD
     super_big_s1_file.year = 2023
     super_big_s1_file.quarter = 'Q2'
 
-    parse.parse_datafile(super_big_s1_file)
-=======
     parse.parse_datafile(super_big_s1_file, dfs)
->>>>>>> de1600c4
 
     expected_t1_record_count = 96642
     expected_t2_record_count = 112794
