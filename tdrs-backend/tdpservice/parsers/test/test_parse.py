--- conflicted
+++ resolved
@@ -1674,17 +1674,10 @@
 
     assert parser_errors.count() == 3
 
-<<<<<<< HEAD
-    error_msgs = {"Item 37 (education level) 00 is not in range [1, 16]. or Item 37 "
-                  "(education level) 00 is not in range [98, 99].",
-                  "M2 Item 38 (citizenship status): 0 is not in [1, 2, 3, 9].",
-                  "M2 Item 39 (cooperation with child support): 0 is not in [1, 2, 9]."}
-=======
     error_msgs = {"M2 Item 37 (Educational Level): 00 is not in range [1, 16]. or M2 Item 37 (Educational Level): " +
                   "00 is not in range [98, 99].",
                   "M2 Item 38 (Citizenship/Immigration Status): 0 is not in [1, 2, 3, 9].",
                   "M2 Item 39 (Cooperated with Child Support): 0 is not in [1, 2, 9]."}
->>>>>>> b2b33569
     for e in parser_errors:
         assert e.error_message in error_msgs
 
@@ -1705,18 +1698,12 @@
 
     assert parser_errors.count() == 4
 
-<<<<<<< HEAD
-    error_msgs = {"Item 68 (education level) 00 is not in range [1, 16]. or Item 68 "
-                  "(education level) 00 is not in range [98, 99].",
-                  "M3 Item 69 (citizenship status): 0 is not in [1, 2, 3, 9]."}
-=======
     error_msgs = {"M3 Item 68 (Educational Level): 00 is not in range [1, 16]. or M3 Item 68 (Educational Level): " +
                   "00 is not in range [98, 99].",
                   "M3 Item 69 (Citizenship/Immigration Status): 0 is not in [1, 2, 3, 9].",
                   "M3 Item 68 (Educational Level): 00 is not in range [1, 16]. or M3 Item 68 (Educational Level): " +
                   "00 is not in range [98, 99].",
                   "M3 Item 69 (Citizenship/Immigration Status): 0 is not in [1, 2, 3, 9]."}
->>>>>>> b2b33569
 
     for e in parser_errors:
         assert e.error_message in error_msgs
