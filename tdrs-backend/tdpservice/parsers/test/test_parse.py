--- conflicted
+++ resolved
@@ -36,16 +36,10 @@
     """Test parsing of small_correct_file."""
     t1_count_before = T1.objects.count()
     errors = parse.parse_datafile(test_datafile)
-<<<<<<< HEAD
     t1_count_after = T1.objects.count()
 
     assert errors == {}
     assert t1_count_after == (t1_count_before + 1)
-=======
-    assert errors == {
-        2: ['No schema selected.']
-    }
->>>>>>> 56dba8e9
 
 
 @pytest.mark.django_db
