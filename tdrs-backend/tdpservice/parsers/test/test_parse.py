"""Test the implementation of the parse_file method with realistic datafiles."""


import pytest
from .. import parse
<<<<<<< HEAD
from ..models import ParserError, ParserErrorCategoryChoices, DataFileSummary
from tdpservice.search_indexes.models.tanf import TANF_T1, TANF_T2, TANF_T3, TANF_T4, TANF_T5
=======
from ..models import ParserError, ParserErrorCategoryChoices
from tdpservice.search_indexes.models.tanf import TANF_T1, TANF_T2, TANF_T3, TANF_T4, TANF_T5, TANF_T6
>>>>>>> 9c7ed6a9
from tdpservice.search_indexes.models.ssp import SSP_M1, SSP_M2, SSP_M3
from .factories import DataFileSummaryFactory
from tdpservice.data_files.models import DataFile
from .. import schema_defs, util

import logging

es_logger = logging.getLogger('elasticsearch')
es_logger.setLevel(logging.WARNING)


@pytest.fixture
def test_datafile(stt_user, stt):
    """Fixture for small_correct_file."""
    return util.create_test_datafile('small_correct_file', stt_user, stt)

@pytest.fixture
def dfs():
    """Fixture for DataFileSummary."""
    return DataFileSummaryFactory.create()

@pytest.mark.django_db
def test_parse_small_correct_file(test_datafile, dfs):
    """Test parsing of small_correct_file."""
    dfs.datafile = test_datafile
    dfs.save()

    errors = parse.parse_datafile(test_datafile)
<<<<<<< HEAD
    dfs.status = dfs.get_status()
    dfs.case_aggregates = util.case_aggregates_by_month(dfs.datafile, dfs.status)
    assert dfs.case_aggregates == {'rejected': 0,
                                   'months': [
                                       {'accepted_without_errors': 1, 'accepted_with_errors': 0, 'month': 'Oct'},
                                       {'accepted_without_errors': 0, 'accepted_with_errors': 0, 'month': 'Nov'},
                                       {'accepted_without_errors': 0, 'accepted_with_errors': 0, 'month': 'Dec'}
                                    ]}

    assert errors == {}
    assert dfs.get_status() == DataFileSummary.Status.ACCEPTED
=======
    errors = ParserError.objects.filter(file=test_datafile)
    assert errors.count() == 0

>>>>>>> 9c7ed6a9
    assert TANF_T1.objects.count() == 1

    # spot check
    t1 = TANF_T1.objects.all().first()
    assert t1.RPT_MONTH_YEAR == 202010
    assert t1.CASE_NUMBER == '11111111112'
    assert t1.COUNTY_FIPS_CODE == '230'
    assert t1.ZIP_CODE == '40336'
    assert t1.FUNDING_STREAM == 1
    assert t1.NBR_FAMILY_MEMBERS == 2
    assert t1.RECEIVES_SUB_CC == 3
    assert t1.CASH_AMOUNT == 873
    assert t1.SANC_REDUCTION_AMT == 0
    assert t1.FAMILY_NEW_CHILD == 2

@pytest.mark.django_db
def test_parse_section_mismatch(test_datafile, dfs):
    """Test parsing of small_correct_file where the DataFile section doesn't match the rawfile section."""
    test_datafile.section = 'Closed Case Data'
    test_datafile.save()

    dfs.datafile = test_datafile
    dfs.save()

    errors = parse.parse_datafile(test_datafile)
    dfs.status = dfs.get_status()
    assert dfs.status == DataFileSummary.Status.REJECTED
    parser_errors = ParserError.objects.filter(file=test_datafile)
    dfs.case_aggregates = util.case_aggregates_by_month(dfs.datafile, dfs.status)
    assert dfs.case_aggregates == {'rejected': 1,
                                   'months': [
                                       {'accepted_without_errors': 'N/A',
                                        'accepted_with_errors': 'N/A',
                                        'month': 'Oct'},
                                       {'accepted_without_errors': 'N/A',
                                        'accepted_with_errors': 'N/A',
                                        'month': 'Nov'},
                                       {'accepted_without_errors': 'N/A',
                                        'accepted_with_errors': 'N/A',
                                        'month': 'Dec'}
                                    ]}
    assert parser_errors.count() == 1

    err = parser_errors.first()

    assert err.row_number == 1
    assert err.error_type == ParserErrorCategoryChoices.PRE_CHECK
    assert err.error_message == 'Data does not match the expected layout for Closed Case Data.'
    assert err.content_type is None
    assert err.object_id is None
    assert errors == {
        'document': [err]
    }


@pytest.mark.django_db
def test_parse_wrong_program_type(test_datafile, dfs):
    """Test parsing of small_correct_file where the DataFile program type doesn't match the rawfile."""
    test_datafile.section = 'SSP Active Case Data'
    test_datafile.save()

    dfs.datafile = test_datafile
    dfs.save()
    errors = parse.parse_datafile(test_datafile)
    assert dfs.get_status() == DataFileSummary.Status.REJECTED

    parser_errors = ParserError.objects.filter(file=test_datafile)
    assert parser_errors.count() == 1

    err = parser_errors.first()

    assert err.row_number == 1
    assert err.error_type == ParserErrorCategoryChoices.PRE_CHECK
    assert err.error_message == 'Data does not match the expected layout for SSP Active Case Data.'
    assert err.content_type is None
    assert err.object_id is None
    assert errors == {
        'document': [err]
    }


@pytest.fixture
def test_big_file(stt_user, stt):
    """Fixture for ADS.E2J.FTP1.TS06."""
    return util.create_test_datafile('ADS.E2J.FTP1.TS06', stt_user, stt)

@pytest.mark.django_db
@pytest.mark.big_files
def test_parse_big_file(test_big_file, dfs):
    """Test parsing of ADS.E2J.FTP1.TS06."""
    expected_t1_record_count = 815
    expected_t2_record_count = 882
    expected_t3_record_count = 1376

<<<<<<< HEAD
    dfs.datafile = test_big_file
    dfs.save()

    errors = parse.parse_datafile(test_big_file)
    dfs.status = dfs.get_status()
    assert dfs.status == DataFileSummary.Status.ACCEPTED_WITH_ERRORS
    dfs.case_aggregates = util.case_aggregates_by_month(dfs.datafile, dfs.status)
    assert dfs.case_aggregates == {'rejected': 0,
                                   'months': [
                                       {'accepted_without_errors': 171, 'accepted_with_errors': 99, 'month': 'Oct'},
                                       {'accepted_without_errors': 169, 'accepted_with_errors': 104, 'month': 'Nov'},
                                       {'accepted_without_errors': 166, 'accepted_with_errors': 106, 'month': 'Dec'}
                                    ]}

=======
    parse.parse_datafile(test_big_file)
>>>>>>> 9c7ed6a9
    parser_errors = ParserError.objects.filter(file=test_big_file)

    error_message = 'MONTHS_FED_TIME_LIMIT is required but a value was not provided.'
    row_18_error = parser_errors.get(row_number=18, error_message=error_message)
    assert row_18_error.error_type == ParserErrorCategoryChoices.FIELD_VALUE
    assert row_18_error.error_message == error_message
    assert row_18_error.content_type.model == 'tanf_t2'
    assert row_18_error.object_id is not None

    assert TANF_T1.objects.count() == expected_t1_record_count
    assert TANF_T2.objects.count() == expected_t2_record_count
    assert TANF_T3.objects.count() == expected_t3_record_count


@pytest.fixture
def bad_test_file(stt_user, stt):
    """Fixture for bad_TANF_S2."""
    return util.create_test_datafile('bad_TANF_S2.txt', stt_user, stt)


@pytest.mark.django_db
def test_parse_bad_test_file(bad_test_file):
    """Test parsing of bad_TANF_S2."""
    errors = parse.parse_datafile(bad_test_file)

    parser_errors = ParserError.objects.filter(file=bad_test_file)
    assert parser_errors.count() == 1

    err = parser_errors.first()

    assert err.row_number == 1
    assert err.error_type == ParserErrorCategoryChoices.PRE_CHECK
    assert err.error_message == 'Header length is 24 but must be 23 characters.'
    assert err.content_type is None
    assert err.object_id is None
    assert errors == {
        'header': [err]
    }


@pytest.fixture
def bad_file_missing_header(stt_user, stt):
    """Fixture for bad_missing_header."""
    return util.create_test_datafile('bad_missing_header.txt', stt_user, stt)

@pytest.mark.django_db
def test_parse_bad_file_missing_header(bad_file_missing_header, dfs):
    """Test parsing of bad_missing_header."""
    errors = parse.parse_datafile(bad_file_missing_header)
    dfs.datafile = bad_file_missing_header
    dfs.save()
    assert dfs.get_status() == DataFileSummary.Status.REJECTED

    parser_errors = ParserError.objects.filter(file=bad_file_missing_header)

    assert parser_errors.count() == 2

    err = parser_errors.first()

    assert err.row_number == 1
    assert err.error_type == ParserErrorCategoryChoices.PRE_CHECK
    assert err.error_message == 'Header length is 14 but must be 23 characters.'
    assert err.content_type is None
    assert err.object_id is None
    assert errors == {
        'header': [parser_errors[1], parser_errors[0]]
    }


@pytest.fixture
def bad_file_multiple_headers(stt_user, stt):
    """Fixture for bad_two_headers."""
    return util.create_test_datafile('bad_two_headers.txt', stt_user, stt)


@pytest.mark.django_db
def test_parse_bad_file_multiple_headers(bad_file_multiple_headers, dfs):
    """Test parsing of bad_two_headers."""
    errors = parse.parse_datafile(bad_file_multiple_headers)
    dfs.datafile = bad_file_multiple_headers
    dfs.save()
    assert dfs.get_status() == DataFileSummary.Status.REJECTED

    parser_errors = ParserError.objects.filter(file=bad_file_multiple_headers)
    assert parser_errors.count() == 1

    err = parser_errors.first()

    assert err.row_number == 9
    assert err.error_type == ParserErrorCategoryChoices.PRE_CHECK
    assert err.error_message == "Multiple headers found."
    assert err.content_type is None
    assert err.object_id is None
    assert errors['document'] == ['Multiple headers found.']


@pytest.fixture
def big_bad_test_file(stt_user, stt):
    """Fixture for bad_TANF_S1."""
    return util.create_test_datafile('bad_TANF_S1.txt', stt_user, stt)


@pytest.mark.django_db
def test_parse_big_bad_test_file(big_bad_test_file, dfs):
    """Test parsing of bad_TANF_S1."""
    parse.parse_datafile(big_bad_test_file)

    parser_errors = ParserError.objects.filter(file=big_bad_test_file)
    assert parser_errors.count() == 1

    err = parser_errors.first()

    assert err.row_number == 3679
    assert err.error_type == ParserErrorCategoryChoices.PRE_CHECK
    assert err.error_message == 'Multiple headers found.'
    assert err.content_type is None
    assert err.object_id is None


@pytest.fixture
def bad_trailer_file(stt_user, stt):
    """Fixture for bad_trailer_1."""
    return util.create_test_datafile('bad_trailer_1.txt', stt_user, stt)

@pytest.mark.django_db
def test_parse_bad_trailer_file(bad_trailer_file, dfs):
    """Test parsing bad_trailer_1."""
    dfs.datafile = bad_trailer_file
    dfs.save()

    errors = parse.parse_datafile(bad_trailer_file)

    parser_errors = ParserError.objects.filter(file=bad_trailer_file)
    assert parser_errors.count() == 2

    trailer_error = parser_errors.get(row_number=3)
    assert trailer_error.error_type == ParserErrorCategoryChoices.PRE_CHECK
    assert trailer_error.error_message == 'Trailer length is 11 but must be 23 characters.'
    assert trailer_error.content_type is None
    assert trailer_error.object_id is None

    row_error = parser_errors.get(row_number=2)
    assert row_error.error_type == ParserErrorCategoryChoices.PRE_CHECK
    assert row_error.error_message == 'Value length 7 does not match 156.'
    assert row_error.content_type is None
    assert row_error.object_id is None

    assert errors == {
        'trailer': [trailer_error],
        "2_0": [row_error]
    }


@pytest.fixture
def bad_trailer_file_2(stt_user, stt):
    """Fixture for bad_trailer_2."""
    return util.create_test_datafile('bad_trailer_2.txt', stt_user, stt)


@pytest.mark.django_db()
def test_parse_bad_trailer_file2(bad_trailer_file_2):
    """Test parsing bad_trailer_2."""
    errors = parse.parse_datafile(bad_trailer_file_2)

    parser_errors = ParserError.objects.filter(file=bad_trailer_file_2)
    assert parser_errors.count() == 4

    trailer_errors = parser_errors.filter(row_number=3).order_by('id')

    trailer_error_1 = trailer_errors.first()
    assert trailer_error_1.error_type == ParserErrorCategoryChoices.PRE_CHECK
    assert trailer_error_1.error_message == 'Trailer length is 7 but must be 23 characters.'
    assert trailer_error_1.content_type is None
    assert trailer_error_1.object_id is None

    trailer_error_2 = trailer_errors[1]
    assert trailer_error_2.error_type == ParserErrorCategoryChoices.PRE_CHECK
    assert trailer_error_2.error_message == 'T1trash does not start with TRAILER.'
    assert trailer_error_2.content_type is None
    assert trailer_error_2.object_id is None

    row_2_error = parser_errors.get(row_number=2)
    assert row_2_error.error_type == ParserErrorCategoryChoices.PRE_CHECK
    assert row_2_error.error_message == 'Value length 117 does not match 156.'
    assert row_2_error.content_type is None
    assert row_2_error.object_id is None

    row_3_error = trailer_errors[2]
    assert row_3_error.error_type == ParserErrorCategoryChoices.PRE_CHECK
    assert row_3_error.error_message == 'Value length 7 does not match 156.'
    assert row_3_error.content_type is None
    assert row_3_error.object_id is None

    assert errors == {
        "2_0": [row_2_error],
        "3_0": [row_3_error],
        "trailer": [trailer_error_1, trailer_error_2],
    }


@pytest.fixture
def empty_file(stt_user, stt):
    """Fixture for empty_file."""
    return util.create_test_datafile('empty_file', stt_user, stt)


@pytest.mark.django_db
def test_parse_empty_file(empty_file, dfs):
    """Test parsing of empty_file."""
    dfs.datafile = empty_file
    dfs.save()
    errors = parse.parse_datafile(empty_file)

<<<<<<< HEAD
    dfs.status = dfs.get_status()
    dfs.case_aggregates = util.case_aggregates_by_month(empty_file, dfs.status)

    assert dfs.status == DataFileSummary.Status.REJECTED
    assert dfs.case_aggregates == {'rejected': 2,
                                   'months': [
                                       {'accepted_without_errors': 'N/A',
                                        'accepted_with_errors': 'N/A',
                                        'month': 'Oct'},
                                       {'accepted_without_errors': 'N/A',
                                        'accepted_with_errors': 'N/A',
                                        'month': 'Nov'},
                                       {'accepted_without_errors': 'N/A',
                                        'accepted_with_errors': 'N/A',
                                        'month': 'Dec'}
                                    ]}

    parser_errors = ParserError.objects.filter(file=empty_file)
=======
    parser_errors = ParserError.objects.filter(file=empty_file).order_by('id')
>>>>>>> 9c7ed6a9
    assert parser_errors.count() == 2

    err = parser_errors.first()

    assert err.row_number == 1
    assert err.error_type == ParserErrorCategoryChoices.PRE_CHECK
    assert err.error_message == 'Header length is 0 but must be 23 characters.'
    assert err.content_type is None
    assert err.object_id is None
    assert errors == {
        'header': list(parser_errors)
    }


@pytest.fixture
def small_ssp_section1_datafile(stt_user, stt):
    """Fixture for small_ssp_section1."""
    return util.create_test_datafile('small_ssp_section1.txt', stt_user, stt, 'SSP Active Case Data')


@pytest.mark.django_db
def test_parse_small_ssp_section1_datafile(small_ssp_section1_datafile, dfs):
    """Test parsing small_ssp_section1_datafile."""
    expected_m1_record_count = 5
    expected_m2_record_count = 6
    expected_m3_record_count = 8

    small_ssp_section1_datafile.year = 2019
    small_ssp_section1_datafile.quarter = 'Q1'
    small_ssp_section1_datafile.save()

    dfs.datafile = small_ssp_section1_datafile
    dfs.save()

    errors = parse.parse_datafile(small_ssp_section1_datafile)

    dfs.status = dfs.get_status()
    assert dfs.status == DataFileSummary.Status.ACCEPTED_WITH_ERRORS
    dfs.case_aggregates = util.case_aggregates_by_month(dfs.datafile, dfs.status)
    assert dfs.case_aggregates == {'rejected': 1,
                                   'months': [
                                       {'accepted_without_errors': 5, 'accepted_with_errors': 0, 'month': 'Oct'},
                                       {'accepted_without_errors': 0, 'accepted_with_errors': 0, 'month': 'Nov'},
                                       {'accepted_without_errors': 0, 'accepted_with_errors': 0, 'month': 'Dec'}
                                    ]}

    parser_errors = ParserError.objects.filter(file=small_ssp_section1_datafile)
    assert parser_errors.count() == 1

    err = parser_errors.first()

    assert err.row_number == 20
    assert err.error_type == ParserErrorCategoryChoices.PRE_CHECK
    assert err.error_message == 'Trailer length is 15 but must be 23 characters.'
    assert err.content_type is None
    assert err.object_id is None
    assert errors == {
        'trailer': [err]
    }
    assert SSP_M1.objects.count() == expected_m1_record_count
    assert SSP_M2.objects.count() == expected_m2_record_count
    assert SSP_M3.objects.count() == expected_m3_record_count


@pytest.fixture
def ssp_section1_datafile(stt_user, stt):
    """Fixture for ssp_section1_datafile."""
    return util.create_test_datafile('ssp_section1_datafile.txt', stt_user, stt, 'SSP Active Case Data')


@pytest.mark.django_db()
def test_parse_ssp_section1_datafile(ssp_section1_datafile):
    """Test parsing ssp_section1_datafile."""
    expected_m1_record_count = 7849
    expected_m2_record_count = 9373
    expected_m3_record_count = 16764

    parse.parse_datafile(ssp_section1_datafile)

    parser_errors = ParserError.objects.filter(file=ssp_section1_datafile)
    assert parser_errors.count() == 10

    err = parser_errors.first()

    assert err.row_number == 10339
    assert err.error_type == ParserErrorCategoryChoices.FIELD_VALUE
    assert err.error_message == 'EARNED_INCOME is required but a value was not provided.'
    assert err.content_type is not None
    assert err.object_id is not None

    assert SSP_M1.objects.count() == expected_m1_record_count
    assert SSP_M2.objects.count() == expected_m2_record_count
    assert SSP_M3.objects.count() == expected_m3_record_count

@pytest.fixture
def small_tanf_section1_datafile(stt_user, stt):
    """Fixture for small_tanf_section1."""
    return util.create_test_datafile('small_tanf_section1.txt', stt_user, stt)

@pytest.mark.django_db
def test_parse_tanf_section1_datafile(small_tanf_section1_datafile, dfs):
    """Test parsing of small_tanf_section1_datafile and validate T2 model data."""
<<<<<<< HEAD
    dfs.datafile = small_tanf_section1_datafile
    dfs.save()

    errors = parse.parse_datafile(small_tanf_section1_datafile)

    dfs.status = dfs.get_status()
    assert dfs.status == DataFileSummary.Status.ACCEPTED
    dfs.case_aggregates = util.case_aggregates_by_month(dfs.datafile, dfs.status)
    assert dfs.case_aggregates == {'rejected': 0,
                                   'months': [
                                       {'accepted_without_errors': 5, 'accepted_with_errors': 0, 'month': 'Oct'},
                                       {'accepted_without_errors': 0, 'accepted_with_errors': 0, 'month': 'Nov'},
                                       {'accepted_without_errors': 0, 'accepted_with_errors': 0, 'month': 'Dec'}
                                    ]}

    assert errors == {}
=======
    parse.parse_datafile(small_tanf_section1_datafile)

>>>>>>> 9c7ed6a9
    assert TANF_T2.objects.count() == 5

    t2_models = TANF_T2.objects.all()

    t2 = t2_models[0]
    assert t2.RPT_MONTH_YEAR == 202010
    assert t2.CASE_NUMBER == '11111111112'
    assert t2.FAMILY_AFFILIATION == 1
    assert t2.OTHER_UNEARNED_INCOME == '0291'

    t2_2 = t2_models[1]
    assert t2_2.RPT_MONTH_YEAR == 202010
    assert t2_2.CASE_NUMBER == '11111111115'
    assert t2_2.FAMILY_AFFILIATION == 2
    assert t2_2.OTHER_UNEARNED_INCOME == '0000'


@pytest.mark.django_db()
def test_parse_tanf_section1_datafile_obj_counts(small_tanf_section1_datafile):
    """Test parsing of small_tanf_section1_datafile in general."""
    parse.parse_datafile(small_tanf_section1_datafile)

    assert TANF_T1.objects.count() == 5
    assert TANF_T2.objects.count() == 5
    assert TANF_T3.objects.count() == 6

@pytest.mark.django_db()
def test_parse_tanf_section1_datafile_t3s(small_tanf_section1_datafile):
    """Test parsing of small_tanf_section1_datafile and validate T3 model data."""
    parse.parse_datafile(small_tanf_section1_datafile)

    assert TANF_T3.objects.count() == 6

    t3_models = TANF_T3.objects.all()
    t3_1 = t3_models[0]
    assert t3_1.RPT_MONTH_YEAR == 202010
    assert t3_1.CASE_NUMBER == '11111111112'
    assert t3_1.FAMILY_AFFILIATION == 1
    assert t3_1.GENDER == 2
    assert t3_1.EDUCATION_LEVEL == '98'

    t3_6 = t3_models[5]
    assert t3_6.RPT_MONTH_YEAR == 202010
    assert t3_6.CASE_NUMBER == '11111111151'
    assert t3_6.FAMILY_AFFILIATION == 1
    assert t3_6.GENDER == 2
    assert t3_6.EDUCATION_LEVEL == '98'

@pytest.fixture
def super_big_s1_file(stt_user, stt):
    """Fixture for ADS.E2J.NDM1.TS53_fake."""
    return util.create_test_datafile('ADS.E2J.NDM1.TS53_fake', stt_user, stt)


@pytest.mark.django_db()
def test_parse_super_big_s1_file(super_big_s1_file):
    """Test parsing of super_big_s1_file and validate all T1/T2/T3 records are created."""
    parse.parse_datafile(super_big_s1_file)

    assert TANF_T1.objects.count() == 96642
    assert TANF_T2.objects.count() == 112794
    assert TANF_T3.objects.count() == 172595

@pytest.fixture
def super_big_s1_rollback_file(stt_user, stt):
    """Fixture for ADS.E2J.NDM1.TS53_fake.rollback."""
    return util.create_test_datafile('ADS.E2J.NDM1.TS53_fake.rollback', stt_user, stt)

@pytest.mark.django_db()
@pytest.mark.big_files
def test_parse_super_big_s1_file_with_rollback(super_big_s1_rollback_file):
    """Test parsing of super_big_s1_rollback_file.

    Validate all T1/T2/T3 records are not created due to multiple headers.
    """
    parse.parse_datafile(super_big_s1_rollback_file)

    parser_errors = ParserError.objects.filter(file=super_big_s1_rollback_file)
    assert parser_errors.count() == 1

    err = parser_errors.first()

    assert err.row_number == 50022
    assert err.error_type == ParserErrorCategoryChoices.PRE_CHECK
    assert err.error_message == 'Multiple headers found.'
    assert err.content_type is None
    assert err.object_id is None

    assert TANF_T1.objects.count() == 0
    assert TANF_T2.objects.count() == 0
    assert TANF_T3.objects.count() == 0


@pytest.fixture
def bad_tanf_s1__row_missing_required_field(stt_user, stt):
    """Fixture for small_tanf_section1."""
    return util.create_test_datafile('small_bad_tanf_s1', stt_user, stt)


@pytest.mark.django_db
def test_parse_bad_tfs1_missing_required(bad_tanf_s1__row_missing_required_field, dfs):
    """Test parsing a bad TANF Section 1 submission where a row is missing required data."""
<<<<<<< HEAD
    dfs.datafile = bad_tanf_s1__row_missing_required_field
    dfs.save()

    errors = parse.parse_datafile(bad_tanf_s1__row_missing_required_field)
=======
    parse.parse_datafile(bad_tanf_s1__row_missing_required_field)
>>>>>>> 9c7ed6a9

    assert dfs.get_status() == DataFileSummary.Status.ACCEPTED_WITH_ERRORS

    parser_errors = ParserError.objects.filter(file=bad_tanf_s1__row_missing_required_field)
    assert parser_errors.count() == 4

    error_message = 'RPT_MONTH_YEAR is required but a value was not provided.'
    row_2_error = parser_errors.get(row_number=2, error_message=error_message)
    assert row_2_error.error_type == ParserErrorCategoryChoices.FIELD_VALUE
    assert row_2_error.error_message == error_message
    assert row_2_error.content_type.model == 'tanf_t1'
    assert row_2_error.object_id is not None

    row_3_error = parser_errors.get(row_number=3, error_message=error_message)
    assert row_3_error.error_type == ParserErrorCategoryChoices.FIELD_VALUE
    assert row_3_error.error_message == error_message
    assert row_3_error.content_type.model == 'tanf_t2'
    assert row_3_error.object_id is not None

    row_4_error = parser_errors.get(row_number=4, error_message=error_message)
    assert row_4_error.error_type == ParserErrorCategoryChoices.FIELD_VALUE
    assert row_4_error.error_message == error_message
    assert row_4_error.content_type.model == 'tanf_t3'
    assert row_4_error.object_id is not None

    error_message = 'Record Type is missing from record.'
    row_5_error = parser_errors.get(row_number=5, error_message=error_message)
    assert row_5_error.error_type == ParserErrorCategoryChoices.PRE_CHECK
<<<<<<< HEAD
    assert row_5_error.error_message == 'Unknown Record_Type was found.'
=======
    assert row_5_error.error_message == error_message
>>>>>>> 9c7ed6a9
    assert row_5_error.content_type is None
    assert row_5_error.object_id is None


@pytest.fixture
def bad_ssp_s1__row_missing_required_field(stt_user, stt):
    """Fixture for ssp_section1_datafile."""
    return util.create_test_datafile('small_bad_ssp_s1', stt_user, stt, 'SSP Active Case Data')


@pytest.mark.django_db()
def test_parse_bad_ssp_s1_missing_required(bad_ssp_s1__row_missing_required_field):
    """Test parsing a bad TANF Section 1 submission where a row is missing required data."""
    errors = parse.parse_datafile(bad_ssp_s1__row_missing_required_field)

    parser_errors = ParserError.objects.filter(file=bad_ssp_s1__row_missing_required_field)
    assert parser_errors.count() == 5

    row_2_error = parser_errors.get(row_number=2)
    assert row_2_error.error_type == ParserErrorCategoryChoices.FIELD_VALUE
    assert row_2_error.error_message == 'RPT_MONTH_YEAR is required but a value was not provided.'
    assert row_2_error.content_type.model == 'ssp_m1'
    assert row_2_error.object_id is not None

    row_3_error = parser_errors.get(row_number=3)
    assert row_3_error.error_type == ParserErrorCategoryChoices.FIELD_VALUE
    assert row_3_error.error_message == 'RPT_MONTH_YEAR is required but a value was not provided.'
    assert row_3_error.content_type.model == 'ssp_m2'
    assert row_3_error.object_id is not None

    row_4_error = parser_errors.get(row_number=4)
    assert row_4_error.error_type == ParserErrorCategoryChoices.FIELD_VALUE
    assert row_4_error.error_message == 'RPT_MONTH_YEAR is required but a value was not provided.'
    assert row_4_error.content_type.model == 'ssp_m3'
    assert row_4_error.object_id is not None

    row_5_error = parser_errors.get(row_number=5)
    assert row_5_error.error_type == ParserErrorCategoryChoices.PRE_CHECK
    assert row_5_error.error_message == 'Unknown Record_Type was found.'
    assert row_5_error.content_type is None
    assert row_5_error.object_id is None

    trailer_error = parser_errors.get(row_number=6)
    assert trailer_error.error_type == ParserErrorCategoryChoices.PRE_CHECK
    assert trailer_error.error_message == 'Trailer length is 15 but must be 23 characters.'
    assert trailer_error.content_type is None
    assert trailer_error.object_id is None

    assert errors == {
        "2_0": [row_2_error],
        "3_0": [row_3_error],
        "4_0": [row_4_error],
        "5_0": [row_5_error],
        'trailer': [trailer_error],
    }

@pytest.mark.django_db
def test_dfs_set_case_aggregates(test_datafile, dfs):
    """Test that the case aggregates are set correctly."""
    test_datafile.section = 'Active Case Data'
    test_datafile.save()
    parse.parse_datafile(test_datafile)  # this still needs to execute to create db objects to be queried
    dfs.file = test_datafile
    dfs.save()
    dfs.status = dfs.get_status()
    dfs.case_aggregates = util.case_aggregates_by_month(test_datafile, dfs.status)
    dfs.save()

    for month in dfs.case_aggregates['months']:
        if month['month'] == 'Oct':
            assert month['accepted_without_errors'] == 1
            assert month['accepted_with_errors'] == 0

@pytest.mark.django_db
def test_get_schema_options(dfs):
    """Test use-cases for translating strings to named object references."""
    '''
    text -> section
    text -> models{} YES
    text -> model YES
    datafile -> model
        ^ section -> program -> model
    datafile -> text
    model -> text YES
    section -> text

    text**: input string from the header/file
    '''

    # from text:
    schema = parse.get_schema_manager('T1xx', 'A', 'TAN')
    assert isinstance(schema, util.SchemaManager)
    assert schema == schema_defs.tanf.t1

    # get model
    models = util.get_program_models('TAN', 'A')
    assert models == {
                    'T1': schema_defs.tanf.t1,
                    'T2': schema_defs.tanf.t2,
                    'T3': schema_defs.tanf.t3,
                }

    model = util.get_program_model('TAN', 'A', 'T1')
    assert model == schema_defs.tanf.t1
    # get section
    section = util.get_section_reference('TAN', 'C')
    assert section == DataFile.Section.CLOSED_CASE_DATA

    # from datafile:
    # get model(s)
    # get section str

    # from model:
    # get text
    # get section str
    # get ref section

@pytest.fixture
def small_tanf_section2_file(stt_user, stt):
<<<<<<< HEAD
    """Fixture for tanf section2 datafile."""
    return util.create_test_datafile('small_tanf_section2.txt', stt_user, stt, 'Closed Case Data')

@pytest.mark.django_db()
def test_parse_small_tanf_section2_file(small_tanf_section2_file):
    """Test parsing a good TANF Section 2 submission."""
=======
    """Fixture for small_tanf_section2."""
    return create_test_datafile('small_tanf_section2.txt', stt_user, stt, 'Closed Case Data')

@pytest.mark.django_db()
def test_parse_small_tanf_section2_file(small_tanf_section2_file):
    """Test parsing a small TANF Section 2 submission."""
>>>>>>> 9c7ed6a9
    parse.parse_datafile(small_tanf_section2_file)

    assert TANF_T4.objects.all().count() == 1
    assert TANF_T5.objects.all().count() == 1

    parser_errors = ParserError.objects.filter(file=small_tanf_section2_file)

    assert parser_errors.count() == 0

    t4 = TANF_T4.objects.first()
    t5 = TANF_T5.objects.first()

    assert t4.DISPOSITION == 1
    assert t4.REC_SUB_CC == 3

    assert t5.GENDER == 2
    assert t5.AMOUNT_UNEARNED_INCOME == '0000'

@pytest.fixture
def tanf_section2_file(stt_user, stt):
<<<<<<< HEAD
    """Fixture for ssp_section1_datafile."""
    return util.create_test_datafile('ADS.E2J.FTP2.TS06', stt_user, stt, 'Closed Case Data')
=======
    """Fixture for ADS.E2J.FTP2.TS06."""
    return create_test_datafile('ADS.E2J.FTP2.TS06', stt_user, stt, 'Closed Case Data')
>>>>>>> 9c7ed6a9

@pytest.mark.django_db()
def test_parse_tanf_section2_file(tanf_section2_file):
    """Test parsing TANF Section 2 submission."""
    parse.parse_datafile(tanf_section2_file)

    assert TANF_T4.objects.all().count() == 223
    assert TANF_T5.objects.all().count() == 605

    parser_errors = ParserError.objects.filter(file=tanf_section2_file)

    err = parser_errors.first()
    assert err.error_type == ParserErrorCategoryChoices.FIELD_VALUE
    assert err.error_message == "REC_OASDI_INSURANCE is required but a value was not provided."
    assert err.content_type.model == "tanf_t5"
    assert err.object_id is not None

@pytest.fixture
def tanf_section3_file(stt_user, stt):
    """Fixture for ADS.E2J.FTP3.TS06."""
    return create_test_datafile('ADS.E2J.FTP3.TS06', stt_user, stt, "Aggregate Data")

@pytest.mark.django_db()
def test_parse_tanf_section3_file(tanf_section3_file):
    """Test parsing TANF Section 3 submission."""
    parse.parse_datafile(tanf_section3_file)

    assert TANF_T6.objects.all().count() == 3

    parser_errors = ParserError.objects.filter(file=tanf_section3_file)
    assert parser_errors.count() == 0

    t6_objs = TANF_T6.objects.all().order_by('NUM_APPROVED')

    first = t6_objs.first()
    second = t6_objs[1]
    third = t6_objs[2]

    assert first.RPT_MONTH_YEAR == 202012
    assert second.RPT_MONTH_YEAR == 202011
    assert third.RPT_MONTH_YEAR == 202010

    assert first.NUM_APPROVED == 3924
    assert second.NUM_APPROVED == 3977
    assert third.NUM_APPROVED == 4301

    assert first.NUM_CLOSED_CASES == 3884
    assert second.NUM_CLOSED_CASES == 3881
    assert third.NUM_CLOSED_CASES == 5453<|MERGE_RESOLUTION|>--- conflicted
+++ resolved
@@ -3,13 +3,8 @@
 
 import pytest
 from .. import parse
-<<<<<<< HEAD
 from ..models import ParserError, ParserErrorCategoryChoices, DataFileSummary
-from tdpservice.search_indexes.models.tanf import TANF_T1, TANF_T2, TANF_T3, TANF_T4, TANF_T5
-=======
-from ..models import ParserError, ParserErrorCategoryChoices
 from tdpservice.search_indexes.models.tanf import TANF_T1, TANF_T2, TANF_T3, TANF_T4, TANF_T5, TANF_T6
->>>>>>> 9c7ed6a9
 from tdpservice.search_indexes.models.ssp import SSP_M1, SSP_M2, SSP_M3
 from .factories import DataFileSummaryFactory
 from tdpservice.data_files.models import DataFile
@@ -38,7 +33,6 @@
     dfs.save()
 
     errors = parse.parse_datafile(test_datafile)
-<<<<<<< HEAD
     dfs.status = dfs.get_status()
     dfs.case_aggregates = util.case_aggregates_by_month(dfs.datafile, dfs.status)
     assert dfs.case_aggregates == {'rejected': 0,
@@ -48,13 +42,9 @@
                                        {'accepted_without_errors': 0, 'accepted_with_errors': 0, 'month': 'Dec'}
                                     ]}
 
-    assert errors == {}
+
     assert dfs.get_status() == DataFileSummary.Status.ACCEPTED
-=======
-    errors = ParserError.objects.filter(file=test_datafile)
-    assert errors.count() == 0
-
->>>>>>> 9c7ed6a9
+
     assert TANF_T1.objects.count() == 1
 
     # spot check
@@ -149,7 +139,6 @@
     expected_t2_record_count = 882
     expected_t3_record_count = 1376
 
-<<<<<<< HEAD
     dfs.datafile = test_big_file
     dfs.save()
 
@@ -164,9 +153,7 @@
                                        {'accepted_without_errors': 166, 'accepted_with_errors': 106, 'month': 'Dec'}
                                     ]}
 
-=======
-    parse.parse_datafile(test_big_file)
->>>>>>> 9c7ed6a9
+
     parser_errors = ParserError.objects.filter(file=test_big_file)
 
     error_message = 'MONTHS_FED_TIME_LIMIT is required but a value was not provided.'
@@ -380,7 +367,6 @@
     dfs.save()
     errors = parse.parse_datafile(empty_file)
 
-<<<<<<< HEAD
     dfs.status = dfs.get_status()
     dfs.case_aggregates = util.case_aggregates_by_month(empty_file, dfs.status)
 
@@ -398,10 +384,9 @@
                                         'month': 'Dec'}
                                     ]}
 
-    parser_errors = ParserError.objects.filter(file=empty_file)
-=======
+
     parser_errors = ParserError.objects.filter(file=empty_file).order_by('id')
->>>>>>> 9c7ed6a9
+
     assert parser_errors.count() == 2
 
     err = parser_errors.first()
@@ -504,7 +489,6 @@
 @pytest.mark.django_db
 def test_parse_tanf_section1_datafile(small_tanf_section1_datafile, dfs):
     """Test parsing of small_tanf_section1_datafile and validate T2 model data."""
-<<<<<<< HEAD
     dfs.datafile = small_tanf_section1_datafile
     dfs.save()
 
@@ -520,11 +504,6 @@
                                        {'accepted_without_errors': 0, 'accepted_with_errors': 0, 'month': 'Dec'}
                                     ]}
 
-    assert errors == {}
-=======
-    parse.parse_datafile(small_tanf_section1_datafile)
-
->>>>>>> 9c7ed6a9
     assert TANF_T2.objects.count() == 5
 
     t2_models = TANF_T2.objects.all()
@@ -627,14 +606,10 @@
 @pytest.mark.django_db
 def test_parse_bad_tfs1_missing_required(bad_tanf_s1__row_missing_required_field, dfs):
     """Test parsing a bad TANF Section 1 submission where a row is missing required data."""
-<<<<<<< HEAD
     dfs.datafile = bad_tanf_s1__row_missing_required_field
     dfs.save()
 
     errors = parse.parse_datafile(bad_tanf_s1__row_missing_required_field)
-=======
-    parse.parse_datafile(bad_tanf_s1__row_missing_required_field)
->>>>>>> 9c7ed6a9
 
     assert dfs.get_status() == DataFileSummary.Status.ACCEPTED_WITH_ERRORS
 
@@ -663,11 +638,7 @@
     error_message = 'Record Type is missing from record.'
     row_5_error = parser_errors.get(row_number=5, error_message=error_message)
     assert row_5_error.error_type == ParserErrorCategoryChoices.PRE_CHECK
-<<<<<<< HEAD
-    assert row_5_error.error_message == 'Unknown Record_Type was found.'
-=======
     assert row_5_error.error_message == error_message
->>>>>>> 9c7ed6a9
     assert row_5_error.content_type is None
     assert row_5_error.object_id is None
 
@@ -787,21 +758,12 @@
 
 @pytest.fixture
 def small_tanf_section2_file(stt_user, stt):
-<<<<<<< HEAD
     """Fixture for tanf section2 datafile."""
     return util.create_test_datafile('small_tanf_section2.txt', stt_user, stt, 'Closed Case Data')
 
 @pytest.mark.django_db()
 def test_parse_small_tanf_section2_file(small_tanf_section2_file):
-    """Test parsing a good TANF Section 2 submission."""
-=======
-    """Fixture for small_tanf_section2."""
-    return create_test_datafile('small_tanf_section2.txt', stt_user, stt, 'Closed Case Data')
-
-@pytest.mark.django_db()
-def test_parse_small_tanf_section2_file(small_tanf_section2_file):
     """Test parsing a small TANF Section 2 submission."""
->>>>>>> 9c7ed6a9
     parse.parse_datafile(small_tanf_section2_file)
 
     assert TANF_T4.objects.all().count() == 1
@@ -822,13 +784,8 @@
 
 @pytest.fixture
 def tanf_section2_file(stt_user, stt):
-<<<<<<< HEAD
-    """Fixture for ssp_section1_datafile."""
+    """Fixture for ADS.E2J.FTP2.TS06."""
     return util.create_test_datafile('ADS.E2J.FTP2.TS06', stt_user, stt, 'Closed Case Data')
-=======
-    """Fixture for ADS.E2J.FTP2.TS06."""
-    return create_test_datafile('ADS.E2J.FTP2.TS06', stt_user, stt, 'Closed Case Data')
->>>>>>> 9c7ed6a9
 
 @pytest.mark.django_db()
 def test_parse_tanf_section2_file(tanf_section2_file):
