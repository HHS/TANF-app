"""Test the implementation of the parse_file method with realistic datafiles."""


import pytest
<<<<<<< HEAD
=======
from ..util import create_test_datafile
>>>>>>> 1eb7e9af
from .. import parse
from ..models import ParserError, ParserErrorCategoryChoices, DataFileSummary
from tdpservice.search_indexes.models.tanf import TANF_T1, TANF_T2, TANF_T3
from tdpservice.search_indexes.models.ssp import SSP_M1, SSP_M2, SSP_M3
from .factories import DataFileSummaryFactory
from .. import schema_defs, util
import logging

<<<<<<< HEAD
es_logger = logging.getLogger('elasticsearch')
es_logger.setLevel(logging.WARNING)


=======
>>>>>>> 1eb7e9af
@pytest.fixture
def test_datafile(stt_user, stt):
    """Fixture for small_correct_file."""
    return util.create_test_datafile('small_correct_file', stt_user, stt)

@pytest.fixture
def dfs():
    """Fixture for DataFileSummary."""
    return DataFileSummaryFactory.create()

@pytest.mark.django_db
def test_parse_small_correct_file(test_datafile, dfs):
    """Test parsing of small_correct_file."""
    dfs.datafile = test_datafile
    dfs.save()

    errors = parse.parse_datafile(test_datafile)

    dfs.case_aggregates = util.case_aggregates_by_month(dfs.datafile)
    assert dfs.case_aggregates == {'Oct': {'accepted': 1, 'rejected': 0, 'total': 1},
                                   'Nov': {'accepted': 0, 'rejected': 0, 'total': 0},
                                   'Dec': {'accepted': 0, 'rejected': 0, 'total': 0}}

    assert errors == {}
    assert dfs.get_status(errors) == DataFileSummary.Status.ACCEPTED
    assert TANF_T1.objects.count() == 1
    assert ParserError.objects.filter(file=test_datafile).count() == 0

    # spot check
    t1 = TANF_T1.objects.all().first()
    assert t1.RPT_MONTH_YEAR == 202010
    assert t1.CASE_NUMBER == '11111111112'
    assert t1.COUNTY_FIPS_CODE == '230'
    assert t1.ZIP_CODE == '40336'
    assert t1.FUNDING_STREAM == 1
    assert t1.NBR_FAMILY_MEMBERS == 2
    assert t1.RECEIVES_SUB_CC == 3
    assert t1.CASH_AMOUNT == 873
    assert t1.SANC_REDUCTION_AMT == 0
    assert t1.FAMILY_NEW_CHILD == 2


@pytest.mark.django_db
def test_parse_section_mismatch(test_datafile, dfs):
    """Test parsing of small_correct_file where the DataFile section doesn't match the rawfile section."""
    test_datafile.section = 'Closed Case Data'
    test_datafile.save()

    dfs.datafile = test_datafile
    dfs.save()

    errors = parse.parse_datafile(test_datafile)

    assert dfs.get_status(errors) == DataFileSummary.Status.REJECTED
    parser_errors = ParserError.objects.filter(file=test_datafile)
    assert parser_errors.count() == 1

    err = parser_errors.first()

    assert err.row_number == 1
    assert err.error_type == ParserErrorCategoryChoices.PRE_CHECK
    assert err.error_message == 'Data does not match the expected layout for Closed Case Data.'
    assert err.content_type is None
    assert err.object_id is None
    assert errors == {
        'document': [err]
    }


@pytest.mark.django_db
def test_parse_wrong_program_type(test_datafile, dfs):
    """Test parsing of small_correct_file where the DataFile program type doesn't match the rawfile."""
    test_datafile.section = 'SSP Active Case Data'
    test_datafile.save()

    errors = parse.parse_datafile(test_datafile)
    assert dfs.get_status(errors) == DataFileSummary.Status.REJECTED

    parser_errors = ParserError.objects.filter(file=test_datafile)
    assert parser_errors.count() == 1

    err = parser_errors.first()

    assert err.row_number == 1
    assert err.error_type == ParserErrorCategoryChoices.PRE_CHECK
    assert err.error_message == 'Data does not match the expected layout for SSP Active Case Data.'
    assert err.content_type is None
    assert err.object_id is None
    assert errors == {
        'document': [err]
    }


@pytest.fixture
def test_big_file(stt_user, stt):
    """Fixture for ADS.E2J.FTP1.TS06."""
    return util.create_test_datafile('ADS.E2J.FTP1.TS06', stt_user, stt)


@pytest.mark.django_db
def test_parse_big_file(test_big_file, dfs):
    """Test parsing of ADS.E2J.FTP1.TS06."""
    expected_t1_record_count = 815
    expected_t2_record_count = 882
    expected_t3_record_count = 1376

    dfs.datafile = test_big_file
    dfs.save()

    errors = parse.parse_datafile(test_big_file)

    assert dfs.get_status(errors) == DataFileSummary.Status.ACCEPTED_WITH_ERRORS
    dfs.case_aggregates = util.case_aggregates_by_month(dfs.datafile)
    assert dfs.case_aggregates == {'Oct': {'accepted': 270, 'rejected': 0, 'total': 270},
                                   'Nov': {'accepted': 273, 'rejected': 0, 'total': 273},
                                   'Dec': {'accepted': 272, 'rejected': 0, 'total': 272}}

    parser_errors = ParserError.objects.filter(file=test_big_file)
    assert parser_errors.count() == 355
    assert len(errors) == 334

    row_18_error = parser_errors.get(row_number=18)
    assert row_18_error.error_type == ParserErrorCategoryChoices.FIELD_VALUE
    assert row_18_error.error_message == 'MONTHS_FED_TIME_LIMIT is required but a value was not provided.'
    assert row_18_error.content_type.model == 'tanf_t2'
    assert row_18_error.object_id is not None

    assert errors[18] == [row_18_error]

    assert TANF_T1.objects.count() == expected_t1_record_count
    assert TANF_T2.objects.count() == expected_t2_record_count
    assert TANF_T3.objects.count() == expected_t3_record_count


@pytest.fixture
def bad_test_file(stt_user, stt):
    """Fixture for bad_TANF_S2."""
    return util.create_test_datafile('bad_TANF_S2.txt', stt_user, stt)


@pytest.mark.django_db
def test_parse_bad_test_file(bad_test_file, dfs):
    """Test parsing of bad_TANF_S2."""
    errors = parse.parse_datafile(bad_test_file)

    parser_errors = ParserError.objects.filter(file=bad_test_file)
    assert parser_errors.count() == 1

    err = parser_errors.first()

    assert err.row_number == 1
    assert err.error_type == ParserErrorCategoryChoices.PRE_CHECK
    assert err.error_message == 'Header length is 24 but must be 23 characters.'
    assert err.content_type is None
    assert err.object_id is None
    assert errors == {
        'header': [err]
    }


@pytest.fixture
def bad_file_missing_header(stt_user, stt):
    """Fixture for bad_missing_header."""
    return util.create_test_datafile('bad_missing_header.txt', stt_user, stt)


@pytest.mark.django_db
def test_parse_bad_file_missing_header(bad_file_missing_header, dfs):
    """Test parsing of bad_missing_header."""
    errors = parse.parse_datafile(bad_file_missing_header)

    assert dfs.get_status(errors) == DataFileSummary.Status.REJECTED

    parser_errors = ParserError.objects.filter(file=bad_file_missing_header)
    assert parser_errors.count() == 1

    err = parser_errors.first()

    assert err.row_number == 1
    assert err.error_type == ParserErrorCategoryChoices.PRE_CHECK
    assert err.error_message == 'No headers found.'
    assert err.content_type is None
    assert err.object_id is None
    assert errors == {
        'document': [err]
    }


@pytest.fixture
def bad_file_multiple_headers(stt_user, stt):
    """Fixture for bad_two_headers."""
    return util.create_test_datafile('bad_two_headers.txt', stt_user, stt)


@pytest.mark.django_db
def test_parse_bad_file_multiple_headers(bad_file_multiple_headers, dfs):
    """Test parsing of bad_two_headers."""
    errors = parse.parse_datafile(bad_file_multiple_headers)

    assert dfs.get_status(errors) == DataFileSummary.Status.REJECTED

    parser_errors = ParserError.objects.filter(file=bad_file_multiple_headers)
    assert parser_errors.count() == 1

    err = parser_errors.first()

    assert err.row_number == 9
    assert err.error_type == ParserErrorCategoryChoices.PRE_CHECK
    assert err.error_message == 'Multiple headers found.'
    assert err.content_type is None
    assert err.object_id is None
    assert errors == {
        'document': [err]
    }


@pytest.fixture
def big_bad_test_file(stt_user, stt):
    """Fixture for bad_TANF_S1."""
    return util.create_test_datafile('bad_TANF_S1.txt', stt_user, stt)


@pytest.mark.django_db
def test_parse_big_bad_test_file(big_bad_test_file, dfs):
    """Test parsing of bad_TANF_S1."""
    errors = parse.parse_datafile(big_bad_test_file)

    parser_errors = ParserError.objects.filter(file=big_bad_test_file)
    assert parser_errors.count() == 1

    err = parser_errors.first()

    assert err.row_number == 7204
    assert err.error_type == ParserErrorCategoryChoices.PRE_CHECK
    assert err.error_message == 'Multiple trailers found.'
    assert err.content_type is None
    assert err.object_id is None
    assert errors == {
        'document': [err]
    }


@pytest.fixture
def bad_trailer_file(stt_user, stt):
    """Fixture for bad_trailer_1."""
    return util.create_test_datafile('bad_trailer_1.txt', stt_user, stt)


@pytest.mark.django_db
def test_parse_bad_trailer_file(bad_trailer_file, dfs):
    """Test parsing bad_trailer_1."""
    dfs.datafile = bad_trailer_file
    dfs.save()

    errors = parse.parse_datafile(bad_trailer_file)

    parser_errors = ParserError.objects.filter(file=bad_trailer_file)
    assert parser_errors.count() == 2

    trailer_error = parser_errors.get(row_number=-1)
    assert trailer_error.error_type == ParserErrorCategoryChoices.PRE_CHECK
    assert trailer_error.error_message == 'Trailer length is 11 but must be 23 characters.'
    assert trailer_error.content_type is None
    assert trailer_error.object_id is None

    row_error = parser_errors.get(row_number=2)
    assert row_error.error_type == ParserErrorCategoryChoices.PRE_CHECK
    assert row_error.error_message == 'Value length 7 does not match 156.'
    assert row_error.content_type is None
    assert row_error.object_id is None

    assert errors == {
        'trailer': [trailer_error],
        2: [row_error]
    }


@pytest.fixture
def bad_trailer_file_2(stt_user, stt):
    """Fixture for bad_trailer_2."""
    return util.create_test_datafile('bad_trailer_2.txt', stt_user, stt)


@pytest.mark.django_db
def test_parse_bad_trailer_file2(bad_trailer_file_2):
    """Test parsing bad_trailer_2."""
    errors = parse.parse_datafile(bad_trailer_file_2)

    parser_errors = ParserError.objects.filter(file=bad_trailer_file_2)
    assert parser_errors.count() == 4

    trailer_errors = parser_errors.filter(row_number=-1)

    trailer_error_1 = trailer_errors.first()
    assert trailer_error_1.error_type == ParserErrorCategoryChoices.PRE_CHECK
    assert trailer_error_1.error_message == 'Trailer length is 7 but must be 23 characters.'
    assert trailer_error_1.content_type is None
    assert trailer_error_1.object_id is None

    trailer_error_2 = trailer_errors.last()
    assert trailer_error_2.error_type == ParserErrorCategoryChoices.PRE_CHECK
    assert trailer_error_2.error_message == 'T1trash does not start with TRAILER.'
    assert trailer_error_2.content_type is None
    assert trailer_error_2.object_id is None

    row_2_error = parser_errors.get(row_number=2)
    assert row_2_error.error_type == ParserErrorCategoryChoices.PRE_CHECK
    assert row_2_error.error_message == 'Value length 117 does not match 156.'
    assert row_2_error.content_type is None
    assert row_2_error.object_id is None

    row_3_error = parser_errors.get(row_number=3)
    assert row_3_error.error_type == ParserErrorCategoryChoices.PRE_CHECK
    assert row_3_error.error_message == 'Value length 7 does not match 156.'
    assert row_3_error.content_type is None
    assert row_3_error.object_id is None

    assert errors == {
        'trailer': [
            trailer_error_1,
            trailer_error_2
        ],
        2: [row_2_error],
        3: [row_3_error]
    }


@pytest.fixture
def empty_file(stt_user, stt):
    """Fixture for empty_file."""
    return util.create_test_datafile('empty_file', stt_user, stt)


@pytest.mark.django_db
def test_parse_empty_file(empty_file):
    """Test parsing of empty_file."""
    errors = parse.parse_datafile(empty_file)

    parser_errors = ParserError.objects.filter(file=empty_file)
    assert parser_errors.count() == 1

    err = parser_errors.first()

    assert err.row_number == 0
    assert err.error_type == ParserErrorCategoryChoices.PRE_CHECK
    assert err.error_message == 'No headers found.'
    assert err.content_type is None
    assert err.object_id is None
    assert errors == {
        'document': [err]
    }


@pytest.fixture
def small_ssp_section1_datafile(stt_user, stt):
    """Fixture for small_ssp_section1."""
    return util.create_test_datafile('small_ssp_section1.txt', stt_user, stt, 'SSP Active Case Data')


@pytest.mark.django_db
def test_parse_small_ssp_section1_datafile(small_ssp_section1_datafile, dfs):
    """Test parsing small_ssp_section1_datafile."""
    expected_m1_record_count = 5
    expected_m2_record_count = 6
    expected_m3_record_count = 8

    small_ssp_section1_datafile.year = 2018
    small_ssp_section1_datafile.save()

    dfs.datafile = small_ssp_section1_datafile
    dfs.save()

    errors = parse.parse_datafile(small_ssp_section1_datafile)

    assert dfs.get_status(errors) == DataFileSummary.Status.ACCEPTED_WITH_ERRORS
    dfs.case_aggregates = util.case_aggregates_by_month(dfs.datafile)
    assert dfs.case_aggregates == {'Oct': {'accepted': 5, 'rejected': 0, 'total': 5},
                                   'Nov': {'accepted': 0, 'rejected': 0, 'total': 0},
                                   'Dec': {'accepted': 0, 'rejected': 0, 'total': 0}}

    parser_errors = ParserError.objects.filter(file=small_ssp_section1_datafile)
    assert parser_errors.count() == 1

    err = parser_errors.first()

    assert err.row_number == -1
    assert err.error_type == ParserErrorCategoryChoices.PRE_CHECK
    assert err.error_message == 'Trailer length is 15 but must be 23 characters.'
    assert err.content_type is None
    assert err.object_id is None
    assert errors == {
        'trailer': [err]
    }
    assert SSP_M1.objects.count() == expected_m1_record_count
    assert SSP_M2.objects.count() == expected_m2_record_count
    assert SSP_M3.objects.count() == expected_m3_record_count


@pytest.fixture
def ssp_section1_datafile(stt_user, stt):
    """Fixture for ssp_section1_datafile."""
    return util.create_test_datafile('ssp_section1_datafile.txt', stt_user, stt, 'SSP Active Case Data')


# @pytest.mark.django_db
# def test_parse_ssp_section1_datafile(ssp_section1_datafile):
    # """Test parsing ssp_section1_datafile."""
#     expected_m1_record_count = 7849
#     expected_m2_record_count = 9373
#     expected_m3_record_count = 16764

#     errors = parse.parse_datafile(ssp_section1_datafile)

#     parser_errors = ParserError.objects.filter(file=ssp_section1_datafile)
#     assert parser_errors.count() == 6

#     trailer_error = parser_errors.get(row_number=-1)
#     assert trailer_error.error_type == ParserErrorCategoryChoices.PRE_CHECK
#     assert trailer_error.error_message == 'Trailer length is 14 but must be 23 characters.'

#     row_12430_error = parser_errors.get(row_number=12430)
#     assert row_12430_error.error_type == ParserErrorCategoryChoices.PRE_CHECK
#     assert row_12430_error.error_message == 'Value length 30 does not match 150.'

#     row_15573_error = parser_errors.get(row_number=15573)
#     assert row_15573_error.error_type == ParserErrorCategoryChoices.PRE_CHECK
#     assert row_15573_error.error_message == 'Value length 30 does not match 150.'

#     row_15615_error = parser_errors.get(row_number=15615)
#     assert row_15615_error.error_type == ParserErrorCategoryChoices.PRE_CHECK
#     assert row_15615_error.error_message == 'Value length 30 does not match 150.'

#     row_16004_error = parser_errors.get(row_number=16004)
#     assert row_16004_error.error_type == ParserErrorCategoryChoices.PRE_CHECK
#     assert row_16004_error.error_message == 'Value length 30 does not match 150.'

#     row_19681_error = parser_errors.get(row_number=19681)
#     assert row_19681_error.error_type == ParserErrorCategoryChoices.PRE_CHECK
#     assert row_19681_error.error_message == 'Value length 30 does not match 150.'

#     assert errors == {
#         'trailer': [trailer_error],
#         12430: [row_12430_error],
#         15573: [row_15573_error],
#         15615: [row_15615_error],
#         16004: [row_16004_error],
#         19681: [row_19681_error]
#     }
#     assert SSP_M1.objects.count() == expected_m1_record_count
#     assert SSP_M2.objects.count() == expected_m2_record_count
#     assert SSP_M3.objects.count() == expected_m3_record_count

@pytest.fixture
def small_tanf_section1_datafile(stt_user, stt):
    """Fixture for small_tanf_section1."""
    return util.create_test_datafile('small_tanf_section1.txt', stt_user, stt)

@pytest.mark.django_db
def test_parse_tanf_section1_datafile(small_tanf_section1_datafile, dfs):
    """Test parsing of small_tanf_section1_datafile and validate T2 model data."""
    dfs.datafile = small_tanf_section1_datafile
    dfs.save()

    errors = parse.parse_datafile(small_tanf_section1_datafile)

    assert dfs.get_status(errors) == DataFileSummary.Status.ACCEPTED
    dfs.case_aggregates = util.case_aggregates_by_month(dfs.datafile)
    assert dfs.case_aggregates == {'Oct': {'accepted': 5, 'rejected': 0, 'total': 5},
                                   'Nov': {'accepted': 0, 'rejected': 0, 'total': 0},
                                   'Dec': {'accepted': 0, 'rejected': 0, 'total': 0}}

    assert errors == {}
    assert TANF_T2.objects.count() == 5

    t2_models = TANF_T2.objects.all()

    t2 = t2_models[0]
    assert t2.RPT_MONTH_YEAR == 202010
    assert t2.CASE_NUMBER == '11111111112'
    assert t2.FAMILY_AFFILIATION == 1
    assert t2.OTHER_UNEARNED_INCOME == '0291'

    t2_2 = t2_models[1]
    assert t2_2.RPT_MONTH_YEAR == 202010
    assert t2_2.CASE_NUMBER == '11111111115'
    assert t2_2.FAMILY_AFFILIATION == 2
    assert t2_2.OTHER_UNEARNED_INCOME == '0000'

@pytest.mark.django_db
def test_parse_tanf_section1_datafile_obj_counts(small_tanf_section1_datafile):
    """Test parsing of small_tanf_section1_datafile in general."""
    errors = parse.parse_datafile(small_tanf_section1_datafile)

    assert errors == {}
    assert TANF_T1.objects.count() == 5
    assert TANF_T2.objects.count() == 5
    assert TANF_T3.objects.count() == 6

@pytest.mark.django_db
def test_parse_tanf_section1_datafile_t3s(small_tanf_section1_datafile):
    """Test parsing of small_tanf_section1_datafile and validate T3 model data."""
    errors = parse.parse_datafile(small_tanf_section1_datafile)

    assert errors == {}
    assert TANF_T3.objects.count() == 6

    t3_models = TANF_T3.objects.all()
    t3_1 = t3_models[0]
    assert t3_1.RPT_MONTH_YEAR == 202010
    assert t3_1.CASE_NUMBER == '11111111112'
    assert t3_1.FAMILY_AFFILIATION == 1
    assert t3_1.GENDER == 2
    assert t3_1.EDUCATION_LEVEL == '98'

    t3_6 = t3_models[5]
    assert t3_6.RPT_MONTH_YEAR == 202010
    assert t3_6.CASE_NUMBER == '11111111151'
    assert t3_6.FAMILY_AFFILIATION == 1
    assert t3_6.GENDER == 2
    assert t3_6.EDUCATION_LEVEL == '98'


@pytest.fixture
def bad_tanf_s1__row_missing_required_field(stt_user, stt):
    """Fixture for small_tanf_section1."""
    return util.create_test_datafile('small_bad_tanf_s1', stt_user, stt)


@pytest.mark.django_db
def test_parse_bad_tfs1_missing_required(bad_tanf_s1__row_missing_required_field, dfs):
    """Test parsing a bad TANF Section 1 submission where a row is missing required data."""
    dfs.datafile = bad_tanf_s1__row_missing_required_field
    dfs.save()

    errors = parse.parse_datafile(bad_tanf_s1__row_missing_required_field)

    assert dfs.get_status(errors) == DataFileSummary.Status.REJECTED

    parser_errors = ParserError.objects.filter(file=bad_tanf_s1__row_missing_required_field)
    assert parser_errors.count() == 4
    # for e in parser_errors:
    #    print(e.error_type, e.error_message)

    row_2_error = parser_errors.get(row_number=2)
    assert row_2_error.error_type == ParserErrorCategoryChoices.FIELD_VALUE
    assert row_2_error.error_message == 'RPT_MONTH_YEAR is required but a value was not provided.'
    assert row_2_error.content_type.model == 'tanf_t1'
    assert row_2_error.object_id is not None

    row_3_error = parser_errors.get(row_number=3)
    assert row_3_error.error_type == ParserErrorCategoryChoices.FIELD_VALUE
    assert row_3_error.error_message == 'RPT_MONTH_YEAR is required but a value was not provided.'
    assert row_3_error.content_type.model == 'tanf_t2'
    assert row_3_error.object_id is not None

    row_4_error = parser_errors.get(row_number=4)
    assert row_4_error.error_type == ParserErrorCategoryChoices.FIELD_VALUE
    assert row_4_error.error_message == 'RPT_MONTH_YEAR is required but a value was not provided.'
    assert row_4_error.content_type.model == 'tanf_t3'
    assert row_4_error.object_id is not None

    row_5_error = parser_errors.get(row_number=5)
    assert row_5_error.error_type == ParserErrorCategoryChoices.PRE_CHECK
    assert row_5_error.error_message == 'Unknown Record_Type was found.'
    assert row_5_error.content_type is None
    assert row_5_error.object_id is None

    assert errors == {
        2: [row_2_error],
        3: [row_3_error],
        4: {1: [row_4_error]},
        5: [row_5_error],
    }


@pytest.fixture
def bad_ssp_s1__row_missing_required_field(stt_user, stt):
    """Fixture for ssp_section1_datafile."""
    return util.create_test_datafile('small_bad_ssp_s1', stt_user, stt, 'SSP Active Case Data')


@pytest.mark.django_db
def test_parse_bad_ssp_s1_missing_required(bad_ssp_s1__row_missing_required_field):
    """Test parsing a bad TANF Section 1 submission where a row is missing required data."""
    errors = parse.parse_datafile(bad_ssp_s1__row_missing_required_field)

    parser_errors = ParserError.objects.filter(file=bad_ssp_s1__row_missing_required_field)
    assert parser_errors.count() == 5

    row_2_error = parser_errors.get(row_number=2)
    assert row_2_error.error_type == ParserErrorCategoryChoices.FIELD_VALUE
    assert row_2_error.error_message == 'RPT_MONTH_YEAR is required but a value was not provided.'
    assert row_2_error.content_type.model == 'ssp_m1'
    assert row_2_error.object_id is not None

    row_3_error = parser_errors.get(row_number=3)
    assert row_3_error.error_type == ParserErrorCategoryChoices.FIELD_VALUE
    assert row_3_error.error_message == 'RPT_MONTH_YEAR is required but a value was not provided.'
    assert row_3_error.content_type.model == 'ssp_m2'
    assert row_3_error.object_id is not None

    row_4_error = parser_errors.get(row_number=4)
    assert row_4_error.error_type == ParserErrorCategoryChoices.FIELD_VALUE
    assert row_4_error.error_message == 'RPT_MONTH_YEAR is required but a value was not provided.'
    assert row_4_error.content_type.model == 'ssp_m3'
    assert row_4_error.object_id is not None

    row_5_error = parser_errors.get(row_number=5)
    assert row_5_error.error_type == ParserErrorCategoryChoices.PRE_CHECK
    assert row_5_error.error_message == 'Unknown Record_Type was found.'
    assert row_5_error.content_type is None
    assert row_5_error.object_id is None

    trailer_error = parser_errors.get(row_number=-1)
    assert trailer_error.error_type == ParserErrorCategoryChoices.PRE_CHECK
    assert trailer_error.error_message == 'Trailer length is 15 but must be 23 characters.'
    assert trailer_error.content_type is None
    assert trailer_error.object_id is None

    assert errors == {
        2: [row_2_error],
        3: [row_3_error],
        4: {1: [row_4_error]},
        5: [row_5_error],
        'trailer': [trailer_error],
    }

@pytest.mark.django_db
def test_dfs_set_case_aggregates(test_datafile, dfs):
    """Test that the case aggregates are set correctly."""
    test_datafile.section = 'Active Case Data'
    test_datafile.save()
    parse.parse_datafile(test_datafile)  # this still needs to execute to create db objects to be queried
    dfs.case_aggregates = util.case_aggregates_by_month(test_datafile)
    dfs.save()

    assert dfs.case_aggregates['Oct']['accepted'] == 1
    assert dfs.case_aggregates['Oct']['rejected'] == 0
    assert dfs.case_aggregates['Oct']['total'] == 1

@pytest.mark.django_db
def test_get_schema_options(dfs):
    """Test use-cases for translating strings to named object references."""
    '''
    text -> section
    text -> models{} YES
    text -> model YES
    datafile -> model
        ^ section -> program -> model
    datafile -> text
    model -> text YES
    section -> text

    text**: input string from the header/file
    '''

    # from text:
    # get schema
    schema = util.get_schema('T3', 'A', 'TAN')
    assert schema == schema_defs.tanf.t3

    # get model
    models = util.get_program_models('TAN', 'A')
    assert models == {
                    'T1': schema_defs.tanf.t1,
                    'T2': schema_defs.tanf.t2,
                    'T3': schema_defs.tanf.t3,
                }

    model = util.get_program_model('TAN', 'A', 'T1')
    assert model == schema_defs.tanf.t1
    # get section
    section = util.get_section_reference('TAN', 'C')
    assert section == DataFile.Section.CLOSED_CASE_DATA

    dfs.case_aggregates = util.case_aggregates_by_month(dfs.datafile)

    # from datafile:
    # get model(s)
    # get section str

    # from model:
    # get text
    # get section str
    # get ref section<|MERGE_RESOLUTION|>--- conflicted
+++ resolved
@@ -2,10 +2,6 @@
 
 
 import pytest
-<<<<<<< HEAD
-=======
-from ..util import create_test_datafile
->>>>>>> 1eb7e9af
 from .. import parse
 from ..models import ParserError, ParserErrorCategoryChoices, DataFileSummary
 from tdpservice.search_indexes.models.tanf import TANF_T1, TANF_T2, TANF_T3
@@ -14,13 +10,10 @@
 from .. import schema_defs, util
 import logging
 
-<<<<<<< HEAD
 es_logger = logging.getLogger('elasticsearch')
 es_logger.setLevel(logging.WARNING)
 
 
-=======
->>>>>>> 1eb7e9af
 @pytest.fixture
 def test_datafile(stt_user, stt):
     """Fixture for small_correct_file."""
