--- conflicted
+++ resolved
@@ -1675,7 +1675,6 @@
     assert error.content_type is None
     assert error.object_id is None
 
-<<<<<<< HEAD
 @pytest.fixture
 def aggregates_rejected_datafile(stt_user, stt):
     """Fixture for aggregates_rejected."""
@@ -1709,7 +1708,6 @@
     assert errors.filter(row_number=2).count() == 2
 
     assert TANF_T2.objects.count() == 0
-=======
 
 @pytest.fixture
 def tanf_section_1_file_with_bad_update_indicator(stt_user, stt):
@@ -1730,5 +1728,4 @@
     error = parser_errors.first()
 
     assert error.error_type == ParserErrorCategoryChoices.FIELD_VALUE
-    assert error.error_message == "HEADER update indicator: U does not match D."
->>>>>>> 2e8ede24
+    assert error.error_message == "HEADER update indicator: U does not match D."