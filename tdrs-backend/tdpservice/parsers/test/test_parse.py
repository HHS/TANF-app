"""Test the implementation of the parse_file method with realistic datafiles."""


import pytest
from django.contrib.admin.models import LogEntry
from .. import parse
from ..models import ParserError, ParserErrorCategoryChoices, DataFileSummary
from tdpservice.search_indexes.models.tanf import TANF_T1, TANF_T2, TANF_T3, TANF_T4, TANF_T5, TANF_T6, TANF_T7
from tdpservice.search_indexes.models.tribal import Tribal_TANF_T1, Tribal_TANF_T2, Tribal_TANF_T3, Tribal_TANF_T4
from tdpservice.search_indexes.models.tribal import Tribal_TANF_T5, Tribal_TANF_T6, Tribal_TANF_T7
from tdpservice.search_indexes.models.ssp import SSP_M1, SSP_M2, SSP_M3, SSP_M4, SSP_M5, SSP_M6, SSP_M7
from tdpservice.search_indexes import documents
from .factories import DataFileSummaryFactory
from tdpservice.data_files.models import DataFile
from .. import schema_defs, aggregates, util
<<<<<<< HEAD
from elasticsearch.helpers.errors import BulkIndexError
=======
from ..schema_defs.util import get_section_reference, get_program_models, get_program_model

>>>>>>> 8da16dc2
import logging


es_logger = logging.getLogger('elasticsearch')
es_logger.setLevel(logging.WARNING)


@pytest.fixture
def test_datafile(stt_user, stt):
    """Fixture for small_correct_file."""
    return util.create_test_datafile('small_correct_file.txt', stt_user, stt)


@pytest.fixture
def test_header_datafile(stt_user, stt):
    """Fixture for header test."""
    return util.create_test_datafile('tanf_section1_header_test.txt', stt_user, stt)


@pytest.fixture
def dfs():
    """Fixture for DataFileSummary."""
    return DataFileSummaryFactory.create()


@pytest.mark.django_db
def test_parse_small_correct_file(test_datafile, dfs):
    """Test parsing of small_correct_file."""
    test_datafile.year = 2021
    test_datafile.quarter = 'Q1'
    test_datafile.save()
    dfs.datafile = test_datafile

    parse.parse_datafile(test_datafile)

    dfs.status = dfs.get_status()
    dfs.case_aggregates = aggregates.case_aggregates_by_month(
        dfs.datafile, dfs.status)
    for month in dfs.case_aggregates['months']:
        if month['month'] == 'Oct':
            assert month['accepted_without_errors'] == 1
            assert month['accepted_with_errors'] == 0
        else:
            assert month['accepted_without_errors'] == 0
            assert month['accepted_with_errors'] == 0

    assert dfs.get_status() == DataFileSummary.Status.ACCEPTED
    assert TANF_T1.objects.count() == 1

    # spot check
    t1 = TANF_T1.objects.all().first()
    assert t1.RPT_MONTH_YEAR == 202010
    assert t1.CASE_NUMBER == '11111111112'
    assert t1.COUNTY_FIPS_CODE == '230'
    assert t1.ZIP_CODE == '40336'
    assert t1.FUNDING_STREAM == 1
    assert t1.NBR_FAMILY_MEMBERS == 2
    assert t1.RECEIVES_SUB_CC == 3
    assert t1.CASH_AMOUNT == 873
    assert t1.SANC_REDUCTION_AMT == 0
    assert t1.FAMILY_NEW_CHILD == 2


@pytest.mark.django_db
def test_parse_section_mismatch(test_datafile, dfs):
    """Test parsing of small_correct_file where the DataFile section doesn't match the rawfile section."""
    test_datafile.section = 'Closed Case Data'
    test_datafile.save()

    dfs.datafile = test_datafile

    errors = parse.parse_datafile(test_datafile)
    dfs.status = dfs.get_status()
    assert dfs.status == DataFileSummary.Status.REJECTED
    parser_errors = ParserError.objects.filter(file=test_datafile)
    dfs.case_aggregates = aggregates.case_aggregates_by_month(
        dfs.datafile, dfs.status)
    assert dfs.case_aggregates == {'rejected': 1,
                                   'months': [
                                       {'accepted_without_errors': 'N/A',
                                        'accepted_with_errors': 'N/A',
                                        'month': 'Oct'},
                                       {'accepted_without_errors': 'N/A',
                                        'accepted_with_errors': 'N/A',
                                        'month': 'Nov'},
                                       {'accepted_without_errors': 'N/A',
                                        'accepted_with_errors': 'N/A',
                                        'month': 'Dec'}
                                   ]}
    assert parser_errors.count() == 1

    err = parser_errors.first()

    assert err.row_number == 1
    assert err.error_type == ParserErrorCategoryChoices.PRE_CHECK
    assert err.error_message == 'Data does not match the expected layout for Closed Case Data.'
    assert err.content_type is None
    assert err.object_id is None
    assert errors == {
        'document': [err]
    }


@pytest.mark.django_db
def test_parse_wrong_program_type(test_datafile, dfs):
    """Test parsing of small_correct_file where the DataFile program type doesn't match the rawfile."""
    test_datafile.section = 'SSP Active Case Data'
    test_datafile.save()

    dfs.datafile = test_datafile
    errors = parse.parse_datafile(test_datafile)
    assert dfs.get_status() == DataFileSummary.Status.REJECTED

    parser_errors = ParserError.objects.filter(file=test_datafile)
    assert parser_errors.count() == 1

    err = parser_errors.first()

    assert err.row_number == 1
    assert err.error_type == ParserErrorCategoryChoices.PRE_CHECK
    assert err.error_message == 'Data does not match the expected layout for SSP Active Case Data.'
    assert err.content_type is None
    assert err.object_id is None
    assert errors == {
        'document': [err]
    }


@pytest.fixture
def test_big_file(stt_user, stt):
    """Fixture for ADS.E2J.FTP1.TS06."""
    return util.create_test_datafile('ADS.E2J.FTP1.TS06', stt_user, stt)


@pytest.mark.django_db
def test_parse_big_file(test_big_file, dfs):
    """Test parsing of ADS.E2J.FTP1.TS06."""
    expected_t1_record_count = 815
    expected_t2_record_count = 882
    expected_t3_record_count = 1376

    dfs.datafile = test_big_file

    parse.parse_datafile(test_big_file)
    dfs.status = dfs.get_status()
    assert dfs.status == DataFileSummary.Status.ACCEPTED_WITH_ERRORS
    dfs.case_aggregates = aggregates.case_aggregates_by_month(
        dfs.datafile, dfs.status)
    assert dfs.case_aggregates == {'months': [
            {'month': 'Oct', 'accepted_without_errors': 129, 'accepted_with_errors': 141},
            {'month': 'Nov', 'accepted_without_errors': 143, 'accepted_with_errors': 130},
            {'month': 'Dec', 'accepted_without_errors': 131, 'accepted_with_errors': 141}
        ],
        'rejected': 0}

    assert TANF_T1.objects.count() == expected_t1_record_count
    assert TANF_T2.objects.count() == expected_t2_record_count
    assert TANF_T3.objects.count() == expected_t3_record_count

    search = documents.tanf.TANF_T1DataSubmissionDocument.search().query(
        'match',
        datafile__id=test_big_file.id
    )
    assert search.count() == expected_t1_record_count
    search.delete()

    search = documents.tanf.TANF_T2DataSubmissionDocument.search().query(
        'match',
        datafile__id=test_big_file.id
    )
    assert search.count() == expected_t2_record_count
    search.delete()

    search = documents.tanf.TANF_T3DataSubmissionDocument.search().query(
        'match',
        datafile__id=test_big_file.id
    )
    assert search.count() == expected_t3_record_count
    search.delete()


@pytest.fixture
def bad_test_file(stt_user, stt):
    """Fixture for bad_TANF_S2."""
    return util.create_test_datafile('bad_TANF_S2.txt', stt_user, stt)


@pytest.mark.django_db
def test_parse_bad_test_file(bad_test_file):
    """Test parsing of bad_TANF_S2."""
    errors = parse.parse_datafile(bad_test_file)

    parser_errors = ParserError.objects.filter(file=bad_test_file)
    assert parser_errors.count() == 1

    err = parser_errors.first()

    assert err.row_number == 1
    assert err.error_type == ParserErrorCategoryChoices.PRE_CHECK
    assert err.error_message == 'Header length is 24 but must be 23 characters.'
    assert err.content_type is None
    assert err.object_id is None
    assert errors == {
        'header': [err]
    }


@pytest.fixture
def bad_file_missing_header(stt_user, stt):
    """Fixture for bad_missing_header."""
    return util.create_test_datafile('bad_missing_header.txt', stt_user, stt)


@pytest.mark.django_db
def test_parse_bad_file_missing_header(bad_file_missing_header, dfs):
    """Test parsing of bad_missing_header."""
    errors = parse.parse_datafile(bad_file_missing_header)
    dfs.datafile = bad_file_missing_header
    assert dfs.get_status() == DataFileSummary.Status.REJECTED

    parser_errors = ParserError.objects.filter(file=bad_file_missing_header).order_by('created_at')

    assert parser_errors.count() == 2

    err = parser_errors.first()

    assert err.row_number == 1
    assert err.error_type == ParserErrorCategoryChoices.PRE_CHECK
    assert err.error_message == 'Header length is 14 but must be 23 characters.'
    assert err.content_type is None
    assert err.object_id is None
    assert errors == {
        'header': list(parser_errors)
    }


@pytest.fixture
def bad_file_multiple_headers(stt_user, stt):
    """Fixture for bad_two_headers."""
    return util.create_test_datafile('bad_two_headers.txt', stt_user, stt)


@pytest.mark.django_db
def test_parse_bad_file_multiple_headers(bad_file_multiple_headers, dfs):
    """Test parsing of bad_two_headers."""
    bad_file_multiple_headers.year = 2024
    bad_file_multiple_headers.quarter = 'Q1'
    bad_file_multiple_headers.save()
    errors = parse.parse_datafile(bad_file_multiple_headers)
    dfs.datafile = bad_file_multiple_headers
    assert dfs.get_status() == DataFileSummary.Status.REJECTED

    parser_errors = ParserError.objects.filter(file=bad_file_multiple_headers)
    assert parser_errors.count() == 1

    err = parser_errors.first()

    assert err.row_number == 9
    assert err.error_type == ParserErrorCategoryChoices.PRE_CHECK
    assert err.error_message == "Multiple headers found."
    assert err.content_type is None
    assert err.object_id is None
    assert errors['document'] == ['Multiple headers found.']


@pytest.fixture
def big_bad_test_file(stt_user, stt):
    """Fixture for bad_TANF_S1."""
    return util.create_test_datafile('bad_TANF_S1.txt', stt_user, stt)


@pytest.mark.django_db
def test_parse_big_bad_test_file(big_bad_test_file, dfs):
    """Test parsing of bad_TANF_S1."""
    big_bad_test_file.year = 2022
    big_bad_test_file.quarter = 'Q1'
    parse.parse_datafile(big_bad_test_file)

    parser_errors = ParserError.objects.filter(file=big_bad_test_file)
    assert parser_errors.count() == 1

    err = parser_errors.first()

    assert err.row_number == 3679
    assert err.error_type == ParserErrorCategoryChoices.PRE_CHECK
    assert err.error_message == 'Multiple headers found.'
    assert err.content_type is None
    assert err.object_id is None


@pytest.fixture
def bad_trailer_file(stt_user, stt):
    """Fixture for bad_trailer_1."""
    return util.create_test_datafile('bad_trailer_1.txt', stt_user, stt)


@pytest.mark.django_db
def test_parse_bad_trailer_file(bad_trailer_file, dfs):
    """Test parsing bad_trailer_1."""
    bad_trailer_file.year = 2021
    bad_trailer_file.quarter = 'Q1'
    dfs.datafile = bad_trailer_file

    errors = parse.parse_datafile(bad_trailer_file)

    parser_errors = ParserError.objects.filter(file=bad_trailer_file)
    assert parser_errors.count() == 3

    trailer_error = parser_errors.get(row_number=3)
    assert trailer_error.error_type == ParserErrorCategoryChoices.PRE_CHECK
    assert trailer_error.error_message == 'Trailer length is 11 but must be 23 characters.'
    assert trailer_error.content_type is None
    assert trailer_error.object_id is None

<<<<<<< HEAD
    row_errors = list(parser_errors.filter(row_number=2).order_by("id"))
    length_error = row_errors[0]
    assert length_error.error_type == ParserErrorCategoryChoices.PRE_CHECK
    assert length_error.error_message == 'Record length is 7 characters but must be 156.'
    assert length_error.content_type is None
    assert length_error.object_id is None

    assert errors == {
        'trailer': [trailer_error],
        "2_0": row_errors
    }
=======
    row_errors = parser_errors.filter(row_number=2)
    row_errors_list = []
    for row_error in row_errors:
        row_errors_list.append(row_error)
        assert row_error.error_type == ParserErrorCategoryChoices.PRE_CHECK
        assert trailer_error.error_message in [
            'Trailer length is 11 but must be 23 characters.',
            'Reporting month year None does not match file reporting year:2021, quarter:Q1.']
        assert row_error.content_type is None
        assert row_error.object_id is None

    assert errors['trailer'] == [trailer_error]

    for error_2_0 in errors["2_0"]:
        assert error_2_0 in row_errors_list
>>>>>>> 8da16dc2


@pytest.fixture
def bad_trailer_file_2(stt_user, stt):
    """Fixture for bad_trailer_2."""
    return util.create_test_datafile('bad_trailer_2.txt', stt_user, stt)


@pytest.mark.django_db()
def test_parse_bad_trailer_file2(bad_trailer_file_2):
    """Test parsing bad_trailer_2."""
    bad_trailer_file_2.year = 2021
    bad_trailer_file_2.quarter = 'Q1'
    errors = parse.parse_datafile(bad_trailer_file_2)

    parser_errors = ParserError.objects.filter(file=bad_trailer_file_2)
    assert parser_errors.count() == 5

    trailer_errors = parser_errors.filter(row_number=3).order_by('id')

    trailer_error_1 = trailer_errors.first()
    assert trailer_error_1.error_type == ParserErrorCategoryChoices.PRE_CHECK
    assert trailer_error_1.error_message == 'Trailer length is 7 but must be 23 characters.'
    assert trailer_error_1.content_type is None
    assert trailer_error_1.object_id is None

    trailer_error_2 = trailer_errors[1]
    assert trailer_error_2.error_type == ParserErrorCategoryChoices.PRE_CHECK
    assert trailer_error_2.error_message == "Your file does not end with a TRAILER record."
    assert trailer_error_2.content_type is None
    assert trailer_error_2.object_id is None

    row_2_error = parser_errors.get(row_number=2)
    assert row_2_error.error_type == ParserErrorCategoryChoices.PRE_CHECK
    assert row_2_error.error_message == 'Record length is 117 characters but must be 156.'
    assert row_2_error.content_type is None
    assert row_2_error.object_id is None

<<<<<<< HEAD
    row_3_errors = [trailer_errors[2], trailer_errors[3]]
    length_error = row_3_errors[0]
    assert length_error.error_type == ParserErrorCategoryChoices.PRE_CHECK
    assert length_error.error_message == 'Record length is 7 characters but must be 156.'
    assert length_error.content_type is None
    assert length_error.object_id is None

    assert errors == {
        "2_0": [row_2_error],
        "3_0": row_3_errors,
        "trailer": [trailer_error_1, trailer_error_2],
    }
=======
    row_3_errors = parser_errors.filter(row_number=3)
    row_3_error_list = []
    for row_3_error in row_3_errors:
        row_3_error_list.append(row_3_error)
        assert row_3_error.error_type == ParserErrorCategoryChoices.PRE_CHECK
        assert row_3_error.error_message in [
            'Value length 7 does not match 156.',
            'Reporting month year None does not match file reporting year:2021, quarter:Q1.',
            'T1trash does not start with TRAILER.',
            'Trailer length is 7 but must be 23 characters.']
        assert row_3_error.content_type is None
        assert row_3_error.object_id is None

    errors_2_0 = errors["2_0"]
    errors_3_0 = errors["3_0"]
    error_trailer = errors["trailer"]
    for error_2_0 in errors_2_0:
        assert error_2_0 in [row_2_error]
    for error_3_0 in errors_3_0:
        assert error_3_0 in row_3_error_list
    assert error_trailer == [trailer_error_1, trailer_error_2]
>>>>>>> 8da16dc2


@pytest.fixture
def empty_file(stt_user, stt):
    """Fixture for empty_file."""
    return util.create_test_datafile('empty_file', stt_user, stt)


@pytest.mark.django_db
def test_parse_empty_file(empty_file, dfs):
    """Test parsing of empty_file."""
    dfs.datafile = empty_file
    errors = parse.parse_datafile(empty_file)

    dfs.status = dfs.get_status()
    dfs.case_aggregates = aggregates.case_aggregates_by_month(empty_file, dfs.status)

    assert dfs.status == DataFileSummary.Status.REJECTED
    assert dfs.case_aggregates == {'rejected': 2,
                                   'months': [
                                       {'accepted_without_errors': 'N/A',
                                        'accepted_with_errors': 'N/A',
                                        'month': 'Oct'},
                                       {'accepted_without_errors': 'N/A',
                                        'accepted_with_errors': 'N/A',
                                        'month': 'Nov'},
                                       {'accepted_without_errors': 'N/A',
                                        'accepted_with_errors': 'N/A',
                                        'month': 'Dec'}
                                   ]}

    parser_errors = ParserError.objects.filter(file=empty_file).order_by('id')

    assert parser_errors.count() == 2

    err = parser_errors.first()

    assert err.row_number == 1
    assert err.error_type == ParserErrorCategoryChoices.PRE_CHECK
    assert err.error_message == 'Header length is 0 but must be 23 characters.'
    assert err.content_type is None
    assert err.object_id is None
    assert errors == {
        'header': list(parser_errors)
    }


@pytest.fixture
def small_ssp_section1_datafile(stt_user, stt):
    """Fixture for small_ssp_section1."""
    return util.create_test_datafile('small_ssp_section1.txt', stt_user, stt, 'SSP Active Case Data')


@pytest.mark.django_db
def test_parse_small_ssp_section1_datafile(small_ssp_section1_datafile, dfs):
    """Test parsing small_ssp_section1_datafile."""
    small_ssp_section1_datafile.year = 2024
    small_ssp_section1_datafile.quarter = 'Q1'

    expected_m1_record_count = 5
    expected_m2_record_count = 6
    expected_m3_record_count = 8

    dfs.datafile = small_ssp_section1_datafile

    parse.parse_datafile(small_ssp_section1_datafile)

    parser_errors = ParserError.objects.filter(file=small_ssp_section1_datafile)
    dfs.status = dfs.get_status()
    assert dfs.status == DataFileSummary.Status.ACCEPTED_WITH_ERRORS
    dfs.case_aggregates = aggregates.case_aggregates_by_month(
        dfs.datafile, dfs.status)
    for month in dfs.case_aggregates['months']:
        if month['month'] == 'Oct':
            assert month['accepted_without_errors'] == 0
            assert month['accepted_with_errors'] == 5
        else:
            assert month['accepted_without_errors'] == 0
            assert month['accepted_with_errors'] == 0
    assert dfs.case_aggregates == {'rejected': 1,
                                   'months': [
                                       {'accepted_without_errors': 0, 'accepted_with_errors': 5, 'month': 'Oct'},
                                       {'accepted_without_errors': 0, 'accepted_with_errors': 0, 'month': 'Nov'},
                                       {'accepted_without_errors': 0, 'accepted_with_errors': 0, 'month': 'Dec'}
                                    ]}

    parser_errors = ParserError.objects.filter(file=small_ssp_section1_datafile)
    assert parser_errors.count() == 16
    assert SSP_M1.objects.count() == expected_m1_record_count
    assert SSP_M2.objects.count() == expected_m2_record_count
    assert SSP_M3.objects.count() == expected_m3_record_count


@pytest.fixture
def ssp_section1_datafile(stt_user, stt):
    """Fixture for ssp_section1_datafile."""
    return util.create_test_datafile('ssp_section1_datafile.txt', stt_user, stt, 'SSP Active Case Data')


@pytest.mark.django_db()
def test_parse_ssp_section1_datafile(ssp_section1_datafile):
    """Test parsing ssp_section1_datafile."""
    ssp_section1_datafile.year = 2019
    ssp_section1_datafile.quarter = 'Q1'

    expected_m1_record_count = 820
    expected_m2_record_count = 992
    expected_m3_record_count = 1757

    parse.parse_datafile(ssp_section1_datafile)

    parser_errors = ParserError.objects.filter(file=ssp_section1_datafile)

    err = parser_errors.first()

    assert err.row_number == 2
    assert err.error_type == ParserErrorCategoryChoices.FIELD_VALUE
    assert err.error_message == '3 is not larger or equal to 1 and smaller or equal to 2.'
    assert err.content_type is not None
    assert err.object_id is not None
    assert parser_errors.count() == 32486

    assert SSP_M1.objects.count() == expected_m1_record_count
    assert SSP_M2.objects.count() == expected_m2_record_count
    assert SSP_M3.objects.count() == expected_m3_record_count


@pytest.fixture
def small_tanf_section1_datafile(stt_user, stt):
    """Fixture for small_tanf_section1."""
    return util.create_test_datafile('small_tanf_section1.txt', stt_user, stt)


@pytest.mark.django_db
def test_parse_tanf_section1_datafile(small_tanf_section1_datafile, dfs):
    """Test parsing of small_tanf_section1_datafile and validate T2 model data."""
    small_tanf_section1_datafile.year = 2021
    small_tanf_section1_datafile.quarter = 'Q1'
    dfs.datafile = small_tanf_section1_datafile

    parse.parse_datafile(small_tanf_section1_datafile)

    dfs.status = dfs.get_status()
    assert dfs.status == DataFileSummary.Status.ACCEPTED
    dfs.case_aggregates = aggregates.case_aggregates_by_month(
        dfs.datafile, dfs.status)
    assert dfs.case_aggregates == {'rejected': 0,
                                   'months': [
                                       {'accepted_without_errors': 5,
                                           'accepted_with_errors': 0, 'month': 'Oct'},
                                       {'accepted_without_errors': 0,
                                           'accepted_with_errors': 0, 'month': 'Nov'},
                                       {'accepted_without_errors': 0,
                                           'accepted_with_errors': 0, 'month': 'Dec'}
                                   ]}

    assert TANF_T2.objects.count() == 5

    t2_models = TANF_T2.objects.all()

    t2 = t2_models[0]
    assert t2.RPT_MONTH_YEAR == 202010
    assert t2.CASE_NUMBER == '11111111112'
    assert t2.FAMILY_AFFILIATION == 1
    assert t2.OTHER_UNEARNED_INCOME == '0291'

    t2_2 = t2_models[1]
    assert t2_2.RPT_MONTH_YEAR == 202010
    assert t2_2.CASE_NUMBER == '11111111115'
    assert t2_2.FAMILY_AFFILIATION == 2
    assert t2_2.OTHER_UNEARNED_INCOME == '0000'


@pytest.mark.django_db()
def test_parse_tanf_section1_datafile_obj_counts(small_tanf_section1_datafile):
    """Test parsing of small_tanf_section1_datafile in general."""
    small_tanf_section1_datafile.year = 2021
    small_tanf_section1_datafile.quarter = 'Q1'

    parse.parse_datafile(small_tanf_section1_datafile)

    assert TANF_T1.objects.count() == 5
    assert TANF_T2.objects.count() == 5
    assert TANF_T3.objects.count() == 6


@pytest.mark.django_db()
def test_parse_tanf_section1_datafile_t3s(small_tanf_section1_datafile):
    """Test parsing of small_tanf_section1_datafile and validate T3 model data."""
    small_tanf_section1_datafile.year = 2021
    small_tanf_section1_datafile.quarter = 'Q1'
    parse.parse_datafile(small_tanf_section1_datafile)

    assert TANF_T3.objects.count() == 6

    t3_models = TANF_T3.objects.all()
    t3_1 = t3_models[0]
    assert t3_1.RPT_MONTH_YEAR == 202010
    assert t3_1.CASE_NUMBER == '11111111112'
    assert t3_1.FAMILY_AFFILIATION == 1
    assert t3_1.GENDER == 2
    assert t3_1.EDUCATION_LEVEL == '98'

    t3_6 = t3_models[5]
    assert t3_6.RPT_MONTH_YEAR == 202010
    assert t3_6.CASE_NUMBER == '11111111151'
    assert t3_6.FAMILY_AFFILIATION == 1
    assert t3_6.GENDER == 2
    assert t3_6.EDUCATION_LEVEL == '98'


@pytest.fixture
def super_big_s1_file(stt_user, stt):
    """Fixture for ADS.E2J.NDM1.TS53_fake."""
    return util.create_test_datafile('ADS.E2J.NDM1.TS53_fake.txt', stt_user, stt)


@pytest.mark.django_db()
@pytest.mark.skip(reason="long runtime")  # big_files
def test_parse_super_big_s1_file(super_big_s1_file):
    """Test parsing of super_big_s1_file and validate all T1/T2/T3 records are created."""
    parse.parse_datafile(super_big_s1_file)

    expected_t1_record_count = 96642
    expected_t2_record_count = 112794
    expected_t3_record_count = 172595

    assert TANF_T1.objects.count() == expected_t1_record_count
    assert TANF_T2.objects.count() == expected_t2_record_count
    assert TANF_T3.objects.count() == expected_t3_record_count

    search = documents.tanf.TANF_T1DataSubmissionDocument.search().query(
        'match',
        datafile__id=super_big_s1_file.id
    )
    assert search.count() == expected_t1_record_count
    search.delete()

    search = documents.tanf.TANF_T2DataSubmissionDocument.search().query(
        'match',
        datafile__id=super_big_s1_file.id
    )
    assert search.count() == expected_t2_record_count
    search.delete()

    search = documents.tanf.TANF_T3DataSubmissionDocument.search().query(
        'match',
        datafile__id=super_big_s1_file.id
    )
    assert search.count() == expected_t3_record_count
    search.delete()


@pytest.fixture
def super_big_s1_rollback_file(stt_user, stt):
    """Fixture for ADS.E2J.NDM1.TS53_fake.rollback."""
    return util.create_test_datafile('ADS.E2J.NDM1.TS53_fake.rollback.txt', stt_user, stt)


@pytest.mark.django_db()
@pytest.mark.skip(reason="cuz")  # big_files
def test_parse_super_big_s1_file_with_rollback(super_big_s1_rollback_file):
    """Test parsing of super_big_s1_rollback_file.

    Validate all T1/T2/T3 records are not created due to multiple headers.
    """
    parse.parse_datafile(super_big_s1_rollback_file)

    parser_errors = ParserError.objects.filter(file=super_big_s1_rollback_file)
    assert parser_errors.count() == 1

    err = parser_errors.first()

    assert err.row_number == 50022
    assert err.error_type == ParserErrorCategoryChoices.PRE_CHECK
    assert err.error_message == 'Multiple headers found.'
    assert err.content_type is None
    assert err.object_id is None

    assert TANF_T1.objects.count() == 0
    assert TANF_T2.objects.count() == 0
    assert TANF_T3.objects.count() == 0

    search = documents.tanf.TANF_T1DataSubmissionDocument.search().query(
        'match',
        datafile__id=super_big_s1_rollback_file.id
    )
    assert search.count() == 0

    search = documents.tanf.TANF_T2DataSubmissionDocument.search().query(
        'match',
        datafile__id=super_big_s1_rollback_file.id
    )
    assert search.count() == 0

    search = documents.tanf.TANF_T3DataSubmissionDocument.search().query(
        'match',
        datafile__id=super_big_s1_rollback_file.id
    )
    assert search.count() == 0


@pytest.fixture
def bad_tanf_s1__row_missing_required_field(stt_user, stt):
    """Fixture for small_tanf_section1."""
    return util.create_test_datafile('small_bad_tanf_s1.txt', stt_user, stt)


@pytest.mark.django_db
def test_parse_bad_tfs1_missing_required(bad_tanf_s1__row_missing_required_field, dfs):
    """Test parsing a bad TANF Section 1 submission where a row is missing required data."""
    bad_tanf_s1__row_missing_required_field.year = 2021
    bad_tanf_s1__row_missing_required_field.quarter = 'Q1'

    dfs.datafile = bad_tanf_s1__row_missing_required_field

    parse.parse_datafile(bad_tanf_s1__row_missing_required_field)

    assert dfs.get_status() == DataFileSummary.Status.PARTIALLY_ACCEPTED

    parser_errors = ParserError.objects.filter(
        file=bad_tanf_s1__row_missing_required_field)

    assert parser_errors.count() == 4

    error_message = 'Reporting month year None does not match file reporting year:2021, quarter:Q1.'
    row_2_error = parser_errors.get(row_number=2, error_message=error_message)
    assert row_2_error.error_type == ParserErrorCategoryChoices.PRE_CHECK
    assert row_2_error.error_message == error_message
    assert row_2_error.object_id is None

    error_message = 'Reporting month year None does not match file reporting year:2021, quarter:Q1.'
    row_3_error = parser_errors.get(row_number=3, error_message=error_message)
    assert row_3_error.error_type == ParserErrorCategoryChoices.PRE_CHECK
    assert row_3_error.error_message == error_message

    row_4_error = parser_errors.get(row_number=4, error_message=error_message)
    assert row_4_error.error_type == ParserErrorCategoryChoices.PRE_CHECK
    assert row_4_error.error_message == error_message

    error_message = 'Unknown Record_Type was found.'
    row_5_error = parser_errors.get(row_number=5, error_message=error_message)
    assert row_5_error.error_type == ParserErrorCategoryChoices.PRE_CHECK
    assert row_5_error.error_message == error_message
    assert row_5_error.content_type is None
    assert row_5_error.object_id is None


@pytest.fixture
def bad_ssp_s1__row_missing_required_field(stt_user, stt):
    """Fixture for ssp_section1_datafile."""
    return util.create_test_datafile('small_bad_ssp_s1.txt', stt_user, stt, 'SSP Active Case Data')


@pytest.mark.django_db()
def test_parse_bad_ssp_s1_missing_required(bad_ssp_s1__row_missing_required_field):
    """Test parsing a bad TANF Section 1 submission where a row is missing required data."""
    bad_ssp_s1__row_missing_required_field.year = 2019
    bad_ssp_s1__row_missing_required_field.quarter = 'Q1'

    parse.parse_datafile(bad_ssp_s1__row_missing_required_field)

    parser_errors = ParserError.objects.filter(file=bad_ssp_s1__row_missing_required_field)
    assert parser_errors.count() == 5

    row_2_error = parser_errors.get(
        row_number=2,
        error_message='Reporting month year None does not match file reporting year:2019, quarter:Q1.'
    )
    assert row_2_error.error_type == ParserErrorCategoryChoices.PRE_CHECK

    row_3_error = parser_errors.get(
        row_number=3,
        error_message='Reporting month year None does not match file reporting year:2019, quarter:Q1.'
    )
    assert row_3_error.error_type == ParserErrorCategoryChoices.PRE_CHECK

    row_4_error = parser_errors.get(
        row_number=4,
        error_message='Reporting month year None does not match file reporting year:2019, quarter:Q1.'
    )
    assert row_4_error.error_type == ParserErrorCategoryChoices.PRE_CHECK

    row_5_error = parser_errors.get(
        row_number=5,
        error_message='Unknown Record_Type was found.'
    )
    assert row_5_error.error_type == ParserErrorCategoryChoices.PRE_CHECK
    assert row_5_error.content_type is None
    assert row_5_error.object_id is None

    trailer_error = parser_errors.get(
        row_number=6,
        error_message='Trailer length is 15 but must be 23 characters.'
    )
    assert trailer_error.error_type == ParserErrorCategoryChoices.PRE_CHECK
    assert trailer_error.content_type is None
    assert trailer_error.object_id is None

@pytest.mark.django_db
def test_dfs_set_case_aggregates(test_datafile, dfs):
    """Test that the case aggregates are set correctly."""
    test_datafile.year = 2020
    test_datafile.quarter = 'Q3'
    test_datafile.section = 'Active Case Data'
    test_datafile.save()
    # this still needs to execute to create db objects to be queried
    parse.parse_datafile(test_datafile)
    dfs.file = test_datafile
    dfs.status = dfs.get_status()
    dfs.case_aggregates = aggregates.case_aggregates_by_month(
        test_datafile, dfs.status)

    for month in dfs.case_aggregates['months']:
        if month['month'] == 'Oct':
            assert month['accepted_without_errors'] == 1
            assert month['accepted_with_errors'] == 0


@pytest.mark.django_db
def test_get_schema_options(dfs):
    """Test use-cases for translating strings to named object references."""
    '''
    text -> section
    text -> models{} YES
    text -> model YES
    datafile -> model
        ^ section -> program -> model
    datafile -> text
    model -> text YES
    section -> text

    text**: input string from the header/file
    '''

    # from text:
    schema = parse.get_schema_manager('T1xx', 'A', 'TAN')
    assert isinstance(schema, aggregates.SchemaManager)
    assert schema == schema_defs.tanf.t1

    # get model
    models = get_program_models('TAN', 'A')
    assert models == {
        'T1': schema_defs.tanf.t1,
        'T2': schema_defs.tanf.t2,
        'T3': schema_defs.tanf.t3,
    }

    model = get_program_model('TAN', 'A', 'T1')
    assert model == schema_defs.tanf.t1
    # get section
    section = get_section_reference('TAN', 'C')
    assert section == DataFile.Section.CLOSED_CASE_DATA

    # from datafile:
    # get model(s)
    # get section str

    # from model:
    # get text
    # get section str
    # get ref section


@pytest.fixture
def small_tanf_section2_file(stt_user, stt):
    """Fixture for tanf section2 datafile."""
    return util.create_test_datafile('small_tanf_section2.txt', stt_user, stt, 'Closed Case Data')


@pytest.mark.django_db()
def test_parse_small_tanf_section2_file(small_tanf_section2_file):
    """Test parsing a small TANF Section 2 submission."""
    small_tanf_section2_file.year = 2021
    small_tanf_section2_file.quarter = 'Q1'

    parse.parse_datafile(small_tanf_section2_file)

    assert TANF_T4.objects.all().count() == 1
    assert TANF_T5.objects.all().count() == 1

    parser_errors = ParserError.objects.filter(file=small_tanf_section2_file)

    assert parser_errors.count() == 0

    t4 = TANF_T4.objects.first()
    t5 = TANF_T5.objects.first()

    assert t4.DISPOSITION == 1
    assert t4.REC_SUB_CC == 3

    assert t5.GENDER == 2
    assert t5.AMOUNT_UNEARNED_INCOME == '0000'


@pytest.fixture
def tanf_section2_file(stt_user, stt):
    """Fixture for ADS.E2J.FTP2.TS06."""
    return util.create_test_datafile('ADS.E2J.FTP2.TS06', stt_user, stt, 'Closed Case Data')


@pytest.mark.django_db()
def test_parse_tanf_section2_file(tanf_section2_file):
    """Test parsing TANF Section 2 submission."""
    tanf_section2_file.year = 2021
    tanf_section2_file.quarter = 'Q1'
    parse.parse_datafile(tanf_section2_file)

    assert TANF_T4.objects.all().count() == 223
    assert TANF_T5.objects.all().count() == 605

    parser_errors = ParserError.objects.filter(file=tanf_section2_file)

    err = parser_errors.first()
    assert err.error_type == ParserErrorCategoryChoices.FIELD_VALUE
    assert err.error_message == "REC_OASDI_INSURANCE is required but a value was not provided."
    assert err.content_type.model == "tanf_t5"
    assert err.object_id is not None


@pytest.fixture
def tanf_section3_file(stt_user, stt):
    """Fixture for ADS.E2J.FTP3.TS06."""
    return util.create_test_datafile('ADS.E2J.FTP3.TS06', stt_user, stt, "Aggregate Data")


@pytest.mark.django_db()
def test_parse_tanf_section3_file(tanf_section3_file, dfs):
    """Test parsing TANF Section 3 submission."""
    tanf_section3_file.year = 2021
    tanf_section3_file.quarter = 'Q1'

    dfs.datafile = tanf_section3_file

    parse.parse_datafile(tanf_section3_file)

    dfs.status = dfs.get_status()
    dfs.case_aggregates = aggregates.total_errors_by_month(
        dfs.datafile, dfs.status)
    assert dfs.case_aggregates == {"months": [
        {"month": "Oct", "total_errors": 0},
        {"month": "Nov", "total_errors": 0},
        {"month": "Dec", "total_errors": 0}
    ]}

    assert dfs.get_status() == DataFileSummary.Status.ACCEPTED

    assert TANF_T6.objects.all().count() == 3

    parser_errors = ParserError.objects.filter(file=tanf_section3_file)
    assert parser_errors.count() == 0

    t6_objs = TANF_T6.objects.all().order_by('NUM_APPROVED')

    first = t6_objs.first()
    second = t6_objs[1]
    third = t6_objs[2]

    assert first.RPT_MONTH_YEAR == 202012
    assert second.RPT_MONTH_YEAR == 202011
    assert third.RPT_MONTH_YEAR == 202010

    assert first.NUM_APPROVED == 3924
    assert second.NUM_APPROVED == 3977
    assert third.NUM_APPROVED == 4301

    assert first.NUM_CLOSED_CASES == 3884
    assert second.NUM_CLOSED_CASES == 3881
    assert third.NUM_CLOSED_CASES == 5453

@pytest.fixture
def tanf_section1_file_with_blanks(stt_user, stt):
    """Fixture for ADS.E2J.FTP3.TS06."""
    return util.create_test_datafile('tanf_section1_blanks.txt', stt_user, stt)

@pytest.mark.django_db()
def test_parse_tanf_section1_blanks_file(tanf_section1_file_with_blanks):
    """Test section 1 fields that are allowed to have blanks."""
    tanf_section1_file_with_blanks.year = 2021
    tanf_section1_file_with_blanks.quarter = 'Q1'

    parse.parse_datafile(tanf_section1_file_with_blanks)

    parser_errors = ParserError.objects.filter(file=tanf_section1_file_with_blanks)

    assert parser_errors.count() == 23

    # Should only be cat3 validator errors
    for error in parser_errors:
        assert error.error_type == ParserErrorCategoryChoices.VALUE_CONSISTENCY

    t1 = TANF_T1.objects.first()
    t2 = TANF_T2.objects.first()
    t3 = TANF_T3.objects.first()

    assert t1.FAMILY_SANC_ADULT is None
    assert t2.MARITAL_STATUS is None
    assert t3.CITIZENSHIP_STATUS is None

@pytest.fixture
def tanf_section4_file(stt_user, stt):
    """Fixture for ADS.E2J.FTP4.TS06."""
    return util.create_test_datafile('ADS.E2J.FTP4.TS06', stt_user, stt, "Stratum Data")


@pytest.mark.django_db()
def test_parse_tanf_section4_file(tanf_section4_file, dfs):
    """Test parsing TANF Section 4 submission."""
    tanf_section4_file.year = 2021
    tanf_section4_file.quarter = 'Q1'

    dfs.datafile = tanf_section4_file

    parse.parse_datafile(tanf_section4_file)

    dfs.status = dfs.get_status()
    dfs.case_aggregates = aggregates.total_errors_by_month(
        dfs.datafile, dfs.status)
    assert dfs.case_aggregates == {"months": [
        {"month": "Oct", "total_errors": 0},
        {"month": "Nov", "total_errors": 0},
        {"month": "Dec", "total_errors": 0}
    ]}

    assert dfs.get_status() == DataFileSummary.Status.ACCEPTED

    assert TANF_T7.objects.all().count() == 18

    parser_errors = ParserError.objects.filter(file=tanf_section4_file)
    assert parser_errors.count() == 0

    t7_objs = TANF_T7.objects.all().order_by('FAMILIES_MONTH')

    first = t7_objs.first()
    sixth = t7_objs[5]

    assert first.RPT_MONTH_YEAR == 202011
    assert sixth.RPT_MONTH_YEAR == 202012

    assert first.TDRS_SECTION_IND == '2'
    assert sixth.TDRS_SECTION_IND == '2'

    assert first.FAMILIES_MONTH == 274
    assert sixth.FAMILIES_MONTH == 499

@pytest.fixture
def ssp_section4_file(stt_user, stt):
    """Fixture for ADS.E2J.NDM4.MS24."""
    return util.create_test_datafile('ADS.E2J.NDM4.MS24', stt_user, stt, "SSP Stratum Data")

@pytest.mark.django_db()
def test_parse_ssp_section4_file(ssp_section4_file, dfs):
    """Test parsing SSP Section 4 submission."""
    ssp_section4_file.year = 2019
    ssp_section4_file.quarter = 'Q1'

    dfs.datafile = ssp_section4_file
    parse.parse_datafile(ssp_section4_file)

    m7_objs = SSP_M7.objects.all().order_by('FAMILIES_MONTH')

    dfs.status = dfs.get_status()
    dfs.case_aggregates = aggregates.total_errors_by_month(
        dfs.datafile, dfs.status)
    assert dfs.case_aggregates == {"months": [
        {"month": "Oct", "total_errors": 0},
        {"month": "Nov", "total_errors": 0},
        {"month": "Dec", "total_errors": 0}
    ]}

    assert m7_objs.count() == 12

    first = m7_objs.first()
    assert first.RPT_MONTH_YEAR == 201810
    assert first.FAMILIES_MONTH == 748

@pytest.fixture
def ssp_section2_file(stt_user, stt):
    """Fixture for ADS.E2J.NDM2.MS24."""
    return util.create_test_datafile('ADS.E2J.NDM2.MS24', stt_user, stt, 'SSP Closed Case Data')

@pytest.mark.django_db()
def test_parse_ssp_section2_file(ssp_section2_file, dfs):
    """Test parsing SSP Section 2 submission."""
    ssp_section2_file.year = 2019
    ssp_section2_file.quarter = 'Q1'

    dfs.datafile = ssp_section2_file

    parse.parse_datafile(ssp_section2_file)

    dfs.status = dfs.get_status()
    dfs.case_aggregates = aggregates.case_aggregates_by_month(
        dfs.datafile, dfs.status)
    assert dfs.case_aggregates == {'rejected': 0,
                                   'months': [
                                       {'accepted_without_errors': 0,
                                           'accepted_with_errors': 78, 'month': 'Oct'},
                                       {'accepted_without_errors': 0,
                                           'accepted_with_errors': 78, 'month': 'Nov'},
                                       {'accepted_without_errors': 0,
                                           'accepted_with_errors': 75, 'month': 'Dec'}
                                   ]}

    assert dfs.get_status() == DataFileSummary.Status.ACCEPTED_WITH_ERRORS

    m4_objs = SSP_M4.objects.all().order_by('id')
    m5_objs = SSP_M5.objects.all().order_by('AMOUNT_EARNED_INCOME')

    expected_m4_count = 231
    expected_m5_count = 703

    assert SSP_M4.objects.all().count() == expected_m4_count
    assert SSP_M5.objects.all().count() == expected_m5_count

    search = documents.ssp.SSP_M4DataSubmissionDocument.search().query(
        'match',
        datafile__id=ssp_section2_file.id
    )
    assert search.count() == expected_m4_count
    search.delete()

    search = documents.ssp.SSP_M5DataSubmissionDocument.search().query(
        'match',
        datafile__id=ssp_section2_file.id
    )
    assert search.count() == expected_m5_count
    search.delete()

    m4 = m4_objs.first()
    assert m4.DISPOSITION == 1
    assert m4.REC_SUB_CC == 3

    m5 = m5_objs.first()
    assert m5.FAMILY_AFFILIATION == 1
    assert m5.AMOUNT_EARNED_INCOME == '0000'
    assert m5.AMOUNT_UNEARNED_INCOME == '0000'

@pytest.fixture
def ssp_section3_file(stt_user, stt):
    """Fixture for ADS.E2J.FTP3.TS06."""
    return util.create_test_datafile('ADS.E2J.NDM3.MS24', stt_user, stt, "SSP Aggregate Data")

@pytest.mark.django_db()
def test_parse_ssp_section3_file(ssp_section3_file, dfs):
    """Test parsing TANF Section 3 submission."""
    ssp_section3_file.year = 2019
    ssp_section3_file.quarter = 'Q1'
    dfs.datafile = ssp_section3_file

    parse.parse_datafile(ssp_section3_file)

    dfs.status = dfs.get_status()
    dfs.case_aggregates = aggregates.total_errors_by_month(
        dfs.datafile, dfs.status)
    assert dfs.case_aggregates == {"months": [
        {"month": "Oct", "total_errors": 0},
        {"month": "Nov", "total_errors": 0},
        {"month": "Dec", "total_errors": 0}
    ]}

    assert dfs.get_status() == DataFileSummary.Status.ACCEPTED

    m6_objs = SSP_M6.objects.all().order_by('RPT_MONTH_YEAR')
    assert m6_objs.count() == 3

    parser_errors = ParserError.objects.filter(file=ssp_section3_file)
    assert parser_errors.count() == 0

    first = m6_objs.first()
    second = m6_objs[1]
    third = m6_objs[2]

    assert first.RPT_MONTH_YEAR == 201810
    assert second.RPT_MONTH_YEAR == 201811
    assert third.RPT_MONTH_YEAR == 201812

    assert first.SSPMOE_FAMILIES == 15869
    assert second.SSPMOE_FAMILIES == 16008
    assert third.SSPMOE_FAMILIES == 15956

    assert first.NUM_RECIPIENTS == 51355
    assert second.NUM_RECIPIENTS == 51696
    assert third.NUM_RECIPIENTS == 51348

@pytest.mark.django_db
def test_rpt_month_year_mismatch(test_header_datafile):
    """Test that the rpt_month_year mismatch error is raised."""
    datafile = test_header_datafile

    datafile.section = 'Active Case Data'
    # test_datafile fixture uses create_test_data_file which assigns
    # a default year / quarter of 2021 / Q1
    datafile.year = 2021
    datafile.quarter = 'Q1'
    datafile.save()

    parse.parse_datafile(datafile)

    parser_errors = ParserError.objects.filter(file=datafile)
    assert parser_errors.count() == 0

    datafile.year = 2023
    datafile.save()

    parse.parse_datafile(datafile)

    parser_errors = ParserError.objects.filter(file=datafile)
    assert parser_errors.count() == 1

    err = parser_errors.first()
    assert err.error_type == ParserErrorCategoryChoices.PRE_CHECK
    assert err.error_message == "Submitted reporting year:2020, quarter:Q4 doesn't" + \
        " match file reporting year:2023, quarter:Q1."

@pytest.fixture
def tribal_section_1_file(stt_user, stt):
    """Fixture for ADS.E2J.FTP4.TS06."""
    return util.create_test_datafile('ADS.E2J.FTP1.TS142', stt_user, stt, "Tribal Active Case Data")

@pytest.mark.django_db()
def test_parse_tribal_section_1_file(tribal_section_1_file, dfs):
    """Test parsing Tribal TANF Section 1 submission."""
    tribal_section_1_file.year = 2022
    tribal_section_1_file.quarter = 'Q1'
    tribal_section_1_file.save()

    dfs.datafile = tribal_section_1_file

    parse.parse_datafile(tribal_section_1_file)

    dfs.status = dfs.get_status()
    assert dfs.status == DataFileSummary.Status.ACCEPTED
    dfs.case_aggregates = aggregates.case_aggregates_by_month(
        dfs.datafile, dfs.status)
    assert dfs.case_aggregates == {'rejected': 0,
                                   'months': [{'month': 'Oct', 'accepted_without_errors': 1, 'accepted_with_errors': 0},
                                              {'month': 'Nov', 'accepted_without_errors': 0, 'accepted_with_errors': 0},
                                              {'month': 'Dec', 'accepted_without_errors': 0, 'accepted_with_errors': 0}
                                              ]}

    assert Tribal_TANF_T1.objects.all().count() == 1
    assert Tribal_TANF_T2.objects.all().count() == 1
    assert Tribal_TANF_T3.objects.all().count() == 2

    t1_objs = Tribal_TANF_T1.objects.all().order_by("CASH_AMOUNT")
    t2_objs = Tribal_TANF_T2.objects.all().order_by("MONTHS_FED_TIME_LIMIT")
    t3_objs = Tribal_TANF_T3.objects.all().order_by("EDUCATION_LEVEL")

    t1 = t1_objs.first()
    t2 = t2_objs.first()
    t3 = t3_objs.last()

    assert t1.CASH_AMOUNT == 502
    assert t2.MONTHS_FED_TIME_LIMIT == '  0'
    assert t3.EDUCATION_LEVEL == '98'

@pytest.fixture
def tribal_section_1_inconsistency_file(stt_user, stt):
    """Fixture for ADS.E2J.FTP4.TS06."""
    return util.create_test_datafile('tribal_section_1_inconsistency.txt', stt_user, stt, "Tribal Active Case Data")

@pytest.mark.django_db()
def test_parse_tribal_section_1_inconsistency_file(tribal_section_1_inconsistency_file):
    """Test parsing inconsistent Tribal TANF Section 1 submission."""
    parse.parse_datafile(tribal_section_1_inconsistency_file)

    assert Tribal_TANF_T1.objects.all().count() == 0

    parser_errors = ParserError.objects.filter(file=tribal_section_1_inconsistency_file)
    assert parser_errors.count() == 1

    assert parser_errors.first().error_message == "Tribe Code (142) inconsistency with Program Type (TAN) " + \
        "and FIPS Code (01)."

@pytest.fixture
def tribal_section_2_file(stt_user, stt):
    """Fixture for ADS.E2J.FTP4.TS06."""
    return util.create_test_datafile('ADS.E2J.FTP2.TS142.txt', stt_user, stt, "Tribal Closed Case Data")

@pytest.mark.django_db()
def test_parse_tribal_section_2_file(tribal_section_2_file, dfs):
    """Test parsing Tribal TANF Section 2 submission."""
    tribal_section_2_file.year = 2020
    tribal_section_2_file.quarter = 'Q1'
    dfs.datafile = tribal_section_2_file

    parse.parse_datafile(tribal_section_2_file)

    dfs.status = dfs.get_status()
    dfs.case_aggregates = aggregates.case_aggregates_by_month(
        dfs.datafile, dfs.status)
    assert dfs.case_aggregates == {'rejected': 0,
                                   'months': [
                                       {'accepted_without_errors': 0,
                                           'accepted_with_errors': 3, 'month': 'Oct'},
                                       {'accepted_without_errors': 0,
                                           'accepted_with_errors': 3, 'month': 'Nov'},
                                       {'accepted_without_errors': 0,
                                           'accepted_with_errors': 0, 'month': 'Dec'}
                                   ]}

    assert dfs.get_status() == DataFileSummary.Status.ACCEPTED_WITH_ERRORS

    assert Tribal_TANF_T4.objects.all().count() == 6
    assert Tribal_TANF_T5.objects.all().count() == 13

    t4_objs = Tribal_TANF_T4.objects.all().order_by("CLOSURE_REASON")
    t5_objs = Tribal_TANF_T5.objects.all().order_by("COUNTABLE_MONTH_FED_TIME")

    t4 = t4_objs.first()
    t5 = t5_objs.last()

    assert t4.CLOSURE_REASON == 8
    assert t5.COUNTABLE_MONTH_FED_TIME == '  8'

@pytest.fixture
def tribal_section_3_file(stt_user, stt):
    """Fixture for ADS.E2J.FTP3.TS142."""
    return util.create_test_datafile('ADS.E2J.FTP3.TS142', stt_user, stt, "Tribal Aggregate Data")

@pytest.mark.django_db()
def test_parse_tribal_section_3_file(tribal_section_3_file, dfs):
    """Test parsing Tribal TANF Section 3 submission."""
    tribal_section_3_file.year = 2020
    tribal_section_3_file.quarter = 'Q1'

    dfs.datafile = tribal_section_3_file

    parse.parse_datafile(tribal_section_3_file)

    dfs.status = dfs.get_status()
    dfs.case_aggregates = aggregates.total_errors_by_month(
        dfs.datafile, dfs.status)
    assert dfs.case_aggregates == {"months": [
        {"month": "Oct", "total_errors": 0},
        {"month": "Nov", "total_errors": 0},
        {"month": "Dec", "total_errors": 0}
    ]}

    assert dfs.get_status() == DataFileSummary.Status.ACCEPTED

    assert Tribal_TANF_T6.objects.all().count() == 3

    t6_objs = Tribal_TANF_T6.objects.all().order_by("NUM_APPLICATIONS")

    t6 = t6_objs.first()

    assert t6.NUM_APPLICATIONS == 1
    assert t6.NUM_FAMILIES == 41
    assert t6.NUM_CLOSED_CASES == 3

@pytest.fixture
def tribal_section_4_file(stt_user, stt):
    """Fixture for tribal_section_4_fake.txt."""
    return util.create_test_datafile('tribal_section_4_fake.txt', stt_user, stt, "Tribal Stratum Data")

@pytest.mark.django_db()
def test_parse_tribal_section_4_file(tribal_section_4_file, dfs):
    """Test parsing Tribal TANF Section 4 submission."""
    tribal_section_4_file.year = 2021
    tribal_section_4_file.quarter = 'Q1'
    dfs.datafile = tribal_section_4_file

    parse.parse_datafile(tribal_section_4_file)

    dfs.status = dfs.get_status()
    dfs.case_aggregates = aggregates.total_errors_by_month(
        dfs.datafile, dfs.status)
    assert dfs.case_aggregates == {"months": [
        {"month": "Oct", "total_errors": 0},
        {"month": "Nov", "total_errors": 0},
        {"month": "Dec", "total_errors": 0}
    ]}

    assert Tribal_TANF_T7.objects.all().count() == 18

    t7_objs = Tribal_TANF_T7.objects.all().order_by('FAMILIES_MONTH')

    first = t7_objs.first()
    sixth = t7_objs[5]

    assert first.RPT_MONTH_YEAR == 202011
    assert sixth.RPT_MONTH_YEAR == 202012

    assert first.TDRS_SECTION_IND == '2'
    assert sixth.TDRS_SECTION_IND == '2'

    assert first.FAMILIES_MONTH == 274
    assert sixth.FAMILIES_MONTH == 499


@pytest.mark.django_db
def test_bulk_create_returns_rollback_response_on_bulk_index_exception(test_datafile, mocker):
    """Test bulk_create_records returns (False, [unsaved_records]) on BulkIndexException."""
    mocker.patch(
        'tdpservice.search_indexes.documents.tanf.TANF_T1DataSubmissionDocument.update',
        side_effect=BulkIndexError('indexing exception')
    )

    # create some records, don't save them
    records = {
        documents.tanf.TANF_T1DataSubmissionDocument: [TANF_T1()],
        documents.tanf.TANF_T2DataSubmissionDocument: [TANF_T2()],
        documents.tanf.TANF_T3DataSubmissionDocument: [TANF_T3()]
    }

    all_created, unsaved_records = parse.bulk_create_records(
        records,
        line_number=1,
        header_count=1,
        datafile=test_datafile,
        flush=True
    )

    assert LogEntry.objects.all().count() == 1

    log = LogEntry.objects.get()
    assert log.change_message == "Encountered error while indexing datafile documents: indexing exception"

    assert all_created is False
    assert len(unsaved_records.items()) == 3
    assert TANF_T1.objects.all().count() == 1
    assert TANF_T2.objects.all().count() == 0
    assert TANF_T3.objects.all().count() == 0


@pytest.fixture
def tanf_section_4_file_with_errors(stt_user, stt):
    """Fixture for tanf_section4_with_errors."""
    return util.create_test_datafile('tanf_section4_with_errors.txt', stt_user, stt, "Stratum Data")

@pytest.mark.django_db()
def test_parse_tanf_section4_file_with_errors(tanf_section_4_file_with_errors, dfs):
    """Test parsing TANF Section 4 submission."""
    dfs.datafile = tanf_section_4_file_with_errors

    parse.parse_datafile(tanf_section_4_file_with_errors)

    dfs.status = dfs.get_status()
    dfs.case_aggregates = aggregates.total_errors_by_month(
        dfs.datafile, dfs.status)
    assert dfs.case_aggregates == {"months": [
        {"month": "Oct", "total_errors": 2},
        {"month": "Nov", "total_errors": 2},
        {"month": "Dec", "total_errors": 2}
    ]}

    assert dfs.get_status() == DataFileSummary.Status.ACCEPTED_WITH_ERRORS

    assert TANF_T7.objects.all().count() == 18

    parser_errors = ParserError.objects.filter(file=tanf_section_4_file_with_errors)
    assert parser_errors.count() == 6

    t7_objs = TANF_T7.objects.all().order_by('FAMILIES_MONTH')

    first = t7_objs.first()
    sixth = t7_objs[5]

    assert first.RPT_MONTH_YEAR == 202011
    assert sixth.RPT_MONTH_YEAR == 202010

    assert first.TDRS_SECTION_IND == '1'
    assert sixth.TDRS_SECTION_IND == '1'

    assert first.FAMILIES_MONTH == 0
    assert sixth.FAMILIES_MONTH == 446<|MERGE_RESOLUTION|>--- conflicted
+++ resolved
@@ -13,12 +13,9 @@
 from .factories import DataFileSummaryFactory
 from tdpservice.data_files.models import DataFile
 from .. import schema_defs, aggregates, util
-<<<<<<< HEAD
 from elasticsearch.helpers.errors import BulkIndexError
-=======
 from ..schema_defs.util import get_section_reference, get_program_models, get_program_model
 
->>>>>>> 8da16dc2
 import logging
 
 
@@ -333,19 +330,6 @@
     assert trailer_error.content_type is None
     assert trailer_error.object_id is None
 
-<<<<<<< HEAD
-    row_errors = list(parser_errors.filter(row_number=2).order_by("id"))
-    length_error = row_errors[0]
-    assert length_error.error_type == ParserErrorCategoryChoices.PRE_CHECK
-    assert length_error.error_message == 'Record length is 7 characters but must be 156.'
-    assert length_error.content_type is None
-    assert length_error.object_id is None
-
-    assert errors == {
-        'trailer': [trailer_error],
-        "2_0": row_errors
-    }
-=======
     row_errors = parser_errors.filter(row_number=2)
     row_errors_list = []
     for row_error in row_errors:
@@ -361,7 +345,6 @@
 
     for error_2_0 in errors["2_0"]:
         assert error_2_0 in row_errors_list
->>>>>>> 8da16dc2
 
 
 @pytest.fixture
@@ -400,20 +383,6 @@
     assert row_2_error.content_type is None
     assert row_2_error.object_id is None
 
-<<<<<<< HEAD
-    row_3_errors = [trailer_errors[2], trailer_errors[3]]
-    length_error = row_3_errors[0]
-    assert length_error.error_type == ParserErrorCategoryChoices.PRE_CHECK
-    assert length_error.error_message == 'Record length is 7 characters but must be 156.'
-    assert length_error.content_type is None
-    assert length_error.object_id is None
-
-    assert errors == {
-        "2_0": [row_2_error],
-        "3_0": row_3_errors,
-        "trailer": [trailer_error_1, trailer_error_2],
-    }
-=======
     row_3_errors = parser_errors.filter(row_number=3)
     row_3_error_list = []
     for row_3_error in row_3_errors:
@@ -435,7 +404,6 @@
     for error_3_0 in errors_3_0:
         assert error_3_0 in row_3_error_list
     assert error_trailer == [trailer_error_1, trailer_error_2]
->>>>>>> 8da16dc2
 
 
 @pytest.fixture
