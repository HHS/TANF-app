"""Test the implementation of the parse_file method with realistic datafiles."""


import pytest
from pathlib import Path
from .. import parse
from ..models import ParserError, ParserErrorCategoryChoices
from tdpservice.data_files.models import DataFile
from tdpservice.search_indexes.models.tanf import TANF_T1, TANF_T2, TANF_T3
from tdpservice.search_indexes.models.ssp import SSP_M1, SSP_M2, SSP_M3


def create_test_datafile(filename, stt_user, stt, section='Active Case Data'):
    """Create a test DataFile instance with the given file attached."""
    path = str(Path(__file__).parent.joinpath('data')) + f'/{filename}'
    datafile = DataFile.create_new_version({
        'quarter': '4',
        'year': 2022,
        'section': section,
        'user': stt_user,
        'stt': stt
    })

    with open(path, 'rb') as file:
        datafile.file.save(filename, file)

    return datafile


@pytest.fixture
def test_datafile(stt_user, stt):
    """Fixture for small_correct_file."""
    return create_test_datafile('small_correct_file', stt_user, stt)


@pytest.mark.django_db
def test_parse_small_correct_file(test_datafile):
    """Test parsing of small_correct_file."""
    errors = parse.parse_datafile(test_datafile)

    assert errors == {}
    assert TANF_T1.objects.count() == 1
    assert ParserError.objects.filter(file=test_datafile).count() == 0

    # spot check
    t1 = TANF_T1.objects.all().first()
    assert t1.RPT_MONTH_YEAR == 202010
    assert t1.CASE_NUMBER == '11111111112'
    assert t1.COUNTY_FIPS_CODE == '230'
    assert t1.ZIP_CODE == '40336'
    assert t1.FUNDING_STREAM == 1
    assert t1.NBR_FAMILY_MEMBERS == 2
    assert t1.RECEIVES_SUB_CC == 3
    assert t1.CASH_AMOUNT == 873
    assert t1.SANC_REDUCTION_AMT == 0
    assert t1.FAMILY_NEW_CHILD == 2


@pytest.mark.django_db
def test_parse_section_mismatch(test_datafile):
    """Test parsing of small_correct_file where the DataFile section doesn't match the rawfile section."""
    test_datafile.section = 'Closed Case Data'
    test_datafile.save()

    errors = parse.parse_datafile(test_datafile)

    parser_errors = ParserError.objects.filter(file=test_datafile)
    assert parser_errors.count() == 1

    err = parser_errors.first()

    assert err.row_number == 1
    assert err.error_type == ParserErrorCategoryChoices.PRE_CHECK
    assert err.error_message == 'Section does not match.'
    assert errors == {
        'document': [err]
    }


@pytest.mark.django_db
def test_parse_wrong_program_type(test_datafile):
    """Test parsing of small_correct_file where the DataFile program type doesn't match the rawfile."""
    test_datafile.section = 'SSP Active Case Data'
    test_datafile.save()

    errors = parse.parse_datafile(test_datafile)

    parser_errors = ParserError.objects.filter(file=test_datafile)
    assert parser_errors.count() == 1

    err = parser_errors.first()

    assert err.row_number == 1
    assert err.error_type == ParserErrorCategoryChoices.PRE_CHECK
    assert err.error_message == 'Section does not match.'
    assert errors == {
        'document': [err]
    }


@pytest.fixture
def test_big_file(stt_user, stt):
    """Fixture for ADS.E2J.FTP1.TS06."""
    return create_test_datafile('ADS.E2J.FTP1.TS06', stt_user, stt)


@pytest.mark.django_db
def test_parse_big_file(test_big_file):
    """Test parsing of ADS.E2J.FTP1.TS06."""
    expected_t1_record_count = 815
    expected_t2_record_count = 882
    expected_t3_record_count = 1376
    errors = parse.parse_datafile(test_big_file)
    parser_errors = ParserError.objects.filter(file=test_big_file)

<<<<<<< HEAD
    assert len(errors.keys()) == expected_errors_count
    assert parser_errors.count() == expected_errors_count
=======
    assert errors == {}
>>>>>>> e4bf0f4f
    assert TANF_T1.objects.count() == expected_t1_record_count
    assert TANF_T2.objects.count() == expected_t2_record_count
    assert TANF_T3.objects.count() == expected_t3_record_count


@pytest.fixture
def bad_test_file(stt_user, stt):
    """Fixture for bad_TANF_S2."""
    return create_test_datafile('bad_TANF_S2.txt', stt_user, stt)


@pytest.mark.django_db
def test_parse_bad_test_file(bad_test_file):
    """Test parsing of bad_TANF_S2."""
    errors = parse.parse_datafile(bad_test_file)

    parser_errors = ParserError.objects.filter(file=bad_test_file)
    assert parser_errors.count() == 1

    err = parser_errors.first()

    assert err.row_number == 1
    assert err.error_type == ParserErrorCategoryChoices.PRE_CHECK
    assert err.error_message == 'Value length 24 does not match 23.'
    assert errors == {
        'header': [err]
    }


@pytest.fixture
def bad_file_missing_header(stt_user, stt):
    """Fixture for bad_missing_header."""
    return create_test_datafile('bad_missing_header.txt', stt_user, stt)


@pytest.mark.django_db
def test_parse_bad_file_missing_header(bad_file_missing_header):
    """Test parsing of bad_missing_header."""
    errors = parse.parse_datafile(bad_file_missing_header)

    parser_errors = ParserError.objects.filter(file=bad_file_missing_header)
    assert parser_errors.count() == 1

    err = parser_errors.first()

    assert err.row_number == 1
    assert err.error_type == ParserErrorCategoryChoices.PRE_CHECK
    assert err.error_message == 'No headers found.'
    assert errors == {
        'document': [err]
    }


@pytest.fixture
def bad_file_multiple_headers(stt_user, stt):
    """Fixture for bad_two_headers."""
    return create_test_datafile('bad_two_headers.txt', stt_user, stt)


@pytest.mark.django_db
def test_parse_bad_file_multiple_headers(bad_file_multiple_headers):
    """Test parsing of bad_two_headers."""
    errors = parse.parse_datafile(bad_file_multiple_headers)

    parser_errors = ParserError.objects.filter(file=bad_file_multiple_headers)
    assert parser_errors.count() == 1

    err = parser_errors.first()

    assert err.row_number == 9
    assert err.error_type == ParserErrorCategoryChoices.PRE_CHECK
    assert err.error_message == 'Multiple headers found.'
    assert errors == {
        'document': [err]
    }


@pytest.fixture
def big_bad_test_file(stt_user, stt):
    """Fixture for bad_TANF_S1."""
    return create_test_datafile('bad_TANF_S1.txt', stt_user, stt)


@pytest.mark.django_db
def test_parse_big_bad_test_file(big_bad_test_file):
    """Test parsing of bad_TANF_S1."""
    errors = parse.parse_datafile(big_bad_test_file)

    parser_errors = ParserError.objects.filter(file=big_bad_test_file)
    assert parser_errors.count() == 1

    err = parser_errors.first()

    assert err.row_number == 7204
    assert err.error_type == ParserErrorCategoryChoices.PRE_CHECK
    assert err.error_message == 'Multiple trailers found.'
    assert errors == {
        'document': [err]
    }


@pytest.fixture
def bad_trailer_file(stt_user, stt):
    """Fixture for bad_trailer_1."""
    return create_test_datafile('bad_trailer_1.txt', stt_user, stt)


@pytest.mark.django_db
def test_parse_bad_trailer_file(bad_trailer_file):
    """Test parsing bad_trailer_1."""
    errors = parse.parse_datafile(bad_trailer_file)

    parser_errors = ParserError.objects.filter(file=bad_trailer_file)
    assert parser_errors.count() == 2

    trailer_error = parser_errors.get(row_number=-1)
    assert trailer_error.error_type == ParserErrorCategoryChoices.PRE_CHECK
    assert trailer_error.error_message == 'Value length 11 does not match 23.'

    row_error = parser_errors.get(row_number=2)
    assert row_error.error_type == ParserErrorCategoryChoices.PRE_CHECK
    assert row_error.error_message == 'Value length 7 does not match 156.'

    assert errors == {
        'trailer': [trailer_error],
        2: [row_error]
    }


@pytest.fixture
def bad_trailer_file_2(stt_user, stt):
    """Fixture for bad_trailer_2."""
    return create_test_datafile('bad_trailer_2.txt', stt_user, stt)


@pytest.mark.django_db
def test_parse_bad_trailer_file2(bad_trailer_file_2):
    """Test parsing bad_trailer_2."""
    errors = parse.parse_datafile(bad_trailer_file_2)

    parser_errors = ParserError.objects.filter(file=bad_trailer_file_2)
    assert parser_errors.count() == 4

    trailer_errors = parser_errors.filter(row_number=-1)

    trailer_error_1 = trailer_errors.first()
    assert trailer_error_1.error_type == ParserErrorCategoryChoices.PRE_CHECK
    assert trailer_error_1.error_message == 'Value length 7 does not match 23.'

    trailer_error_2 = trailer_errors.last()
    assert trailer_error_2.error_type == ParserErrorCategoryChoices.PRE_CHECK
    assert trailer_error_2.error_message == 'T1trash does not start with TRAILER.'

    row_2_error = parser_errors.get(row_number=2)
    assert row_2_error.error_type == ParserErrorCategoryChoices.PRE_CHECK
    assert row_2_error.error_message == 'Value length 117 does not match 156.'

    row_3_error = parser_errors.get(row_number=3)
    assert row_3_error.error_type == ParserErrorCategoryChoices.PRE_CHECK
    assert row_3_error.error_message == 'Value length 7 does not match 156.'

    assert errors == {
        'trailer': [
            trailer_error_1,
            trailer_error_2
        ],
        2: [row_2_error],
        3: [row_3_error]
    }


@pytest.fixture
def empty_file(stt_user, stt):
    """Fixture for empty_file."""
    return create_test_datafile('empty_file', stt_user, stt)


@pytest.mark.django_db
def test_parse_empty_file(empty_file):
    """Test parsing of empty_file."""
    errors = parse.parse_datafile(empty_file)

    parser_errors = ParserError.objects.filter(file=empty_file)
    assert parser_errors.count() == 1

    err = parser_errors.first()

    assert err.row_number == 0
    assert err.error_type == ParserErrorCategoryChoices.PRE_CHECK
    assert err.error_message == 'No headers found.'
    assert errors == {
        'document': [err]
    }


@pytest.fixture
def small_ssp_section1_datafile(stt_user, stt):
    """Fixture for small_ssp_section1."""
    return create_test_datafile('small_ssp_section1.txt', stt_user, stt, 'SSP Active Case Data')


@pytest.mark.django_db
def test_parse_small_ssp_section1_datafile(small_ssp_section1_datafile):
    """Test parsing small_ssp_section1_datafile."""
    expected_m1_record_count = 5
    expected_m2_record_count = 6
    expected_m3_record_count = 8

    errors = parse.parse_datafile(small_ssp_section1_datafile)

    parser_errors = ParserError.objects.filter(file=small_ssp_section1_datafile)
    assert parser_errors.count() == 1

    err = parser_errors.first()

    assert err.row_number == -1
    assert err.error_type == ParserErrorCategoryChoices.PRE_CHECK
    assert err.error_message == 'Value length 15 does not match 23.'
    assert errors == {
        'trailer': [err]
    }
    assert SSP_M1.objects.count() == expected_m1_record_count
    assert SSP_M2.objects.count() == expected_m2_record_count
    assert SSP_M3.objects.count() == expected_m3_record_count


@pytest.fixture
def ssp_section1_datafile(stt_user, stt):
    """Fixture for ssp_section1_datafile."""
    return create_test_datafile('ssp_section1_datafile.txt', stt_user, stt, 'SSP Active Case Data')


<<<<<<< HEAD
# @pytest.mark.django_db
# def test_parse_ssp_section1_datafile(ssp_section1_datafile):
    # """Test parsing ssp_section1_datafile."""
#     expected_m1_record_count = 7849
#     expected_m2_record_count = 9373
#     expected_m3_record_count = 16764

#     errors = parse.parse_datafile(ssp_section1_datafile)

#     parser_errors = ParserError.objects.filter(file=ssp_section1_datafile)
#     assert parser_errors.count() == 6

#     trailer_error = parser_errors.get(row_number=-1)
#     assert trailer_error.error_type == ParserErrorCategoryChoices.PRE_CHECK
#     assert trailer_error.error_message == 'Value length 14 does not match 23.'

#     row_12430_error = parser_errors.get(row_number=12430)
#     assert row_12430_error.error_type == ParserErrorCategoryChoices.PRE_CHECK
#     assert row_12430_error.error_message == 'Value length 30 does not match 150.'

#     row_15573_error = parser_errors.get(row_number=15573)
#     assert row_15573_error.error_type == ParserErrorCategoryChoices.PRE_CHECK
#     assert row_15573_error.error_message == 'Value length 30 does not match 150.'

#     row_15615_error = parser_errors.get(row_number=15615)
#     assert row_15615_error.error_type == ParserErrorCategoryChoices.PRE_CHECK
#     assert row_15615_error.error_message == 'Value length 30 does not match 150.'

#     row_16004_error = parser_errors.get(row_number=16004)
#     assert row_16004_error.error_type == ParserErrorCategoryChoices.PRE_CHECK
#     assert row_16004_error.error_message == 'Value length 30 does not match 150.'

#     row_19681_error = parser_errors.get(row_number=19681)
#     assert row_19681_error.error_type == ParserErrorCategoryChoices.PRE_CHECK
#     assert row_19681_error.error_message == 'Value length 30 does not match 150.'

#     assert errors == {
#         'trailer': [trailer_error],
#         12430: [row_12430_error],
#         15573: [row_15573_error],
#         15615: [row_15615_error],
#         16004: [row_16004_error],
#         19681: [row_19681_error]
#     }
#     assert SSP_M1.objects.count() == expected_m1_record_count
#     assert SSP_M2.objects.count() == expected_m2_record_count
#     assert SSP_M3.objects.count() == expected_m3_record_count
=======
@pytest.mark.django_db
def test_parse_ssp_section1_datafile(ssp_section1_datafile):
    """Test parsing ssp_section1_datafile."""
    expected_m1_record_count = 7849
    expected_m2_record_count = 9373
    expected_m3_record_count = 16764

    errors = parse.parse_datafile(ssp_section1_datafile)

    assert errors == {
        'trailer': ['Value length 14 does not match 23.'],
        12430: ['Value length 30 does not match 150.'],
        15573: ['Value length 30 does not match 150.'],
        15615: ['Value length 30 does not match 150.'],
        16004: ['Value length 30 does not match 150.'],
        19681: ['Value length 30 does not match 150.']
    }
    assert SSP_M1.objects.count() == expected_m1_record_count
    assert SSP_M2.objects.count() == expected_m2_record_count
    assert SSP_M3.objects.count() == expected_m3_record_count

@pytest.fixture
def small_tanf_section1_datafile(stt_user, stt):
    """Fixture for small_tanf_section1."""
    return create_test_datafile('small_tanf_section1.txt', stt_user, stt)

@pytest.mark.django_db
def test_parse_tanf_section1_datafile(small_tanf_section1_datafile):
    """Test parsing of small_tanf_section1_datafile and validate T2 model data."""
    errors = parse.parse_datafile(small_tanf_section1_datafile)

    assert errors == {}
    assert TANF_T2.objects.count() == 5

    t2_models = TANF_T2.objects.all()

    t2 = t2_models[0]
    assert t2.RPT_MONTH_YEAR == 202010
    assert t2.CASE_NUMBER == '11111111112'
    assert t2.FAMILY_AFFILIATION == 1
    assert t2.OTHER_UNEARNED_INCOME == '0291'

    t2_2 = t2_models[1]
    assert t2_2.RPT_MONTH_YEAR == 202010
    assert t2_2.CASE_NUMBER == '11111111115'
    assert t2_2.FAMILY_AFFILIATION == 2
    assert t2_2.OTHER_UNEARNED_INCOME == '0000'

@pytest.mark.django_db
def test_parse_tanf_section1_datafile_obj_counts(small_tanf_section1_datafile):
    """Test parsing of small_tanf_section1_datafile in general."""
    errors = parse.parse_datafile(small_tanf_section1_datafile)

    assert errors == {}
    assert TANF_T1.objects.count() == 5
    assert TANF_T2.objects.count() == 5
    assert TANF_T3.objects.count() == 6

@pytest.mark.django_db
def test_parse_tanf_section1_datafile_t3s(small_tanf_section1_datafile):
    """Test parsing of small_tanf_section1_datafile and validate T3 model data."""
    errors = parse.parse_datafile(small_tanf_section1_datafile)

    assert errors == {}
    assert TANF_T3.objects.count() == 6

    t3_models = TANF_T3.objects.all()
    t3_1 = t3_models[0]
    assert t3_1.RPT_MONTH_YEAR == 202010
    assert t3_1.CASE_NUMBER == '11111111112'
    assert t3_1.FAMILY_AFFILIATION == 1
    assert t3_1.GENDER == 2
    assert t3_1.EDUCATION_LEVEL == '98'

    t3_6 = t3_models[5]
    assert t3_6.RPT_MONTH_YEAR == 202010
    assert t3_6.CASE_NUMBER == '11111111151'
    assert t3_6.FAMILY_AFFILIATION == 1
    assert t3_6.GENDER == 2
    assert t3_6.EDUCATION_LEVEL == '98'
>>>>>>> e4bf0f4f
<|MERGE_RESOLUTION|>--- conflicted
+++ resolved
@@ -113,12 +113,7 @@
     errors = parse.parse_datafile(test_big_file)
     parser_errors = ParserError.objects.filter(file=test_big_file)
 
-<<<<<<< HEAD
-    assert len(errors.keys()) == expected_errors_count
-    assert parser_errors.count() == expected_errors_count
-=======
-    assert errors == {}
->>>>>>> e4bf0f4f
+    assert errors == {}
     assert TANF_T1.objects.count() == expected_t1_record_count
     assert TANF_T2.objects.count() == expected_t2_record_count
     assert TANF_T3.objects.count() == expected_t3_record_count
@@ -351,7 +346,6 @@
     return create_test_datafile('ssp_section1_datafile.txt', stt_user, stt, 'SSP Active Case Data')
 
 
-<<<<<<< HEAD
 # @pytest.mark.django_db
 # def test_parse_ssp_section1_datafile(ssp_section1_datafile):
     # """Test parsing ssp_section1_datafile."""
@@ -399,27 +393,6 @@
 #     assert SSP_M1.objects.count() == expected_m1_record_count
 #     assert SSP_M2.objects.count() == expected_m2_record_count
 #     assert SSP_M3.objects.count() == expected_m3_record_count
-=======
-@pytest.mark.django_db
-def test_parse_ssp_section1_datafile(ssp_section1_datafile):
-    """Test parsing ssp_section1_datafile."""
-    expected_m1_record_count = 7849
-    expected_m2_record_count = 9373
-    expected_m3_record_count = 16764
-
-    errors = parse.parse_datafile(ssp_section1_datafile)
-
-    assert errors == {
-        'trailer': ['Value length 14 does not match 23.'],
-        12430: ['Value length 30 does not match 150.'],
-        15573: ['Value length 30 does not match 150.'],
-        15615: ['Value length 30 does not match 150.'],
-        16004: ['Value length 30 does not match 150.'],
-        19681: ['Value length 30 does not match 150.']
-    }
-    assert SSP_M1.objects.count() == expected_m1_record_count
-    assert SSP_M2.objects.count() == expected_m2_record_count
-    assert SSP_M3.objects.count() == expected_m3_record_count
 
 @pytest.fixture
 def small_tanf_section1_datafile(stt_user, stt):
@@ -480,4 +453,63 @@
     assert t3_6.FAMILY_AFFILIATION == 1
     assert t3_6.GENDER == 2
     assert t3_6.EDUCATION_LEVEL == '98'
->>>>>>> e4bf0f4f
+
+@pytest.fixture
+def small_tanf_section1_datafile(stt_user, stt):
+    """Fixture for small_tanf_section1."""
+    return create_test_datafile('small_tanf_section1.txt', stt_user, stt)
+
+@pytest.mark.django_db
+def test_parse_tanf_section1_datafile(small_tanf_section1_datafile):
+    """Test parsing of small_tanf_section1_datafile and validate T2 model data."""
+    errors = parse.parse_datafile(small_tanf_section1_datafile)
+
+    assert errors == {}
+    assert TANF_T2.objects.count() == 5
+
+    t2_models = TANF_T2.objects.all()
+
+    t2 = t2_models[0]
+    assert t2.RPT_MONTH_YEAR == 202010
+    assert t2.CASE_NUMBER == '11111111112'
+    assert t2.FAMILY_AFFILIATION == 1
+    assert t2.OTHER_UNEARNED_INCOME == '0291'
+
+    t2_2 = t2_models[1]
+    assert t2_2.RPT_MONTH_YEAR == 202010
+    assert t2_2.CASE_NUMBER == '11111111115'
+    assert t2_2.FAMILY_AFFILIATION == 2
+    assert t2_2.OTHER_UNEARNED_INCOME == '0000'
+
+@pytest.mark.django_db
+def test_parse_tanf_section1_datafile_obj_counts(small_tanf_section1_datafile):
+    """Test parsing of small_tanf_section1_datafile in general."""
+    errors = parse.parse_datafile(small_tanf_section1_datafile)
+
+    assert errors == {}
+    assert TANF_T1.objects.count() == 5
+    assert TANF_T2.objects.count() == 5
+    assert TANF_T3.objects.count() == 6
+
+@pytest.mark.django_db
+def test_parse_tanf_section1_datafile_t3s(small_tanf_section1_datafile):
+    """Test parsing of small_tanf_section1_datafile and validate T3 model data."""
+    errors = parse.parse_datafile(small_tanf_section1_datafile)
+
+    assert errors == {}
+    assert TANF_T3.objects.count() == 6
+
+    t3_models = TANF_T3.objects.all()
+    t3_1 = t3_models[0]
+    assert t3_1.RPT_MONTH_YEAR == 202010
+    assert t3_1.CASE_NUMBER == '11111111112'
+    assert t3_1.FAMILY_AFFILIATION == 1
+    assert t3_1.GENDER == 2
+    assert t3_1.EDUCATION_LEVEL == '98'
+
+    t3_6 = t3_models[5]
+    assert t3_6.RPT_MONTH_YEAR == 202010
+    assert t3_6.CASE_NUMBER == '11111111151'
+    assert t3_6.FAMILY_AFFILIATION == 1
+    assert t3_6.GENDER == 2
+    assert t3_6.EDUCATION_LEVEL == '98'