"""Test the implementation of the parse_file method with realistic datafiles."""


import pytest
from django.contrib.admin.models import LogEntry
from django.conf import settings
from .. import parse
from ..models import ParserError, ParserErrorCategoryChoices, DataFileSummary
from tdpservice.search_indexes.models.tanf import TANF_T1, TANF_T2, TANF_T3, TANF_T4, TANF_T5, TANF_T6, TANF_T7
from tdpservice.search_indexes.models.tribal import Tribal_TANF_T1, Tribal_TANF_T2, Tribal_TANF_T3, Tribal_TANF_T4
from tdpservice.search_indexes.models.tribal import Tribal_TANF_T5, Tribal_TANF_T6, Tribal_TANF_T7
from tdpservice.search_indexes.models.ssp import SSP_M1, SSP_M2, SSP_M3, SSP_M4, SSP_M5, SSP_M6, SSP_M7
from tdpservice.search_indexes import documents
from tdpservice.data_files.models import DataFile
from .. import schema_defs, aggregates
from elasticsearch.helpers.errors import BulkIndexError
import logging
logger = logging.getLogger(__name__)


es_logger = logging.getLogger('elasticsearch')
es_logger.setLevel(logging.WARNING)

settings.GENERATE_TRAILER_ERRORS = True

# TODO: the name of this test doesn't make perfect sense anymore since it will always have errors and no records now.
@pytest.mark.django_db
def test_parse_small_correct_file(small_correct_file, dfs):
    """Test parsing of small_correct_file."""
    small_correct_file.year = 2021
    small_correct_file.quarter = 'Q1'
    small_correct_file.save()
    dfs.datafile = small_correct_file

    parse.parse_datafile(small_correct_file, dfs)

    errors = ParserError.objects.filter(file=small_correct_file).order_by('id')
    assert errors.count() == 2
    assert errors.first().error_type == ParserErrorCategoryChoices.CASE_CONSISTENCY

    dfs.status = dfs.get_status()
    dfs.case_aggregates = aggregates.case_aggregates_by_month(dfs.datafile, dfs.status)
    assert dfs.case_aggregates == {'rejected': 1,
                                   'months': [
                                       {'accepted_without_errors': 'N/A',
                                        'accepted_with_errors': 'N/A',
                                        'month': 'Oct'},
                                       {'accepted_without_errors': 'N/A',
                                        'accepted_with_errors': 'N/A',
                                        'month': 'Nov'},
                                       {'accepted_without_errors': 'N/A',
                                        'accepted_with_errors': 'N/A',
                                        'month': 'Dec'}
                                   ]}

    assert dfs.get_status() == DataFileSummary.Status.REJECTED
    assert TANF_T1.objects.count() == 0


@pytest.mark.django_db
def test_parse_section_mismatch(small_correct_file, dfs):
    """Test parsing of small_correct_file where the DataFile section doesn't match the rawfile section."""
    small_correct_file.section = 'Closed Case Data'
    small_correct_file.save()

    dfs.datafile = small_correct_file

    errors = parse.parse_datafile(small_correct_file, dfs)
    dfs.status = dfs.get_status()
    assert dfs.status == DataFileSummary.Status.REJECTED
    parser_errors = ParserError.objects.filter(file=small_correct_file)
    dfs.case_aggregates = aggregates.case_aggregates_by_month(
        dfs.datafile, dfs.status)
    assert dfs.case_aggregates == {'rejected': 1,
                                   'months': [
                                       {'accepted_without_errors': 'N/A',
                                        'accepted_with_errors': 'N/A',
                                        'month': 'Oct'},
                                       {'accepted_without_errors': 'N/A',
                                        'accepted_with_errors': 'N/A',
                                        'month': 'Nov'},
                                       {'accepted_without_errors': 'N/A',
                                        'accepted_with_errors': 'N/A',
                                        'month': 'Dec'}
                                   ]}
    assert parser_errors.count() == 1

    err = parser_errors.first()

    assert err.row_number == 1
    assert err.error_type == ParserErrorCategoryChoices.PRE_CHECK
    assert err.error_message == 'Data does not match the expected layout for Closed Case Data.'
    assert err.content_type is None
    assert err.object_id is None
    assert errors == {
        'document': [err]
    }


@pytest.mark.django_db
def test_parse_wrong_program_type(small_correct_file, dfs):
    """Test parsing of small_correct_file where the DataFile program type doesn't match the rawfile."""
    small_correct_file.section = 'SSP Active Case Data'
    small_correct_file.save()

    dfs.datafile = small_correct_file
    dfs.save()
    errors = parse.parse_datafile(small_correct_file, dfs)
    assert dfs.get_status() == DataFileSummary.Status.REJECTED

    parser_errors = ParserError.objects.filter(file=small_correct_file)
    assert parser_errors.count() == 1

    err = parser_errors.first()

    assert err.row_number == 1
    assert err.error_type == ParserErrorCategoryChoices.PRE_CHECK
    assert err.error_message == 'Data does not match the expected layout for SSP Active Case Data.'
    assert err.content_type is None
    assert err.object_id is None
    assert errors == {
        'document': [err]
    }

@pytest.mark.django_db
def test_parse_big_file(big_file, dfs):
    """Test parsing of ADS.E2J.FTP1.TS06."""
    expected_t1_record_count = 815
    expected_t2_record_count = 882
    expected_t3_record_count = 1376

    dfs.datafile = big_file

    parse.parse_datafile(big_file, dfs)
    dfs.status = dfs.get_status()
    assert dfs.status == DataFileSummary.Status.ACCEPTED_WITH_ERRORS
    dfs.case_aggregates = aggregates.case_aggregates_by_month(
        dfs.datafile, dfs.status)
    assert dfs.case_aggregates == {'months': [
        {'month': 'Oct', 'accepted_without_errors': 25, 'accepted_with_errors': 245},
        {'month': 'Nov', 'accepted_without_errors': 18, 'accepted_with_errors': 255},
        {'month': 'Dec', 'accepted_without_errors': 27, 'accepted_with_errors': 245}],
        'rejected': 0}

    assert TANF_T1.objects.count() == expected_t1_record_count
    assert TANF_T2.objects.count() == expected_t2_record_count
    assert TANF_T3.objects.count() == expected_t3_record_count

    search = documents.tanf.TANF_T1DataSubmissionDocument.search().query(
        'match',
        datafile__id=big_file.id
    )
    assert search.count() == expected_t1_record_count
    search.delete()

    search = documents.tanf.TANF_T2DataSubmissionDocument.search().query(
        'match',
        datafile__id=big_file.id
    )
    assert search.count() == expected_t2_record_count
    search.delete()

    search = documents.tanf.TANF_T3DataSubmissionDocument.search().query(
        'match',
        datafile__id=big_file.id
    )
    assert search.count() == expected_t3_record_count
    search.delete()


@pytest.mark.django_db
def test_parse_bad_test_file(bad_test_file, dfs):
    """Test parsing of bad_TANF_S2."""
    errors = parse.parse_datafile(bad_test_file, dfs)

    parser_errors = ParserError.objects.filter(file=bad_test_file)
    assert parser_errors.count() == 1

    err = parser_errors.first()

    assert err.row_number == 1
    assert err.error_type == ParserErrorCategoryChoices.PRE_CHECK
    assert err.error_message == 'HEADER record length is 24 characters but must be 23.'
    assert err.content_type is None
    assert err.object_id is None
    assert errors == {
        'header': [err]
    }


@pytest.mark.django_db
def test_parse_bad_file_missing_header(bad_file_missing_header, dfs):
    """Test parsing of bad_missing_header."""
    errors = parse.parse_datafile(bad_file_missing_header, dfs)
    dfs.datafile = bad_file_missing_header
    assert dfs.get_status() == DataFileSummary.Status.REJECTED

    parser_errors = ParserError.objects.filter(file=bad_file_missing_header).order_by('created_at')

    assert parser_errors.count() == 2

    err = parser_errors.first()

    assert err.row_number == 1
    assert err.error_type == ParserErrorCategoryChoices.PRE_CHECK
    assert err.error_message == 'HEADER record length is 14 characters but must be 23.'
    assert err.content_type is None
    assert err.object_id is None
    assert errors == {
        'header': list(parser_errors)
    }


@pytest.mark.django_db
def test_parse_bad_file_multiple_headers(bad_file_multiple_headers, dfs):
    """Test parsing of bad_two_headers."""
    bad_file_multiple_headers.year = 2024
    bad_file_multiple_headers.quarter = 'Q1'
    bad_file_multiple_headers.save()
    errors = parse.parse_datafile(bad_file_multiple_headers, dfs)
    dfs.datafile = bad_file_multiple_headers
    assert dfs.get_status() == DataFileSummary.Status.REJECTED

    parser_errors = ParserError.objects.filter(file=bad_file_multiple_headers)
    assert parser_errors.count() == 1

    err = parser_errors.first()

    assert err.row_number == 9
    assert err.error_type == ParserErrorCategoryChoices.PRE_CHECK
    assert err.error_message == "Multiple headers found."
    assert err.content_type is None
    assert err.object_id is None
    assert errors['document'] == ['Multiple headers found.']


@pytest.mark.django_db
def test_parse_big_bad_test_file(big_bad_test_file, dfs):
    """Test parsing of bad_TANF_S1."""
    big_bad_test_file.year = 2022
    big_bad_test_file.quarter = 'Q1'
    parse.parse_datafile(big_bad_test_file, dfs)

    parser_errors = ParserError.objects.filter(file=big_bad_test_file)
    assert parser_errors.count() == 1

    err = parser_errors.first()

    assert err.row_number == 3679
    assert err.error_type == ParserErrorCategoryChoices.PRE_CHECK
    assert err.error_message == 'Multiple headers found.'
    assert err.content_type is None
    assert err.object_id is None


@pytest.mark.django_db
def test_parse_bad_trailer_file(bad_trailer_file, dfs):
    """Test parsing bad_trailer_1."""
    bad_trailer_file.year = 2021
    bad_trailer_file.quarter = 'Q1'
    dfs.datafile = bad_trailer_file

    errors = parse.parse_datafile(bad_trailer_file, dfs)

    parser_errors = ParserError.objects.filter(file=bad_trailer_file)
    assert parser_errors.count() == 5

    trailer_error = parser_errors.get(row_number=3)
    assert trailer_error.error_type == ParserErrorCategoryChoices.PRE_CHECK
    assert trailer_error.error_message == 'TRAILER record length is 11 characters but must be 23.'
    assert trailer_error.content_type is None
    assert trailer_error.object_id is None

    # reporting month/year test
    row_errors = parser_errors.filter(row_number=2)
    row_errors_list = []
    for row_error in row_errors:
        row_errors_list.append(row_error)
        assert row_error.error_type == ParserErrorCategoryChoices.PRE_CHECK
        assert trailer_error.error_message in [
            'TRAILER record length is 11 characters but must be 23.',
            'T1: Reporting month year None does not match file reporting year:2021, quarter:Q1.']
        assert row_error.content_type is None
        assert row_error.object_id is None

    assert errors['trailer'] == [trailer_error]

    # case number validators
    for error_2_0 in errors["2_0"]:
        assert error_2_0 in row_errors_list

    row_errors = list(parser_errors.filter(row_number=2).order_by("id"))
    length_error = row_errors[0]
    assert length_error.error_type == ParserErrorCategoryChoices.PRE_CHECK
    assert length_error.error_message == 'T1 record length is 7 characters but must be 156.'
    assert length_error.content_type is None
    assert length_error.object_id is None
    assert errors == {
        'trailer': [trailer_error],
        "2_0": row_errors
    }


@pytest.mark.django_db()
def test_parse_bad_trailer_file2(bad_trailer_file_2, dfs):
    """Test parsing bad_trailer_2."""
    dfs.datafile = bad_trailer_file_2
    dfs.save()

    bad_trailer_file_2.year = 2021
    bad_trailer_file_2.quarter = 'Q1'
    errors = parse.parse_datafile(bad_trailer_file_2, dfs)

    parser_errors = ParserError.objects.filter(file=bad_trailer_file_2)
    assert parser_errors.count() == 7

    trailer_errors = list(parser_errors.filter(row_number=3).order_by('id'))

    trailer_error_1 = trailer_errors[0]
    assert trailer_error_1.error_type == ParserErrorCategoryChoices.PRE_CHECK
    assert trailer_error_1.error_message == 'TRAILER record length is 7 characters but must be 23.'
    assert trailer_error_1.content_type is None
    assert trailer_error_1.object_id is None

    trailer_error_2 = trailer_errors[1]
    assert trailer_error_2.error_type == ParserErrorCategoryChoices.PRE_CHECK
    assert trailer_error_2.error_message == "Your file does not end with a TRAILER record."
    assert trailer_error_2.content_type is None
    assert trailer_error_2.object_id is None

    row_2_error = parser_errors.get(row_number=2)
    assert row_2_error.error_type == ParserErrorCategoryChoices.PRE_CHECK
    assert row_2_error.error_message == 'T1 record length is 117 characters but must be 156.'
    assert row_2_error.content_type is None
    assert row_2_error.object_id is None

    # catch-rpt-month-year-mismatches
    row_3_errors = parser_errors.filter(row_number=3)
    row_3_error_list = []

    for row_3_error in row_3_errors:
        row_3_error_list.append(row_3_error)
        assert row_3_error.error_type == ParserErrorCategoryChoices.PRE_CHECK
        assert row_3_error.error_message in {
            'T1 record length is 7 characters but must be 156.',
            'T1: Reporting month year None does not match file reporting year:2021, quarter:Q1.',
            'T1trash does not start with TRAILER.',
            'TRAILER record length is 7 characters but must be 23.',
            'T1: Case number T1trash cannot contain blanks.',
            'Your file does not end with a TRAILER record.'}
        assert row_3_error.content_type is None
        assert row_3_error.object_id is None

    errors_2_0 = errors["2_0"]
    errors_3_0 = errors["3_0"]
    error_trailer = errors["trailer"]
    for error_2_0 in errors_2_0:
        assert error_2_0 in [row_2_error]
    for error_3_0 in errors_3_0:
        assert error_3_0 in row_3_error_list
    assert error_trailer == [trailer_error_1, trailer_error_2]

    # case number validators
    row_3_errors = [trailer_errors[2], trailer_errors[3]]
    length_error = row_3_errors[0]
    assert length_error.error_type == ParserErrorCategoryChoices.PRE_CHECK
    assert length_error.error_message == 'T1 record length is 7 characters but must be 156.'
    assert length_error.content_type is None
    assert length_error.object_id is None

    errors_2_0 = errors["2_0"]
    errors_3_0 = errors["3_0"]
    error_trailer = errors["trailer"]
    for error_2_0 in errors_2_0:
        assert error_2_0 in [row_2_error]
    for error_3_0 in errors_3_0:
        assert error_3_0 in row_3_error_list
    assert error_trailer == [trailer_error_1, trailer_error_2]
    trailer_error_3 = trailer_errors[3]
    assert trailer_error_3.error_type == ParserErrorCategoryChoices.PRE_CHECK
    assert trailer_error_3.error_message == 'T1: Case number T1trash cannot contain blanks.'
    assert trailer_error_3.content_type is None
    assert trailer_error_3.object_id is None

    trailer_error_4 = trailer_errors[4]
    assert trailer_error_4.error_type == ParserErrorCategoryChoices.PRE_CHECK
    assert trailer_error_4.error_message == ('T1: Reporting month year None does not '
                                             'match file reporting year:2021, quarter:Q1.')
    assert trailer_error_4.content_type is None
    assert trailer_error_4.object_id is None


@pytest.mark.django_db
def test_parse_empty_file(empty_file, dfs):
    """Test parsing of empty_file."""
    dfs.datafile = empty_file
    dfs.save()
    errors = parse.parse_datafile(empty_file, dfs)

    dfs.status = dfs.get_status()
    dfs.case_aggregates = aggregates.case_aggregates_by_month(empty_file, dfs.status)

    assert dfs.status == DataFileSummary.Status.REJECTED
    assert dfs.case_aggregates == {'rejected': 2,
                                   'months': [
                                       {'accepted_without_errors': 'N/A',
                                        'accepted_with_errors': 'N/A',
                                        'month': 'Oct'},
                                       {'accepted_without_errors': 'N/A',
                                        'accepted_with_errors': 'N/A',
                                        'month': 'Nov'},
                                       {'accepted_without_errors': 'N/A',
                                        'accepted_with_errors': 'N/A',
                                        'month': 'Dec'}
                                   ]}

    parser_errors = ParserError.objects.filter(file=empty_file).order_by('id')

    assert parser_errors.count() == 2

    err = parser_errors.first()

    assert err.row_number == 1
    assert err.error_type == ParserErrorCategoryChoices.PRE_CHECK
    assert err.error_message == 'HEADER record length is 0 characters but must be 23.'
    assert err.content_type is None
    assert err.object_id is None
    assert errors == {
        'header': list(parser_errors)
    }


@pytest.mark.django_db
def test_parse_small_ssp_section1_datafile(small_ssp_section1_datafile, dfs):
    """Test parsing small_ssp_section1_datafile."""
    small_ssp_section1_datafile.year = 2024
    small_ssp_section1_datafile.quarter = 'Q1'

    expected_m1_record_count = 5
    expected_m2_record_count = 6
    expected_m3_record_count = 8

    dfs.datafile = small_ssp_section1_datafile
    dfs.save()
    parse.parse_datafile(small_ssp_section1_datafile, dfs)

    parser_errors = ParserError.objects.filter(file=small_ssp_section1_datafile)
    dfs.status = dfs.get_status()
    assert dfs.status == DataFileSummary.Status.ACCEPTED_WITH_ERRORS
    dfs.case_aggregates = aggregates.case_aggregates_by_month(
        dfs.datafile, dfs.status)
    assert dfs.case_aggregates["rejected"] == 1
    for month in dfs.case_aggregates['months']:
        if month['month'] == 'Oct':
            assert month['accepted_without_errors'] == 0
            assert month['accepted_with_errors'] == 5
        else:
            assert month['accepted_without_errors'] == 0
            assert month['accepted_with_errors'] == 0

    parser_errors = ParserError.objects.filter(file=small_ssp_section1_datafile)
    assert parser_errors.count() == 16
    assert SSP_M1.objects.count() == expected_m1_record_count
    assert SSP_M2.objects.count() == expected_m2_record_count
    assert SSP_M3.objects.count() == expected_m3_record_count


@pytest.mark.django_db()
def test_parse_ssp_section1_datafile(ssp_section1_datafile, dfs):
    """Test parsing ssp_section1_datafile."""
    ssp_section1_datafile.year = 2019
    ssp_section1_datafile.quarter = 'Q1'

    expected_m1_record_count = 818
    expected_m2_record_count = 989
    expected_m3_record_count = 1748

    dfs.datafile = ssp_section1_datafile
    dfs.save()

    parse.parse_datafile(ssp_section1_datafile, dfs)

    parser_errors = ParserError.objects.filter(file=ssp_section1_datafile)

    err = parser_errors.first()

    assert err.row_number == 2
    assert err.error_type == ParserErrorCategoryChoices.FIELD_VALUE
    assert err.error_message == 'M1: 3 is not larger or equal to 1 and smaller or equal to 2.'
    assert err.content_type is not None
    assert err.object_id is not None

    dup_errors = parser_errors.filter(error_type=ParserErrorCategoryChoices.CASE_CONSISTENCY).order_by("id")
    assert dup_errors.count() == 2
    assert dup_errors[0].error_message == "Duplicate record detected with record type M3 at line 453. " + \
        "Record is a duplicate of the record at line number 452."
    assert dup_errors[1].error_message == "Duplicate record detected with record type M3 at line 3273. " + \
        "Record is a duplicate of the record at line number 3272."

    assert parser_errors.count() == 32488

    assert SSP_M1.objects.count() == expected_m1_record_count
    assert SSP_M2.objects.count() == expected_m2_record_count
    assert SSP_M3.objects.count() == expected_m3_record_count


@pytest.mark.django_db
def test_parse_tanf_section1_datafile(small_tanf_section1_datafile, dfs):
    """Test parsing of small_tanf_section1_datafile and validate T2 model data."""
    small_tanf_section1_datafile.year = 2021
    small_tanf_section1_datafile.quarter = 'Q1'
    dfs.datafile = small_tanf_section1_datafile

    parse.parse_datafile(small_tanf_section1_datafile, dfs)

    dfs.status = dfs.get_status()
    assert dfs.status == DataFileSummary.Status.ACCEPTED_WITH_ERRORS
    dfs.case_aggregates = aggregates.case_aggregates_by_month(
        dfs.datafile, dfs.status)
    assert dfs.case_aggregates == {'months': [
        {'month': 'Oct', 'accepted_without_errors': 4, 'accepted_with_errors': 1},
        {'month': 'Nov', 'accepted_without_errors': 0, 'accepted_with_errors': 0},
        {'month': 'Dec', 'accepted_without_errors': 0, 'accepted_with_errors': 0}],
        'rejected': 0}

    assert TANF_T2.objects.count() == 5

    t2_models = TANF_T2.objects.all()

    t2 = t2_models[0]
    assert t2.RPT_MONTH_YEAR == 202010
    assert t2.CASE_NUMBER == '11111111112'
    assert t2.FAMILY_AFFILIATION == 1
    assert t2.OTHER_UNEARNED_INCOME == '0291'

    t2_2 = t2_models[1]
    assert t2_2.RPT_MONTH_YEAR == 202010
    assert t2_2.CASE_NUMBER == '11111111115'
    assert t2_2.FAMILY_AFFILIATION == 2
    assert t2_2.OTHER_UNEARNED_INCOME == '0000'


@pytest.mark.django_db()
def test_parse_tanf_section1_datafile_obj_counts(small_tanf_section1_datafile, dfs):
    """Test parsing of small_tanf_section1_datafile in general."""
    small_tanf_section1_datafile.year = 2021
    small_tanf_section1_datafile.quarter = 'Q1'

    dfs.datafile = small_tanf_section1_datafile
    dfs.save()

    parse.parse_datafile(small_tanf_section1_datafile, dfs)

    assert TANF_T1.objects.count() == 5
    assert TANF_T2.objects.count() == 5
    assert TANF_T3.objects.count() == 6


@pytest.mark.django_db()
def test_parse_tanf_section1_datafile_t3s(small_tanf_section1_datafile, dfs):
    """Test parsing of small_tanf_section1_datafile and validate T3 model data."""
    small_tanf_section1_datafile.year = 2021
    small_tanf_section1_datafile.quarter = 'Q1'

    dfs.datafile = small_tanf_section1_datafile
    dfs.save()

    parse.parse_datafile(small_tanf_section1_datafile, dfs)

    assert TANF_T3.objects.count() == 6

    t3_models = TANF_T3.objects.all()
    t3_1 = t3_models[0]
    assert t3_1.RPT_MONTH_YEAR == 202010
    assert t3_1.CASE_NUMBER == '11111111112'
    assert t3_1.FAMILY_AFFILIATION == 1
    assert t3_1.GENDER == 2
    assert t3_1.EDUCATION_LEVEL == '98'

    t3_5 = t3_models[4]
    assert t3_5.RPT_MONTH_YEAR == 202010
    assert t3_5.CASE_NUMBER == '11111111151'
    assert t3_5.FAMILY_AFFILIATION == 1
    assert t3_5.GENDER == 1
    assert t3_5.EDUCATION_LEVEL == '98'


@pytest.mark.django_db()
@pytest.mark.skip(reason="long runtime")  # big_files
def test_parse_super_big_s1_file(super_big_s1_file, dfs):
    """Test parsing of super_big_s1_file and validate all T1/T2/T3 records are created."""
    super_big_s1_file.year = 2023
    super_big_s1_file.quarter = 'Q2'
    super_big_s1_file.save()

    dfs.datafile = super_big_s1_file
    dfs.save()

    parse.parse_datafile(super_big_s1_file, dfs)
    expected_t1_record_count = 96607
    expected_t2_record_count = 112753
    expected_t3_record_count = 172525

    assert TANF_T1.objects.count() == expected_t1_record_count
    assert TANF_T2.objects.count() == expected_t2_record_count
    assert TANF_T3.objects.count() == expected_t3_record_count

    search = documents.tanf.TANF_T1DataSubmissionDocument.search().query(
        'match',
        datafile__id=super_big_s1_file.id
    )
    assert search.count() == expected_t1_record_count
    search.delete()

    search = documents.tanf.TANF_T2DataSubmissionDocument.search().query(
        'match',
        datafile__id=super_big_s1_file.id
    )
    assert search.count() == expected_t2_record_count
    search.delete()

    search = documents.tanf.TANF_T3DataSubmissionDocument.search().query(
        'match',
        datafile__id=super_big_s1_file.id
    )
    assert search.count() == expected_t3_record_count
    search.delete()


@pytest.mark.django_db()
def test_parse_big_s1_file_with_rollback(big_s1_rollback_file, dfs):
    """Test parsing of big_s1_rollback_file.

    Validate all T1/T2/T3 records are not created due to multiple headers.
    """
    big_s1_rollback_file.year = 2023
    big_s1_rollback_file.quarter = 'Q2'
    big_s1_rollback_file.save()

    dfs.datafile = big_s1_rollback_file
    dfs.save()

    parse.parse_datafile(big_s1_rollback_file, dfs)

    parser_errors = ParserError.objects.filter(file=big_s1_rollback_file)
    assert parser_errors.count() == 1

    err = parser_errors.first()

    assert err.row_number == 13609
    assert err.error_type == ParserErrorCategoryChoices.PRE_CHECK
    assert err.error_message == 'Multiple headers found.'
    assert err.content_type is None
    assert err.object_id is None

    assert TANF_T1.objects.count() == 0
    assert TANF_T2.objects.count() == 0
    assert TANF_T3.objects.count() == 0

    search = documents.tanf.TANF_T1DataSubmissionDocument.search().query(
        'match',
        datafile__id=big_s1_rollback_file.id
    )
    assert search.count() == 0

    search = documents.tanf.TANF_T2DataSubmissionDocument.search().query(
        'match',
        datafile__id=big_s1_rollback_file.id
    )
    assert search.count() == 0

    search = documents.tanf.TANF_T3DataSubmissionDocument.search().query(
        'match',
        datafile__id=big_s1_rollback_file.id
    )
    assert search.count() == 0


@pytest.mark.django_db
def test_parse_bad_tfs1_missing_required(bad_tanf_s1__row_missing_required_field, dfs):
    """Test parsing a bad TANF Section 1 submission where a row is missing required data."""
    bad_tanf_s1__row_missing_required_field.year = 2021
    bad_tanf_s1__row_missing_required_field.quarter = 'Q1'

    dfs.datafile = bad_tanf_s1__row_missing_required_field
    dfs.save()

    parse.parse_datafile(bad_tanf_s1__row_missing_required_field, dfs)

    assert dfs.get_status() == DataFileSummary.Status.REJECTED

    parser_errors = ParserError.objects.filter(
        file=bad_tanf_s1__row_missing_required_field)

    assert parser_errors.count() == 5

    error_message = 'T1: Reporting month year None does not match file reporting year:2021, quarter:Q1.'
    row_2_error = parser_errors.get(row_number=2, error_message=error_message)
    assert row_2_error.error_type == ParserErrorCategoryChoices.PRE_CHECK
    assert row_2_error.error_message == error_message

    error_message = 'T2: Reporting month year None does not match file reporting year:2021, quarter:Q1.'
    row_3_error = parser_errors.get(row_number=3, error_message=error_message)
    assert row_3_error.error_type == ParserErrorCategoryChoices.PRE_CHECK
    assert row_3_error.error_message == error_message

    error_message = 'T3: Reporting month year None does not match file reporting year:2021, quarter:Q1.'
    row_4_error = parser_errors.get(row_number=4, error_message=error_message)
    assert row_4_error.error_type == ParserErrorCategoryChoices.PRE_CHECK
    assert row_4_error.error_message == error_message

    error_message = 'Unknown Record_Type was found.'
    row_5_error = parser_errors.get(row_number=5, error_message=error_message)
    assert row_5_error.error_type == ParserErrorCategoryChoices.PRE_CHECK
    assert row_5_error.error_message == error_message
    assert row_5_error.content_type is None
    assert row_5_error.object_id is None


@pytest.mark.django_db()
def test_parse_bad_ssp_s1_missing_required(bad_ssp_s1__row_missing_required_field, dfs):
    """Test parsing a bad TANF Section 1 submission where a row is missing required data."""
    bad_ssp_s1__row_missing_required_field.year = 2019
    bad_ssp_s1__row_missing_required_field.quarter = 'Q1'

    dfs.datafile = bad_ssp_s1__row_missing_required_field
    dfs.save()

    parse.parse_datafile(bad_ssp_s1__row_missing_required_field, dfs)

    parser_errors = ParserError.objects.filter(file=bad_ssp_s1__row_missing_required_field)
    assert parser_errors.count() == 7

    row_2_error = parser_errors.get(
        row_number=2,
        error_message__contains='Reporting month year None does not match file reporting year:2019, quarter:Q1.'
    )
    assert row_2_error.error_type == ParserErrorCategoryChoices.PRE_CHECK

    row_3_error = parser_errors.get(
        row_number=3,
        error_message__contains='Reporting month year None does not match file reporting year:2019, quarter:Q1.'
    )
    assert row_3_error.error_type == ParserErrorCategoryChoices.PRE_CHECK

    row_4_error = parser_errors.get(
        row_number=4,
        error_message__contains='Reporting month year None does not match file reporting year:2019, quarter:Q1.'
    )
    assert row_4_error.error_type == ParserErrorCategoryChoices.PRE_CHECK

    error_message = 'Reporting month year None does not match file reporting year:2019, quarter:Q1.'
    rpt_month_errors = parser_errors.filter(error_message__contains=error_message)
    assert len(rpt_month_errors) == 3
    for i, e in enumerate(rpt_month_errors):
        assert e.error_type == ParserErrorCategoryChoices.PRE_CHECK
        assert error_message.format(i + 1) in e.error_message
        assert e.object_id is None

    row_5_error = parser_errors.get(
        row_number=5,
        error_message='Unknown Record_Type was found.'
    )
    assert row_5_error.error_type == ParserErrorCategoryChoices.PRE_CHECK
    assert row_5_error.content_type is None
    assert row_5_error.object_id is None

    trailer_error = parser_errors.get(
        row_number=6,
        error_message='TRAILER record length is 15 characters but must be 23.'
    )
    assert trailer_error.error_type == ParserErrorCategoryChoices.PRE_CHECK
    assert trailer_error.content_type is None
    assert trailer_error.object_id is None

@pytest.mark.django_db
def test_dfs_set_case_aggregates(small_correct_file, dfs):
    """Test that the case aggregates are set correctly."""
    small_correct_file.year = 2020
    small_correct_file.quarter = 'Q3'
    small_correct_file.section = 'Active Case Data'
    small_correct_file.save()
    # this still needs to execute to create db objects to be queried
    parse.parse_datafile(small_correct_file, dfs)
    dfs.file = small_correct_file
    dfs.status = dfs.get_status()
    dfs.case_aggregates = aggregates.case_aggregates_by_month(
        small_correct_file, dfs.status)

    for month in dfs.case_aggregates['months']:
        if month['month'] == 'Oct':
            assert month['accepted_without_errors'] == 1
            assert month['accepted_with_errors'] == 0


@pytest.mark.django_db
def test_get_schema_options(dfs):
    """Test use-cases for translating strings to named object references."""
    '''
    text -> section
    text -> models{} YES
    text -> model YES
    datafile -> model
        ^ section -> program -> model
    datafile -> text
    model -> text YES
    section -> text

    text**: input string from the header/file
    '''

    # from text:
    schema = parse.get_schema_manager('T1xx', 'A', 'TAN')
    assert isinstance(schema, aggregates.SchemaManager)
    assert schema == schema_defs.tanf.t1

    # get model
    models = schema_defs.utils.get_program_models('TAN', 'A')
    assert models == {
        'T1': schema_defs.tanf.t1,
        'T2': schema_defs.tanf.t2,
        'T3': schema_defs.tanf.t3,
    }

    model = schema_defs.utils.get_program_model('TAN', 'A', 'T1')
    assert model == schema_defs.tanf.t1
    # get section
    section = schema_defs.utils.get_section_reference('TAN', 'C')
    assert section == DataFile.Section.CLOSED_CASE_DATA

    # from datafile:
    # get model(s)
    # get section str

    # from model:
    # get text
    # get section str
    # get ref section


@pytest.mark.django_db()
def test_parse_small_tanf_section2_file(small_tanf_section2_file, dfs):
    """Test parsing a small TANF Section 2 submission."""
    small_tanf_section2_file.year = 2021
    small_tanf_section2_file.quarter = 'Q1'

    dfs.datafile = small_tanf_section2_file
    dfs.save()

    parse.parse_datafile(small_tanf_section2_file, dfs)

    assert TANF_T4.objects.all().count() == 1
    assert TANF_T5.objects.all().count() == 1

    parser_errors = ParserError.objects.filter(file=small_tanf_section2_file)

    assert parser_errors.count() == 0

    t4 = TANF_T4.objects.first()
    t5 = TANF_T5.objects.first()

    assert t4.DISPOSITION == 1
    assert t4.REC_SUB_CC == 3

    assert t5.GENDER == 2
    assert t5.AMOUNT_UNEARNED_INCOME == '0000'


@pytest.mark.django_db()
def test_parse_tanf_section2_file(tanf_section2_file, dfs):
    """Test parsing TANF Section 2 submission."""
    tanf_section2_file.year = 2021
    tanf_section2_file.quarter = 'Q1'

    dfs.datafile = tanf_section2_file
    dfs.save()

    parse.parse_datafile(tanf_section2_file, dfs)

    assert TANF_T4.objects.all().count() == 130
    assert TANF_T5.objects.all().count() == 362

    parser_errors = ParserError.objects.filter(file=tanf_section2_file)

    err = parser_errors.first()
    assert err.error_type == ParserErrorCategoryChoices.CASE_CONSISTENCY


@pytest.mark.django_db()
def test_parse_tanf_section3_file(tanf_section3_file, dfs):
    """Test parsing TANF Section 3 submission."""
    tanf_section3_file.year = 2022
    tanf_section3_file.quarter = 'Q1'

    dfs.datafile = tanf_section3_file

    parse.parse_datafile(tanf_section3_file, dfs)

    dfs.status = dfs.get_status()
    dfs.case_aggregates = aggregates.total_errors_by_month(
        dfs.datafile, dfs.status)
    assert dfs.case_aggregates == {"months": [
        {"month": "Oct", "total_errors": 0},
        {"month": "Nov", "total_errors": 0},
        {"month": "Dec", "total_errors": 0}
    ]}

    assert dfs.get_status() == DataFileSummary.Status.ACCEPTED

    assert TANF_T6.objects.all().count() == 3

    parser_errors = ParserError.objects.filter(file=tanf_section3_file)
    assert parser_errors.count() == 0

    t6_objs = TANF_T6.objects.all().order_by('NUM_APPROVED')

    first = t6_objs.first()
    second = t6_objs[1]
    third = t6_objs[2]

    assert first.RPT_MONTH_YEAR == 202112
    assert second.RPT_MONTH_YEAR == 202111
    assert third.RPT_MONTH_YEAR == 202110

    assert first.NUM_APPROVED == 3924
    assert second.NUM_APPROVED == 3977
    assert third.NUM_APPROVED == 4301

    assert first.NUM_CLOSED_CASES == 3884
    assert second.NUM_CLOSED_CASES == 3881
    assert third.NUM_CLOSED_CASES == 5453


@pytest.mark.django_db()
def test_parse_tanf_section1_blanks_file(tanf_section1_file_with_blanks, dfs):
    """Test section 1 fields that are allowed to have blanks."""
    tanf_section1_file_with_blanks.year = 2021
    tanf_section1_file_with_blanks.quarter = 'Q1'

    dfs.datafile = tanf_section1_file_with_blanks
    dfs.save()

    parse.parse_datafile(tanf_section1_file_with_blanks, dfs)

    parser_errors = ParserError.objects.filter(file=tanf_section1_file_with_blanks)

    assert parser_errors.count() == 23

    # Should only be cat3 validator errors
    for error in parser_errors:
        assert error.error_type == ParserErrorCategoryChoices.VALUE_CONSISTENCY

    t1 = TANF_T1.objects.first()
    t2 = TANF_T2.objects.first()
    t3 = TANF_T3.objects.first()

    assert t1.FAMILY_SANC_ADULT is None
    assert t2.MARITAL_STATUS is None
    assert t3.CITIZENSHIP_STATUS is None


@pytest.mark.django_db()
def test_parse_tanf_section4_file(tanf_section4_file, dfs):
    """Test parsing TANF Section 4 submission."""
    tanf_section4_file.year = 2022
    tanf_section4_file.quarter = 'Q1'

    dfs.datafile = tanf_section4_file

    parse.parse_datafile(tanf_section4_file, dfs)

    dfs.status = dfs.get_status()
    dfs.case_aggregates = aggregates.total_errors_by_month(
        dfs.datafile, dfs.status)
    assert dfs.case_aggregates == {"months": [
        {"month": "Oct", "total_errors": 0},
        {"month": "Nov", "total_errors": 0},
        {"month": "Dec", "total_errors": 0}
    ]}

    assert dfs.get_status() == DataFileSummary.Status.ACCEPTED

    assert TANF_T7.objects.all().count() == 18

    parser_errors = ParserError.objects.filter(file=tanf_section4_file)
    assert parser_errors.count() == 0

    t7_objs = TANF_T7.objects.all().order_by('FAMILIES_MONTH')

    first = t7_objs.first()
    sixth = t7_objs[5]

    assert first.RPT_MONTH_YEAR == 202111
    assert sixth.RPT_MONTH_YEAR == 202112

    assert first.TDRS_SECTION_IND == '2'
    assert sixth.TDRS_SECTION_IND == '2'

    assert first.FAMILIES_MONTH == 274
    assert sixth.FAMILIES_MONTH == 499


@pytest.mark.django_db()
def test_parse_bad_tanf_section4_file(bad_tanf_section4_file, dfs):
    """Test parsing TANF Section 4 submission when no records are created."""
    bad_tanf_section4_file.year = 2021
    bad_tanf_section4_file.quarter = 'Q1'

    dfs.datafile = bad_tanf_section4_file

    parse.parse_datafile(bad_tanf_section4_file, dfs)

    dfs.status = dfs.get_status()
    dfs.case_aggregates = aggregates.total_errors_by_month(dfs.datafile, dfs.status)

    assert dfs.case_aggregates == {'months': [
        {'month': 'Oct', 'total_errors': 'N/A'},
        {'month': 'Nov', 'total_errors': 'N/A'},
        {'month': 'Dec', 'total_errors': 'N/A'}
    ]}

    assert dfs.get_status() == DataFileSummary.Status.REJECTED

    assert TANF_T7.objects.all().count() == 0

    parser_errors = ParserError.objects.filter(file=bad_tanf_section4_file).order_by('id')
    assert parser_errors.count() == 2

    error = parser_errors.first()
    error.error_message == "Value length 151 does not match 247."
    error.error_type == ParserErrorCategoryChoices.PRE_CHECK

    error = parser_errors[1]
    error.error_message == "No records created."
    error.error_type == ParserErrorCategoryChoices.PRE_CHECK


@pytest.mark.django_db()
def test_parse_ssp_section4_file(ssp_section4_file, dfs):
    """Test parsing SSP Section 4 submission."""
    ssp_section4_file.year = 2022
    ssp_section4_file.quarter = 'Q1'

    dfs.datafile = ssp_section4_file

    parse.parse_datafile(ssp_section4_file, dfs)

    m7_objs = SSP_M7.objects.all().order_by('FAMILIES_MONTH')

    dfs.status = dfs.get_status()
    dfs.case_aggregates = aggregates.total_errors_by_month(
        dfs.datafile, dfs.status)
    assert dfs.case_aggregates == {"months": [
        {"month": "Oct", "total_errors": 0},
        {"month": "Nov", "total_errors": 0},
        {"month": "Dec", "total_errors": 0}
    ]}

    assert m7_objs.count() == 12

    first = m7_objs.first()
    assert first.RPT_MONTH_YEAR == 202110
    assert first.FAMILIES_MONTH == 748


@pytest.mark.django_db()
def test_parse_ssp_section2_rec_oadsi_file(ssp_section2_rec_oadsi_file, dfs):
    """Test parsing SSP Section 2 REC_OADSI."""
    ssp_section2_rec_oadsi_file.year = 2019
    ssp_section2_rec_oadsi_file.quarter = 'Q1'

    dfs.datafile = ssp_section2_rec_oadsi_file

    parse.parse_datafile(ssp_section2_rec_oadsi_file, dfs)
    parser_errors = ParserError.objects.filter(file=ssp_section2_rec_oadsi_file)

    assert parser_errors.count() == 0


@pytest.mark.django_db()
def test_parse_ssp_section2_file(ssp_section2_file, dfs):
    """Test parsing SSP Section 2 submission."""
    ssp_section2_file.year = 2019
    ssp_section2_file.quarter = 'Q1'

    dfs.datafile = ssp_section2_file

    parse.parse_datafile(ssp_section2_file, dfs)

    dfs.status = dfs.get_status()
    dfs.case_aggregates = aggregates.case_aggregates_by_month(
        dfs.datafile, dfs.status)
    for dfs_case_aggregate in dfs.case_aggregates['months']:
        assert dfs_case_aggregate['accepted_without_errors'] == 0
        assert dfs_case_aggregate['accepted_with_errors'] in [75, 78]
        assert dfs_case_aggregate['month'] in ['Oct', 'Nov', 'Dec']
    assert dfs.get_status() == DataFileSummary.Status.PARTIALLY_ACCEPTED

    m4_objs = SSP_M4.objects.all().order_by('id')
    m5_objs = SSP_M5.objects.all().order_by('AMOUNT_EARNED_INCOME')

    expected_m4_count = 231
    expected_m5_count = 703

    assert SSP_M4.objects.count() == expected_m4_count
    assert SSP_M5.objects.count() == expected_m5_count

    search = documents.ssp.SSP_M4DataSubmissionDocument.search().query(
        'match',
        datafile__id=ssp_section2_file.id
    )
    assert search.count() == expected_m4_count
    search.delete()

    search = documents.ssp.SSP_M5DataSubmissionDocument.search().query(
        'match',
        datafile__id=ssp_section2_file.id
    )
    assert search.count() == expected_m5_count
    search.delete()

    m4 = m4_objs.first()
    assert m4.DISPOSITION == 1
    assert m4.REC_SUB_CC == 3

    m5 = m5_objs.first()
    assert m5.FAMILY_AFFILIATION == 1
    assert m5.AMOUNT_EARNED_INCOME == '0000'
    assert m5.AMOUNT_UNEARNED_INCOME == '0000'


@pytest.mark.django_db()
def test_parse_ssp_section3_file(ssp_section3_file, dfs):
    """Test parsing TANF Section 3 submission."""
    ssp_section3_file.year = 2022
    ssp_section3_file.quarter = 'Q1'

    dfs.datafile = ssp_section3_file

    parse.parse_datafile(ssp_section3_file, dfs)

    dfs.status = dfs.get_status()
    dfs.case_aggregates = aggregates.total_errors_by_month(
        dfs.datafile, dfs.status)
    assert dfs.case_aggregates == {"months": [
        {"month": "Oct", "total_errors": 0},
        {"month": "Nov", "total_errors": 0},
        {"month": "Dec", "total_errors": 0}
    ]}

    assert dfs.get_status() == DataFileSummary.Status.ACCEPTED

    m6_objs = SSP_M6.objects.all().order_by('RPT_MONTH_YEAR')
    assert m6_objs.count() == 3

    parser_errors = ParserError.objects.filter(file=ssp_section3_file)
    assert parser_errors.count() == 0

    first = m6_objs.first()
    second = m6_objs[1]
    third = m6_objs[2]

    assert first.RPT_MONTH_YEAR == 202110
    assert second.RPT_MONTH_YEAR == 202111
    assert third.RPT_MONTH_YEAR == 202112

    assert first.SSPMOE_FAMILIES == 15869
    assert second.SSPMOE_FAMILIES == 16008
    assert third.SSPMOE_FAMILIES == 15956

    assert first.NUM_RECIPIENTS == 51355
    assert second.NUM_RECIPIENTS == 51696
    assert third.NUM_RECIPIENTS == 51348

@pytest.mark.django_db
def test_rpt_month_year_mismatch(header_datafile, dfs):
    """Test that the rpt_month_year mismatch error is raised."""
    datafile = header_datafile

    datafile.section = 'Active Case Data'
    # test_datafile fixture uses create_test_data_file which assigns
    # a default year / quarter of 2021 / Q1
    datafile.year = 2021
    datafile.quarter = 'Q1'
    datafile.save()

    dfs.datafile = header_datafile
    dfs.save()

    parse.parse_datafile(datafile, dfs)

    parser_errors = ParserError.objects.filter(file=datafile)
    assert parser_errors.count() == 2
    assert parser_errors.first().error_type == ParserErrorCategoryChoices.CASE_CONSISTENCY

    datafile.year = 2023
    datafile.save()

    parse.parse_datafile(datafile, dfs)

    parser_errors = ParserError.objects.filter(file=datafile).order_by('-id')
    assert parser_errors.count() == 3

    err = parser_errors.first()
    assert err.error_type == ParserErrorCategoryChoices.PRE_CHECK
    assert err.error_message == "Submitted reporting year:2020, quarter:Q4 doesn't" + \
        " match file reporting year:2023, quarter:Q1."


@pytest.mark.django_db()
def test_parse_tribal_section_1_file(tribal_section_1_file, dfs):
    """Test parsing Tribal TANF Section 1 submission."""
    tribal_section_1_file.year = 2022
    tribal_section_1_file.quarter = 'Q1'
    tribal_section_1_file.save()

    dfs.datafile = tribal_section_1_file

    parse.parse_datafile(tribal_section_1_file, dfs)

    dfs.status = dfs.get_status()
    assert dfs.status == DataFileSummary.Status.ACCEPTED
    dfs.case_aggregates = aggregates.case_aggregates_by_month(
        dfs.datafile, dfs.status)
    assert dfs.case_aggregates == {'rejected': 0,
                                   'months': [{'month': 'Oct', 'accepted_without_errors': 1, 'accepted_with_errors': 0},
                                              {'month': 'Nov', 'accepted_without_errors': 0, 'accepted_with_errors': 0},
                                              {'month': 'Dec', 'accepted_without_errors': 0, 'accepted_with_errors': 0}
                                              ]}

    assert Tribal_TANF_T1.objects.all().count() == 1
    assert Tribal_TANF_T2.objects.all().count() == 1
    assert Tribal_TANF_T3.objects.all().count() == 2

    t1_objs = Tribal_TANF_T1.objects.all().order_by("CASH_AMOUNT")
    t2_objs = Tribal_TANF_T2.objects.all().order_by("MONTHS_FED_TIME_LIMIT")
    t3_objs = Tribal_TANF_T3.objects.all().order_by("EDUCATION_LEVEL")

    t1 = t1_objs.first()
    t2 = t2_objs.first()
    t3 = t3_objs.last()

    assert t1.CASH_AMOUNT == 502
    assert t2.MONTHS_FED_TIME_LIMIT == '  0'
    assert t3.EDUCATION_LEVEL == '98'


@pytest.mark.django_db()
def test_parse_tribal_section_1_inconsistency_file(tribal_section_1_inconsistency_file, dfs):
    """Test parsing inconsistent Tribal TANF Section 1 submission."""
    parse.parse_datafile(tribal_section_1_inconsistency_file, dfs)

    assert Tribal_TANF_T1.objects.all().count() == 0

    parser_errors = ParserError.objects.filter(file=tribal_section_1_inconsistency_file)
    assert parser_errors.count() == 1

    assert parser_errors.first().error_message == "Tribe Code (142) inconsistency with Program Type (TAN) " + \
        "and FIPS Code (01)."


@pytest.mark.django_db()
def test_parse_tribal_section_2_file(tribal_section_2_file, dfs):
    """Test parsing Tribal TANF Section 2 submission."""
    tribal_section_2_file.year = 2020
    tribal_section_2_file.quarter = 'Q1'

    dfs.datafile = tribal_section_2_file

    parse.parse_datafile(tribal_section_2_file, dfs)

    dfs.status = dfs.get_status()
    dfs.case_aggregates = aggregates.case_aggregates_by_month(
        dfs.datafile, dfs.status)
    assert dfs.case_aggregates == {'rejected': 0,
                                   'months': [
                                       {'accepted_without_errors': 0,
                                           'accepted_with_errors': 3, 'month': 'Oct'},
                                       {'accepted_without_errors': 0,
                                           'accepted_with_errors': 3, 'month': 'Nov'},
                                       {'accepted_without_errors': 0,
                                           'accepted_with_errors': 0, 'month': 'Dec'}
                                   ]}

    assert dfs.get_status() == DataFileSummary.Status.ACCEPTED_WITH_ERRORS

    assert Tribal_TANF_T4.objects.all().count() == 6
    assert Tribal_TANF_T5.objects.all().count() == 13

    t4_objs = Tribal_TANF_T4.objects.all().order_by("CLOSURE_REASON")
    t5_objs = Tribal_TANF_T5.objects.all().order_by("COUNTABLE_MONTH_FED_TIME")

    t4 = t4_objs.first()
    t5 = t5_objs.last()

    assert t4.CLOSURE_REASON == 8
    assert t5.COUNTABLE_MONTH_FED_TIME == '  8'


@pytest.mark.django_db()
def test_parse_tribal_section_3_file(tribal_section_3_file, dfs):
    """Test parsing Tribal TANF Section 3 submission."""
    tribal_section_3_file.year = 2022
    tribal_section_3_file.quarter = 'Q1'

    dfs.datafile = tribal_section_3_file

    parse.parse_datafile(tribal_section_3_file, dfs)

    dfs.status = dfs.get_status()
    dfs.case_aggregates = aggregates.total_errors_by_month(
        dfs.datafile, dfs.status)
    assert dfs.case_aggregates == {"months": [
        {"month": "Oct", "total_errors": 0},
        {"month": "Nov", "total_errors": 0},
        {"month": "Dec", "total_errors": 0}
    ]}

    assert dfs.get_status() == DataFileSummary.Status.ACCEPTED

    assert Tribal_TANF_T6.objects.all().count() == 3

    t6_objs = Tribal_TANF_T6.objects.all().order_by("NUM_APPLICATIONS")

    t6 = t6_objs.first()

    assert t6.NUM_APPLICATIONS == 1
    assert t6.NUM_FAMILIES == 41
    assert t6.NUM_CLOSED_CASES == 3


@pytest.mark.django_db()
def test_parse_tribal_section_4_file(tribal_section_4_file, dfs):
    """Test parsing Tribal TANF Section 4 submission."""
    tribal_section_4_file.year = 2022
    tribal_section_4_file.quarter = 'Q1'

    dfs.datafile = tribal_section_4_file

    parse.parse_datafile(tribal_section_4_file, dfs)

    dfs.status = dfs.get_status()
    dfs.case_aggregates = aggregates.total_errors_by_month(
        dfs.datafile, dfs.status)
    assert dfs.case_aggregates == {"months": [
        {"month": "Oct", "total_errors": 0},
        {"month": "Nov", "total_errors": 0},
        {"month": "Dec", "total_errors": 0}
    ]}

    assert Tribal_TANF_T7.objects.all().count() == 18

    t7_objs = Tribal_TANF_T7.objects.all().order_by('FAMILIES_MONTH')

    first = t7_objs.first()
    sixth = t7_objs[5]

    assert first.RPT_MONTH_YEAR == 202111
    assert sixth.RPT_MONTH_YEAR == 202112

    assert first.TDRS_SECTION_IND == '2'
    assert sixth.TDRS_SECTION_IND == '2'

    assert first.FAMILIES_MONTH == 274
    assert sixth.FAMILIES_MONTH == 499

@pytest.fixture
def second_child_only_space_t3_file():
    """Fixture for misformatted_t3_file."""
    # T3 record: second child is not space filled correctly
    parsing_file = ParsingFileFactory(
        year=2021,
        quarter='Q3',
        original_filename='second_child_only_space_t3_file.txt',
        file__name='second_child_only_space_t3_file.txt',
        file__section=DataFile.Section.ACTIVE_CASE_DATA,
        file__data=(b'HEADER20212A25   TAN1 D\n' +
                    b'T320210400028221R0112014122888175617622222112204398100000000' +
                    b'                              \n' +
                    b'TRAILER0000001         ')
    )
    return parsing_file

@pytest.fixture
def one_child_t3_file():
    """Fixture for one child_t3_file."""
    parsing_file = ParsingFileFactory(
        year=2021,
        quarter='Q3',
        original_filename='one_child_t3_file.txt',
        file__name='one_child_t3_file.txt',
        file__section=DataFile.Section.ACTIVE_CASE_DATA,
        file__data=(b'HEADER20212A25   TAN1 D\n' +
                    b'T320210400028221R0112014122888175617622222112204398100000000\n' +
                    b'TRAILER0000001         ')
    )
    return parsing_file

@pytest.fixture
def t3_file():
    """Fixture for T3 file."""
    # T3 record is space filled correctly
    parsing_file = ParsingFileFactory(
        year=2021,
        quarter='Q3',
        original_filename='t3_file.txt',
        file__name='t3_file.txt',
        file__section=DataFile.Section.ACTIVE_CASE_DATA,
        file__data=(b'HEADER20212A25   TAN1ED\n' +
                    b'T320210441111111115120160401WTTTT@BTB22212212204398100000000' +
                    b'                                                            ' +
                    b'                                    \n' +
                    b'TRAILER0000001         ')
    )
    return parsing_file


@pytest.fixture
def t3_file_two_child():
    """Fixture for T3 file."""
    # T3 record is space filled correctly
    parsing_file = ParsingFileFactory(
        year=2021,
        quarter='Q2',
        original_filename='t3_file.txt',
        file__name='t3_file.txt',
        file__section=DataFile.Section.ACTIVE_CASE_DATA,
        file__data=(b'HEADER20211A25   TAN1ED\n' +
                    b'T320210211111111157120190527WTTTTT9WT12212122204398100000000' +
                    b'420100125WTTTT9@TB1221222220430490000\n' +
                    b'TRAILER0000001         ')
    )
    return parsing_file

@pytest.fixture
def t3_file_two_child_with_space_filled():
    """Fixture for T3 file."""
    # T3 record is space filled correctly
    parsing_file = ParsingFileFactory(
        year=2021,
        quarter='Q2',
        original_filename='t3_file.txt',
        file__name='t3_file.txt',
        file__section=DataFile.Section.ACTIVE_CASE_DATA,
        file__data=(b'HEADER20211A25   TAN1ED\n' +
                    b'T320210211111111157120190527WTTTTT9WT12212122204398100000000' +
                    b'420100125WTTTT9@TB1221222220430490000                       \n' +
                    b'TRAILER0000001         ')
    )
    return parsing_file


@pytest.fixture
def two_child_second_filled():
    """Fixture for T3 file."""
    # T3 record is space filled correctly
    parsing_file = ParsingFileFactory(
        year=2021,
        quarter='Q2',
        original_filename='two_child_second_filled.txt',
        file__name='two_child_second_filled.txt',
        file__section=DataFile.Section.ACTIVE_CASE_DATA,
        file__data=(b'HEADER20211A25   TAN1ED\n' +
                    b'T320210211111111115120160401WTTTT@BTB22212212204398100000000' +
                    b'56      111111111                                           ' +
                    b'                                    \n' +
                    b'TRAILER0000001         ')
    )
    return parsing_file

@pytest.fixture
def t3_file_zero_filled_second():
    """Fixture for T3 file."""
    # T3 record is space filled correctly
    parsing_file = ParsingFileFactory(
        year=2021,
        quarter='Q3',
        original_filename='t3_file_zero_filled_second.txt',
        file__name='t3_file_zero_filled_second.txt',
        file__section=DataFile.Section.ACTIVE_CASE_DATA,
        file__data=(b'HEADER20212A25   TAN1ED\n' +
                    b'T320210441111111115120160401WTTTT@BTB22212212204398100000000' +
                    b'000000000000000000000000000000000000000000000000000000000000' +
                    b'000000000000000000000000000000000000\n' +
                    b'TRAILER0000001         ')
    )
    return parsing_file

@pytest.mark.parametrize('file_fixture, result, number_of_errors',
                         [('second_child_only_space_t3_file', False, 0),
                          ('one_child_t3_file', False, 0),
                          ('t3_file', False, 0),
                          ('t3_file_two_child', False, 1),
                          ('t3_file_two_child_with_space_filled', False, 0),
                          ('two_child_second_filled', False, 9),
                          ('t3_file_zero_filled_second', False, 0)])
@pytest.mark.django_db()
def test_misformatted_multi_records(file_fixture, result, number_of_errors, request, dfs):
    """Test that (not space filled) multi-records are caught."""
    file_fixture = request.getfixturevalue(file_fixture)
    dfs.datafile = file_fixture
    parse.parse_datafile(file_fixture, dfs)
    parser_errors = ParserError.objects.filter(file=file_fixture)
    t3 = TANF_T3.objects.all()
    assert t3.exists() == result

    parser_errors = ParserError.objects.all().exclude(
        # exclude extraneous cat 4 errors
        error_type=ParserErrorCategoryChoices.CASE_CONSISTENCY
    ).exclude(error_message="No records created.")

    assert parser_errors.count() == number_of_errors

@pytest.mark.django_db()
def test_parse_t2_invalid_dob(t2_invalid_dob_file, dfs):
    """Test parsing a TANF T2 record with an invalid DOB."""
    dfs.datafile = t2_invalid_dob_file
    t2_invalid_dob_file.year = 2021
    t2_invalid_dob_file.quarter = 'Q1'
    dfs.save()

    parse.parse_datafile(t2_invalid_dob_file, dfs)

    parser_errors = ParserError.objects.filter(file=t2_invalid_dob_file).order_by("pk")

    month_error = parser_errors[2]
    year_error = parser_errors[1]
    digits_error = parser_errors[0]

    assert month_error.error_message == "T2: $9 is not a valid month."
    assert year_error.error_message == "T2: Year Q897 must be larger than 1900."
    assert digits_error.error_message == "T2: Q897$9 3 does not have exactly 8 digits."

@pytest.mark.django_db
def test_bulk_create_returns_rollback_response_on_bulk_index_exception(small_correct_file, mocker, dfs):
    """Test bulk_create_records returns (False, [unsaved_records]) on BulkIndexException."""
    mocker.patch(
        'tdpservice.search_indexes.documents.tanf.TANF_T1DataSubmissionDocument.update',
        side_effect=BulkIndexError('indexing exception')
    )

    # create some records, don't save them
    records = {
        documents.tanf.TANF_T1DataSubmissionDocument(): [TANF_T1()],
        documents.tanf.TANF_T2DataSubmissionDocument(): [TANF_T2()],
        documents.tanf.TANF_T3DataSubmissionDocument(): [TANF_T3()]
    }

    all_created, unsaved_records = parse.bulk_create_records(
        records,
        line_number=1,
        header_count=1,
        datafile=small_correct_file,
        dfs=dfs,
        flush=True
    )

    assert LogEntry.objects.all().count() == 1

    log = LogEntry.objects.get()
    assert log.change_message == "Encountered error while indexing datafile documents: indexing exception"

    assert all_created is True
    assert len(unsaved_records.items()) == 0
    assert TANF_T1.objects.all().count() == 1
    assert TANF_T2.objects.all().count() == 1
    assert TANF_T3.objects.all().count() == 1


@pytest.mark.django_db()
def test_parse_tanf_section4_file_with_errors(tanf_section_4_file_with_errors, dfs):
    """Test parsing TANF Section 4 submission."""
    tanf_section_4_file_with_errors.year = 2022
    tanf_section_4_file_with_errors.quarter = 'Q1'
    dfs.datafile = tanf_section_4_file_with_errors

    parse.parse_datafile(tanf_section_4_file_with_errors, dfs)

    dfs.status = dfs.get_status()
    dfs.case_aggregates = aggregates.total_errors_by_month(
        dfs.datafile, dfs.status)
    assert dfs.case_aggregates == {"months": [
        {"month": "Oct", "total_errors": 2},
        {"month": "Nov", "total_errors": 2},
        {"month": "Dec", "total_errors": 2}
    ]}

    assert dfs.get_status() == DataFileSummary.Status.ACCEPTED_WITH_ERRORS

    assert TANF_T7.objects.all().count() == 18

    parser_errors = ParserError.objects.filter(file=tanf_section_4_file_with_errors)

    assert parser_errors.count() == 6

    t7_objs = TANF_T7.objects.all().order_by('FAMILIES_MONTH')

    first = t7_objs.first()
    sixth = t7_objs[5]

    assert first.RPT_MONTH_YEAR == 202111
    assert sixth.RPT_MONTH_YEAR == 202110

    assert first.TDRS_SECTION_IND == '1'
    assert sixth.TDRS_SECTION_IND == '1'

    assert first.FAMILIES_MONTH == 0
    assert sixth.FAMILIES_MONTH == 446


@pytest.mark.django_db()
def test_parse_no_records_file(no_records_file, dfs):
    """Test parsing TANF Section 4 submission."""
    dfs.datafile = no_records_file
    parse.parse_datafile(no_records_file, dfs)

    dfs.status = dfs.get_status()
    assert dfs.status == DataFileSummary.Status.REJECTED

    errors = ParserError.objects.filter(file=no_records_file)

    assert errors.count() == 1

    error = errors.first()
    assert error.error_message == "No records created."
    assert error.error_type == ParserErrorCategoryChoices.PRE_CHECK
    assert error.content_type is None
    assert error.object_id is None


@pytest.mark.django_db()
def test_parse_tanf_section_1_file_with_bad_update_indicator(tanf_section_1_file_with_bad_update_indicator, dfs):
    """Test parsing TANF Section 1 submission update indicator."""
    dfs.datafile = tanf_section_1_file_with_bad_update_indicator

    parse.parse_datafile(tanf_section_1_file_with_bad_update_indicator, dfs)

    parser_errors = ParserError.objects.filter(file=tanf_section_1_file_with_bad_update_indicator)

    assert parser_errors.count() == 1

    error = parser_errors.first()

    assert error.error_type == ParserErrorCategoryChoices.FIELD_VALUE
    assert error.error_message == "HEADER update indicator: U does not match D."


@pytest.mark.django_db()
def test_parse_tribal_section_4_bad_quarter(tribal_section_4_bad_quarter, dfs):
    """Test handling invalid quarter value that raises a ValueError exception."""
    tribal_section_4_bad_quarter.year = 2021
    tribal_section_4_bad_quarter.quarter = 'Q1'
    dfs.datafile = tribal_section_4_bad_quarter

    parse.parse_datafile(tribal_section_4_bad_quarter, dfs)
    parser_errors = ParserError.objects.filter(file=tribal_section_4_bad_quarter).order_by('id')

    assert parser_errors.count() == 3

    parser_errors.first().error_message == "T7: 2020  is invalid. Calendar Quarter must be a numeric" + \
        "representing the Calendar Year and Quarter formatted as YYYYQ"

    Tribal_TANF_T7.objects.count() == 0

@pytest.mark.parametrize("file, batch_size, model, record_type, num_errors", [
<<<<<<< HEAD
    ('tanf_s1_exact_dup_file', 10000, TANF_T1, "T1", 4),
    ('tanf_s1_exact_dup_file', 1, TANF_T1, "T1", 4),  # This forces an in memory and database deletion of records.
    ('tanf_s2_exact_dup_file', 10000, TANF_T4, "T4", 4),
    ('tanf_s2_exact_dup_file', 1, TANF_T4, "T4", 4),  # This forces an in memory and database deletion of records.
    ('tanf_s3_exact_dup_file', 10000, TANF_T6, "T6", 1),
    ('tanf_s3_exact_dup_file', 1, TANF_T6, "T6", 1),  # This forces an in memory and database deletion of records.
    ('tanf_s4_exact_dup_file', 10000, TANF_T7, "T7", 1),
    ('tanf_s4_exact_dup_file', 1, TANF_T7, "T7", 1),  # This forces an in memory and database deletion of records.
    ('ssp_s1_exact_dup_file', 10000, SSP_M1, "M1", 1),
    ('ssp_s1_exact_dup_file', 1, SSP_M1, "M1", 1),  # This forces an in memory and database deletion of records.
    ('ssp_s2_exact_dup_file', 10000, SSP_M4, "M4", 1),
    ('ssp_s2_exact_dup_file', 1, SSP_M4, "M4", 1),  # This forces an in memory and database deletion of records.
    ('ssp_s3_exact_dup_file', 10000, SSP_M6, "M6", 1),
    ('ssp_s3_exact_dup_file', 1, SSP_M6, "M6", 1),  # This forces an in memory and database deletion of records.
    ('ssp_s4_exact_dup_file', 10000, SSP_M7, "M7", 1),
    ('ssp_s4_exact_dup_file', 1, SSP_M7, "M7", 1),  # This forces an in memory and database deletion of records.
=======
    ('s1_exact_dup_file', 10000, TANF_T1, "T1", 3),
    ('s1_exact_dup_file', 1, TANF_T1, "T1", 3),  # This forces an in memory and database deletion of records.
    ('s2_exact_dup_file', 10000, TANF_T4, "T4", 3),
    ('s2_exact_dup_file', 1, TANF_T4, "T4", 3),  # This forces an in memory and database deletion of records.
    ('s3_exact_dup_file', 10000, TANF_T6, "T6", 1),
    ('s3_exact_dup_file', 1, TANF_T6, "T6", 1),  # This forces an in memory and database deletion of records.
    ('s4_exact_dup_file', 10000, TANF_T7, "T7", 1),
    ('s4_exact_dup_file', 1, TANF_T7, "T7", 1),  # This forces an in memory and database deletion of records.
>>>>>>> 0df2bfc4
])
@pytest.mark.django_db()
def test_parse_duplicate(file, batch_size, model, record_type, num_errors, dfs, request):
    """Test handling invalid quarter value that raises a ValueError exception."""
    datafile = request.getfixturevalue(file)
    dfs.datafile = datafile

    settings.BULK_CREATE_BATCH_SIZE = batch_size

    parse.parse_datafile(datafile, dfs)
    parser_errors = ParserError.objects.filter(file=datafile,
                                               error_type=ParserErrorCategoryChoices.CASE_CONSISTENCY).order_by('id')
    for e in parser_errors:
        assert e.error_type == ParserErrorCategoryChoices.CASE_CONSISTENCY
    assert parser_errors.count() == num_errors

    dup_error = parser_errors.first()
    assert dup_error.error_message == f"Duplicate record detected with record type {record_type} at line 3. " + \
        "Record is a duplicate of the record at line number 2."

    model.objects.count() == 0

@pytest.mark.parametrize("file, batch_size, model, record_type", [
    ('tanf_s1_partial_dup_file', 10000, TANF_T1, "T1"),
    ('tanf_s1_partial_dup_file', 1, TANF_T1, "T1"),  # This forces an in memory and database deletion of records.
    ('tanf_s2_partial_dup_file', 10000, TANF_T4, "T4"),
    ('tanf_s2_partial_dup_file', 1, TANF_T4, "T4"),  # This forces an in memory and database deletion of records.
    ('ssp_s1_partial_dup_file', 10000, SSP_M1, "M1"),
    ('ssp_s1_partial_dup_file', 1, SSP_M1, "M1"),  # This forces an in memory and database deletion of records.
    ('ssp_s2_partial_dup_file', 10000, SSP_M4, "M4"),
    ('ssp_s2_partial_dup_file', 1, SSP_M4, "M4"),  # This forces an in memory and database deletion of records.
])
@pytest.mark.django_db()
def test_parse_partial_duplicate(file, batch_size, model, record_type, dfs, request):
    """Test handling invalid quarter value that raises a ValueError exception."""
    datafile = request.getfixturevalue(file)
    dfs.datafile = datafile

    settings.BULK_CREATE_BATCH_SIZE = batch_size

    parse.parse_datafile(datafile, dfs)
    parser_errors = ParserError.objects.filter(file=datafile,
                                               error_type=ParserErrorCategoryChoices.CASE_CONSISTENCY).order_by('id')
    for e in parser_errors:
        assert e.error_type == ParserErrorCategoryChoices.CASE_CONSISTENCY
    assert parser_errors.count() == 3

    dup_error = parser_errors.first()
    assert dup_error.error_message == f"Partial duplicate record detected with record type {record_type} " + \
        "at line 3. Record is a partial duplicate of the record at line number 2."

    model.objects.count() == 0<|MERGE_RESOLUTION|>--- conflicted
+++ resolved
@@ -1364,128 +1364,6 @@
     assert first.FAMILIES_MONTH == 274
     assert sixth.FAMILIES_MONTH == 499
 
-@pytest.fixture
-def second_child_only_space_t3_file():
-    """Fixture for misformatted_t3_file."""
-    # T3 record: second child is not space filled correctly
-    parsing_file = ParsingFileFactory(
-        year=2021,
-        quarter='Q3',
-        original_filename='second_child_only_space_t3_file.txt',
-        file__name='second_child_only_space_t3_file.txt',
-        file__section=DataFile.Section.ACTIVE_CASE_DATA,
-        file__data=(b'HEADER20212A25   TAN1 D\n' +
-                    b'T320210400028221R0112014122888175617622222112204398100000000' +
-                    b'                              \n' +
-                    b'TRAILER0000001         ')
-    )
-    return parsing_file
-
-@pytest.fixture
-def one_child_t3_file():
-    """Fixture for one child_t3_file."""
-    parsing_file = ParsingFileFactory(
-        year=2021,
-        quarter='Q3',
-        original_filename='one_child_t3_file.txt',
-        file__name='one_child_t3_file.txt',
-        file__section=DataFile.Section.ACTIVE_CASE_DATA,
-        file__data=(b'HEADER20212A25   TAN1 D\n' +
-                    b'T320210400028221R0112014122888175617622222112204398100000000\n' +
-                    b'TRAILER0000001         ')
-    )
-    return parsing_file
-
-@pytest.fixture
-def t3_file():
-    """Fixture for T3 file."""
-    # T3 record is space filled correctly
-    parsing_file = ParsingFileFactory(
-        year=2021,
-        quarter='Q3',
-        original_filename='t3_file.txt',
-        file__name='t3_file.txt',
-        file__section=DataFile.Section.ACTIVE_CASE_DATA,
-        file__data=(b'HEADER20212A25   TAN1ED\n' +
-                    b'T320210441111111115120160401WTTTT@BTB22212212204398100000000' +
-                    b'                                                            ' +
-                    b'                                    \n' +
-                    b'TRAILER0000001         ')
-    )
-    return parsing_file
-
-
-@pytest.fixture
-def t3_file_two_child():
-    """Fixture for T3 file."""
-    # T3 record is space filled correctly
-    parsing_file = ParsingFileFactory(
-        year=2021,
-        quarter='Q2',
-        original_filename='t3_file.txt',
-        file__name='t3_file.txt',
-        file__section=DataFile.Section.ACTIVE_CASE_DATA,
-        file__data=(b'HEADER20211A25   TAN1ED\n' +
-                    b'T320210211111111157120190527WTTTTT9WT12212122204398100000000' +
-                    b'420100125WTTTT9@TB1221222220430490000\n' +
-                    b'TRAILER0000001         ')
-    )
-    return parsing_file
-
-@pytest.fixture
-def t3_file_two_child_with_space_filled():
-    """Fixture for T3 file."""
-    # T3 record is space filled correctly
-    parsing_file = ParsingFileFactory(
-        year=2021,
-        quarter='Q2',
-        original_filename='t3_file.txt',
-        file__name='t3_file.txt',
-        file__section=DataFile.Section.ACTIVE_CASE_DATA,
-        file__data=(b'HEADER20211A25   TAN1ED\n' +
-                    b'T320210211111111157120190527WTTTTT9WT12212122204398100000000' +
-                    b'420100125WTTTT9@TB1221222220430490000                       \n' +
-                    b'TRAILER0000001         ')
-    )
-    return parsing_file
-
-
-@pytest.fixture
-def two_child_second_filled():
-    """Fixture for T3 file."""
-    # T3 record is space filled correctly
-    parsing_file = ParsingFileFactory(
-        year=2021,
-        quarter='Q2',
-        original_filename='two_child_second_filled.txt',
-        file__name='two_child_second_filled.txt',
-        file__section=DataFile.Section.ACTIVE_CASE_DATA,
-        file__data=(b'HEADER20211A25   TAN1ED\n' +
-                    b'T320210211111111115120160401WTTTT@BTB22212212204398100000000' +
-                    b'56      111111111                                           ' +
-                    b'                                    \n' +
-                    b'TRAILER0000001         ')
-    )
-    return parsing_file
-
-@pytest.fixture
-def t3_file_zero_filled_second():
-    """Fixture for T3 file."""
-    # T3 record is space filled correctly
-    parsing_file = ParsingFileFactory(
-        year=2021,
-        quarter='Q3',
-        original_filename='t3_file_zero_filled_second.txt',
-        file__name='t3_file_zero_filled_second.txt',
-        file__section=DataFile.Section.ACTIVE_CASE_DATA,
-        file__data=(b'HEADER20212A25   TAN1ED\n' +
-                    b'T320210441111111115120160401WTTTT@BTB22212212204398100000000' +
-                    b'000000000000000000000000000000000000000000000000000000000000' +
-                    b'000000000000000000000000000000000000\n' +
-                    b'TRAILER0000001         ')
-    )
-    return parsing_file
-
 @pytest.mark.parametrize('file_fixture, result, number_of_errors',
                          [('second_child_only_space_t3_file', False, 0),
                           ('one_child_t3_file', False, 0),
@@ -1663,7 +1541,6 @@
     Tribal_TANF_T7.objects.count() == 0
 
 @pytest.mark.parametrize("file, batch_size, model, record_type, num_errors", [
-<<<<<<< HEAD
     ('tanf_s1_exact_dup_file', 10000, TANF_T1, "T1", 4),
     ('tanf_s1_exact_dup_file', 1, TANF_T1, "T1", 4),  # This forces an in memory and database deletion of records.
     ('tanf_s2_exact_dup_file', 10000, TANF_T4, "T4", 4),
@@ -1680,16 +1557,6 @@
     ('ssp_s3_exact_dup_file', 1, SSP_M6, "M6", 1),  # This forces an in memory and database deletion of records.
     ('ssp_s4_exact_dup_file', 10000, SSP_M7, "M7", 1),
     ('ssp_s4_exact_dup_file', 1, SSP_M7, "M7", 1),  # This forces an in memory and database deletion of records.
-=======
-    ('s1_exact_dup_file', 10000, TANF_T1, "T1", 3),
-    ('s1_exact_dup_file', 1, TANF_T1, "T1", 3),  # This forces an in memory and database deletion of records.
-    ('s2_exact_dup_file', 10000, TANF_T4, "T4", 3),
-    ('s2_exact_dup_file', 1, TANF_T4, "T4", 3),  # This forces an in memory and database deletion of records.
-    ('s3_exact_dup_file', 10000, TANF_T6, "T6", 1),
-    ('s3_exact_dup_file', 1, TANF_T6, "T6", 1),  # This forces an in memory and database deletion of records.
-    ('s4_exact_dup_file', 10000, TANF_T7, "T7", 1),
-    ('s4_exact_dup_file', 1, TANF_T7, "T7", 1),  # This forces an in memory and database deletion of records.
->>>>>>> 0df2bfc4
 ])
 @pytest.mark.django_db()
 def test_parse_duplicate(file, batch_size, model, record_type, num_errors, dfs, request):
