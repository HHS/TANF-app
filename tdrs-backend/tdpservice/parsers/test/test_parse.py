"""Test the implementation of the parse_file method with realistic datafiles."""


import pytest
from django.contrib.admin.models import LogEntry
from django.conf import settings
from .. import parse
from ..models import ParserError, ParserErrorCategoryChoices, DataFileSummary
from tdpservice.search_indexes.models.tanf import TANF_T1, TANF_T2, TANF_T3, TANF_T4, TANF_T5, TANF_T6, TANF_T7
from tdpservice.search_indexes.models.tribal import Tribal_TANF_T1, Tribal_TANF_T2, Tribal_TANF_T3, Tribal_TANF_T4
from tdpservice.search_indexes.models.tribal import Tribal_TANF_T5, Tribal_TANF_T6, Tribal_TANF_T7
from tdpservice.search_indexes.models.ssp import SSP_M1, SSP_M2, SSP_M3, SSP_M4, SSP_M5, SSP_M6, SSP_M7
from tdpservice.search_indexes import documents
from .factories import DataFileSummaryFactory, ParsingFileFactory
from tdpservice.data_files.models import DataFile
from .. import schema_defs, aggregates, util
from elasticsearch.helpers.errors import BulkIndexError
import logging
logger = logging.getLogger(__name__)


es_logger = logging.getLogger('elasticsearch')
es_logger.setLevel(logging.WARNING)

settings.GENERATE_TRAILER_ERRORS = True

@pytest.fixture
def test_datafile(stt_user, stt):
    """Fixture for small_correct_file."""
    return util.create_test_datafile('small_correct_file.txt', stt_user, stt)


@pytest.fixture
def test_header_datafile(stt_user, stt):
    """Fixture for header test."""
    return util.create_test_datafile('tanf_section1_header_test.txt', stt_user, stt)


@pytest.fixture
def dfs():
    """Fixture for DataFileSummary."""
    return DataFileSummaryFactory.build()


@pytest.fixture
def t2_invalid_dob_file():
    """Fixture for T2 file with an invalid DOB."""
    parsing_file = ParsingFileFactory(
        year=2021,
        quarter='Q1',
        file__name='t2_invalid_dob_file.txt',
        file__section='Active Case Data',
        file__data=(b'HEADER20204A25   TAN1ED\n'
                    b'T22020101111111111212Q897$9 3WTTTTTY@W222122222222101221211001472201140000000000000000000000000'
                    b'0000000000000000000000000000000000000000000000000000000000291\n'
                    b'TRAILER0000001         ')
    )
    return parsing_file

# TODO: the name of this test doesn't make perfect sense anymore since it will always have errors and no records now.
@pytest.mark.django_db
def test_parse_small_correct_file(test_datafile, dfs):
    """Test parsing of small_correct_file."""
    test_datafile.year = 2021
    test_datafile.quarter = 'Q1'
    test_datafile.save()
    dfs.datafile = test_datafile

    parse.parse_datafile(test_datafile, dfs)

    errors = ParserError.objects.filter(file=test_datafile).order_by('id')
    assert errors.count() == 2
    assert errors.first().error_type == ParserErrorCategoryChoices.CASE_CONSISTENCY

    dfs.status = dfs.get_status()
    dfs.case_aggregates = aggregates.case_aggregates_by_month(dfs.datafile, dfs.status)
    assert dfs.case_aggregates == {'rejected': 1,
                                   'months': [
                                       {'accepted_without_errors': 'N/A',
                                        'accepted_with_errors': 'N/A',
                                        'month': 'Oct'},
                                       {'accepted_without_errors': 'N/A',
                                        'accepted_with_errors': 'N/A',
                                        'month': 'Nov'},
                                       {'accepted_without_errors': 'N/A',
                                        'accepted_with_errors': 'N/A',
                                        'month': 'Dec'}
                                   ]}

    assert dfs.get_status() == DataFileSummary.Status.REJECTED
    assert TANF_T1.objects.count() == 0


@pytest.mark.django_db
def test_parse_section_mismatch(test_datafile, dfs):
    """Test parsing of small_correct_file where the DataFile section doesn't match the rawfile section."""
    test_datafile.section = 'Closed Case Data'
    test_datafile.save()

    dfs.datafile = test_datafile

    errors = parse.parse_datafile(test_datafile, dfs)
    dfs.status = dfs.get_status()
    assert dfs.status == DataFileSummary.Status.REJECTED
    parser_errors = ParserError.objects.filter(file=test_datafile)
    dfs.case_aggregates = aggregates.case_aggregates_by_month(
        dfs.datafile, dfs.status)
    assert dfs.case_aggregates == {'rejected': 1,
                                   'months': [
                                       {'accepted_without_errors': 'N/A',
                                        'accepted_with_errors': 'N/A',
                                        'month': 'Oct'},
                                       {'accepted_without_errors': 'N/A',
                                        'accepted_with_errors': 'N/A',
                                        'month': 'Nov'},
                                       {'accepted_without_errors': 'N/A',
                                        'accepted_with_errors': 'N/A',
                                        'month': 'Dec'}
                                   ]}
    assert parser_errors.count() == 1

    err = parser_errors.first()

    assert err.row_number == 1
    assert err.error_type == ParserErrorCategoryChoices.PRE_CHECK
    assert err.error_message == 'Data does not match the expected layout for Closed Case Data.'
    assert err.content_type is None
    assert err.object_id is None
    assert errors == {
        'document': [err]
    }


@pytest.mark.django_db
def test_parse_wrong_program_type(test_datafile, dfs):
    """Test parsing of small_correct_file where the DataFile program type doesn't match the rawfile."""
    test_datafile.section = 'SSP Active Case Data'
    test_datafile.save()

    dfs.datafile = test_datafile
    dfs.save()
    errors = parse.parse_datafile(test_datafile, dfs)
    assert dfs.get_status() == DataFileSummary.Status.REJECTED

    parser_errors = ParserError.objects.filter(file=test_datafile)
    assert parser_errors.count() == 1

    err = parser_errors.first()

    assert err.row_number == 1
    assert err.error_type == ParserErrorCategoryChoices.PRE_CHECK
    assert err.error_message == 'Data does not match the expected layout for SSP Active Case Data.'
    assert err.content_type is None
    assert err.object_id is None
    assert errors == {
        'document': [err]
    }


@pytest.fixture
def test_big_file(stt_user, stt):
    """Fixture for ADS.E2J.FTP1.TS06."""
    return util.create_test_datafile('ADS.E2J.FTP1.TS06', stt_user, stt)


@pytest.mark.django_db
def test_parse_big_file(test_big_file, dfs):
    """Test parsing of ADS.E2J.FTP1.TS06."""
    expected_t1_record_count = 815
    expected_t2_record_count = 882
    expected_t3_record_count = 1376

    dfs.datafile = test_big_file

    parse.parse_datafile(test_big_file, dfs)
    dfs.status = dfs.get_status()
    assert dfs.status == DataFileSummary.Status.ACCEPTED_WITH_ERRORS
    dfs.case_aggregates = aggregates.case_aggregates_by_month(
        dfs.datafile, dfs.status)
    assert dfs.case_aggregates == {'months': [
        {'month': 'Oct', 'accepted_without_errors': 25, 'accepted_with_errors': 245},
        {'month': 'Nov', 'accepted_without_errors': 18, 'accepted_with_errors': 255},
        {'month': 'Dec', 'accepted_without_errors': 27, 'accepted_with_errors': 245}],
        'rejected': 0}

    assert TANF_T1.objects.count() == expected_t1_record_count
    assert TANF_T2.objects.count() == expected_t2_record_count
    assert TANF_T3.objects.count() == expected_t3_record_count

    search = documents.tanf.TANF_T1DataSubmissionDocument.search().query(
        'match',
        datafile__id=test_big_file.id
    )
    assert search.count() == expected_t1_record_count
    search.delete()

    search = documents.tanf.TANF_T2DataSubmissionDocument.search().query(
        'match',
        datafile__id=test_big_file.id
    )
    assert search.count() == expected_t2_record_count
    search.delete()

    search = documents.tanf.TANF_T3DataSubmissionDocument.search().query(
        'match',
        datafile__id=test_big_file.id
    )
    assert search.count() == expected_t3_record_count
    search.delete()


@pytest.fixture
def bad_test_file(stt_user, stt):
    """Fixture for bad_TANF_S2."""
    return util.create_test_datafile('bad_TANF_S2.txt', stt_user, stt)


@pytest.mark.django_db
def test_parse_bad_test_file(bad_test_file, dfs):
    """Test parsing of bad_TANF_S2."""
    errors = parse.parse_datafile(bad_test_file, dfs)

    parser_errors = ParserError.objects.filter(file=bad_test_file)
    assert parser_errors.count() == 1

    err = parser_errors.first()

    assert err.row_number == 1
    assert err.error_type == ParserErrorCategoryChoices.PRE_CHECK
    assert err.error_message == 'HEADER record length is 24 characters but must be 23.'
    assert err.content_type is None
    assert err.object_id is None
    assert errors == {
        'header': [err]
    }


@pytest.fixture
def bad_file_missing_header(stt_user, stt):
    """Fixture for bad_missing_header."""
    return util.create_test_datafile('bad_missing_header.txt', stt_user, stt)


@pytest.mark.django_db
def test_parse_bad_file_missing_header(bad_file_missing_header, dfs):
    """Test parsing of bad_missing_header."""
    errors = parse.parse_datafile(bad_file_missing_header, dfs)
    dfs.datafile = bad_file_missing_header
    assert dfs.get_status() == DataFileSummary.Status.REJECTED

    parser_errors = ParserError.objects.filter(file=bad_file_missing_header).order_by('created_at')

    assert parser_errors.count() == 2

    err = parser_errors.first()

    assert err.row_number == 1
    assert err.error_type == ParserErrorCategoryChoices.PRE_CHECK
    assert err.error_message == 'HEADER record length is 14 characters but must be 23.'
    assert err.content_type is None
    assert err.object_id is None
    assert errors == {
        'header': list(parser_errors)
    }


@pytest.fixture
def bad_file_multiple_headers(stt_user, stt):
    """Fixture for bad_two_headers."""
    return util.create_test_datafile('bad_two_headers.txt', stt_user, stt)


@pytest.mark.django_db
def test_parse_bad_file_multiple_headers(bad_file_multiple_headers, dfs):
    """Test parsing of bad_two_headers."""
    bad_file_multiple_headers.year = 2024
    bad_file_multiple_headers.quarter = 'Q1'
    bad_file_multiple_headers.save()
    errors = parse.parse_datafile(bad_file_multiple_headers, dfs)
    dfs.datafile = bad_file_multiple_headers
    assert dfs.get_status() == DataFileSummary.Status.REJECTED

    parser_errors = ParserError.objects.filter(file=bad_file_multiple_headers)
    assert parser_errors.count() == 1

    err = parser_errors.first()

    assert err.row_number == 9
    assert err.error_type == ParserErrorCategoryChoices.PRE_CHECK
    assert err.error_message == "Multiple headers found."
    assert err.content_type is None
    assert err.object_id is None
    assert errors['document'] == ['Multiple headers found.']


@pytest.fixture
def big_bad_test_file(stt_user, stt):
    """Fixture for bad_TANF_S1."""
    return util.create_test_datafile('bad_TANF_S1.txt', stt_user, stt)


@pytest.mark.django_db
def test_parse_big_bad_test_file(big_bad_test_file, dfs):
    """Test parsing of bad_TANF_S1."""
    big_bad_test_file.year = 2022
    big_bad_test_file.quarter = 'Q1'
    parse.parse_datafile(big_bad_test_file, dfs)

    parser_errors = ParserError.objects.filter(file=big_bad_test_file)
    assert parser_errors.count() == 1

    err = parser_errors.first()

    assert err.row_number == 3679
    assert err.error_type == ParserErrorCategoryChoices.PRE_CHECK
    assert err.error_message == 'Multiple headers found.'
    assert err.content_type is None
    assert err.object_id is None


@pytest.fixture
def bad_trailer_file(stt_user, stt):
    """Fixture for bad_trailer_1."""
    return util.create_test_datafile('bad_trailer_1.txt', stt_user, stt)


@pytest.mark.django_db
def test_parse_bad_trailer_file(bad_trailer_file, dfs):
    """Test parsing bad_trailer_1."""
    bad_trailer_file.year = 2021
    bad_trailer_file.quarter = 'Q1'
    dfs.datafile = bad_trailer_file

    errors = parse.parse_datafile(bad_trailer_file, dfs)

    parser_errors = ParserError.objects.filter(file=bad_trailer_file)
    assert parser_errors.count() == 5

    trailer_error = parser_errors.get(row_number=3)
    assert trailer_error.error_type == ParserErrorCategoryChoices.PRE_CHECK
    assert trailer_error.error_message == 'TRAILER record length is 11 characters but must be 23.'
    assert trailer_error.content_type is None
    assert trailer_error.object_id is None

    # reporting month/year test
    row_errors = parser_errors.filter(row_number=2)
    row_errors_list = []
    for row_error in row_errors:
        row_errors_list.append(row_error)
        assert row_error.error_type == ParserErrorCategoryChoices.PRE_CHECK
        assert trailer_error.error_message in [
            'TRAILER record length is 11 characters but must be 23.',
            'T1: Reporting month year None does not match file reporting year:2021, quarter:Q1.']
        assert row_error.content_type is None
        assert row_error.object_id is None

    assert errors['trailer'] == [trailer_error]

    # case number validators
    for error_2_0 in errors["2_0"]:
        assert error_2_0 in row_errors_list

    row_errors = list(parser_errors.filter(row_number=2).order_by("id"))
    length_error = row_errors[0]
    assert length_error.error_type == ParserErrorCategoryChoices.PRE_CHECK
    assert length_error.error_message == 'T1 record length is 7 characters but must be 156.'
    assert length_error.content_type is None
    assert length_error.object_id is None
    assert errors == {
        'trailer': [trailer_error],
        "2_0": row_errors
    }


@pytest.fixture
def bad_trailer_file_2(stt_user, stt):
    """Fixture for bad_trailer_2."""
    return util.create_test_datafile('bad_trailer_2.txt', stt_user, stt)


@pytest.mark.django_db()
def test_parse_bad_trailer_file2(bad_trailer_file_2, dfs):
    """Test parsing bad_trailer_2."""
    dfs.datafile = bad_trailer_file_2
    dfs.save()

    bad_trailer_file_2.year = 2021
    bad_trailer_file_2.quarter = 'Q1'
    errors = parse.parse_datafile(bad_trailer_file_2, dfs)

    parser_errors = ParserError.objects.filter(file=bad_trailer_file_2)
    assert parser_errors.count() == 7

    trailer_errors = list(parser_errors.filter(row_number=3).order_by('id'))

    trailer_error_1 = trailer_errors[0]
    assert trailer_error_1.error_type == ParserErrorCategoryChoices.PRE_CHECK
    assert trailer_error_1.error_message == 'TRAILER record length is 7 characters but must be 23.'
    assert trailer_error_1.content_type is None
    assert trailer_error_1.object_id is None

    trailer_error_2 = trailer_errors[1]
    assert trailer_error_2.error_type == ParserErrorCategoryChoices.PRE_CHECK
    assert trailer_error_2.error_message == "Your file does not end with a TRAILER record."
    assert trailer_error_2.content_type is None
    assert trailer_error_2.object_id is None

    row_2_error = parser_errors.get(row_number=2)
    assert row_2_error.error_type == ParserErrorCategoryChoices.PRE_CHECK
    assert row_2_error.error_message == 'T1 record length is 117 characters but must be 156.'
    assert row_2_error.content_type is None
    assert row_2_error.object_id is None

    # catch-rpt-month-year-mismatches
    row_3_errors = parser_errors.filter(row_number=3)
    row_3_error_list = []

    for row_3_error in row_3_errors:
        row_3_error_list.append(row_3_error)
        assert row_3_error.error_type == ParserErrorCategoryChoices.PRE_CHECK
        assert row_3_error.error_message in {
            'T1 record length is 7 characters but must be 156.',
            'T1: Reporting month year None does not match file reporting year:2021, quarter:Q1.',
            'T1trash does not start with TRAILER.',
            'TRAILER record length is 7 characters but must be 23.',
            'T1: Case number T1trash cannot contain blanks.',
            'Your file does not end with a TRAILER record.'}
        assert row_3_error.content_type is None
        assert row_3_error.object_id is None

    errors_2_0 = errors["2_0"]
    errors_3_0 = errors["3_0"]
    error_trailer = errors["trailer"]
    for error_2_0 in errors_2_0:
        assert error_2_0 in [row_2_error]
    for error_3_0 in errors_3_0:
        assert error_3_0 in row_3_error_list
    assert error_trailer == [trailer_error_1, trailer_error_2]

    # case number validators
    row_3_errors = [trailer_errors[2], trailer_errors[3]]
    length_error = row_3_errors[0]
    assert length_error.error_type == ParserErrorCategoryChoices.PRE_CHECK
    assert length_error.error_message == 'T1 record length is 7 characters but must be 156.'
    assert length_error.content_type is None
    assert length_error.object_id is None

    errors_2_0 = errors["2_0"]
    errors_3_0 = errors["3_0"]
    error_trailer = errors["trailer"]
    for error_2_0 in errors_2_0:
        assert error_2_0 in [row_2_error]
    for error_3_0 in errors_3_0:
        assert error_3_0 in row_3_error_list
    assert error_trailer == [trailer_error_1, trailer_error_2]
    trailer_error_3 = trailer_errors[3]
    assert trailer_error_3.error_type == ParserErrorCategoryChoices.PRE_CHECK
    assert trailer_error_3.error_message == 'T1: Case number T1trash cannot contain blanks.'
    assert trailer_error_3.content_type is None
    assert trailer_error_3.object_id is None

    trailer_error_4 = trailer_errors[4]
    assert trailer_error_4.error_type == ParserErrorCategoryChoices.PRE_CHECK
    assert trailer_error_4.error_message == ('T1: Reporting month year None does not '
                                             'match file reporting year:2021, quarter:Q1.')
    assert trailer_error_4.content_type is None
    assert trailer_error_4.object_id is None

@pytest.fixture
def empty_file(stt_user, stt):
    """Fixture for empty_file."""
    return util.create_test_datafile('empty_file', stt_user, stt)


@pytest.mark.django_db
def test_parse_empty_file(empty_file, dfs):
    """Test parsing of empty_file."""
    dfs.datafile = empty_file
    dfs.save()
    errors = parse.parse_datafile(empty_file, dfs)

    dfs.status = dfs.get_status()
    dfs.case_aggregates = aggregates.case_aggregates_by_month(empty_file, dfs.status)

    assert dfs.status == DataFileSummary.Status.REJECTED
    assert dfs.case_aggregates == {'rejected': 2,
                                   'months': [
                                       {'accepted_without_errors': 'N/A',
                                        'accepted_with_errors': 'N/A',
                                        'month': 'Oct'},
                                       {'accepted_without_errors': 'N/A',
                                        'accepted_with_errors': 'N/A',
                                        'month': 'Nov'},
                                       {'accepted_without_errors': 'N/A',
                                        'accepted_with_errors': 'N/A',
                                        'month': 'Dec'}
                                   ]}

    parser_errors = ParserError.objects.filter(file=empty_file).order_by('id')

    assert parser_errors.count() == 2

    err = parser_errors.first()

    assert err.row_number == 1
    assert err.error_type == ParserErrorCategoryChoices.PRE_CHECK
    assert err.error_message == 'HEADER record length is 0 characters but must be 23.'
    assert err.content_type is None
    assert err.object_id is None
    assert errors == {
        'header': list(parser_errors)
    }


@pytest.fixture
def small_ssp_section1_datafile(stt_user, stt):
    """Fixture for small_ssp_section1."""
    return util.create_test_datafile('small_ssp_section1.txt', stt_user, stt, 'SSP Active Case Data')


@pytest.mark.django_db
def test_parse_small_ssp_section1_datafile(small_ssp_section1_datafile, dfs):
    """Test parsing small_ssp_section1_datafile."""
    small_ssp_section1_datafile.year = 2024
    small_ssp_section1_datafile.quarter = 'Q1'

    expected_m1_record_count = 5
    expected_m2_record_count = 6
    expected_m3_record_count = 8

    dfs.datafile = small_ssp_section1_datafile
    dfs.save()
    parse.parse_datafile(small_ssp_section1_datafile, dfs)

    parser_errors = ParserError.objects.filter(file=small_ssp_section1_datafile)
    dfs.status = dfs.get_status()
    assert dfs.status == DataFileSummary.Status.ACCEPTED_WITH_ERRORS
    dfs.case_aggregates = aggregates.case_aggregates_by_month(
        dfs.datafile, dfs.status)
    assert dfs.case_aggregates["rejected"] == 1
    for month in dfs.case_aggregates['months']:
        if month['month'] == 'Oct':
            assert month['accepted_without_errors'] == 0
            assert month['accepted_with_errors'] == 5
        else:
            assert month['accepted_without_errors'] == 0
            assert month['accepted_with_errors'] == 0

    parser_errors = ParserError.objects.filter(file=small_ssp_section1_datafile)
    assert parser_errors.count() == 16
    assert SSP_M1.objects.count() == expected_m1_record_count
    assert SSP_M2.objects.count() == expected_m2_record_count
    assert SSP_M3.objects.count() == expected_m3_record_count


@pytest.fixture
def ssp_section1_datafile(stt_user, stt):
    """Fixture for ssp_section1_datafile."""
    return util.create_test_datafile('ssp_section1_datafile.txt', stt_user, stt, 'SSP Active Case Data')


@pytest.mark.django_db()
def test_parse_ssp_section1_datafile(ssp_section1_datafile, dfs):
    """Test parsing ssp_section1_datafile."""
    ssp_section1_datafile.year = 2019
    ssp_section1_datafile.quarter = 'Q1'

    expected_m1_record_count = 818
    expected_m2_record_count = 989
    expected_m3_record_count = 1748

    dfs.datafile = ssp_section1_datafile
    dfs.save()

    parse.parse_datafile(ssp_section1_datafile, dfs)

    parser_errors = ParserError.objects.filter(file=ssp_section1_datafile)

    err = parser_errors.first()

    assert err.row_number == 2
    assert err.error_type == ParserErrorCategoryChoices.FIELD_VALUE
    assert err.error_message == 'M1: 3 is not larger or equal to 1 and smaller or equal to 2.'
    assert err.content_type is not None
    assert err.object_id is not None

    dup_errors = parser_errors.filter(error_type=ParserErrorCategoryChoices.CASE_CONSISTENCY).order_by("id")
    assert dup_errors.count() == 2
    assert dup_errors[0].error_message == "Duplicate record detected with record type M3 at line 453. " + \
        "Record is a duplicate of the record at line number 452."
    assert dup_errors[1].error_message == "Duplicate record detected with record type M3 at line 3273. " + \
        "Record is a duplicate of the record at line number 3272."

    assert parser_errors.count() == 32488

    assert SSP_M1.objects.count() == expected_m1_record_count
    assert SSP_M2.objects.count() == expected_m2_record_count
    assert SSP_M3.objects.count() == expected_m3_record_count


@pytest.fixture
def small_tanf_section1_datafile(stt_user, stt):
    """Fixture for small_tanf_section1."""
    return util.create_test_datafile('small_tanf_section1.txt', stt_user, stt)


@pytest.mark.django_db
def test_parse_tanf_section1_datafile(small_tanf_section1_datafile, dfs):
    """Test parsing of small_tanf_section1_datafile and validate T2 model data."""
    small_tanf_section1_datafile.year = 2021
    small_tanf_section1_datafile.quarter = 'Q1'
    dfs.datafile = small_tanf_section1_datafile

    parse.parse_datafile(small_tanf_section1_datafile, dfs)

    dfs.status = dfs.get_status()
    assert dfs.status == DataFileSummary.Status.ACCEPTED_WITH_ERRORS
    dfs.case_aggregates = aggregates.case_aggregates_by_month(
        dfs.datafile, dfs.status)
    assert dfs.case_aggregates == {'months': [
        {'month': 'Oct', 'accepted_without_errors': 4, 'accepted_with_errors': 1},
        {'month': 'Nov', 'accepted_without_errors': 0, 'accepted_with_errors': 0},
        {'month': 'Dec', 'accepted_without_errors': 0, 'accepted_with_errors': 0}],
        'rejected': 0}

    assert TANF_T2.objects.count() == 5

    t2_models = TANF_T2.objects.all()

    t2 = t2_models[0]
    assert t2.RPT_MONTH_YEAR == 202010
    assert t2.CASE_NUMBER == '11111111112'
    assert t2.FAMILY_AFFILIATION == 1
    assert t2.OTHER_UNEARNED_INCOME == '0291'

    t2_2 = t2_models[1]
    assert t2_2.RPT_MONTH_YEAR == 202010
    assert t2_2.CASE_NUMBER == '11111111115'
    assert t2_2.FAMILY_AFFILIATION == 2
    assert t2_2.OTHER_UNEARNED_INCOME == '0000'


@pytest.mark.django_db()
def test_parse_tanf_section1_datafile_obj_counts(small_tanf_section1_datafile, dfs):
    """Test parsing of small_tanf_section1_datafile in general."""
    small_tanf_section1_datafile.year = 2021
    small_tanf_section1_datafile.quarter = 'Q1'

    dfs.datafile = small_tanf_section1_datafile
    dfs.save()

    parse.parse_datafile(small_tanf_section1_datafile, dfs)

    assert TANF_T1.objects.count() == 5
    assert TANF_T2.objects.count() == 5
    assert TANF_T3.objects.count() == 6


@pytest.mark.django_db()
def test_parse_tanf_section1_datafile_t3s(small_tanf_section1_datafile, dfs):
    """Test parsing of small_tanf_section1_datafile and validate T3 model data."""
    small_tanf_section1_datafile.year = 2021
    small_tanf_section1_datafile.quarter = 'Q1'

    dfs.datafile = small_tanf_section1_datafile
    dfs.save()

    parse.parse_datafile(small_tanf_section1_datafile, dfs)

    assert TANF_T3.objects.count() == 6

    t3_models = TANF_T3.objects.all()
    t3_1 = t3_models[0]
    assert t3_1.RPT_MONTH_YEAR == 202010
    assert t3_1.CASE_NUMBER == '11111111112'
    assert t3_1.FAMILY_AFFILIATION == 1
    assert t3_1.GENDER == 2
    assert t3_1.EDUCATION_LEVEL == '98'

    t3_5 = t3_models[4]
    assert t3_5.RPT_MONTH_YEAR == 202010
    assert t3_5.CASE_NUMBER == '11111111151'
    assert t3_5.FAMILY_AFFILIATION == 1
    assert t3_5.GENDER == 1
    assert t3_5.EDUCATION_LEVEL == '98'


@pytest.fixture
def super_big_s1_file(stt_user, stt):
    """Fixture for ADS.E2J.NDM1.TS53_fake."""
    return util.create_test_datafile('ADS.E2J.NDM1.TS53_fake.txt', stt_user, stt)


@pytest.mark.django_db()
@pytest.mark.skip(reason="long runtime")  # big_files
def test_parse_super_big_s1_file(super_big_s1_file, dfs):
    """Test parsing of super_big_s1_file and validate all T1/T2/T3 records are created."""
    super_big_s1_file.year = 2023
    super_big_s1_file.quarter = 'Q2'
    super_big_s1_file.save()

    dfs.datafile = super_big_s1_file
    dfs.save()

    parse.parse_datafile(super_big_s1_file, dfs)
    expected_t1_record_count = 96607
    expected_t2_record_count = 112753
    expected_t3_record_count = 172525

    assert TANF_T1.objects.count() == expected_t1_record_count
    assert TANF_T2.objects.count() == expected_t2_record_count
    assert TANF_T3.objects.count() == expected_t3_record_count

    search = documents.tanf.TANF_T1DataSubmissionDocument.search().query(
        'match',
        datafile__id=super_big_s1_file.id
    )
    assert search.count() == expected_t1_record_count
    search.delete()

    search = documents.tanf.TANF_T2DataSubmissionDocument.search().query(
        'match',
        datafile__id=super_big_s1_file.id
    )
    assert search.count() == expected_t2_record_count
    search.delete()

    search = documents.tanf.TANF_T3DataSubmissionDocument.search().query(
        'match',
        datafile__id=super_big_s1_file.id
    )
    assert search.count() == expected_t3_record_count
    search.delete()


@pytest.fixture
def big_s1_rollback_file(stt_user, stt):
    """Fixture for ADS.E2J.NDM1.TS53_fake.rollback."""
    return util.create_test_datafile('ADS.E2J.NDM1.TS53_fake.rollback.txt', stt_user, stt)


@pytest.mark.django_db()
def test_parse_big_s1_file_with_rollback(big_s1_rollback_file, dfs):
    """Test parsing of big_s1_rollback_file.

    Validate all T1/T2/T3 records are not created due to multiple headers.
    """
    big_s1_rollback_file.year = 2023
    big_s1_rollback_file.quarter = 'Q2'
    big_s1_rollback_file.save()

    dfs.datafile = big_s1_rollback_file
    dfs.save()

    parse.parse_datafile(big_s1_rollback_file, dfs)

    parser_errors = ParserError.objects.filter(file=big_s1_rollback_file)
    assert parser_errors.count() == 1

    err = parser_errors.first()

    assert err.row_number == 13609
    assert err.error_type == ParserErrorCategoryChoices.PRE_CHECK
    assert err.error_message == 'Multiple headers found.'
    assert err.content_type is None
    assert err.object_id is None

    assert TANF_T1.objects.count() == 0
    assert TANF_T2.objects.count() == 0
    assert TANF_T3.objects.count() == 0

    search = documents.tanf.TANF_T1DataSubmissionDocument.search().query(
        'match',
        datafile__id=big_s1_rollback_file.id
    )
    assert search.count() == 0

    search = documents.tanf.TANF_T2DataSubmissionDocument.search().query(
        'match',
        datafile__id=big_s1_rollback_file.id
    )
    assert search.count() == 0

    search = documents.tanf.TANF_T3DataSubmissionDocument.search().query(
        'match',
        datafile__id=big_s1_rollback_file.id
    )
    assert search.count() == 0

@pytest.fixture
def bad_tanf_s1__row_missing_required_field(stt_user, stt):
    """Fixture for small_tanf_section1."""
    return util.create_test_datafile('small_bad_tanf_s1.txt', stt_user, stt)


@pytest.mark.django_db
def test_parse_bad_tfs1_missing_required(bad_tanf_s1__row_missing_required_field, dfs):
    """Test parsing a bad TANF Section 1 submission where a row is missing required data."""
    bad_tanf_s1__row_missing_required_field.year = 2021
    bad_tanf_s1__row_missing_required_field.quarter = 'Q1'

    dfs.datafile = bad_tanf_s1__row_missing_required_field
    dfs.save()

    parse.parse_datafile(bad_tanf_s1__row_missing_required_field, dfs)

    assert dfs.get_status() == DataFileSummary.Status.REJECTED

    parser_errors = ParserError.objects.filter(
        file=bad_tanf_s1__row_missing_required_field)

    assert parser_errors.count() == 5

    error_message = 'T1: Reporting month year None does not match file reporting year:2021, quarter:Q1.'
    row_2_error = parser_errors.get(row_number=2, error_message=error_message)
    assert row_2_error.error_type == ParserErrorCategoryChoices.PRE_CHECK
    assert row_2_error.error_message == error_message

    error_message = 'T2: Reporting month year None does not match file reporting year:2021, quarter:Q1.'
    row_3_error = parser_errors.get(row_number=3, error_message=error_message)
    assert row_3_error.error_type == ParserErrorCategoryChoices.PRE_CHECK
    assert row_3_error.error_message == error_message

    error_message = 'T3: Reporting month year None does not match file reporting year:2021, quarter:Q1.'
    row_4_error = parser_errors.get(row_number=4, error_message=error_message)
    assert row_4_error.error_type == ParserErrorCategoryChoices.PRE_CHECK
    assert row_4_error.error_message == error_message

    error_message = 'Unknown Record_Type was found.'
    row_5_error = parser_errors.get(row_number=5, error_message=error_message)
    assert row_5_error.error_type == ParserErrorCategoryChoices.PRE_CHECK
    assert row_5_error.error_message == error_message
    assert row_5_error.content_type is None
    assert row_5_error.object_id is None


@pytest.fixture
def bad_ssp_s1__row_missing_required_field(stt_user, stt):
    """Fixture for ssp_section1_datafile."""
    return util.create_test_datafile('small_bad_ssp_s1.txt', stt_user, stt, 'SSP Active Case Data')


@pytest.mark.django_db()
def test_parse_bad_ssp_s1_missing_required(bad_ssp_s1__row_missing_required_field, dfs):
    """Test parsing a bad TANF Section 1 submission where a row is missing required data."""
    bad_ssp_s1__row_missing_required_field.year = 2019
    bad_ssp_s1__row_missing_required_field.quarter = 'Q1'

    dfs.datafile = bad_ssp_s1__row_missing_required_field
    dfs.save()

    parse.parse_datafile(bad_ssp_s1__row_missing_required_field, dfs)

    parser_errors = ParserError.objects.filter(file=bad_ssp_s1__row_missing_required_field)
    assert parser_errors.count() == 7

    row_2_error = parser_errors.get(
        row_number=2,
        error_message__contains='Reporting month year None does not match file reporting year:2019, quarter:Q1.'
    )
    assert row_2_error.error_type == ParserErrorCategoryChoices.PRE_CHECK

    row_3_error = parser_errors.get(
        row_number=3,
        error_message__contains='Reporting month year None does not match file reporting year:2019, quarter:Q1.'
    )
    assert row_3_error.error_type == ParserErrorCategoryChoices.PRE_CHECK

    row_4_error = parser_errors.get(
        row_number=4,
        error_message__contains='Reporting month year None does not match file reporting year:2019, quarter:Q1.'
    )
    assert row_4_error.error_type == ParserErrorCategoryChoices.PRE_CHECK

    error_message = 'Reporting month year None does not match file reporting year:2019, quarter:Q1.'
    rpt_month_errors = parser_errors.filter(error_message__contains=error_message)
    assert len(rpt_month_errors) == 3
    for i, e in enumerate(rpt_month_errors):
        assert e.error_type == ParserErrorCategoryChoices.PRE_CHECK
        assert error_message.format(i + 1) in e.error_message
        assert e.object_id is None

    row_5_error = parser_errors.get(
        row_number=5,
        error_message='Unknown Record_Type was found.'
    )
    assert row_5_error.error_type == ParserErrorCategoryChoices.PRE_CHECK
    assert row_5_error.content_type is None
    assert row_5_error.object_id is None

    trailer_error = parser_errors.get(
        row_number=6,
        error_message='TRAILER record length is 15 characters but must be 23.'
    )
    assert trailer_error.error_type == ParserErrorCategoryChoices.PRE_CHECK
    assert trailer_error.content_type is None
    assert trailer_error.object_id is None

@pytest.mark.django_db
def test_dfs_set_case_aggregates(test_datafile, dfs):
    """Test that the case aggregates are set correctly."""
    test_datafile.year = 2020
    test_datafile.quarter = 'Q3'
    test_datafile.section = 'Active Case Data'
    test_datafile.save()
    # this still needs to execute to create db objects to be queried
    parse.parse_datafile(test_datafile, dfs)
    dfs.file = test_datafile
    dfs.status = dfs.get_status()
    dfs.case_aggregates = aggregates.case_aggregates_by_month(
        test_datafile, dfs.status)

    for month in dfs.case_aggregates['months']:
        if month['month'] == 'Oct':
            assert month['accepted_without_errors'] == 1
            assert month['accepted_with_errors'] == 0


@pytest.mark.django_db
def test_get_schema_options(dfs):
    """Test use-cases for translating strings to named object references."""
    '''
    text -> section
    text -> models{} YES
    text -> model YES
    datafile -> model
        ^ section -> program -> model
    datafile -> text
    model -> text YES
    section -> text

    text**: input string from the header/file
    '''

    # from text:
    schema = parse.get_schema_manager('T1xx', 'A', 'TAN')
    assert isinstance(schema, aggregates.SchemaManager)
    assert schema == schema_defs.tanf.t1

    # get model
    models = schema_defs.utils.get_program_models('TAN', 'A')
    assert models == {
        'T1': schema_defs.tanf.t1,
        'T2': schema_defs.tanf.t2,
        'T3': schema_defs.tanf.t3,
    }

    model = schema_defs.utils.get_program_model('TAN', 'A', 'T1')
    assert model == schema_defs.tanf.t1
    # get section
    section = schema_defs.utils.get_section_reference('TAN', 'C')
    assert section == DataFile.Section.CLOSED_CASE_DATA

    # from datafile:
    # get model(s)
    # get section str

    # from model:
    # get text
    # get section str
    # get ref section


@pytest.fixture
def small_tanf_section2_file(stt_user, stt):
    """Fixture for tanf section2 datafile."""
    return util.create_test_datafile('small_tanf_section2.txt', stt_user, stt, 'Closed Case Data')


@pytest.mark.django_db()
def test_parse_small_tanf_section2_file(small_tanf_section2_file, dfs):
    """Test parsing a small TANF Section 2 submission."""
    small_tanf_section2_file.year = 2021
    small_tanf_section2_file.quarter = 'Q1'

    dfs.datafile = small_tanf_section2_file
    dfs.save()

    parse.parse_datafile(small_tanf_section2_file, dfs)

    assert TANF_T4.objects.all().count() == 1
    assert TANF_T5.objects.all().count() == 1

    parser_errors = ParserError.objects.filter(file=small_tanf_section2_file)

    assert parser_errors.count() == 0

    t4 = TANF_T4.objects.first()
    t5 = TANF_T5.objects.first()

    assert t4.DISPOSITION == 1
    assert t4.REC_SUB_CC == 3

    assert t5.GENDER == 2
    assert t5.AMOUNT_UNEARNED_INCOME == '0000'


@pytest.fixture
def tanf_section2_file(stt_user, stt):
    """Fixture for ADS.E2J.FTP2.TS06."""
    return util.create_test_datafile('ADS.E2J.FTP2.TS06', stt_user, stt, 'Closed Case Data')


@pytest.mark.django_db()
def test_parse_tanf_section2_file(tanf_section2_file, dfs):
    """Test parsing TANF Section 2 submission."""
    tanf_section2_file.year = 2021
    tanf_section2_file.quarter = 'Q1'

    dfs.datafile = tanf_section2_file
    dfs.save()

    parse.parse_datafile(tanf_section2_file, dfs)

    assert TANF_T4.objects.all().count() == 206
    assert TANF_T5.objects.all().count() == 558

    parser_errors = ParserError.objects.filter(file=tanf_section2_file)

    err = parser_errors.first()
    assert err.error_type == ParserErrorCategoryChoices.CASE_CONSISTENCY


@pytest.fixture
def tanf_section3_file(stt_user, stt):
    """Fixture for ADS.E2J.FTP3.TS06."""
    return util.create_test_datafile('ADS.E2J.FTP3.TS06', stt_user, stt, "Aggregate Data")


@pytest.mark.django_db()
def test_parse_tanf_section3_file(tanf_section3_file, dfs):
    """Test parsing TANF Section 3 submission."""
    tanf_section3_file.year = 2022
    tanf_section3_file.quarter = 'Q1'

    dfs.datafile = tanf_section3_file

    parse.parse_datafile(tanf_section3_file, dfs)

    dfs.status = dfs.get_status()
    dfs.case_aggregates = aggregates.total_errors_by_month(
        dfs.datafile, dfs.status)
    assert dfs.case_aggregates == {"months": [
        {"month": "Oct", "total_errors": 0},
        {"month": "Nov", "total_errors": 0},
        {"month": "Dec", "total_errors": 0}
    ]}

    assert dfs.get_status() == DataFileSummary.Status.ACCEPTED

    assert TANF_T6.objects.all().count() == 3

    parser_errors = ParserError.objects.filter(file=tanf_section3_file)
    assert parser_errors.count() == 0

    t6_objs = TANF_T6.objects.all().order_by('NUM_APPROVED')

    first = t6_objs.first()
    second = t6_objs[1]
    third = t6_objs[2]

    assert first.RPT_MONTH_YEAR == 202112
    assert second.RPT_MONTH_YEAR == 202111
    assert third.RPT_MONTH_YEAR == 202110

    assert first.NUM_APPROVED == 3924
    assert second.NUM_APPROVED == 3977
    assert third.NUM_APPROVED == 4301

    assert first.NUM_CLOSED_CASES == 3884
    assert second.NUM_CLOSED_CASES == 3881
    assert third.NUM_CLOSED_CASES == 5453

@pytest.fixture
def tanf_section1_file_with_blanks(stt_user, stt):
    """Fixture for ADS.E2J.FTP3.TS06."""
    return util.create_test_datafile('tanf_section1_blanks.txt', stt_user, stt)

@pytest.mark.django_db()
def test_parse_tanf_section1_blanks_file(tanf_section1_file_with_blanks, dfs):
    """Test section 1 fields that are allowed to have blanks."""
    tanf_section1_file_with_blanks.year = 2021
    tanf_section1_file_with_blanks.quarter = 'Q1'

    dfs.datafile = tanf_section1_file_with_blanks
    dfs.save()

    parse.parse_datafile(tanf_section1_file_with_blanks, dfs)

    parser_errors = ParserError.objects.filter(file=tanf_section1_file_with_blanks)

    assert parser_errors.count() == 23

    # Should only be cat3 validator errors
    for error in parser_errors:
        assert error.error_type == ParserErrorCategoryChoices.VALUE_CONSISTENCY

    t1 = TANF_T1.objects.first()
    t2 = TANF_T2.objects.first()
    t3 = TANF_T3.objects.first()

    assert t1.FAMILY_SANC_ADULT is None
    assert t2.MARITAL_STATUS is None
    assert t3.CITIZENSHIP_STATUS is None

@pytest.fixture
def tanf_section4_file(stt_user, stt):
    """Fixture for ADS.E2J.FTP4.TS06."""
    return util.create_test_datafile('ADS.E2J.FTP4.TS06', stt_user, stt, "Stratum Data")


@pytest.mark.django_db()
def test_parse_tanf_section4_file(tanf_section4_file, dfs):
    """Test parsing TANF Section 4 submission."""
    tanf_section4_file.year = 2022
    tanf_section4_file.quarter = 'Q1'

    dfs.datafile = tanf_section4_file

    parse.parse_datafile(tanf_section4_file, dfs)

    dfs.status = dfs.get_status()
    dfs.case_aggregates = aggregates.total_errors_by_month(
        dfs.datafile, dfs.status)
    assert dfs.case_aggregates == {"months": [
        {"month": "Oct", "total_errors": 0},
        {"month": "Nov", "total_errors": 0},
        {"month": "Dec", "total_errors": 0}
    ]}

    assert dfs.get_status() == DataFileSummary.Status.ACCEPTED

    assert TANF_T7.objects.all().count() == 18

    parser_errors = ParserError.objects.filter(file=tanf_section4_file)
    assert parser_errors.count() == 0

    t7_objs = TANF_T7.objects.all().order_by('FAMILIES_MONTH')

    first = t7_objs.first()
    sixth = t7_objs[5]

    assert first.RPT_MONTH_YEAR == 202111
    assert sixth.RPT_MONTH_YEAR == 202112

    assert first.TDRS_SECTION_IND == '2'
    assert sixth.TDRS_SECTION_IND == '2'

    assert first.FAMILIES_MONTH == 274
    assert sixth.FAMILIES_MONTH == 499


@pytest.fixture
def bad_tanf_section4_file(stt_user, stt):
    """Fixture for ADS.E2J.FTP4.TS06."""
    return util.create_test_datafile('bad_tanf_section_4.txt', stt_user, stt, "Stratum Data")


@pytest.mark.django_db()
def test_parse_bad_tanf_section4_file(bad_tanf_section4_file, dfs):
    """Test parsing TANF Section 4 submission when no records are created."""
    bad_tanf_section4_file.year = 2021
    bad_tanf_section4_file.quarter = 'Q1'

    dfs.datafile = bad_tanf_section4_file

    parse.parse_datafile(bad_tanf_section4_file, dfs)

    dfs.status = dfs.get_status()
    dfs.case_aggregates = aggregates.total_errors_by_month(dfs.datafile, dfs.status)

    assert dfs.case_aggregates == {'months': [
        {'month': 'Oct', 'total_errors': 'N/A'},
        {'month': 'Nov', 'total_errors': 'N/A'},
        {'month': 'Dec', 'total_errors': 'N/A'}
    ]}

    assert dfs.get_status() == DataFileSummary.Status.REJECTED

    assert TANF_T7.objects.all().count() == 0

    parser_errors = ParserError.objects.filter(file=bad_tanf_section4_file).order_by('id')
    assert parser_errors.count() == 2

    error = parser_errors.first()
    error.error_message == "Value length 151 does not match 247."
    error.error_type == ParserErrorCategoryChoices.PRE_CHECK

    error = parser_errors[1]
    error.error_message == "No records created."
    error.error_type == ParserErrorCategoryChoices.PRE_CHECK


@pytest.fixture
def ssp_section4_file(stt_user, stt):
    """Fixture for ADS.E2J.NDM4.MS24."""
    return util.create_test_datafile('ADS.E2J.NDM4.MS24', stt_user, stt, "SSP Stratum Data")

@pytest.mark.django_db()
def test_parse_ssp_section4_file(ssp_section4_file, dfs):
    """Test parsing SSP Section 4 submission."""
    ssp_section4_file.year = 2022
    ssp_section4_file.quarter = 'Q1'

    dfs.datafile = ssp_section4_file

    parse.parse_datafile(ssp_section4_file, dfs)

    m7_objs = SSP_M7.objects.all().order_by('FAMILIES_MONTH')

    dfs.status = dfs.get_status()
    dfs.case_aggregates = aggregates.total_errors_by_month(
        dfs.datafile, dfs.status)
    assert dfs.case_aggregates == {"months": [
        {"month": "Oct", "total_errors": 0},
        {"month": "Nov", "total_errors": 0},
        {"month": "Dec", "total_errors": 0}
    ]}

    assert m7_objs.count() == 12

    first = m7_objs.first()
    assert first.RPT_MONTH_YEAR == 202110
    assert first.FAMILIES_MONTH == 748

@pytest.fixture
def ssp_section2_rec_oadsi_file(stt_user, stt):
    """Fixture for sp_section2_rec_oadsi_file."""
    return util.create_test_datafile('ssp_section2_rec_oadsi_file.txt', stt_user, stt, 'SSP Closed Case Data')


@pytest.mark.django_db()
def test_parse_ssp_section2_rec_oadsi_file(ssp_section2_rec_oadsi_file, dfs):
    """Test parsing SSP Section 2 REC_OADSI."""
    ssp_section2_rec_oadsi_file.year = 2019
    ssp_section2_rec_oadsi_file.quarter = 'Q1'

    dfs.datafile = ssp_section2_rec_oadsi_file

    parse.parse_datafile(ssp_section2_rec_oadsi_file, dfs)
    parser_errors = ParserError.objects.filter(file=ssp_section2_rec_oadsi_file)

    assert parser_errors.count() == 0


@pytest.fixture
def ssp_section2_file(stt_user, stt):
    """Fixture for ADS.E2J.NDM2.MS24."""
    return util.create_test_datafile('ADS.E2J.NDM2.MS24', stt_user, stt, 'SSP Closed Case Data')

@pytest.mark.django_db()
def test_parse_ssp_section2_file(ssp_section2_file, dfs):
    """Test parsing SSP Section 2 submission."""
    ssp_section2_file.year = 2019
    ssp_section2_file.quarter = 'Q1'

    dfs.datafile = ssp_section2_file

    parse.parse_datafile(ssp_section2_file, dfs)

    dfs.status = dfs.get_status()
    dfs.case_aggregates = aggregates.case_aggregates_by_month(
        dfs.datafile, dfs.status)
    for dfs_case_aggregate in dfs.case_aggregates['months']:
        assert dfs_case_aggregate['accepted_without_errors'] == 0
        assert dfs_case_aggregate['accepted_with_errors'] in [75, 78]
        assert dfs_case_aggregate['month'] in ['Oct', 'Nov', 'Dec']
    assert dfs.get_status() == DataFileSummary.Status.PARTIALLY_ACCEPTED

    m4_objs = SSP_M4.objects.all().order_by('id')
    m5_objs = SSP_M5.objects.all().order_by('AMOUNT_EARNED_INCOME')

    expected_m4_count = 231
    expected_m5_count = 703

    assert SSP_M4.objects.count() == expected_m4_count
    assert SSP_M5.objects.count() == expected_m5_count

    search = documents.ssp.SSP_M4DataSubmissionDocument.search().query(
        'match',
        datafile__id=ssp_section2_file.id
    )
    assert search.count() == expected_m4_count
    search.delete()

    search = documents.ssp.SSP_M5DataSubmissionDocument.search().query(
        'match',
        datafile__id=ssp_section2_file.id
    )
    assert search.count() == expected_m5_count
    search.delete()

    m4 = m4_objs.first()
    assert m4.DISPOSITION == 1
    assert m4.REC_SUB_CC == 3

    m5 = m5_objs.first()
    assert m5.FAMILY_AFFILIATION == 1
    assert m5.AMOUNT_EARNED_INCOME == '0000'
    assert m5.AMOUNT_UNEARNED_INCOME == '0000'

@pytest.fixture
def ssp_section3_file(stt_user, stt):
    """Fixture for ADS.E2J.FTP3.TS06."""
    return util.create_test_datafile('ADS.E2J.NDM3.MS24', stt_user, stt, "SSP Aggregate Data")

@pytest.mark.django_db()
def test_parse_ssp_section3_file(ssp_section3_file, dfs):
    """Test parsing TANF Section 3 submission."""
    ssp_section3_file.year = 2022
    ssp_section3_file.quarter = 'Q1'

    dfs.datafile = ssp_section3_file

    parse.parse_datafile(ssp_section3_file, dfs)

    dfs.status = dfs.get_status()
    dfs.case_aggregates = aggregates.total_errors_by_month(
        dfs.datafile, dfs.status)
    assert dfs.case_aggregates == {"months": [
        {"month": "Oct", "total_errors": 0},
        {"month": "Nov", "total_errors": 0},
        {"month": "Dec", "total_errors": 0}
    ]}

    assert dfs.get_status() == DataFileSummary.Status.ACCEPTED

    m6_objs = SSP_M6.objects.all().order_by('RPT_MONTH_YEAR')
    assert m6_objs.count() == 3

    parser_errors = ParserError.objects.filter(file=ssp_section3_file)
    assert parser_errors.count() == 0

    first = m6_objs.first()
    second = m6_objs[1]
    third = m6_objs[2]

    assert first.RPT_MONTH_YEAR == 202110
    assert second.RPT_MONTH_YEAR == 202111
    assert third.RPT_MONTH_YEAR == 202112

    assert first.SSPMOE_FAMILIES == 15869
    assert second.SSPMOE_FAMILIES == 16008
    assert third.SSPMOE_FAMILIES == 15956

    assert first.NUM_RECIPIENTS == 51355
    assert second.NUM_RECIPIENTS == 51696
    assert third.NUM_RECIPIENTS == 51348

@pytest.mark.django_db
def test_rpt_month_year_mismatch(test_header_datafile, dfs):
    """Test that the rpt_month_year mismatch error is raised."""
    datafile = test_header_datafile

    datafile.section = 'Active Case Data'
    # test_datafile fixture uses create_test_data_file which assigns
    # a default year / quarter of 2021 / Q1
    datafile.year = 2021
    datafile.quarter = 'Q1'
    datafile.save()

    dfs.datafile = test_header_datafile
    dfs.save()

    parse.parse_datafile(datafile, dfs)

    parser_errors = ParserError.objects.filter(file=datafile)
    assert parser_errors.count() == 2
    assert parser_errors.first().error_type == ParserErrorCategoryChoices.CASE_CONSISTENCY

    datafile.year = 2023
    datafile.save()

    parse.parse_datafile(datafile, dfs)

    parser_errors = ParserError.objects.filter(file=datafile).order_by('-id')
    assert parser_errors.count() == 3

    err = parser_errors.first()
    assert err.error_type == ParserErrorCategoryChoices.PRE_CHECK
    assert err.error_message == "Submitted reporting year:2020, quarter:Q4 doesn't" + \
        " match file reporting year:2023, quarter:Q1."

@pytest.fixture
def tribal_section_1_file(stt_user, stt):
    """Fixture for ADS.E2J.FTP4.TS06."""
    return util.create_test_datafile('ADS.E2J.FTP1.TS142', stt_user, stt, "Tribal Active Case Data")

@pytest.mark.django_db()
def test_parse_tribal_section_1_file(tribal_section_1_file, dfs):
    """Test parsing Tribal TANF Section 1 submission."""
    tribal_section_1_file.year = 2022
    tribal_section_1_file.quarter = 'Q1'
    tribal_section_1_file.save()

    dfs.datafile = tribal_section_1_file

    parse.parse_datafile(tribal_section_1_file, dfs)

    dfs.status = dfs.get_status()
    assert dfs.status == DataFileSummary.Status.ACCEPTED
    dfs.case_aggregates = aggregates.case_aggregates_by_month(
        dfs.datafile, dfs.status)
    assert dfs.case_aggregates == {'rejected': 0,
                                   'months': [{'month': 'Oct', 'accepted_without_errors': 1, 'accepted_with_errors': 0},
                                              {'month': 'Nov', 'accepted_without_errors': 0, 'accepted_with_errors': 0},
                                              {'month': 'Dec', 'accepted_without_errors': 0, 'accepted_with_errors': 0}
                                              ]}

    assert Tribal_TANF_T1.objects.all().count() == 1
    assert Tribal_TANF_T2.objects.all().count() == 1
    assert Tribal_TANF_T3.objects.all().count() == 2

    t1_objs = Tribal_TANF_T1.objects.all().order_by("CASH_AMOUNT")
    t2_objs = Tribal_TANF_T2.objects.all().order_by("MONTHS_FED_TIME_LIMIT")
    t3_objs = Tribal_TANF_T3.objects.all().order_by("EDUCATION_LEVEL")

    t1 = t1_objs.first()
    t2 = t2_objs.first()
    t3 = t3_objs.last()

    assert t1.CASH_AMOUNT == 502
    assert t2.MONTHS_FED_TIME_LIMIT == '  0'
    assert t3.EDUCATION_LEVEL == '98'

@pytest.fixture
def tribal_section_1_inconsistency_file(stt_user, stt):
    """Fixture for ADS.E2J.FTP4.TS06."""
    return util.create_test_datafile('tribal_section_1_inconsistency.txt', stt_user, stt, "Tribal Active Case Data")

@pytest.mark.django_db()
def test_parse_tribal_section_1_inconsistency_file(tribal_section_1_inconsistency_file, dfs):
    """Test parsing inconsistent Tribal TANF Section 1 submission."""
    parse.parse_datafile(tribal_section_1_inconsistency_file, dfs)

    assert Tribal_TANF_T1.objects.all().count() == 0

    parser_errors = ParserError.objects.filter(file=tribal_section_1_inconsistency_file)
    assert parser_errors.count() == 1

    assert parser_errors.first().error_message == "Tribe Code (142) inconsistency with Program Type (TAN) " + \
        "and FIPS Code (01)."

@pytest.fixture
def tribal_section_2_file(stt_user, stt):
    """Fixture for ADS.E2J.FTP4.TS06."""
    return util.create_test_datafile('ADS.E2J.FTP2.TS142.txt', stt_user, stt, "Tribal Closed Case Data")

@pytest.mark.django_db()
def test_parse_tribal_section_2_file(tribal_section_2_file, dfs):
    """Test parsing Tribal TANF Section 2 submission."""
    tribal_section_2_file.year = 2020
    tribal_section_2_file.quarter = 'Q1'

    dfs.datafile = tribal_section_2_file

    parse.parse_datafile(tribal_section_2_file, dfs)

    dfs.status = dfs.get_status()
    dfs.case_aggregates = aggregates.case_aggregates_by_month(
        dfs.datafile, dfs.status)
    assert dfs.case_aggregates == {'rejected': 0,
                                   'months': [
                                       {'accepted_without_errors': 0,
                                           'accepted_with_errors': 3, 'month': 'Oct'},
                                       {'accepted_without_errors': 0,
                                           'accepted_with_errors': 3, 'month': 'Nov'},
                                       {'accepted_without_errors': 0,
                                           'accepted_with_errors': 0, 'month': 'Dec'}
                                   ]}

    assert dfs.get_status() == DataFileSummary.Status.ACCEPTED_WITH_ERRORS

    assert Tribal_TANF_T4.objects.all().count() == 6
    assert Tribal_TANF_T5.objects.all().count() == 13

    t4_objs = Tribal_TANF_T4.objects.all().order_by("CLOSURE_REASON")
    t5_objs = Tribal_TANF_T5.objects.all().order_by("COUNTABLE_MONTH_FED_TIME")

    t4 = t4_objs.first()
    t5 = t5_objs.last()

    assert t4.CLOSURE_REASON == 8
    assert t5.COUNTABLE_MONTH_FED_TIME == '  8'

@pytest.fixture
def tribal_section_3_file(stt_user, stt):
    """Fixture for ADS.E2J.FTP3.TS142."""
    return util.create_test_datafile('ADS.E2J.FTP3.TS142', stt_user, stt, "Tribal Aggregate Data")

@pytest.mark.django_db()
def test_parse_tribal_section_3_file(tribal_section_3_file, dfs):
    """Test parsing Tribal TANF Section 3 submission."""
    tribal_section_3_file.year = 2022
    tribal_section_3_file.quarter = 'Q1'

    dfs.datafile = tribal_section_3_file

    parse.parse_datafile(tribal_section_3_file, dfs)

    dfs.status = dfs.get_status()
    dfs.case_aggregates = aggregates.total_errors_by_month(
        dfs.datafile, dfs.status)
    assert dfs.case_aggregates == {"months": [
        {"month": "Oct", "total_errors": 0},
        {"month": "Nov", "total_errors": 0},
        {"month": "Dec", "total_errors": 0}
    ]}

    assert dfs.get_status() == DataFileSummary.Status.ACCEPTED

    assert Tribal_TANF_T6.objects.all().count() == 3

    t6_objs = Tribal_TANF_T6.objects.all().order_by("NUM_APPLICATIONS")

    t6 = t6_objs.first()

    assert t6.NUM_APPLICATIONS == 1
    assert t6.NUM_FAMILIES == 41
    assert t6.NUM_CLOSED_CASES == 3

@pytest.fixture
def tribal_section_4_file(stt_user, stt):
    """Fixture for tribal_section_4_fake.txt."""
    return util.create_test_datafile('tribal_section_4_fake.txt', stt_user, stt, "Tribal Stratum Data")

@pytest.mark.django_db()
def test_parse_tribal_section_4_file(tribal_section_4_file, dfs):
    """Test parsing Tribal TANF Section 4 submission."""
    tribal_section_4_file.year = 2022
    tribal_section_4_file.quarter = 'Q1'

    dfs.datafile = tribal_section_4_file

    parse.parse_datafile(tribal_section_4_file, dfs)

    dfs.status = dfs.get_status()
    dfs.case_aggregates = aggregates.total_errors_by_month(
        dfs.datafile, dfs.status)
    assert dfs.case_aggregates == {"months": [
        {"month": "Oct", "total_errors": 0},
        {"month": "Nov", "total_errors": 0},
        {"month": "Dec", "total_errors": 0}
    ]}

    assert Tribal_TANF_T7.objects.all().count() == 18

    t7_objs = Tribal_TANF_T7.objects.all().order_by('FAMILIES_MONTH')

    first = t7_objs.first()
    sixth = t7_objs[5]

    assert first.RPT_MONTH_YEAR == 202111
    assert sixth.RPT_MONTH_YEAR == 202112

    assert first.TDRS_SECTION_IND == '2'
    assert sixth.TDRS_SECTION_IND == '2'

    assert first.FAMILIES_MONTH == 274
    assert sixth.FAMILIES_MONTH == 499


@pytest.fixture
def second_child_only_space_t3_file():
    """Fixture for misformatted_t3_file."""
    # T3 record: second child is not space filled correctly
    parsing_file = ParsingFileFactory(
        year=2021,
        quarter='Q3',
        original_filename='second_child_only_space_t3_file.txt',
        file__name='second_child_only_space_t3_file.txt',
        file__section=DataFile.Section.ACTIVE_CASE_DATA,
        file__data=(b'HEADER20212A25   TAN1 D\n' +
                    b'T120210400028221R0112014122311110232110374300000000000005450' +
                    b'320000000000000000000000000000000000222222000000002229021000' +
                    b'000000000000000000000000000000000000\n'
                    b'T320210400028221R0112014122888175617622222112204398100000000' +
                    b'                              \n' +
                    b'TRAILER0000001         ')
    )
    return parsing_file

@pytest.fixture
def one_child_t3_file():
    """Fixture for one child_t3_file."""
    parsing_file = ParsingFileFactory(
        year=2021,
        quarter='Q3',
        original_filename='one_child_t3_file.txt',
        file__name='one_child_t3_file.txt',
        file__section=DataFile.Section.ACTIVE_CASE_DATA,
        file__data=(b'HEADER20212A25   TAN1 D\n' +
                    b'T120210400028221R0112014122311110232110374300000000000005450' +
                    b'320000000000000000000000000000000000222222000000002229021000' +
                    b'000000000000000000000000000000000000\n'
                    b'T320210400028221R0112014122888175617622222112204398100000000\n' +
                    b'TRAILER0000001         ')
    )
    return parsing_file

@pytest.fixture
def t3_file():
    """Fixture for T3 file."""
    # T3 record is space filled correctly
    parsing_file = ParsingFileFactory(
        year=2021,
        quarter='Q3',
        original_filename='t3_file.txt',
        file__name='t3_file.txt',
        file__section=DataFile.Section.ACTIVE_CASE_DATA,
        file__data=(b'HEADER20212A25   TAN1ED\n' +
                    b'T12021044111111111512014122311110232110374300000000000005450' +
                    b'320000000000000000000000000000000000222222000000002229021000' +
                    b'000000000000000000000000000000000000\n'
                    b'T320210441111111115120160401WTTTT@BTB22212212204398100000000' +
                    b'                                                            ' +
                    b'                                    \n' +
                    b'TRAILER0000001         ')
    )
    return parsing_file


@pytest.fixture
def t3_file_two_child():
    """Fixture for T3 file."""
    # T3 record is space filled correctly
    parsing_file = ParsingFileFactory(
        year=2021,
        quarter='Q2',
        original_filename='t3_file.txt',
        file__name='t3_file.txt',
        file__section=DataFile.Section.ACTIVE_CASE_DATA,
        file__data=(b'HEADER20211A25   TAN1ED\n' +
                    b'T12021021111111115712014122311110232110374300000000000005450' +
                    b'320000000000000000000000000000000000222222000000002229021000' +
                    b'000000000000000000000000000000000000\n'
                    b'T320210211111111157120190527WTTTTT9WT12212122204398100000000' +
                    b'420100125WTTTT9@TB1221222220430490000\n' +
                    b'TRAILER0000001         ')
    )
    return parsing_file

@pytest.fixture
def t3_file_two_child_with_space_filled():
    """Fixture for T3 file."""
    # T3 record is space filled correctly
    parsing_file = ParsingFileFactory(
        year=2021,
        quarter='Q2',
        original_filename='t3_file_two_child_with_space_filled.txt',
        file__name='t3_file_two_child_with_space_filled.txt',
        file__section=DataFile.Section.ACTIVE_CASE_DATA,
        file__data=(b'HEADER20211A25   TAN1ED\n' +
                    b'T12021021111111115712014122311110232110374300000000000005450' +
                    b'320000000000000000000000000000000000222222000000002229021000' +
                    b'000000000000000000000000000000000000\n'
                    b'T320210211111111157120190527WTTTTT9WT12212122204398100000000' +
                    b'420100125WTTTT9@TB1221222220430490000                       \n' +
                    b'TRAILER0000001         ')
    )
    return parsing_file


@pytest.fixture
def two_child_second_filled():
    """Fixture for T3 file."""
    # T3 record is space filled correctly
    parsing_file = ParsingFileFactory(
        year=2021,
        quarter='Q2',
        original_filename='two_child_second_filled.txt',
        file__name='two_child_second_filled.txt',
        file__section=DataFile.Section.ACTIVE_CASE_DATA,
        file__data=(b'HEADER20211A25   TAN1ED\n' +
                    b'T12021021111111111512014122311110232110374300000000000005450' +
                    b'320000000000000000000000000000000000222222000000002229021000' +
                    b'000000000000000000000000000000000000\n'
                    b'T320210211111111115120160401WTTTT@BTB22212212204398100000000' +
                    b'56      111111111                                           ' +
                    b'                                    \n' +
                    b'TRAILER0000001         ')
    )
    return parsing_file


@pytest.fixture
def t3_file_zero_filled_second():
    """Fixture for T3 file."""
    # T3 record is space filled correctly
    parsing_file = ParsingFileFactory(
        year=2021,
        quarter='Q3',
        original_filename='t3_file_zero_filled_second.txt',
        file__name='t3_file_zero_filled_second.txt',
        file__section=DataFile.Section.ACTIVE_CASE_DATA,
        file__data=(b'HEADER20212A25   TAN1ED\n' +
                    b'T12021044111111111512014122311110232110374300000000000005450' +
                    b'320000000000000000000000000000000000222222000000002229021000' +
                    b'000000000000000000000000000000000000\n'
                    b'T320210441111111115120160401WTTTT@BTB22212212204398100000000' +
                    b'000000000000000000000000000000000000000000000000000000000000' +
                    b'000000000000000000000000000000000000\n' +
                    b'TRAILER0000001         ')
    )
    return parsing_file

<<<<<<< HEAD
@pytest.mark.parametrize('file_fixture, result, number_of_errors',
                         [('second_child_only_space_t3_file', False, 0),
                          ('one_child_t3_file', False, 0),
                          ('t3_file', False, 0),
                          ('t3_file_two_child', False, 1),
                          ('t3_file_two_child_with_space_filled', False, 0),
                          ('two_child_second_filled', False, 9),
                          ('t3_file_zero_filled_second', False, 0)])
=======
@pytest.mark.parametrize('file_fixture, result, number_of_errors, error_message',
                         [('second_child_only_space_t3_file', 1, 0, ''),
                          ('one_child_t3_file', 1, 0, ''),
                          ('t3_file', 1, 0, ''),
                          ('t3_file_two_child', 1, 1,
                           'The second child record is too short at 97 characters' +
                           ' and must be at least 101 characters.'),
                          ('t3_file_two_child_with_space_filled', 2, 0, ''),
                          ('two_child_second_filled', 2, 9, 'T3: Year 6    must be larger than 1900.'),
                          ('t3_file_zero_filled_second', 1, 0, '')])
>>>>>>> 0b10e3f3
@pytest.mark.django_db()
def test_misformatted_multi_records(file_fixture, result, number_of_errors, error_message, request, dfs):
    """Test that (not space filled) multi-records are caught."""
    file_fixture = request.getfixturevalue(file_fixture)
    dfs.datafile = file_fixture
    parse.parse_datafile(file_fixture, dfs)
    parser_errors = ParserError.objects.filter(file=file_fixture)
    t3 = TANF_T3.objects.all()
    assert t3.count() == result

    parser_errors = ParserError.objects.all()
    assert parser_errors.count() == number_of_errors
    if number_of_errors > 0:
        error_messages = [parser_error.error_message for parser_error in parser_errors]
        assert error_message in error_messages

    parser_errors = ParserError.objects.all().exclude(
        # exclude extraneous cat 4 errors
        error_type=ParserErrorCategoryChoices.CASE_CONSISTENCY
    ).exclude(error_message="No records created.")

    assert parser_errors.count() == number_of_errors

@pytest.mark.django_db()
def test_parse_t2_invalid_dob(t2_invalid_dob_file, dfs):
    """Test parsing a TANF T2 record with an invalid DOB."""
    dfs.datafile = t2_invalid_dob_file
    t2_invalid_dob_file.year = 2021
    t2_invalid_dob_file.quarter = 'Q1'
    dfs.save()

    parse.parse_datafile(t2_invalid_dob_file, dfs)

    parser_errors = ParserError.objects.filter(file=t2_invalid_dob_file).order_by("pk")

    month_error = parser_errors[2]
    year_error = parser_errors[1]
    digits_error = parser_errors[0]

    assert month_error.error_message == "T2: $9 is not a valid month."
    assert year_error.error_message == "T2: Year Q897 must be larger than 1900."
    assert digits_error.error_message == "T2: Q897$9 3 does not have exactly 8 digits."

@pytest.mark.django_db
def test_bulk_create_returns_rollback_response_on_bulk_index_exception(test_datafile, mocker, dfs):
    """Test bulk_create_records returns (False, [unsaved_records]) on BulkIndexException."""
    mocker.patch(
        'tdpservice.search_indexes.documents.tanf.TANF_T1DataSubmissionDocument.update',
        side_effect=BulkIndexError('indexing exception')
    )

    # create some records, don't save them
    records = {
        documents.tanf.TANF_T1DataSubmissionDocument(): [TANF_T1()],
        documents.tanf.TANF_T2DataSubmissionDocument(): [TANF_T2()],
        documents.tanf.TANF_T3DataSubmissionDocument(): [TANF_T3()]
    }

    all_created, unsaved_records = parse.bulk_create_records(
        records,
        line_number=1,
        header_count=1,
        datafile=test_datafile,
        dfs=dfs,
        flush=True
    )

    assert LogEntry.objects.all().count() == 1

    log = LogEntry.objects.get()
    assert log.change_message == "Encountered error while indexing datafile documents: indexing exception"

    assert all_created is True
    assert len(unsaved_records.items()) == 0
    assert TANF_T1.objects.all().count() == 1
    assert TANF_T2.objects.all().count() == 1
    assert TANF_T3.objects.all().count() == 1


@pytest.fixture
def tanf_section_4_file_with_errors(stt_user, stt):
    """Fixture for tanf_section4_with_errors."""
    return util.create_test_datafile('tanf_section4_with_errors.txt', stt_user, stt, "Stratum Data")

@pytest.mark.django_db()
def test_parse_tanf_section4_file_with_errors(tanf_section_4_file_with_errors, dfs):
    """Test parsing TANF Section 4 submission."""
    tanf_section_4_file_with_errors.year = 2022
    tanf_section_4_file_with_errors.quarter = 'Q1'
    dfs.datafile = tanf_section_4_file_with_errors

    parse.parse_datafile(tanf_section_4_file_with_errors, dfs)

    dfs.status = dfs.get_status()
    dfs.case_aggregates = aggregates.total_errors_by_month(
        dfs.datafile, dfs.status)
    assert dfs.case_aggregates == {"months": [
        {"month": "Oct", "total_errors": 2},
        {"month": "Nov", "total_errors": 2},
        {"month": "Dec", "total_errors": 2}
    ]}

    assert dfs.get_status() == DataFileSummary.Status.ACCEPTED_WITH_ERRORS

    assert TANF_T7.objects.all().count() == 18

    parser_errors = ParserError.objects.filter(file=tanf_section_4_file_with_errors)

    assert parser_errors.count() == 6

    t7_objs = TANF_T7.objects.all().order_by('FAMILIES_MONTH')

    first = t7_objs.first()
    sixth = t7_objs[5]

    assert first.RPT_MONTH_YEAR == 202111
    assert sixth.RPT_MONTH_YEAR == 202110

    assert first.TDRS_SECTION_IND == '1'
    assert sixth.TDRS_SECTION_IND == '1'

    assert first.FAMILIES_MONTH == 0
    assert sixth.FAMILIES_MONTH == 446


@pytest.fixture
def no_records_file(stt_user, stt):
    """Fixture for tanf_section4_with_errors."""
    return util.create_test_datafile('no_records.txt', stt_user, stt)

@pytest.mark.django_db()
def test_parse_no_records_file(no_records_file, dfs):
    """Test parsing TANF Section 4 submission."""
    dfs.datafile = no_records_file
    parse.parse_datafile(no_records_file, dfs)

    dfs.status = dfs.get_status()
    assert dfs.status == DataFileSummary.Status.REJECTED

    errors = ParserError.objects.filter(file=no_records_file)

    assert errors.count() == 1

    error = errors.first()
    assert error.error_message == "No records created."
    assert error.error_type == ParserErrorCategoryChoices.PRE_CHECK
    assert error.content_type is None
    assert error.object_id is None


@pytest.fixture
def tanf_section_1_file_with_bad_update_indicator(stt_user, stt):
    """Fixture for tanf_section_1_file_with_bad_update_indicator."""
    return util.create_test_datafile('tanf_s1_bad_update_indicator.txt', stt_user, stt, "Active Case Data")

@pytest.mark.django_db()
def test_parse_tanf_section_1_file_with_bad_update_indicator(tanf_section_1_file_with_bad_update_indicator, dfs):
    """Test parsing TANF Section 1 submission update indicator."""
    dfs.datafile = tanf_section_1_file_with_bad_update_indicator

    parse.parse_datafile(tanf_section_1_file_with_bad_update_indicator, dfs)

    parser_errors = ParserError.objects.filter(file=tanf_section_1_file_with_bad_update_indicator)

    assert parser_errors.count() == 1

    error = parser_errors.first()

    assert error.error_type == ParserErrorCategoryChoices.FIELD_VALUE
    assert error.error_message == "HEADER update indicator: U does not match D."

@pytest.fixture
def tribal_section_4_bad_quarter(stt_user, stt):
    """Fixture for tribal_section_4_bad_quarter."""
    return util.create_test_datafile('tribal_section_4_fake_bad_quarter.txt', stt_user, stt, "Tribal Stratum Data")

@pytest.mark.django_db()
def test_parse_tribal_section_4_bad_quarter(tribal_section_4_bad_quarter, dfs):
    """Test handling invalid quarter value that raises a ValueError exception."""
    tribal_section_4_bad_quarter.year = 2021
    tribal_section_4_bad_quarter.quarter = 'Q1'
    dfs.datafile = tribal_section_4_bad_quarter

    parse.parse_datafile(tribal_section_4_bad_quarter, dfs)
    parser_errors = ParserError.objects.filter(file=tribal_section_4_bad_quarter).order_by('id')

    assert parser_errors.count() == 3

    parser_errors.first().error_message == "T7: 2020  is invalid. Calendar Quarter must be a numeric" + \
        "representing the Calendar Year and Quarter formatted as YYYYQ"

    Tribal_TANF_T7.objects.count() == 0

@pytest.fixture
def s1_exact_dup_file():
    """Fixture for a section 1 file containing an exact duplicate record."""
    parsing_file = ParsingFileFactory(
        year=2021,
        quarter='Q1',
        file__name='s1_exact_duplicate.txt',
        file__section='Active Case Data',
        file__data=(b'HEADER20204A06   TAN1 D\n'
                    b'T12020101111111111223003403361110212120000300000000000008730010000000000000000000000' +
                    b'000000000000222222000000002229012                                       \n'
                    b'T12020101111111111223003403361110212120000300000000000008730010000000000000000000000' +
                    b'000000000000222222000000002229012                                       \n'
                    b'TRAILER0000001         '
                    )
    )
    return parsing_file

@pytest.fixture
def s2_exact_dup_file():
    """Fixture for a section 2 file containing an exact duplicate record."""
    parsing_file = ParsingFileFactory(
        year=2021,
        quarter='Q1',
        section="Closed Case Data",
        file__name='s2_exact_duplicate.txt',
        file__section='Closed Case Data',
        file__data=(b'HEADER20204C06   TAN1ED\n'
                    b'T42020101111111115825301400141123113                                   \n'
                    b'T42020101111111115825301400141123113                                   \n'
                    b'TRAILER0000001         '
                    )
    )
    return parsing_file

@pytest.fixture
def s3_exact_dup_file():
    """Fixture for a section 3 file containing an exact duplicate record."""
    parsing_file = ParsingFileFactory(
        year=2022,
        quarter='Q1',
        section="Aggregate Data",
        file__name='s3_exact_duplicate.txt',
        file__section='Aggregate Data',
        file__data=(b'HEADER20214G06   TAN1 D\n'
                    b'T620214000127470001104500011146000043010000397700003924000084460000706800007222'
                    b'0000550428490000551413780000566432530007558100075921000755420000098100000970000'
                    b'0096800039298000393490003897200035302000356020003560200168447001690470016810700'
                    b'0464480004649800046203001219990012254900121904000001630000014900000151000003440'
                    b'000033100000276000002580000024100000187000054530000388100003884\n'
                    b'T620214000127470001104500011146000043010000397700003924000084460000706800007222'
                    b'0000550428490000551413780000566432530007558100075921000755420000098100000970000'
                    b'0096800039298000393490003897200035302000356020003560200168447001690470016810700'
                    b'0464480004649800046203001219990012254900121904000001630000014900000151000003440'
                    b'000033100000276000002580000024100000187000054530000388100003884\n'
                    b'TRAILER0000001         '
                    )
    )
    return parsing_file

@pytest.fixture
def s4_exact_dup_file():
    """Fixture for a section 4 file containing an exact duplicate record."""
    parsing_file = ParsingFileFactory(
        year=2022,
        quarter='Q1',
        section="Stratum Data",
        file__name='s4_exact_duplicate.txt',
        file__section='Stratum Data',
        file__data=(b'HEADER20214S06   TAN1 D\n'
                    b'T720214101006853700680540068454103000312400037850003180104000347400036460003583106'
                    b'000044600004360000325299000506200036070003385202000039100002740000499             '
                    b'                                                                                   \n'
                    b'T720214101006853700680540068454103000312400037850003180104000347400036460003583106'
                    b'000044600004360000325299000506200036070003385202000039100002740000499             '
                    b'                                                                                   \n'
                    b'TRAILER0000001         '
                    )
    )
    return parsing_file

@pytest.mark.parametrize("file, batch_size, model, record_type, num_errors", [
    ('s1_exact_dup_file', 10000, TANF_T1, "T1", 3),
    ('s1_exact_dup_file', 1, TANF_T1, "T1", 3),  # This forces an in memory and database deletion of records.
    ('s2_exact_dup_file', 10000, TANF_T4, "T4", 4),
    ('s2_exact_dup_file', 1, TANF_T4, "T4", 4),  # This forces an in memory and database deletion of records.
    ('s3_exact_dup_file', 10000, TANF_T6, "T6", 1),
    ('s3_exact_dup_file', 1, TANF_T6, "T6", 1),  # This forces an in memory and database deletion of records.
    ('s4_exact_dup_file', 10000, TANF_T7, "T7", 1),
    ('s4_exact_dup_file', 1, TANF_T7, "T7", 1),  # This forces an in memory and database deletion of records.
])
@pytest.mark.django_db()
def test_parse_duplicate(file, batch_size, model, record_type, num_errors, dfs, request):
    """Test handling invalid quarter value that raises a ValueError exception."""
    datafile = request.getfixturevalue(file)
    dfs.datafile = datafile

    settings.BULK_CREATE_BATCH_SIZE = batch_size

    parse.parse_datafile(datafile, dfs)
    parser_errors = ParserError.objects.filter(file=datafile,
                                               error_type=ParserErrorCategoryChoices.CASE_CONSISTENCY).order_by('id')
    for e in parser_errors:
        assert e.error_type == ParserErrorCategoryChoices.CASE_CONSISTENCY
    assert parser_errors.count() == num_errors

    dup_error = parser_errors.first()
    assert dup_error.error_message == f"Duplicate record detected with record type {record_type} at line 3. " + \
        "Record is a duplicate of the record at line number 2."

    model.objects.count() == 0

@pytest.fixture
def s1_partial_dup_file():
    """Fixture for a section 1 file containing an partial duplicate record."""
    parsing_file = ParsingFileFactory(
        year=2021,
        quarter='Q1',
        file__name='s1_partial_duplicate.txt',
        file__section='Active Case Data',
        file__data=(b'HEADER20204A06   TAN1 D\n'
                    b'T120201011111111112230034033611102121200003000000000000087300100000000000000' +
                    b'00000000000000000000222222000000002229012                                       \n'
                    b'T1202010111111111122300340336111021212000030000000000000873001000000000000000' +
                    b'0000000000000000000222222000000002229013                                       \n'
                    b'TRAILER0000001         '
                    )
    )
    return parsing_file

@pytest.fixture
def s2_partial_dup_file():
    """Fixture for a section 2 file containing an partial duplicate record."""
    parsing_file = ParsingFileFactory(
        year=2021,
        quarter='Q1',
        section="Closed Case Data",
        file__name='s2_partial_duplicate.txt',
        file__section='Closed Case Data',
        file__data=(b'HEADER20204C06   TAN1ED\n'
                    b'T42020101111111115825301400141123113                                   \n'
                    b'T42020101111111115825301400141123114                                   \n'
                    b'TRAILER0000001         '
                    )
    )
    return parsing_file

@pytest.mark.parametrize("file, batch_size, model, record_type, num_errors", [
    ('s1_partial_dup_file', 10000, TANF_T1, "T1", 3),
    ('s1_partial_dup_file', 1, TANF_T1, "T1", 3),  # This forces an in memory and database deletion of records.
    ('s2_partial_dup_file', 10000, TANF_T4, "T4", 4),
    ('s2_partial_dup_file', 1, TANF_T4, "T4", 4),  # This forces an in memory and database deletion of records.
])
@pytest.mark.django_db()
def test_parse_partial_duplicate(file, batch_size, model, record_type, num_errors, dfs, request):
    """Test handling invalid quarter value that raises a ValueError exception."""
    datafile = request.getfixturevalue(file)
    dfs.datafile = datafile

    settings.BULK_CREATE_BATCH_SIZE = batch_size

    parse.parse_datafile(datafile, dfs)
    parser_errors = ParserError.objects.filter(file=datafile,
                                               error_type=ParserErrorCategoryChoices.CASE_CONSISTENCY).order_by('id')
    for e in parser_errors:
        assert e.error_type == ParserErrorCategoryChoices.CASE_CONSISTENCY
    assert parser_errors.count() == num_errors

    dup_error = parser_errors.first()
    assert dup_error.error_message == f"Partial duplicate record detected with record type {record_type} " + \
        "at line 3. Record is a partial duplicate of the record at line number 2."

    model.objects.count() == 0<|MERGE_RESOLUTION|>--- conflicted
+++ resolved
@@ -1704,16 +1704,6 @@
     )
     return parsing_file
 
-<<<<<<< HEAD
-@pytest.mark.parametrize('file_fixture, result, number_of_errors',
-                         [('second_child_only_space_t3_file', False, 0),
-                          ('one_child_t3_file', False, 0),
-                          ('t3_file', False, 0),
-                          ('t3_file_two_child', False, 1),
-                          ('t3_file_two_child_with_space_filled', False, 0),
-                          ('two_child_second_filled', False, 9),
-                          ('t3_file_zero_filled_second', False, 0)])
-=======
 @pytest.mark.parametrize('file_fixture, result, number_of_errors, error_message',
                          [('second_child_only_space_t3_file', 1, 0, ''),
                           ('one_child_t3_file', 1, 0, ''),
@@ -1724,7 +1714,6 @@
                           ('t3_file_two_child_with_space_filled', 2, 0, ''),
                           ('two_child_second_filled', 2, 9, 'T3: Year 6    must be larger than 1900.'),
                           ('t3_file_zero_filled_second', 1, 0, '')])
->>>>>>> 0b10e3f3
 @pytest.mark.django_db()
 def test_misformatted_multi_records(file_fixture, result, number_of_errors, error_message, request, dfs):
     """Test that (not space filled) multi-records are caught."""
