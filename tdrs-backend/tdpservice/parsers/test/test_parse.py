"""Test the implementation of the parse_file method with realistic datafiles."""


import pytest
from django.contrib.admin.models import LogEntry
from .. import parse
from ..models import ParserError, ParserErrorCategoryChoices, DataFileSummary
from tdpservice.search_indexes.models.tanf import TANF_T1, TANF_T2, TANF_T3, TANF_T4, TANF_T5, TANF_T6, TANF_T7
from tdpservice.search_indexes.models.tribal import Tribal_TANF_T1, Tribal_TANF_T2, Tribal_TANF_T3, Tribal_TANF_T4
from tdpservice.search_indexes.models.tribal import Tribal_TANF_T5, Tribal_TANF_T6, Tribal_TANF_T7
from tdpservice.search_indexes.models.ssp import SSP_M1, SSP_M2, SSP_M3, SSP_M4, SSP_M5, SSP_M6, SSP_M7
from tdpservice.search_indexes import documents
from .factories import DataFileSummaryFactory, ParsingFileFactory
from tdpservice.data_files.models import DataFile
from .. import schema_defs, aggregates, util
from ..schema_defs.util import get_section_reference, get_program_models, get_program_model
from elasticsearch.helpers.errors import BulkIndexError

import logging

es_logger = logging.getLogger('elasticsearch')
es_logger.setLevel(logging.WARNING)


@pytest.fixture
def test_datafile(stt_user, stt):
    """Fixture for small_correct_file."""
    return util.create_test_datafile('small_correct_file.txt', stt_user, stt)


@pytest.fixture
def test_header_datafile(stt_user, stt):
    """Fixture for header test."""
    return util.create_test_datafile('tanf_section1_header_test.txt', stt_user, stt)


@pytest.fixture
def dfs():
    """Fixture for DataFileSummary."""
    return DataFileSummaryFactory.build()


@pytest.fixture
def t2_invalid_dob_file():
    """Fixture for T2 file with an invalid DOB."""
    parsing_file = ParsingFileFactory(
        year=2021,
        quarter='Q1',
        file__name='t2_invalid_dob_file.txt',
        file__section='Active Case Data',
        file__data=(b'HEADER20204A25   TAN1EU\n'
                    b'T22020101111111111212Q897$9 3WTTTTTY@W222122222222101221211001472201140000000000000000000000000'
                    b'0000000000000000000000000000000000000000000000000000000000291\n'
                    b'TRAILER0000001         ')
    )
    return parsing_file


@pytest.mark.django_db
def test_parse_small_correct_file(test_datafile, dfs):
    """Test parsing of small_correct_file."""
    test_datafile.year = 2021
    test_datafile.quarter = 'Q1'
    test_datafile.save()
    dfs.datafile = test_datafile

    parse.parse_datafile(test_datafile, dfs)

    dfs.status = dfs.get_status()
    dfs.case_aggregates = aggregates.case_aggregates_by_month(
        dfs.datafile, dfs.status)
    for month in dfs.case_aggregates['months']:
        if month['month'] == 'Oct':
            assert month['accepted_without_errors'] == 1
            assert month['accepted_with_errors'] == 0
        else:
            assert month['accepted_without_errors'] == 0
            assert month['accepted_with_errors'] == 0

    assert dfs.get_status() == DataFileSummary.Status.ACCEPTED
    assert TANF_T1.objects.count() == 1

    # spot check
    t1 = TANF_T1.objects.all().first()
    assert t1.RPT_MONTH_YEAR == 202010
    assert t1.CASE_NUMBER == '11111111112'
    assert t1.COUNTY_FIPS_CODE == '230'
    assert t1.ZIP_CODE == '40336'
    assert t1.FUNDING_STREAM == 1
    assert t1.NBR_FAMILY_MEMBERS == 2
    assert t1.RECEIVES_SUB_CC == 3
    assert t1.CASH_AMOUNT == 873
    assert t1.SANC_REDUCTION_AMT == 0
    assert t1.FAMILY_NEW_CHILD == 2


@pytest.mark.django_db
def test_parse_section_mismatch(test_datafile, dfs):
    """Test parsing of small_correct_file where the DataFile section doesn't match the rawfile section."""
    test_datafile.section = 'Closed Case Data'
    test_datafile.save()

    dfs.datafile = test_datafile

    errors = parse.parse_datafile(test_datafile, dfs)
    dfs.status = dfs.get_status()
    assert dfs.status == DataFileSummary.Status.REJECTED
    parser_errors = ParserError.objects.filter(file=test_datafile)
    dfs.case_aggregates = aggregates.case_aggregates_by_month(
        dfs.datafile, dfs.status)
    assert dfs.case_aggregates == {'rejected': 1,
                                   'months': [
                                       {'accepted_without_errors': 'N/A',
                                        'accepted_with_errors': 'N/A',
                                        'month': 'Oct'},
                                       {'accepted_without_errors': 'N/A',
                                        'accepted_with_errors': 'N/A',
                                        'month': 'Nov'},
                                       {'accepted_without_errors': 'N/A',
                                        'accepted_with_errors': 'N/A',
                                        'month': 'Dec'}
                                   ]}
    assert parser_errors.count() == 1

    err = parser_errors.first()

    assert err.row_number == 1
    assert err.error_type == ParserErrorCategoryChoices.PRE_CHECK
    assert err.error_message == 'Data does not match the expected layout for Closed Case Data.'
    assert err.content_type is None
    assert err.object_id is None
    assert errors == {
        'document': [err]
    }


@pytest.mark.django_db
def test_parse_wrong_program_type(test_datafile, dfs):
    """Test parsing of small_correct_file where the DataFile program type doesn't match the rawfile."""
    test_datafile.section = 'SSP Active Case Data'
    test_datafile.save()

    dfs.datafile = test_datafile
    dfs.save()
    errors = parse.parse_datafile(test_datafile, dfs)
    assert dfs.get_status() == DataFileSummary.Status.REJECTED

    parser_errors = ParserError.objects.filter(file=test_datafile)
    assert parser_errors.count() == 1

    err = parser_errors.first()

    assert err.row_number == 1
    assert err.error_type == ParserErrorCategoryChoices.PRE_CHECK
    assert err.error_message == 'Data does not match the expected layout for SSP Active Case Data.'
    assert err.content_type is None
    assert err.object_id is None
    assert errors == {
        'document': [err]
    }


@pytest.fixture
def test_big_file(stt_user, stt):
    """Fixture for ADS.E2J.FTP1.TS06."""
    return util.create_test_datafile('ADS.E2J.FTP1.TS06', stt_user, stt)


@pytest.mark.django_db
def test_parse_big_file(test_big_file, dfs):
    """Test parsing of ADS.E2J.FTP1.TS06."""
    expected_t1_record_count = 815
    expected_t2_record_count = 882
    expected_t3_record_count = 1376

    dfs.datafile = test_big_file

    parse.parse_datafile(test_big_file, dfs)
    dfs.status = dfs.get_status()
    assert dfs.status == DataFileSummary.Status.ACCEPTED_WITH_ERRORS
    dfs.case_aggregates = aggregates.case_aggregates_by_month(
        dfs.datafile, dfs.status)
    assert dfs.case_aggregates == {'months': [
        {'month': 'Oct', 'accepted_without_errors': 25, 'accepted_with_errors': 245},
        {'month': 'Nov', 'accepted_without_errors': 18, 'accepted_with_errors': 255},
        {'month': 'Dec', 'accepted_without_errors': 27, 'accepted_with_errors': 245}],
        'rejected': 0}

    assert TANF_T1.objects.count() == expected_t1_record_count
    assert TANF_T2.objects.count() == expected_t2_record_count
    assert TANF_T3.objects.count() == expected_t3_record_count

    search = documents.tanf.TANF_T1DataSubmissionDocument.search().query(
        'match',
        datafile__id=test_big_file.id
    )
    assert search.count() == expected_t1_record_count
    search.delete()

    search = documents.tanf.TANF_T2DataSubmissionDocument.search().query(
        'match',
        datafile__id=test_big_file.id
    )
    assert search.count() == expected_t2_record_count
    search.delete()

    search = documents.tanf.TANF_T3DataSubmissionDocument.search().query(
        'match',
        datafile__id=test_big_file.id
    )
    assert search.count() == expected_t3_record_count
    search.delete()


@pytest.fixture
def bad_test_file(stt_user, stt):
    """Fixture for bad_TANF_S2."""
    return util.create_test_datafile('bad_TANF_S2.txt', stt_user, stt)


@pytest.mark.django_db
def test_parse_bad_test_file(bad_test_file, dfs):
    """Test parsing of bad_TANF_S2."""
    errors = parse.parse_datafile(bad_test_file, dfs)

    parser_errors = ParserError.objects.filter(file=bad_test_file)
    assert parser_errors.count() == 1

    err = parser_errors.first()

    assert err.row_number == 1
    assert err.error_type == ParserErrorCategoryChoices.PRE_CHECK
    assert err.error_message == 'Header length is 24 but must be 23 characters.'
    assert err.content_type is None
    assert err.object_id is None
    assert errors == {
        'header': [err]
    }


@pytest.fixture
def bad_file_missing_header(stt_user, stt):
    """Fixture for bad_missing_header."""
    return util.create_test_datafile('bad_missing_header.txt', stt_user, stt)


@pytest.mark.django_db
def test_parse_bad_file_missing_header(bad_file_missing_header, dfs):
    """Test parsing of bad_missing_header."""
    errors = parse.parse_datafile(bad_file_missing_header, dfs)
    dfs.datafile = bad_file_missing_header
    assert dfs.get_status() == DataFileSummary.Status.REJECTED

    parser_errors = ParserError.objects.filter(file=bad_file_missing_header).order_by('created_at')

    assert parser_errors.count() == 2

    err = parser_errors.first()

    assert err.row_number == 1
    assert err.error_type == ParserErrorCategoryChoices.PRE_CHECK
    assert err.error_message == 'Header length is 14 but must be 23 characters.'
    assert err.content_type is None
    assert err.object_id is None
    assert errors == {
        'header': list(parser_errors)
    }


@pytest.fixture
def bad_file_multiple_headers(stt_user, stt):
    """Fixture for bad_two_headers."""
    return util.create_test_datafile('bad_two_headers.txt', stt_user, stt)


@pytest.mark.django_db
def test_parse_bad_file_multiple_headers(bad_file_multiple_headers, dfs):
    """Test parsing of bad_two_headers."""
    bad_file_multiple_headers.year = 2024
    bad_file_multiple_headers.quarter = 'Q1'
    bad_file_multiple_headers.save()
    errors = parse.parse_datafile(bad_file_multiple_headers, dfs)
    dfs.datafile = bad_file_multiple_headers
    assert dfs.get_status() == DataFileSummary.Status.REJECTED

    parser_errors = ParserError.objects.filter(file=bad_file_multiple_headers)
    assert parser_errors.count() == 1

    err = parser_errors.first()

    assert err.row_number == 9
    assert err.error_type == ParserErrorCategoryChoices.PRE_CHECK
    assert err.error_message == "Multiple headers found."
    assert err.content_type is None
    assert err.object_id is None
    assert errors['document'] == ['Multiple headers found.']


@pytest.fixture
def big_bad_test_file(stt_user, stt):
    """Fixture for bad_TANF_S1."""
    return util.create_test_datafile('bad_TANF_S1.txt', stt_user, stt)


@pytest.mark.django_db
def test_parse_big_bad_test_file(big_bad_test_file, dfs):
    """Test parsing of bad_TANF_S1."""
    big_bad_test_file.year = 2022
    big_bad_test_file.quarter = 'Q1'
    parse.parse_datafile(big_bad_test_file, dfs)

    parser_errors = ParserError.objects.filter(file=big_bad_test_file)
    assert parser_errors.count() == 1

    err = parser_errors.first()

    assert err.row_number == 3679
    assert err.error_type == ParserErrorCategoryChoices.PRE_CHECK
    assert err.error_message == 'Multiple headers found.'
    assert err.content_type is None
    assert err.object_id is None


@pytest.fixture
def bad_trailer_file(stt_user, stt):
    """Fixture for bad_trailer_1."""
    return util.create_test_datafile('bad_trailer_1.txt', stt_user, stt)


@pytest.mark.django_db
def test_parse_bad_trailer_file(bad_trailer_file, dfs):
    """Test parsing bad_trailer_1."""
    bad_trailer_file.year = 2021
    bad_trailer_file.quarter = 'Q1'
    dfs.datafile = bad_trailer_file

    errors = parse.parse_datafile(bad_trailer_file, dfs)

    parser_errors = ParserError.objects.filter(file=bad_trailer_file)
    assert parser_errors.count() == 5

    trailer_error = parser_errors.get(row_number=3)
    assert trailer_error.error_type == ParserErrorCategoryChoices.PRE_CHECK
    assert trailer_error.error_message == 'Trailer length is 11 but must be 23 characters.'
    assert trailer_error.content_type is None
    assert trailer_error.object_id is None

    # reporting month/year test
    row_errors = parser_errors.filter(row_number=2)
    row_errors_list = []
    for row_error in row_errors:
        row_errors_list.append(row_error)
        assert row_error.error_type == ParserErrorCategoryChoices.PRE_CHECK
        assert trailer_error.error_message in [
            'Trailer length is 11 but must be 23 characters.',
            'Reporting month year None does not match file reporting year:2021, quarter:Q1.']
        assert row_error.content_type is None
        assert row_error.object_id is None

    assert errors['trailer'] == [trailer_error]

    # case number validators
    for error_2_0 in errors["2_0"]:
        assert error_2_0 in row_errors_list

    row_errors = list(parser_errors.filter(row_number=2).order_by("id"))
    length_error = row_errors[0]
    assert length_error.error_type == ParserErrorCategoryChoices.PRE_CHECK
    assert length_error.error_message == 'Value length 7 does not match 156.'
    assert length_error.content_type is None
    assert length_error.object_id is None
    assert errors == {
        'trailer': [trailer_error],
        "2_0": row_errors
    }


@pytest.fixture
def bad_trailer_file_2(stt_user, stt):
    """Fixture for bad_trailer_2."""
    return util.create_test_datafile('bad_trailer_2.txt', stt_user, stt)


@pytest.mark.django_db()
def test_parse_bad_trailer_file2(bad_trailer_file_2, dfs):
    """Test parsing bad_trailer_2."""
    dfs.datafile = bad_trailer_file_2
    dfs.save()

    bad_trailer_file_2.year = 2021
    bad_trailer_file_2.quarter = 'Q1'
    errors = parse.parse_datafile(bad_trailer_file_2, dfs)

    parser_errors = ParserError.objects.filter(file=bad_trailer_file_2)
    assert parser_errors.count() == 7

    trailer_errors = list(parser_errors.filter(row_number=3).order_by('id'))

    trailer_error_1 = trailer_errors[0]
    assert trailer_error_1.error_type == ParserErrorCategoryChoices.PRE_CHECK
    assert trailer_error_1.error_message == 'Trailer length is 7 but must be 23 characters.'
    assert trailer_error_1.content_type is None
    assert trailer_error_1.object_id is None

    trailer_error_2 = trailer_errors[1]
    assert trailer_error_2.error_type == ParserErrorCategoryChoices.PRE_CHECK
    assert trailer_error_2.error_message == 'T1trash does not start with TRAILER.'
    assert trailer_error_2.content_type is None
    assert trailer_error_2.object_id is None

    row_2_error = parser_errors.get(row_number=2)
    assert row_2_error.error_type == ParserErrorCategoryChoices.PRE_CHECK
    assert row_2_error.error_message == 'Value length 117 does not match 156.'
    assert row_2_error.content_type is None
    assert row_2_error.object_id is None

    # catch-rpt-month-year-mismatches
    row_3_errors = parser_errors.filter(row_number=3)
    row_3_error_list = []
    for row_3_error in row_3_errors:
        row_3_error_list.append(row_3_error)
        assert row_3_error.error_type == ParserErrorCategoryChoices.PRE_CHECK
        assert row_3_error.error_message in [
            'Value length 7 does not match 156.',
            'Reporting month year None does not match file reporting year:2021, quarter:Q1.',
            'T1trash does not start with TRAILER.',
            'Trailer length is 7 but must be 23 characters.',
            'T1trash contains blanks between positions 8 and 19.',
            'The value: trash, does not follow the YYYYMM format for Reporting Year and Month.']
        assert row_3_error.content_type is None
        assert row_3_error.object_id is None

    errors_2_0 = errors["2_0"]
    errors_3_0 = errors["3_0"]
    error_trailer = errors["trailer"]
    for error_2_0 in errors_2_0:
        assert error_2_0 in [row_2_error]
    for error_3_0 in errors_3_0:
        assert error_3_0 in row_3_error_list
    assert error_trailer == [trailer_error_1, trailer_error_2]

    # case number validators
    row_3_errors = [trailer_errors[2], trailer_errors[3]]
    length_error = row_3_errors[0]
    assert length_error.error_type == ParserErrorCategoryChoices.PRE_CHECK
    assert length_error.error_message == 'Value length 7 does not match 156.'
    assert length_error.content_type is None
    assert length_error.object_id is None

    errors_2_0 = errors["2_0"]
    errors_3_0 = errors["3_0"]
    error_trailer = errors["trailer"]
    for error_2_0 in errors_2_0:
        assert error_2_0 in [row_2_error]
    for error_3_0 in errors_3_0:
        assert error_3_0 in row_3_error_list
    assert error_trailer == [trailer_error_1, trailer_error_2]
    trailer_error_3 = trailer_errors[3]
    assert trailer_error_3.error_type == ParserErrorCategoryChoices.PRE_CHECK
    assert trailer_error_3.error_message == 'Reporting month year None does not ' + \
                                            'match file reporting year:2021, quarter:Q1.'
    assert trailer_error_3.content_type is None
    assert trailer_error_3.object_id is None

    trailer_error_4 = trailer_errors[4]
    assert trailer_error_4.error_type == ParserErrorCategoryChoices.PRE_CHECK
    assert trailer_error_4.error_message == 'T1trash contains blanks between positions 8 and 19.'
    assert trailer_error_4.content_type is None
    assert trailer_error_4.object_id is None

@pytest.fixture
def empty_file(stt_user, stt):
    """Fixture for empty_file."""
    return util.create_test_datafile('empty_file', stt_user, stt)


@pytest.mark.django_db
def test_parse_empty_file(empty_file, dfs):
    """Test parsing of empty_file."""
    dfs.datafile = empty_file
    dfs.save()
    errors = parse.parse_datafile(empty_file, dfs)

    dfs.status = dfs.get_status()
    dfs.case_aggregates = aggregates.case_aggregates_by_month(empty_file, dfs.status)

    assert dfs.status == DataFileSummary.Status.REJECTED
    assert dfs.case_aggregates == {'rejected': 2,
                                   'months': [
                                       {'accepted_without_errors': 'N/A',
                                        'accepted_with_errors': 'N/A',
                                        'month': 'Oct'},
                                       {'accepted_without_errors': 'N/A',
                                        'accepted_with_errors': 'N/A',
                                        'month': 'Nov'},
                                       {'accepted_without_errors': 'N/A',
                                        'accepted_with_errors': 'N/A',
                                        'month': 'Dec'}
                                   ]}

    parser_errors = ParserError.objects.filter(file=empty_file).order_by('id')

    assert parser_errors.count() == 2

    err = parser_errors.first()

    assert err.row_number == 1
    assert err.error_type == ParserErrorCategoryChoices.PRE_CHECK
    assert err.error_message == 'Header length is 0 but must be 23 characters.'
    assert err.content_type is None
    assert err.object_id is None
    assert errors == {
        'header': list(parser_errors)
    }


@pytest.fixture
def small_ssp_section1_datafile(stt_user, stt):
    """Fixture for small_ssp_section1."""
    return util.create_test_datafile('small_ssp_section1.txt', stt_user, stt, 'SSP Active Case Data')


@pytest.mark.django_db
def test_parse_small_ssp_section1_datafile(small_ssp_section1_datafile, dfs):
    """Test parsing small_ssp_section1_datafile."""
    small_ssp_section1_datafile.year = 2024
    small_ssp_section1_datafile.quarter = 'Q1'

    expected_m1_record_count = 5
    expected_m2_record_count = 6
    expected_m3_record_count = 8

    dfs.datafile = small_ssp_section1_datafile
    dfs.save()
    parse.parse_datafile(small_ssp_section1_datafile, dfs)

    parser_errors = ParserError.objects.filter(file=small_ssp_section1_datafile)
    dfs.status = dfs.get_status()
    assert dfs.status == DataFileSummary.Status.ACCEPTED_WITH_ERRORS
    dfs.case_aggregates = aggregates.case_aggregates_by_month(
        dfs.datafile, dfs.status)
    for month in dfs.case_aggregates['months']:
        if month['month'] == 'Oct':
            assert month['accepted_without_errors'] == 0
            assert month['accepted_with_errors'] == 5
        else:
            assert month['accepted_without_errors'] == 0
            assert month['accepted_with_errors'] == 0
    assert dfs.case_aggregates == {'rejected': 1,
                                   'months': [
                                       {'accepted_without_errors': 0, 'accepted_with_errors': 5, 'month': 'Oct'},
                                       {'accepted_without_errors': 0, 'accepted_with_errors': 0, 'month': 'Nov'},
                                       {'accepted_without_errors': 0, 'accepted_with_errors': 0, 'month': 'Dec'}
                                    ]}

    parser_errors = ParserError.objects.filter(file=small_ssp_section1_datafile)
    assert parser_errors.count() == 16
    assert SSP_M1.objects.count() == expected_m1_record_count
    assert SSP_M2.objects.count() == expected_m2_record_count
    assert SSP_M3.objects.count() == expected_m3_record_count


@pytest.fixture
def ssp_section1_datafile(stt_user, stt):
    """Fixture for ssp_section1_datafile."""
    return util.create_test_datafile('ssp_section1_datafile.txt', stt_user, stt, 'SSP Active Case Data')


@pytest.mark.django_db()
def test_parse_ssp_section1_datafile(ssp_section1_datafile, dfs):
    """Test parsing ssp_section1_datafile."""
    ssp_section1_datafile.year = 2019
    ssp_section1_datafile.quarter = 'Q1'

    expected_m1_record_count = 820
    expected_m2_record_count = 992
    expected_m3_record_count = 1757

    dfs.datafile = ssp_section1_datafile
    dfs.save()

    parse.parse_datafile(ssp_section1_datafile, dfs)

    parser_errors = ParserError.objects.filter(file=ssp_section1_datafile)

    err = parser_errors.first()

    assert err.row_number == 2
    assert err.error_type == ParserErrorCategoryChoices.FIELD_VALUE
    assert err.error_message == '3 is not larger or equal to 1 and smaller or equal to 2.'
    assert err.content_type is not None
    assert err.object_id is not None
    assert parser_errors.count() == 32486

    assert SSP_M1.objects.count() == expected_m1_record_count
    assert SSP_M2.objects.count() == expected_m2_record_count
    assert SSP_M3.objects.count() == expected_m3_record_count


@pytest.fixture
def small_tanf_section1_datafile(stt_user, stt):
    """Fixture for small_tanf_section1."""
    return util.create_test_datafile('small_tanf_section1.txt', stt_user, stt)


@pytest.mark.django_db
def test_parse_tanf_section1_datafile(small_tanf_section1_datafile, dfs):
    """Test parsing of small_tanf_section1_datafile and validate T2 model data."""
    small_tanf_section1_datafile.year = 2021
    small_tanf_section1_datafile.quarter = 'Q1'
    dfs.datafile = small_tanf_section1_datafile

    parse.parse_datafile(small_tanf_section1_datafile, dfs)

    dfs.status = dfs.get_status()
    assert dfs.status == DataFileSummary.Status.ACCEPTED_WITH_ERRORS
    dfs.case_aggregates = aggregates.case_aggregates_by_month(
        dfs.datafile, dfs.status)
    assert dfs.case_aggregates == {'months': [
        {'month': 'Oct', 'accepted_without_errors': 4, 'accepted_with_errors': 1},
        {'month': 'Nov', 'accepted_without_errors': 0, 'accepted_with_errors': 0},
        {'month': 'Dec', 'accepted_without_errors': 0, 'accepted_with_errors': 0}],
        'rejected': 0}

    assert TANF_T2.objects.count() == 5

    t2_models = TANF_T2.objects.all()

    t2 = t2_models[0]
    assert t2.RPT_MONTH_YEAR == 202010
    assert t2.CASE_NUMBER == '11111111112'
    assert t2.FAMILY_AFFILIATION == 1
    assert t2.OTHER_UNEARNED_INCOME == '0291'

    t2_2 = t2_models[1]
    assert t2_2.RPT_MONTH_YEAR == 202010
    assert t2_2.CASE_NUMBER == '11111111115'
    assert t2_2.FAMILY_AFFILIATION == 2
    assert t2_2.OTHER_UNEARNED_INCOME == '0000'


@pytest.mark.django_db()
def test_parse_tanf_section1_datafile_obj_counts(small_tanf_section1_datafile, dfs):
    """Test parsing of small_tanf_section1_datafile in general."""
    small_tanf_section1_datafile.year = 2021
    small_tanf_section1_datafile.quarter = 'Q1'

    dfs.datafile = small_tanf_section1_datafile
    dfs.save()

    parse.parse_datafile(small_tanf_section1_datafile, dfs)

    assert TANF_T1.objects.count() == 5
    assert TANF_T2.objects.count() == 5
    assert TANF_T3.objects.count() == 6


@pytest.mark.django_db()
def test_parse_tanf_section1_datafile_t3s(small_tanf_section1_datafile, dfs):
    """Test parsing of small_tanf_section1_datafile and validate T3 model data."""
    small_tanf_section1_datafile.year = 2021
    small_tanf_section1_datafile.quarter = 'Q1'

    dfs.datafile = small_tanf_section1_datafile
    dfs.save()

    parse.parse_datafile(small_tanf_section1_datafile, dfs)

    assert TANF_T3.objects.count() == 6

    t3_models = TANF_T3.objects.all()
    t3_1 = t3_models[0]
    assert t3_1.RPT_MONTH_YEAR == 202010
    assert t3_1.CASE_NUMBER == '11111111112'
    assert t3_1.FAMILY_AFFILIATION == 1
    assert t3_1.GENDER == 2
    assert t3_1.EDUCATION_LEVEL == '98'

    t3_6 = t3_models[5]
    assert t3_6.RPT_MONTH_YEAR == 202010
    assert t3_6.CASE_NUMBER == '11111111151'
    assert t3_6.FAMILY_AFFILIATION == 1
    assert t3_6.GENDER == 2
    assert t3_6.EDUCATION_LEVEL == '98'


@pytest.fixture
def super_big_s1_file(stt_user, stt):
    """Fixture for ADS.E2J.NDM1.TS53_fake."""
    return util.create_test_datafile('ADS.E2J.NDM1.TS53_fake.txt', stt_user, stt)


@pytest.mark.django_db()
@pytest.mark.skip(reason="long runtime")  # big_files
def test_parse_super_big_s1_file(super_big_s1_file, dfs):
    """Test parsing of super_big_s1_file and validate all T1/T2/T3 records are created."""
    parse.parse_datafile(super_big_s1_file, dfs)

    expected_t1_record_count = 96642
    expected_t2_record_count = 112794
    expected_t3_record_count = 172595

    assert TANF_T1.objects.count() == expected_t1_record_count
    assert TANF_T2.objects.count() == expected_t2_record_count
    assert TANF_T3.objects.count() == expected_t3_record_count

    search = documents.tanf.TANF_T1DataSubmissionDocument.search().query(
        'match',
        datafile__id=super_big_s1_file.id
    )
    assert search.count() == expected_t1_record_count
    search.delete()

    search = documents.tanf.TANF_T2DataSubmissionDocument.search().query(
        'match',
        datafile__id=super_big_s1_file.id
    )
    assert search.count() == expected_t2_record_count
    search.delete()

    search = documents.tanf.TANF_T3DataSubmissionDocument.search().query(
        'match',
        datafile__id=super_big_s1_file.id
    )
    assert search.count() == expected_t3_record_count
    search.delete()


@pytest.fixture
def super_big_s1_rollback_file(stt_user, stt):
    """Fixture for ADS.E2J.NDM1.TS53_fake.rollback."""
    return util.create_test_datafile('ADS.E2J.NDM1.TS53_fake.rollback.txt', stt_user, stt)


@pytest.mark.django_db()
@pytest.mark.skip(reason="cuz")  # big_files
def test_parse_super_big_s1_file_with_rollback(super_big_s1_rollback_file, dfs):
    """Test parsing of super_big_s1_rollback_file.

    Validate all T1/T2/T3 records are not created due to multiple headers.
    """
    parse.parse_datafile(super_big_s1_rollback_file, dfs)

    parser_errors = ParserError.objects.filter(file=super_big_s1_rollback_file)
    assert parser_errors.count() == 1

    err = parser_errors.first()

    assert err.row_number == 50022
    assert err.error_type == ParserErrorCategoryChoices.PRE_CHECK
    assert err.error_message == 'Multiple headers found.'
    assert err.content_type is None
    assert err.object_id is None

    assert TANF_T1.objects.count() == 0
    assert TANF_T2.objects.count() == 0
    assert TANF_T3.objects.count() == 0

    search = documents.tanf.TANF_T1DataSubmissionDocument.search().query(
        'match',
        datafile__id=super_big_s1_rollback_file.id
    )
    assert search.count() == 0

    search = documents.tanf.TANF_T2DataSubmissionDocument.search().query(
        'match',
        datafile__id=super_big_s1_rollback_file.id
    )
    assert search.count() == 0

    search = documents.tanf.TANF_T3DataSubmissionDocument.search().query(
        'match',
        datafile__id=super_big_s1_rollback_file.id
    )
    assert search.count() == 0


@pytest.fixture
def bad_tanf_s1__row_missing_required_field(stt_user, stt):
    """Fixture for small_tanf_section1."""
    return util.create_test_datafile('small_bad_tanf_s1.txt', stt_user, stt)


@pytest.mark.django_db
def test_parse_bad_tfs1_missing_required(bad_tanf_s1__row_missing_required_field, dfs):
    """Test parsing a bad TANF Section 1 submission where a row is missing required data."""
    bad_tanf_s1__row_missing_required_field.year = 2021
    bad_tanf_s1__row_missing_required_field.quarter = 'Q1'

    dfs.datafile = bad_tanf_s1__row_missing_required_field
    dfs.save()

    parse.parse_datafile(bad_tanf_s1__row_missing_required_field, dfs)

    assert dfs.get_status() == DataFileSummary.Status.REJECTED

    parser_errors = ParserError.objects.filter(
        file=bad_tanf_s1__row_missing_required_field)

    assert parser_errors.count() == 5

    error_message = 'Reporting month year None does not match file reporting year:2021, quarter:Q1.'
    row_2_error = parser_errors.get(row_number=2, error_message=error_message)
    assert row_2_error.error_type == ParserErrorCategoryChoices.PRE_CHECK
    assert row_2_error.error_message == error_message

    error_message = 'Reporting month year None does not match file reporting year:2021, quarter:Q1.'
    row_3_error = parser_errors.get(row_number=3, error_message=error_message)
    assert row_3_error.error_type == ParserErrorCategoryChoices.PRE_CHECK
    assert row_3_error.error_message == error_message

    row_4_error = parser_errors.get(row_number=4, error_message=error_message)
    assert row_4_error.error_type == ParserErrorCategoryChoices.PRE_CHECK
    assert row_4_error.error_message == error_message

    error_message = 'Unknown Record_Type was found.'
    row_5_error = parser_errors.get(row_number=5, error_message=error_message)
    assert row_5_error.error_type == ParserErrorCategoryChoices.PRE_CHECK
    assert row_5_error.error_message == error_message
    assert row_5_error.content_type is None
    assert row_5_error.object_id is None


@pytest.fixture
def bad_ssp_s1__row_missing_required_field(stt_user, stt):
    """Fixture for ssp_section1_datafile."""
    return util.create_test_datafile('small_bad_ssp_s1.txt', stt_user, stt, 'SSP Active Case Data')


@pytest.mark.django_db()
def test_parse_bad_ssp_s1_missing_required(bad_ssp_s1__row_missing_required_field, dfs):
    """Test parsing a bad TANF Section 1 submission where a row is missing required data."""
    bad_ssp_s1__row_missing_required_field.year = 2019
    bad_ssp_s1__row_missing_required_field.quarter = 'Q1'

    dfs.datafile = bad_ssp_s1__row_missing_required_field
    dfs.save()

    parse.parse_datafile(bad_ssp_s1__row_missing_required_field, dfs)

    parser_errors = ParserError.objects.filter(file=bad_ssp_s1__row_missing_required_field)
    assert parser_errors.count() == 6

    row_2_error = parser_errors.get(
        row_number=2,
        error_message='Reporting month year None does not match file reporting year:2019, quarter:Q1.'
    )
    assert row_2_error.error_type == ParserErrorCategoryChoices.PRE_CHECK

    row_3_error = parser_errors.get(
        row_number=3,
        error_message='Reporting month year None does not match file reporting year:2019, quarter:Q1.'
    )
    assert row_3_error.error_type == ParserErrorCategoryChoices.PRE_CHECK

    row_4_error = parser_errors.get(
        row_number=4,
        error_message='Reporting month year None does not match file reporting year:2019, quarter:Q1.'
    )
    assert row_4_error.error_type == ParserErrorCategoryChoices.PRE_CHECK

    error_message = 'Reporting month year None does not match file reporting year:2019, quarter:Q1.'
    rpt_month_errors = parser_errors.filter(error_message=error_message)
    assert len(rpt_month_errors) == 3
    for e in rpt_month_errors:
        assert e.error_type == ParserErrorCategoryChoices.PRE_CHECK
        assert e.error_message == error_message
        assert e.object_id is None

    row_5_error = parser_errors.get(
        row_number=5,
        error_message='Unknown Record_Type was found.'
    )
    assert row_5_error.error_type == ParserErrorCategoryChoices.PRE_CHECK
    assert row_5_error.content_type is None
    assert row_5_error.object_id is None

    trailer_error = parser_errors.get(
        row_number=6,
        error_message='Trailer length is 15 but must be 23 characters.'
    )
    assert trailer_error.error_type == ParserErrorCategoryChoices.PRE_CHECK
    assert trailer_error.content_type is None
    assert trailer_error.object_id is None

@pytest.mark.django_db
def test_dfs_set_case_aggregates(test_datafile, dfs):
    """Test that the case aggregates are set correctly."""
    test_datafile.year = 2020
    test_datafile.quarter = 'Q3'
    test_datafile.section = 'Active Case Data'
    test_datafile.save()
    # this still needs to execute to create db objects to be queried
    parse.parse_datafile(test_datafile, dfs)
    dfs.file = test_datafile
    dfs.status = dfs.get_status()
    dfs.case_aggregates = aggregates.case_aggregates_by_month(
        test_datafile, dfs.status)

    for month in dfs.case_aggregates['months']:
        if month['month'] == 'Oct':
            assert month['accepted_without_errors'] == 1
            assert month['accepted_with_errors'] == 0


@pytest.mark.django_db
def test_get_schema_options(dfs):
    """Test use-cases for translating strings to named object references."""
    '''
    text -> section
    text -> models{} YES
    text -> model YES
    datafile -> model
        ^ section -> program -> model
    datafile -> text
    model -> text YES
    section -> text

    text**: input string from the header/file
    '''

    # from text:
    schema = parse.get_schema_manager('T1xx', 'A', 'TAN')
    assert isinstance(schema, aggregates.SchemaManager)
    assert schema == schema_defs.tanf.t1

    # get model
    models = get_program_models('TAN', 'A')
    assert models == {
        'T1': schema_defs.tanf.t1,
        'T2': schema_defs.tanf.t2,
        'T3': schema_defs.tanf.t3,
    }

    model = get_program_model('TAN', 'A', 'T1')
    assert model == schema_defs.tanf.t1
    # get section
    section = get_section_reference('TAN', 'C')
    assert section == DataFile.Section.CLOSED_CASE_DATA

    # from datafile:
    # get model(s)
    # get section str

    # from model:
    # get text
    # get section str
    # get ref section


@pytest.fixture
def small_tanf_section2_file(stt_user, stt):
    """Fixture for tanf section2 datafile."""
    return util.create_test_datafile('small_tanf_section2.txt', stt_user, stt, 'Closed Case Data')


@pytest.mark.django_db()
def test_parse_small_tanf_section2_file(small_tanf_section2_file, dfs):
    """Test parsing a small TANF Section 2 submission."""
    small_tanf_section2_file.year = 2021
    small_tanf_section2_file.quarter = 'Q1'

    dfs.datafile = small_tanf_section2_file
    dfs.save()

    parse.parse_datafile(small_tanf_section2_file, dfs)

    assert TANF_T4.objects.all().count() == 1
    assert TANF_T5.objects.all().count() == 1

    parser_errors = ParserError.objects.filter(file=small_tanf_section2_file)

    assert parser_errors.count() == 0

    t4 = TANF_T4.objects.first()
    t5 = TANF_T5.objects.first()

    assert t4.DISPOSITION == 1
    assert t4.REC_SUB_CC == 3

    assert t5.GENDER == 2
    assert t5.AMOUNT_UNEARNED_INCOME == '0000'


@pytest.fixture
def tanf_section2_file(stt_user, stt):
    """Fixture for ADS.E2J.FTP2.TS06."""
    return util.create_test_datafile('ADS.E2J.FTP2.TS06', stt_user, stt, 'Closed Case Data')


@pytest.mark.django_db()
def test_parse_tanf_section2_file(tanf_section2_file, dfs):
    """Test parsing TANF Section 2 submission."""
    tanf_section2_file.year = 2021
    tanf_section2_file.quarter = 'Q1'

    dfs.datafile = tanf_section2_file
    dfs.save()

    parse.parse_datafile(tanf_section2_file, dfs)

    assert TANF_T4.objects.all().count() == 223
    assert TANF_T5.objects.all().count() == 605

    parser_errors = ParserError.objects.filter(file=tanf_section2_file)

    err = parser_errors.first()
    assert err.error_type == ParserErrorCategoryChoices.FIELD_VALUE
    assert err.error_message == "REC_OASDI_INSURANCE is required but a value was not provided."
    assert err.content_type.model == "tanf_t5"
    assert err.object_id is not None


@pytest.fixture
def tanf_section3_file(stt_user, stt):
    """Fixture for ADS.E2J.FTP3.TS06."""
    return util.create_test_datafile('ADS.E2J.FTP3.TS06', stt_user, stt, "Aggregate Data")


@pytest.mark.django_db()
def test_parse_tanf_section3_file(tanf_section3_file, dfs):
    """Test parsing TANF Section 3 submission."""
    tanf_section3_file.year = 2021
    tanf_section3_file.quarter = 'Q1'

    dfs.datafile = tanf_section3_file

    parse.parse_datafile(tanf_section3_file, dfs)

    dfs.status = dfs.get_status()
    dfs.case_aggregates = aggregates.total_errors_by_month(
        dfs.datafile, dfs.status)
    assert dfs.case_aggregates == {"months": [
        {"month": "Oct", "total_errors": 0},
        {"month": "Nov", "total_errors": 0},
        {"month": "Dec", "total_errors": 0}
    ]}

    assert dfs.get_status() == DataFileSummary.Status.ACCEPTED

    assert TANF_T6.objects.all().count() == 3

    parser_errors = ParserError.objects.filter(file=tanf_section3_file)
    assert parser_errors.count() == 0

    t6_objs = TANF_T6.objects.all().order_by('NUM_APPROVED')

    first = t6_objs.first()
    second = t6_objs[1]
    third = t6_objs[2]

    assert first.RPT_MONTH_YEAR == 202012
    assert second.RPT_MONTH_YEAR == 202011
    assert third.RPT_MONTH_YEAR == 202010

    assert first.NUM_APPROVED == 3924
    assert second.NUM_APPROVED == 3977
    assert third.NUM_APPROVED == 4301

    assert first.NUM_CLOSED_CASES == 3884
    assert second.NUM_CLOSED_CASES == 3881
    assert third.NUM_CLOSED_CASES == 5453

@pytest.fixture
def tanf_section1_file_with_blanks(stt_user, stt):
    """Fixture for ADS.E2J.FTP3.TS06."""
    return util.create_test_datafile('tanf_section1_blanks.txt', stt_user, stt)

@pytest.mark.django_db()
def test_parse_tanf_section1_blanks_file(tanf_section1_file_with_blanks, dfs):
    """Test section 1 fields that are allowed to have blanks."""
    tanf_section1_file_with_blanks.year = 2021
    tanf_section1_file_with_blanks.quarter = 'Q1'

    dfs.datafile = tanf_section1_file_with_blanks
    dfs.save()

    parse.parse_datafile(tanf_section1_file_with_blanks, dfs)

    parser_errors = ParserError.objects.filter(file=tanf_section1_file_with_blanks)

    assert parser_errors.count() == 23

    # Should only be cat3 validator errors
    for error in parser_errors:
        assert error.error_type == ParserErrorCategoryChoices.VALUE_CONSISTENCY

    t1 = TANF_T1.objects.first()
    t2 = TANF_T2.objects.first()
    t3 = TANF_T3.objects.first()

    assert t1.FAMILY_SANC_ADULT is None
    assert t2.MARITAL_STATUS is None
    assert t3.CITIZENSHIP_STATUS is None

@pytest.fixture
def tanf_section4_file(stt_user, stt):
    """Fixture for ADS.E2J.FTP4.TS06."""
    return util.create_test_datafile('ADS.E2J.FTP4.TS06', stt_user, stt, "Stratum Data")


@pytest.mark.django_db()
def test_parse_tanf_section4_file(tanf_section4_file, dfs):
    """Test parsing TANF Section 4 submission."""
    tanf_section4_file.year = 2021
    tanf_section4_file.quarter = 'Q1'

    dfs.datafile = tanf_section4_file

    parse.parse_datafile(tanf_section4_file, dfs)

    dfs.status = dfs.get_status()
    dfs.case_aggregates = aggregates.total_errors_by_month(
        dfs.datafile, dfs.status)
    assert dfs.case_aggregates == {"months": [
        {"month": "Oct", "total_errors": 0},
        {"month": "Nov", "total_errors": 0},
        {"month": "Dec", "total_errors": 0}
    ]}

    assert dfs.get_status() == DataFileSummary.Status.ACCEPTED

    assert TANF_T7.objects.all().count() == 18

    parser_errors = ParserError.objects.filter(file=tanf_section4_file)
    assert parser_errors.count() == 0

    t7_objs = TANF_T7.objects.all().order_by('FAMILIES_MONTH')

    first = t7_objs.first()
    sixth = t7_objs[5]

    assert first.RPT_MONTH_YEAR == 202011
    assert sixth.RPT_MONTH_YEAR == 202012

    assert first.TDRS_SECTION_IND == '2'
    assert sixth.TDRS_SECTION_IND == '2'

    assert first.FAMILIES_MONTH == 274
    assert sixth.FAMILIES_MONTH == 499


@pytest.fixture
def bad_tanf_section4_file(stt_user, stt):
    """Fixture for ADS.E2J.FTP4.TS06."""
    return util.create_test_datafile('bad_tanf_section_4.txt', stt_user, stt, "Stratum Data")


@pytest.mark.django_db()
def test_parse_bad_tanf_section4_file(bad_tanf_section4_file, dfs):
    """Test parsing TANF Section 4 submission when no records are created."""
    bad_tanf_section4_file.year = 2021
    bad_tanf_section4_file.quarter = 'Q1'

    dfs.datafile = bad_tanf_section4_file

    parse.parse_datafile(bad_tanf_section4_file, dfs)

    dfs.status = dfs.get_status()
    dfs.case_aggregates = aggregates.total_errors_by_month(dfs.datafile, dfs.status)

    assert dfs.case_aggregates == {'months': [
        {'month': 'Oct', 'total_errors': 'N/A'},
        {'month': 'Nov', 'total_errors': 'N/A'},
        {'month': 'Dec', 'total_errors': 'N/A'}
    ]}

    assert dfs.get_status() == DataFileSummary.Status.REJECTED

    assert TANF_T7.objects.all().count() == 0

    parser_errors = ParserError.objects.filter(file=bad_tanf_section4_file).order_by('id')
    assert parser_errors.count() == 2

    error = parser_errors.first()
    error.error_message == "Value length 151 does not match 247."
    error.error_type == ParserErrorCategoryChoices.PRE_CHECK

    error = parser_errors[1]
    error.error_message == "No records created."
    error.error_type == ParserErrorCategoryChoices.PRE_CHECK


@pytest.fixture
def ssp_section4_file(stt_user, stt):
    """Fixture for ADS.E2J.NDM4.MS24."""
    return util.create_test_datafile('ADS.E2J.NDM4.MS24', stt_user, stt, "SSP Stratum Data")

@pytest.mark.django_db()
def test_parse_ssp_section4_file(ssp_section4_file, dfs):
    """Test parsing SSP Section 4 submission."""
    ssp_section4_file.year = 2021
    ssp_section4_file.quarter = 'Q1'

    dfs.datafile = ssp_section4_file

    parse.parse_datafile(ssp_section4_file, dfs)

    m7_objs = SSP_M7.objects.all().order_by('FAMILIES_MONTH')

    dfs.status = dfs.get_status()
    dfs.case_aggregates = aggregates.total_errors_by_month(
        dfs.datafile, dfs.status)
    assert dfs.case_aggregates == {"months": [
        {"month": "Oct", "total_errors": 0},
        {"month": "Nov", "total_errors": 0},
        {"month": "Dec", "total_errors": 0}
    ]}

    assert m7_objs.count() == 12

    first = m7_objs.first()
    assert first.RPT_MONTH_YEAR == 202010
    assert first.FAMILIES_MONTH == 748

@pytest.fixture
def ssp_section2_file(stt_user, stt):
    """Fixture for ADS.E2J.NDM2.MS24."""
    return util.create_test_datafile('ADS.E2J.NDM2.MS24', stt_user, stt, 'SSP Closed Case Data')

@pytest.mark.django_db()
def test_parse_ssp_section2_file(ssp_section2_file, dfs):
    """Test parsing SSP Section 2 submission."""
    ssp_section2_file.year = 2019
    ssp_section2_file.quarter = 'Q1'

    dfs.datafile = ssp_section2_file

    parse.parse_datafile(ssp_section2_file, dfs)

    dfs.status = dfs.get_status()
    dfs.case_aggregates = aggregates.case_aggregates_by_month(
        dfs.datafile, dfs.status)
    for dfs_case_aggregate in dfs.case_aggregates['months']:
        assert dfs_case_aggregate['accepted_without_errors'] == 0
        assert dfs_case_aggregate['accepted_with_errors'] in [75, 78]
        assert dfs_case_aggregate['month'] in ['Oct', 'Nov', 'Dec']
    assert dfs.get_status() == DataFileSummary.Status.PARTIALLY_ACCEPTED

    m4_objs = SSP_M4.objects.all().order_by('id')
    m5_objs = SSP_M5.objects.all().order_by('AMOUNT_EARNED_INCOME')

    expected_m4_count = 231
    expected_m5_count = 703

    assert SSP_M4.objects.count() == expected_m4_count
    assert SSP_M5.objects.count() == expected_m5_count

    search = documents.ssp.SSP_M4DataSubmissionDocument.search().query(
        'match',
        datafile__id=ssp_section2_file.id
    )
    assert search.count() == expected_m4_count
    search.delete()

    search = documents.ssp.SSP_M5DataSubmissionDocument.search().query(
        'match',
        datafile__id=ssp_section2_file.id
    )
    assert search.count() == expected_m5_count
    search.delete()

    m4 = m4_objs.first()
    assert m4.DISPOSITION == 1
    assert m4.REC_SUB_CC == 3

    m5 = m5_objs.first()
    assert m5.FAMILY_AFFILIATION == 1
    assert m5.AMOUNT_EARNED_INCOME == '0000'
    assert m5.AMOUNT_UNEARNED_INCOME == '0000'

@pytest.fixture
def ssp_section3_file(stt_user, stt):
    """Fixture for ADS.E2J.FTP3.TS06."""
    return util.create_test_datafile('ADS.E2J.NDM3.MS24', stt_user, stt, "SSP Aggregate Data")

@pytest.mark.django_db()
def test_parse_ssp_section3_file(ssp_section3_file, dfs):
    """Test parsing TANF Section 3 submission."""
    ssp_section3_file.year = 2021
    ssp_section3_file.quarter = 'Q1'

    dfs.datafile = ssp_section3_file

    parse.parse_datafile(ssp_section3_file, dfs)

    dfs.status = dfs.get_status()
    dfs.case_aggregates = aggregates.total_errors_by_month(
        dfs.datafile, dfs.status)
    assert dfs.case_aggregates == {"months": [
        {"month": "Oct", "total_errors": 0},
        {"month": "Nov", "total_errors": 0},
        {"month": "Dec", "total_errors": 0}
    ]}

    assert dfs.get_status() == DataFileSummary.Status.ACCEPTED

    m6_objs = SSP_M6.objects.all().order_by('RPT_MONTH_YEAR')
    assert m6_objs.count() == 3

    parser_errors = ParserError.objects.filter(file=ssp_section3_file)
    assert parser_errors.count() == 0

    first = m6_objs.first()
    second = m6_objs[1]
    third = m6_objs[2]

    assert first.RPT_MONTH_YEAR == 202010
    assert second.RPT_MONTH_YEAR == 202011
    assert third.RPT_MONTH_YEAR == 202012

    assert first.SSPMOE_FAMILIES == 15869
    assert second.SSPMOE_FAMILIES == 16008
    assert third.SSPMOE_FAMILIES == 15956

    assert first.NUM_RECIPIENTS == 51355
    assert second.NUM_RECIPIENTS == 51696
    assert third.NUM_RECIPIENTS == 51348

@pytest.mark.django_db
def test_rpt_month_year_mismatch(test_header_datafile, dfs):
    """Test that the rpt_month_year mismatch error is raised."""
    datafile = test_header_datafile

    datafile.section = 'Active Case Data'
    # test_datafile fixture uses create_test_data_file which assigns
    # a default year / quarter of 2021 / Q1
    datafile.year = 2021
    datafile.quarter = 'Q1'
    datafile.save()

    dfs.datafile = test_header_datafile
    dfs.save()

    parse.parse_datafile(datafile, dfs)

    parser_errors = ParserError.objects.filter(file=datafile)
    assert parser_errors.count() == 0

    datafile.year = 2023
    datafile.save()

    parse.parse_datafile(datafile, dfs)

    parser_errors = ParserError.objects.filter(file=datafile)
    assert parser_errors.count() == 1

    err = parser_errors.first()
    assert err.error_type == ParserErrorCategoryChoices.PRE_CHECK
    assert err.error_message == "Submitted reporting year:2020, quarter:Q4 doesn't" + \
        " match file reporting year:2023, quarter:Q1."

@pytest.fixture
def tribal_section_1_file(stt_user, stt):
    """Fixture for ADS.E2J.FTP4.TS06."""
    return util.create_test_datafile('ADS.E2J.FTP1.TS142', stt_user, stt, "Tribal Active Case Data")

@pytest.mark.django_db()
def test_parse_tribal_section_1_file(tribal_section_1_file, dfs):
    """Test parsing Tribal TANF Section 1 submission."""
    tribal_section_1_file.year = 2022
    tribal_section_1_file.quarter = 'Q1'
    tribal_section_1_file.save()

    dfs.datafile = tribal_section_1_file

    parse.parse_datafile(tribal_section_1_file, dfs)

    dfs.status = dfs.get_status()
    assert dfs.status == DataFileSummary.Status.ACCEPTED
    dfs.case_aggregates = aggregates.case_aggregates_by_month(
        dfs.datafile, dfs.status)
    assert dfs.case_aggregates == {'rejected': 0,
                                   'months': [{'month': 'Oct', 'accepted_without_errors': 1, 'accepted_with_errors': 0},
                                              {'month': 'Nov', 'accepted_without_errors': 0, 'accepted_with_errors': 0},
                                              {'month': 'Dec', 'accepted_without_errors': 0, 'accepted_with_errors': 0}
                                              ]}

    assert Tribal_TANF_T1.objects.all().count() == 1
    assert Tribal_TANF_T2.objects.all().count() == 1
    assert Tribal_TANF_T3.objects.all().count() == 2

    t1_objs = Tribal_TANF_T1.objects.all().order_by("CASH_AMOUNT")
    t2_objs = Tribal_TANF_T2.objects.all().order_by("MONTHS_FED_TIME_LIMIT")
    t3_objs = Tribal_TANF_T3.objects.all().order_by("EDUCATION_LEVEL")

    t1 = t1_objs.first()
    t2 = t2_objs.first()
    t3 = t3_objs.last()

    assert t1.CASH_AMOUNT == 502
    assert t2.MONTHS_FED_TIME_LIMIT == '  0'
    assert t3.EDUCATION_LEVEL == '98'

@pytest.fixture
def tribal_section_1_inconsistency_file(stt_user, stt):
    """Fixture for ADS.E2J.FTP4.TS06."""
    return util.create_test_datafile('tribal_section_1_inconsistency.txt', stt_user, stt, "Tribal Active Case Data")

@pytest.mark.django_db()
def test_parse_tribal_section_1_inconsistency_file(tribal_section_1_inconsistency_file, dfs):
    """Test parsing inconsistent Tribal TANF Section 1 submission."""
    parse.parse_datafile(tribal_section_1_inconsistency_file, dfs)

    assert Tribal_TANF_T1.objects.all().count() == 0

    parser_errors = ParserError.objects.filter(file=tribal_section_1_inconsistency_file)
    assert parser_errors.count() == 1

    assert parser_errors.first().error_message == "Tribe Code (142) inconsistency with Program Type (TAN) " + \
        "and FIPS Code (01)."

@pytest.fixture
def tribal_section_2_file(stt_user, stt):
    """Fixture for ADS.E2J.FTP4.TS06."""
    return util.create_test_datafile('ADS.E2J.FTP2.TS142.txt', stt_user, stt, "Tribal Closed Case Data")

@pytest.mark.django_db()
def test_parse_tribal_section_2_file(tribal_section_2_file, dfs):
    """Test parsing Tribal TANF Section 2 submission."""
    tribal_section_2_file.year = 2020
    tribal_section_2_file.quarter = 'Q1'

    dfs.datafile = tribal_section_2_file

    parse.parse_datafile(tribal_section_2_file, dfs)

    dfs.status = dfs.get_status()
    dfs.case_aggregates = aggregates.case_aggregates_by_month(
        dfs.datafile, dfs.status)
    assert dfs.case_aggregates == {'rejected': 0,
                                   'months': [
                                       {'accepted_without_errors': 0,
                                           'accepted_with_errors': 3, 'month': 'Oct'},
                                       {'accepted_without_errors': 0,
                                           'accepted_with_errors': 3, 'month': 'Nov'},
                                       {'accepted_without_errors': 0,
                                           'accepted_with_errors': 0, 'month': 'Dec'}
                                   ]}

    assert dfs.get_status() == DataFileSummary.Status.ACCEPTED_WITH_ERRORS

    assert Tribal_TANF_T4.objects.all().count() == 6
    assert Tribal_TANF_T5.objects.all().count() == 13

    t4_objs = Tribal_TANF_T4.objects.all().order_by("CLOSURE_REASON")
    t5_objs = Tribal_TANF_T5.objects.all().order_by("COUNTABLE_MONTH_FED_TIME")

    t4 = t4_objs.first()
    t5 = t5_objs.last()

    assert t4.CLOSURE_REASON == 8
    assert t5.COUNTABLE_MONTH_FED_TIME == '  8'

@pytest.fixture
def tribal_section_3_file(stt_user, stt):
    """Fixture for ADS.E2J.FTP3.TS142."""
    return util.create_test_datafile('ADS.E2J.FTP3.TS142', stt_user, stt, "Tribal Aggregate Data")

@pytest.mark.django_db()
def test_parse_tribal_section_3_file(tribal_section_3_file, dfs):
    """Test parsing Tribal TANF Section 3 submission."""
    tribal_section_3_file.year = 2021
    tribal_section_3_file.quarter = 'Q1'

    dfs.datafile = tribal_section_3_file

    parse.parse_datafile(tribal_section_3_file, dfs)

    dfs.status = dfs.get_status()
    dfs.case_aggregates = aggregates.total_errors_by_month(
        dfs.datafile, dfs.status)
    assert dfs.case_aggregates == {"months": [
        {"month": "Oct", "total_errors": 0},
        {"month": "Nov", "total_errors": 0},
        {"month": "Dec", "total_errors": 0}
    ]}

    assert dfs.get_status() == DataFileSummary.Status.ACCEPTED

    assert Tribal_TANF_T6.objects.all().count() == 3

    t6_objs = Tribal_TANF_T6.objects.all().order_by("NUM_APPLICATIONS")

    t6 = t6_objs.first()

    assert t6.NUM_APPLICATIONS == 1
    assert t6.NUM_FAMILIES == 41
    assert t6.NUM_CLOSED_CASES == 3

@pytest.fixture
def tribal_section_4_file(stt_user, stt):
    """Fixture for tribal_section_4_fake.txt."""
    return util.create_test_datafile('tribal_section_4_fake.txt', stt_user, stt, "Tribal Stratum Data")

@pytest.mark.django_db()
def test_parse_tribal_section_4_file(tribal_section_4_file, dfs):
    """Test parsing Tribal TANF Section 4 submission."""
    tribal_section_4_file.year = 2021
    tribal_section_4_file.quarter = 'Q1'

    dfs.datafile = tribal_section_4_file

    parse.parse_datafile(tribal_section_4_file, dfs)

    dfs.status = dfs.get_status()
    dfs.case_aggregates = aggregates.total_errors_by_month(
        dfs.datafile, dfs.status)
    assert dfs.case_aggregates == {"months": [
        {"month": "Oct", "total_errors": 0},
        {"month": "Nov", "total_errors": 0},
        {"month": "Dec", "total_errors": 0}
    ]}

    assert Tribal_TANF_T7.objects.all().count() == 18

    t7_objs = Tribal_TANF_T7.objects.all().order_by('FAMILIES_MONTH')

    first = t7_objs.first()
    sixth = t7_objs[5]

    assert first.RPT_MONTH_YEAR == 202011
    assert sixth.RPT_MONTH_YEAR == 202012

    assert first.TDRS_SECTION_IND == '2'
    assert sixth.TDRS_SECTION_IND == '2'

    assert first.FAMILIES_MONTH == 274
    assert sixth.FAMILIES_MONTH == 499

@pytest.mark.django_db()
def test_parse_t2_invalid_dob(t2_invalid_dob_file, dfs):
    """Test parsing a TANF T2 record with an invalid DOB."""
    dfs.datafile = t2_invalid_dob_file
    t2_invalid_dob_file.year = 2021
    t2_invalid_dob_file.quarter = 'Q1'
    dfs.save()

    parse.parse_datafile(t2_invalid_dob_file, dfs)

    parser_errors = ParserError.objects.filter(file=t2_invalid_dob_file).order_by("pk")

    month_error = parser_errors[2]
    year_error = parser_errors[1]
    digits_error = parser_errors[0]

    assert month_error.error_message == "$9 is not a valid month."
    assert year_error.error_message == "Q897 must be larger than year 1900."
    assert digits_error.error_message == "Q897$9 3 does not have exactly 8 digits."


@pytest.mark.django_db
def test_bulk_create_returns_rollback_response_on_bulk_index_exception(test_datafile, mocker, dfs):
    """Test bulk_create_records returns (False, [unsaved_records]) on BulkIndexException."""
    mocker.patch(
        'tdpservice.search_indexes.documents.tanf.TANF_T1DataSubmissionDocument.update',
        side_effect=BulkIndexError('indexing exception')
    )

    # create some records, don't save them
    records = {
        documents.tanf.TANF_T1DataSubmissionDocument: [TANF_T1()],
        documents.tanf.TANF_T2DataSubmissionDocument: [TANF_T2()],
        documents.tanf.TANF_T3DataSubmissionDocument: [TANF_T3()]
    }

    all_created, unsaved_records = parse.bulk_create_records(
        records,
        line_number=1,
        header_count=1,
        datafile=test_datafile,
        dfs=dfs,
        flush=True
    )

    assert LogEntry.objects.all().count() == 1

    log = LogEntry.objects.get()
    assert log.change_message == "Encountered error while indexing datafile documents: indexing exception"

    assert all_created is False
    assert len(unsaved_records.items()) == 3
    assert TANF_T1.objects.all().count() == 1
    assert TANF_T2.objects.all().count() == 0
    assert TANF_T3.objects.all().count() == 0


@pytest.fixture
def tanf_section_4_file_with_errors(stt_user, stt):
    """Fixture for tanf_section4_with_errors."""
    return util.create_test_datafile('tanf_section4_with_errors.txt', stt_user, stt, "Stratum Data")

@pytest.mark.django_db()
def test_parse_tanf_section4_file_with_errors(tanf_section_4_file_with_errors, dfs):
    """Test parsing TANF Section 4 submission."""
    dfs.datafile = tanf_section_4_file_with_errors

    parse.parse_datafile(tanf_section_4_file_with_errors, dfs)

    dfs.status = dfs.get_status()
    dfs.case_aggregates = aggregates.total_errors_by_month(
        dfs.datafile, dfs.status)
    assert dfs.case_aggregates == {"months": [
        {"month": "Oct", "total_errors": 2},
        {"month": "Nov", "total_errors": 2},
        {"month": "Dec", "total_errors": 2}
    ]}

    assert dfs.get_status() == DataFileSummary.Status.ACCEPTED_WITH_ERRORS

    assert TANF_T7.objects.all().count() == 18

    parser_errors = ParserError.objects.filter(file=tanf_section_4_file_with_errors)
    assert parser_errors.count() == 6

    t7_objs = TANF_T7.objects.all().order_by('FAMILIES_MONTH')

    first = t7_objs.first()
    sixth = t7_objs[5]

    assert first.RPT_MONTH_YEAR == 202011
    assert sixth.RPT_MONTH_YEAR == 202010

    assert first.TDRS_SECTION_IND == '1'
    assert sixth.TDRS_SECTION_IND == '1'

    assert first.FAMILIES_MONTH == 0
    assert sixth.FAMILIES_MONTH == 446

<<<<<<< HEAD
@pytest.fixture
def tribal_section_4_bad_quarter(stt_user, stt):
    """Fixture for tribal_section_4_bad_quarter."""
    return util.create_test_datafile('tribal_section_4_fake_bad_quarter.txt', stt_user, stt, "Tribal Stratum Data")

@pytest.mark.django_db()
def test_parse_tribal_section_4_bad_quarter(tribal_section_4_bad_quarter, dfs):
    """Test handling invalid quarter value that raises a ValueError exception."""
    tribal_section_4_bad_quarter.year = 2020
    tribal_section_4_bad_quarter.quarter = 'Q1'
    dfs.datafile = tribal_section_4_bad_quarter

    parse.parse_datafile(tribal_section_4_bad_quarter)
    parser_errors = ParserError.objects.filter(file=tribal_section_4_bad_quarter)

    assert parser_errors.count() == 36

    for error in parser_errors:
        assert error.error_type == ParserErrorCategoryChoices.FIELD_VALUE

        if (error.field_name == "RPT_MONTH_YEAR"):
            assert error.error_message == "RPT_MONTH_YEAR is required but a value was not provided."
        elif (error.field_name == "CALENDAR_QUARTER"):
            assert error.error_message == "0 is not a valid quarter."
        else:
            assert False, f"Unexpected field name {error.field_name}"
=======

@pytest.fixture
def no_records_file(stt_user, stt):
    """Fixture for tanf_section4_with_errors."""
    return util.create_test_datafile('no_records.txt', stt_user, stt)

@pytest.mark.django_db()
def test_parse_no_records_file(no_records_file, dfs):
    """Test parsing TANF Section 4 submission."""
    dfs.datafile = no_records_file

    parse.parse_datafile(no_records_file, dfs)

    dfs.status = dfs.get_status()
    assert dfs.status == DataFileSummary.Status.REJECTED

    errors = ParserError.objects.filter(file=no_records_file)

    assert errors.count() == 1

    error = errors.first()
    assert error.error_message == "No records created."
    assert error.error_type == ParserErrorCategoryChoices.PRE_CHECK
    assert error.content_type is None
    assert error.object_id is None
>>>>>>> 509309ab
<|MERGE_RESOLUTION|>--- conflicted
+++ resolved
@@ -1627,7 +1627,32 @@
     assert first.FAMILIES_MONTH == 0
     assert sixth.FAMILIES_MONTH == 446
 
-<<<<<<< HEAD
+
+@pytest.fixture
+def no_records_file(stt_user, stt):
+    """Fixture for tanf_section4_with_errors."""
+    return util.create_test_datafile('no_records.txt', stt_user, stt)
+
+@pytest.mark.django_db()
+def test_parse_no_records_file(no_records_file, dfs):
+    """Test parsing TANF Section 4 submission."""
+    dfs.datafile = no_records_file
+
+    parse.parse_datafile(no_records_file, dfs)
+
+    dfs.status = dfs.get_status()
+    assert dfs.status == DataFileSummary.Status.REJECTED
+
+    errors = ParserError.objects.filter(file=no_records_file)
+
+    assert errors.count() == 1
+
+    error = errors.first()
+    assert error.error_message == "No records created."
+    assert error.error_type == ParserErrorCategoryChoices.PRE_CHECK
+    assert error.content_type is None
+    assert error.object_id is None
+
 @pytest.fixture
 def tribal_section_4_bad_quarter(stt_user, stt):
     """Fixture for tribal_section_4_bad_quarter."""
@@ -1640,44 +1665,20 @@
     tribal_section_4_bad_quarter.quarter = 'Q1'
     dfs.datafile = tribal_section_4_bad_quarter
 
-    parse.parse_datafile(tribal_section_4_bad_quarter)
+    parse.parse_datafile(tribal_section_4_bad_quarter, dfs)
     parser_errors = ParserError.objects.filter(file=tribal_section_4_bad_quarter)
 
-    assert parser_errors.count() == 36
-
     for error in parser_errors:
-        assert error.error_type == ParserErrorCategoryChoices.FIELD_VALUE
-
-        if (error.field_name == "RPT_MONTH_YEAR"):
-            assert error.error_message == "RPT_MONTH_YEAR is required but a value was not provided."
-        elif (error.field_name == "CALENDAR_QUARTER"):
-            assert error.error_message == "0 is not a valid quarter."
+        print(f"{error}")
+
+    assert parser_errors.count() == 2
+
+    for error in parser_errors:
+        assert error.error_type == ParserErrorCategoryChoices.PRE_CHECK
+
+        if (error.field_name == None):
+            assert error.error_message == "No records created."
+        elif (error.field_name == "Record_Type"):
+            assert error.error_message == "Reporting month year None does not match file reporting year:2020, quarter:Q1."
         else:
-            assert False, f"Unexpected field name {error.field_name}"
-=======
-
-@pytest.fixture
-def no_records_file(stt_user, stt):
-    """Fixture for tanf_section4_with_errors."""
-    return util.create_test_datafile('no_records.txt', stt_user, stt)
-
-@pytest.mark.django_db()
-def test_parse_no_records_file(no_records_file, dfs):
-    """Test parsing TANF Section 4 submission."""
-    dfs.datafile = no_records_file
-
-    parse.parse_datafile(no_records_file, dfs)
-
-    dfs.status = dfs.get_status()
-    assert dfs.status == DataFileSummary.Status.REJECTED
-
-    errors = ParserError.objects.filter(file=no_records_file)
-
-    assert errors.count() == 1
-
-    error = errors.first()
-    assert error.error_message == "No records created."
-    assert error.error_type == ParserErrorCategoryChoices.PRE_CHECK
-    assert error.content_type is None
-    assert error.object_id is None
->>>>>>> 509309ab
+            assert False, f"Unexpected field name {error.field_name}"