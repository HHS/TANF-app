"""Test the implementation of the parse_file method with realistic datafiles."""


import pytest
from .. import parse
<<<<<<< HEAD
from ..models import ParserError, ParserErrorCategoryChoices, DataFileSummary
from tdpservice.search_indexes.models.tanf import TANF_T1, TANF_T2, TANF_T3
=======
from ..models import ParserError, ParserErrorCategoryChoices
from tdpservice.search_indexes.models.tanf import TANF_T1, TANF_T2, TANF_T3, TANF_T4, TANF_T5
>>>>>>> 713b0570
from tdpservice.search_indexes.models.ssp import SSP_M1, SSP_M2, SSP_M3
from .factories import DataFileSummaryFactory
from tdpservice.data_files.models import DataFile
from .. import schema_defs, util

import logging

es_logger = logging.getLogger('elasticsearch')
es_logger.setLevel(logging.WARNING)


@pytest.fixture
def test_datafile(stt_user, stt):
    """Fixture for small_correct_file."""
    return util.create_test_datafile('small_correct_file', stt_user, stt)

@pytest.fixture
def dfs():
    """Fixture for DataFileSummary."""
    return DataFileSummaryFactory.create()

@pytest.mark.django_db
def test_parse_small_correct_file(test_datafile, dfs):
    """Test parsing of small_correct_file."""
    dfs.datafile = test_datafile
    dfs.save()

    errors = parse.parse_datafile(test_datafile)
    dfs.status = dfs.get_status()
    dfs.case_aggregates = util.case_aggregates_by_month(dfs.datafile, dfs.status)
    assert dfs.case_aggregates == {'rejected': 0,
                                   'months': [
                                       {'accepted_without_errors': 1, 'accepted_with_errors': 0, 'month': 'Oct'},
                                       {'accepted_without_errors': 0, 'accepted_with_errors': 0, 'month': 'Nov'},
                                       {'accepted_without_errors': 0, 'accepted_with_errors': 0, 'month': 'Dec'}
                                    ]}

    assert errors == {}
    assert dfs.get_status() == DataFileSummary.Status.ACCEPTED
    assert TANF_T1.objects.count() == 1
    assert ParserError.objects.filter(file=test_datafile).count() == 0

    # spot check
    t1 = TANF_T1.objects.all().first()
    assert t1.RPT_MONTH_YEAR == 202010
    assert t1.CASE_NUMBER == '11111111112'
    assert t1.COUNTY_FIPS_CODE == '230'
    assert t1.ZIP_CODE == '40336'
    assert t1.FUNDING_STREAM == 1
    assert t1.NBR_FAMILY_MEMBERS == 2
    assert t1.RECEIVES_SUB_CC == 3
    assert t1.CASH_AMOUNT == 873
    assert t1.SANC_REDUCTION_AMT == 0
    assert t1.FAMILY_NEW_CHILD == 2

@pytest.mark.django_db
def test_parse_section_mismatch(test_datafile, dfs):
    """Test parsing of small_correct_file where the DataFile section doesn't match the rawfile section."""
    test_datafile.section = 'Closed Case Data'
    test_datafile.save()

    dfs.datafile = test_datafile
    dfs.save()

    errors = parse.parse_datafile(test_datafile)
    dfs.status = dfs.get_status()
    assert dfs.status == DataFileSummary.Status.REJECTED
    parser_errors = ParserError.objects.filter(file=test_datafile)
    dfs.case_aggregates = util.case_aggregates_by_month(dfs.datafile, dfs.status)
    assert dfs.case_aggregates == {'rejected': 1,
                                   'months': [
                                       {'accepted_without_errors': 'N/A',
                                        'accepted_with_errors': 'N/A',
                                        'month': 'Oct'},
                                       {'accepted_without_errors': 'N/A',
                                        'accepted_with_errors': 'N/A',
                                        'month': 'Nov'},
                                       {'accepted_without_errors': 'N/A',
                                        'accepted_with_errors': 'N/A',
                                        'month': 'Dec'}
                                    ]}
    assert parser_errors.count() == 1

    err = parser_errors.first()

    assert err.row_number == 1
    assert err.error_type == ParserErrorCategoryChoices.PRE_CHECK
    assert err.error_message == 'Data does not match the expected layout for Closed Case Data.'
    assert err.content_type is None
    assert err.object_id is None
    assert errors == {
        'document': [err]
    }


@pytest.mark.django_db
def test_parse_wrong_program_type(test_datafile, dfs):
    """Test parsing of small_correct_file where the DataFile program type doesn't match the rawfile."""
    test_datafile.section = 'SSP Active Case Data'
    test_datafile.save()

    dfs.datafile = test_datafile
    dfs.save()
    errors = parse.parse_datafile(test_datafile)
    assert dfs.get_status() == DataFileSummary.Status.REJECTED

    parser_errors = ParserError.objects.filter(file=test_datafile)
    assert parser_errors.count() == 1

    err = parser_errors.first()

    assert err.row_number == 1
    assert err.error_type == ParserErrorCategoryChoices.PRE_CHECK
    assert err.error_message == 'Data does not match the expected layout for SSP Active Case Data.'
    assert err.content_type is None
    assert err.object_id is None
    assert errors == {
        'document': [err]
    }


@pytest.fixture
def test_big_file(stt_user, stt):
    """Fixture for ADS.E2J.FTP1.TS06."""
    return util.create_test_datafile('ADS.E2J.FTP1.TS06', stt_user, stt)

@pytest.mark.django_db
@pytest.mark.big_files
def test_parse_big_file(test_big_file, dfs):
    """Test parsing of ADS.E2J.FTP1.TS06."""
    expected_t1_record_count = 815
    expected_t2_record_count = 882
    expected_t3_record_count = 1376

    dfs.datafile = test_big_file
    dfs.save()

    errors = parse.parse_datafile(test_big_file)
    dfs.status = dfs.get_status()
    assert dfs.status == DataFileSummary.Status.ACCEPTED_WITH_ERRORS
    dfs.case_aggregates = util.case_aggregates_by_month(dfs.datafile, dfs.status)
    assert dfs.case_aggregates == {'rejected': 0,
                                   'months': [
                                       {'accepted_without_errors': 171, 'accepted_with_errors': 99, 'month': 'Oct'},
                                       {'accepted_without_errors': 169, 'accepted_with_errors': 104, 'month': 'Nov'},
                                       {'accepted_without_errors': 166, 'accepted_with_errors': 106, 'month': 'Dec'}
                                    ]}

    parser_errors = ParserError.objects.filter(file=test_big_file)
    assert parser_errors.count() == 355
    assert len(errors) == 334

    row_18_error = parser_errors.get(row_number=18)
    assert row_18_error.error_type == ParserErrorCategoryChoices.FIELD_VALUE
    assert row_18_error.error_message == 'MONTHS_FED_TIME_LIMIT is required but a value was not provided.'
    assert row_18_error.content_type.model == 'tanf_t2'
    assert row_18_error.object_id is not None

    assert errors[18] == [row_18_error]

    assert TANF_T1.objects.count() == expected_t1_record_count
    assert TANF_T2.objects.count() == expected_t2_record_count
    assert TANF_T3.objects.count() == expected_t3_record_count


@pytest.fixture
def bad_test_file(stt_user, stt):
    """Fixture for bad_TANF_S2."""
    return util.create_test_datafile('bad_TANF_S2.txt', stt_user, stt)


@pytest.mark.django_db
def test_parse_bad_test_file(bad_test_file, dfs):
    """Test parsing of bad_TANF_S2."""
    errors = parse.parse_datafile(bad_test_file)

    parser_errors = ParserError.objects.filter(file=bad_test_file)
    assert parser_errors.count() == 1

    err = parser_errors.first()

    assert err.row_number == 1
    assert err.error_type == ParserErrorCategoryChoices.PRE_CHECK
    assert err.error_message == 'Header length is 24 but must be 23 characters.'
    assert err.content_type is None
    assert err.object_id is None
    assert errors == {
        'header': [err]
    }


@pytest.fixture
def bad_file_missing_header(stt_user, stt):
    """Fixture for bad_missing_header."""
    return util.create_test_datafile('bad_missing_header.txt', stt_user, stt)

@pytest.mark.django_db
def test_parse_bad_file_missing_header(bad_file_missing_header, dfs):
    """Test parsing of bad_missing_header."""
    errors = parse.parse_datafile(bad_file_missing_header)
    dfs.datafile = bad_file_missing_header
    dfs.save()
    assert dfs.get_status() == DataFileSummary.Status.REJECTED

    parser_errors = ParserError.objects.filter(file=bad_file_missing_header)

    assert parser_errors.count() == 2

    err = parser_errors.first()

    assert err.row_number == 1
    assert err.error_type == ParserErrorCategoryChoices.PRE_CHECK
    assert err.error_message == 'Header length is 14 but must be 23 characters.'
    assert err.content_type is None
    assert err.object_id is None
    assert errors == {
        'header': [parser_errors[1], parser_errors[0]]
    }


@pytest.fixture
def bad_file_multiple_headers(stt_user, stt):
    """Fixture for bad_two_headers."""
    return util.create_test_datafile('bad_two_headers.txt', stt_user, stt)


@pytest.mark.django_db
def test_parse_bad_file_multiple_headers(bad_file_multiple_headers, dfs):
    """Test parsing of bad_two_headers."""
    errors = parse.parse_datafile(bad_file_multiple_headers)
    dfs.datafile = bad_file_multiple_headers
    dfs.save()
    assert dfs.get_status() == DataFileSummary.Status.REJECTED

    parser_errors = ParserError.objects.filter(file=bad_file_multiple_headers)
    assert parser_errors.count() == 1

    err = parser_errors.first()

    assert err.row_number == 9
    assert err.error_type == ParserErrorCategoryChoices.PRE_CHECK
    assert err.error_message == "Multiple headers found."
    assert err.content_type is None
    assert err.object_id is None
    assert errors['document'] == ['Multiple headers found.']


@pytest.fixture
def big_bad_test_file(stt_user, stt):
    """Fixture for bad_TANF_S1."""
    return util.create_test_datafile('bad_TANF_S1.txt', stt_user, stt)


@pytest.mark.django_db
def test_parse_big_bad_test_file(big_bad_test_file, dfs):
    """Test parsing of bad_TANF_S1."""
    parse.parse_datafile(big_bad_test_file)

    parser_errors = ParserError.objects.filter(file=big_bad_test_file)
    assert parser_errors.count() == 1

    err = parser_errors.first()

    assert err.row_number == 3679
    assert err.error_type == ParserErrorCategoryChoices.PRE_CHECK
    assert err.error_message == 'Multiple headers found.'
    assert err.content_type is None
    assert err.object_id is None


@pytest.fixture
def bad_trailer_file(stt_user, stt):
    """Fixture for bad_trailer_1."""
    return util.create_test_datafile('bad_trailer_1.txt', stt_user, stt)

@pytest.mark.django_db
def test_parse_bad_trailer_file(bad_trailer_file, dfs):
    """Test parsing bad_trailer_1."""
    dfs.datafile = bad_trailer_file
    dfs.save()

    errors = parse.parse_datafile(bad_trailer_file)

    parser_errors = ParserError.objects.filter(file=bad_trailer_file)
    assert parser_errors.count() == 2

    trailer_error = parser_errors.get(row_number=3)
    assert trailer_error.error_type == ParserErrorCategoryChoices.PRE_CHECK
    assert trailer_error.error_message == 'Trailer length is 11 but must be 23 characters.'
    assert trailer_error.content_type is None
    assert trailer_error.object_id is None

    row_error = parser_errors.get(row_number=2)
    assert row_error.error_type == ParserErrorCategoryChoices.PRE_CHECK
    assert row_error.error_message == 'Value length 7 does not match 156.'
    assert row_error.content_type is None
    assert row_error.object_id is None

    assert errors == {
        'trailer': [trailer_error],
        2: [row_error]
    }


@pytest.fixture
def bad_trailer_file_2(stt_user, stt):
    """Fixture for bad_trailer_2."""
    return util.create_test_datafile('bad_trailer_2.txt', stt_user, stt)


@pytest.mark.django_db()
def test_parse_bad_trailer_file2(bad_trailer_file_2):
    """Test parsing bad_trailer_2."""
    errors = parse.parse_datafile(bad_trailer_file_2)

    parser_errors = ParserError.objects.filter(file=bad_trailer_file_2)
    assert parser_errors.count() == 4

    trailer_errors = parser_errors.filter(row_number=3)

    trailer_error_1 = trailer_errors.first()
    assert trailer_error_1.error_type == ParserErrorCategoryChoices.PRE_CHECK
    assert trailer_error_1.error_message == 'Trailer length is 7 but must be 23 characters.'
    assert trailer_error_1.content_type is None
    assert trailer_error_1.object_id is None

    trailer_error_2 = trailer_errors[1]
    assert trailer_error_2.error_type == ParserErrorCategoryChoices.PRE_CHECK
    assert trailer_error_2.error_message == 'T1trash does not start with TRAILER.'
    assert trailer_error_2.content_type is None
    assert trailer_error_2.object_id is None

    row_2_error = parser_errors.get(row_number=2)
    assert row_2_error.error_type == ParserErrorCategoryChoices.PRE_CHECK
    assert row_2_error.error_message == 'Value length 117 does not match 156.'
    assert row_2_error.content_type is None
    assert row_2_error.object_id is None

    row_3_error = trailer_errors[2]
    assert row_3_error.error_type == ParserErrorCategoryChoices.PRE_CHECK
    assert row_3_error.error_message == 'Value length 7 does not match 156.'
    assert row_3_error.content_type is None
    assert row_3_error.object_id is None

    assert errors == {
        2: [row_2_error],
        3: [row_3_error],
        "trailer": [trailer_error_1, trailer_error_2],
    }


@pytest.fixture
def empty_file(stt_user, stt):
    """Fixture for empty_file."""
    return util.create_test_datafile('empty_file', stt_user, stt)


@pytest.mark.django_db
def test_parse_empty_file(empty_file, dfs):
    """Test parsing of empty_file."""
    dfs.datafile = empty_file
    dfs.save()
    errors = parse.parse_datafile(empty_file)

    dfs.status = dfs.get_status()
    dfs.case_aggregates = util.case_aggregates_by_month(empty_file, dfs.status)

    assert dfs.status == DataFileSummary.Status.REJECTED
    assert dfs.case_aggregates == {'rejected': 2,
                                   'months': [
                                       {'accepted_without_errors': 'N/A',
                                        'accepted_with_errors': 'N/A',
                                        'month': 'Oct'},
                                       {'accepted_without_errors': 'N/A',
                                        'accepted_with_errors': 'N/A',
                                        'month': 'Nov'},
                                       {'accepted_without_errors': 'N/A',
                                        'accepted_with_errors': 'N/A',
                                        'month': 'Dec'}
                                    ]}

    parser_errors = ParserError.objects.filter(file=empty_file)
    assert parser_errors.count() == 2

    err = parser_errors.first()

    assert err.row_number == 1
    assert err.error_type == ParserErrorCategoryChoices.PRE_CHECK
    assert err.error_message == 'Header length is 0 but must be 23 characters.'
    assert err.content_type is None
    assert err.object_id is None
    assert errors == {
        'header': list(parser_errors),
    }


@pytest.fixture
def small_ssp_section1_datafile(stt_user, stt):
    """Fixture for small_ssp_section1."""
    return util.create_test_datafile('small_ssp_section1.txt', stt_user, stt, 'SSP Active Case Data')


@pytest.mark.django_db
def test_parse_small_ssp_section1_datafile(small_ssp_section1_datafile, dfs):
    """Test parsing small_ssp_section1_datafile."""
    expected_m1_record_count = 5
    expected_m2_record_count = 6
    expected_m3_record_count = 8

    small_ssp_section1_datafile.year = 2019
    small_ssp_section1_datafile.quarter = 'Q1'
    small_ssp_section1_datafile.save()

    dfs.datafile = small_ssp_section1_datafile
    dfs.save()

    errors = parse.parse_datafile(small_ssp_section1_datafile)

    dfs.status = dfs.get_status()
    assert dfs.status == DataFileSummary.Status.ACCEPTED_WITH_ERRORS
    dfs.case_aggregates = util.case_aggregates_by_month(dfs.datafile, dfs.status)
    assert dfs.case_aggregates == {'rejected': 1,
                                   'months': [
                                       {'accepted_without_errors': 5, 'accepted_with_errors': 0, 'month': 'Oct'},
                                       {'accepted_without_errors': 0, 'accepted_with_errors': 0, 'month': 'Nov'},
                                       {'accepted_without_errors': 0, 'accepted_with_errors': 0, 'month': 'Dec'}
                                    ]}

    parser_errors = ParserError.objects.filter(file=small_ssp_section1_datafile)
    assert parser_errors.count() == 1

    err = parser_errors.first()

    assert err.row_number == 20
    assert err.error_type == ParserErrorCategoryChoices.PRE_CHECK
    assert err.error_message == 'Trailer length is 15 but must be 23 characters.'
    assert err.content_type is None
    assert err.object_id is None
    assert errors == {
        'trailer': [err]
    }
    assert SSP_M1.objects.count() == expected_m1_record_count
    assert SSP_M2.objects.count() == expected_m2_record_count
    assert SSP_M3.objects.count() == expected_m3_record_count


@pytest.fixture
def ssp_section1_datafile(stt_user, stt):
    """Fixture for ssp_section1_datafile."""
    return util.create_test_datafile('ssp_section1_datafile.txt', stt_user, stt, 'SSP Active Case Data')


@pytest.mark.django_db()
def test_parse_ssp_section1_datafile(ssp_section1_datafile):
    """Test parsing ssp_section1_datafile."""
    expected_m1_record_count = 7849
    expected_m2_record_count = 9373
    expected_m3_record_count = 16764

    parse.parse_datafile(ssp_section1_datafile)

    parser_errors = ParserError.objects.filter(file=ssp_section1_datafile)
    assert parser_errors.count() == 10

    err = parser_errors.first()

    assert err.row_number == 10339
    assert err.error_type == ParserErrorCategoryChoices.FIELD_VALUE
    assert err.error_message == 'EARNED_INCOME is required but a value was not provided.'
    assert err.content_type is not None
    assert err.object_id is not None

    assert SSP_M1.objects.count() == expected_m1_record_count
    assert SSP_M2.objects.count() == expected_m2_record_count
    assert SSP_M3.objects.count() == expected_m3_record_count

@pytest.fixture
def small_tanf_section1_datafile(stt_user, stt):
    """Fixture for small_tanf_section1."""
    return util.create_test_datafile('small_tanf_section1.txt', stt_user, stt)

@pytest.mark.django_db
def test_parse_tanf_section1_datafile(small_tanf_section1_datafile, dfs):
    """Test parsing of small_tanf_section1_datafile and validate T2 model data."""
    dfs.datafile = small_tanf_section1_datafile
    dfs.save()

    errors = parse.parse_datafile(small_tanf_section1_datafile)

    dfs.status = dfs.get_status()
    assert dfs.status == DataFileSummary.Status.ACCEPTED
    dfs.case_aggregates = util.case_aggregates_by_month(dfs.datafile, dfs.status)
    assert dfs.case_aggregates == {'rejected': 0,
                                   'months': [
                                       {'accepted_without_errors': 5, 'accepted_with_errors': 0, 'month': 'Oct'},
                                       {'accepted_without_errors': 0, 'accepted_with_errors': 0, 'month': 'Nov'},
                                       {'accepted_without_errors': 0, 'accepted_with_errors': 0, 'month': 'Dec'}
                                    ]}

    assert errors == {}
    assert TANF_T2.objects.count() == 5

    t2_models = TANF_T2.objects.all()

    t2 = t2_models[0]
    assert t2.RPT_MONTH_YEAR == 202010
    assert t2.CASE_NUMBER == '11111111112'
    assert t2.FAMILY_AFFILIATION == 1
    assert t2.OTHER_UNEARNED_INCOME == '0291'

    t2_2 = t2_models[1]
    assert t2_2.RPT_MONTH_YEAR == 202010
    assert t2_2.CASE_NUMBER == '11111111115'
    assert t2_2.FAMILY_AFFILIATION == 2
    assert t2_2.OTHER_UNEARNED_INCOME == '0000'


@pytest.mark.django_db()
def test_parse_tanf_section1_datafile_obj_counts(small_tanf_section1_datafile):
    """Test parsing of small_tanf_section1_datafile in general."""
    parse.parse_datafile(small_tanf_section1_datafile)

#     assert errors == {}
#     assert TANF_T1.objects.count() == 5
#     assert TANF_T2.objects.count() == 5
#     assert TANF_T3.objects.count() == 6

@pytest.mark.django_db()
def test_parse_tanf_section1_datafile_t3s(small_tanf_section1_datafile):
    """Test parsing of small_tanf_section1_datafile and validate T3 model data."""
    parse.parse_datafile(small_tanf_section1_datafile)

#     assert errors == {}
#     assert TANF_T3.objects.count() == 6

#     t3_models = TANF_T3.objects.all()
#     t3_1 = t3_models[0]
#     assert t3_1.RPT_MONTH_YEAR == 202010
#     assert t3_1.CASE_NUMBER == '11111111112'
#     assert t3_1.FAMILY_AFFILIATION == 1
#     assert t3_1.GENDER == 2
#     assert t3_1.EDUCATION_LEVEL == '98'

#     t3_6 = t3_models[5]
#     assert t3_6.RPT_MONTH_YEAR == 202010
#     assert t3_6.CASE_NUMBER == '11111111151'
#     assert t3_6.FAMILY_AFFILIATION == 1
#     assert t3_6.GENDER == 2
#     assert t3_6.EDUCATION_LEVEL == '98'

@pytest.fixture
def super_big_s1_file(stt_user, stt):
    """Fixture for ADS.E2J.NDM1.TS53_fake."""
    return util.create_test_datafile('ADS.E2J.NDM1.TS53_fake', stt_user, stt)


@pytest.mark.django_db()
def test_parse_super_big_s1_file(super_big_s1_file):
    """Test parsing of super_big_s1_file and validate all T1/T2/T3 records are created."""
    parse.parse_datafile(super_big_s1_file)

    parser_errors = ParserError.objects.filter(file=super_big_s1_file)
    assert parser_errors.count() == 13

    assert TANF_T1.objects.count() == 96642
    assert TANF_T2.objects.count() == 112794
    assert TANF_T3.objects.count() == 172595

@pytest.fixture
def super_big_s1_rollback_file(stt_user, stt):
    """Fixture for ADS.E2J.NDM1.TS53_fake.rollback."""
    return util.create_test_datafile('ADS.E2J.NDM1.TS53_fake.rollback', stt_user, stt)

@pytest.mark.django_db()
@pytest.mark.big_files
def test_parse_super_big_s1_file_with_rollback(super_big_s1_rollback_file):
    """Test parsing of super_big_s1_rollback_file.

    Validate all T1/T2/T3 records are not created due to multiple headers.
    """
    parse.parse_datafile(super_big_s1_rollback_file)

    parser_errors = ParserError.objects.filter(file=super_big_s1_rollback_file)
    assert parser_errors.count() == 1

    err = parser_errors.first()

    assert err.row_number == 50022
    assert err.error_type == ParserErrorCategoryChoices.PRE_CHECK
    assert err.error_message == 'Multiple headers found.'
    assert err.content_type is None
    assert err.object_id is None

    assert TANF_T1.objects.count() == 0
    assert TANF_T2.objects.count() == 0
    assert TANF_T3.objects.count() == 0


@pytest.fixture
def bad_tanf_s1__row_missing_required_field(stt_user, stt):
    """Fixture for small_tanf_section1."""
    return util.create_test_datafile('small_bad_tanf_s1', stt_user, stt)


@pytest.mark.django_db
def test_parse_bad_tfs1_missing_required(bad_tanf_s1__row_missing_required_field, dfs):
    """Test parsing a bad TANF Section 1 submission where a row is missing required data."""
    dfs.datafile = bad_tanf_s1__row_missing_required_field
    dfs.save()

    errors = parse.parse_datafile(bad_tanf_s1__row_missing_required_field)

    assert dfs.get_status() == DataFileSummary.Status.ACCEPTED_WITH_ERRORS

    parser_errors = ParserError.objects.filter(file=bad_tanf_s1__row_missing_required_field)
    assert parser_errors.count() == 4
    # for e in parser_errors:
    #    print(e.error_type, e.error_message)

    row_2_error = parser_errors.get(row_number=2)
    assert row_2_error.error_type == ParserErrorCategoryChoices.FIELD_VALUE
    assert row_2_error.error_message == 'RPT_MONTH_YEAR is required but a value was not provided.'
    assert row_2_error.content_type.model == 'tanf_t1'
    assert row_2_error.object_id is not None

    row_3_error = parser_errors.get(row_number=3)
    assert row_3_error.error_type == ParserErrorCategoryChoices.FIELD_VALUE
    assert row_3_error.error_message == 'RPT_MONTH_YEAR is required but a value was not provided.'
    assert row_3_error.content_type.model == 'tanf_t2'
    assert row_3_error.object_id is not None

    row_4_error = parser_errors.get(row_number=4)
    assert row_4_error.error_type == ParserErrorCategoryChoices.FIELD_VALUE
    assert row_4_error.error_message == 'RPT_MONTH_YEAR is required but a value was not provided.'
    assert row_4_error.content_type.model == 'tanf_t3'
    assert row_4_error.object_id is not None

    row_5_error = parser_errors.get(row_number=5)
    assert row_5_error.error_type == ParserErrorCategoryChoices.PRE_CHECK
    assert row_5_error.error_message == 'Unknown Record_Type was found.'
    assert row_5_error.content_type is None
    assert row_5_error.object_id is None

    assert errors == {
        2: [row_2_error],
        3: [row_3_error],
        4: [row_4_error],
        5: [row_5_error],
    }


@pytest.fixture
def bad_ssp_s1__row_missing_required_field(stt_user, stt):
    """Fixture for ssp_section1_datafile."""
    return util.create_test_datafile('small_bad_ssp_s1', stt_user, stt, 'SSP Active Case Data')


@pytest.mark.django_db()
def test_parse_bad_ssp_s1_missing_required(bad_ssp_s1__row_missing_required_field):
    """Test parsing a bad TANF Section 1 submission where a row is missing required data."""
    errors = parse.parse_datafile(bad_ssp_s1__row_missing_required_field)

    parser_errors = ParserError.objects.filter(file=bad_ssp_s1__row_missing_required_field)
    print(parser_errors.values())
    assert parser_errors.count() == 5

    row_2_error = parser_errors.get(row_number=2)
    assert row_2_error.error_type == ParserErrorCategoryChoices.FIELD_VALUE
    assert row_2_error.error_message == 'RPT_MONTH_YEAR is required but a value was not provided.'
    assert row_2_error.content_type.model == 'ssp_m1'
    assert row_2_error.object_id is not None

    row_3_error = parser_errors.get(row_number=3)
    assert row_3_error.error_type == ParserErrorCategoryChoices.FIELD_VALUE
    assert row_3_error.error_message == 'RPT_MONTH_YEAR is required but a value was not provided.'
    assert row_3_error.content_type.model == 'ssp_m2'
    assert row_3_error.object_id is not None

    row_4_error = parser_errors.get(row_number=4)
    assert row_4_error.error_type == ParserErrorCategoryChoices.FIELD_VALUE
    assert row_4_error.error_message == 'RPT_MONTH_YEAR is required but a value was not provided.'
    assert row_4_error.content_type.model == 'ssp_m3'
    assert row_4_error.object_id is not None

    row_5_error = parser_errors.get(row_number=5)
    assert row_5_error.error_type == ParserErrorCategoryChoices.PRE_CHECK
    assert row_5_error.error_message == 'Unknown Record_Type was found.'
    assert row_5_error.content_type is None
    assert row_5_error.object_id is None

    trailer_error = parser_errors.get(row_number=6)
    assert trailer_error.error_type == ParserErrorCategoryChoices.PRE_CHECK
    assert trailer_error.error_message == 'Trailer length is 15 but must be 23 characters.'
    assert trailer_error.content_type is None
    assert trailer_error.object_id is None

    assert errors == {
        2: [row_2_error],
        3: [row_3_error],
        4: [row_4_error],
        5: [row_5_error],
        'trailer': [trailer_error],
    }

<<<<<<< HEAD
@pytest.mark.django_db
def test_dfs_set_case_aggregates(test_datafile, dfs):
    """Test that the case aggregates are set correctly."""
    test_datafile.section = 'Active Case Data'
    test_datafile.save()
    parse.parse_datafile(test_datafile)  # this still needs to execute to create db objects to be queried
    dfs.file = test_datafile
    dfs.save()
    dfs.status = dfs.get_status()
    dfs.case_aggregates = util.case_aggregates_by_month(test_datafile, dfs.status)
    dfs.save()

    for month in dfs.case_aggregates['months']:
        if month['month'] == 'Oct':
            assert month['accepted_without_errors'] == 1
            assert month['accepted_with_errors'] == 0

@pytest.mark.django_db
def test_get_schema_options(dfs):
    """Test use-cases for translating strings to named object references."""
    '''
    text -> section
    text -> models{} YES
    text -> model YES
    datafile -> model
        ^ section -> program -> model
    datafile -> text
    model -> text YES
    section -> text

    text**: input string from the header/file
    '''

    # from text:
    # get schema
    schema = util.get_schema('T3', 'A', 'TAN')
    assert schema == schema_defs.tanf.t3

    # get model
    models = util.get_program_models('TAN', 'A')
    assert models == {
                    'T1': schema_defs.tanf.t1,
                    'T2': schema_defs.tanf.t2,
                    'T3': schema_defs.tanf.t3,
                }

    model = util.get_program_model('TAN', 'A', 'T1')
    assert model == schema_defs.tanf.t1
    # get section
    section = util.get_section_reference('TAN', 'C')
    assert section == DataFile.Section.CLOSED_CASE_DATA

    # from datafile:
    # get model(s)
    # get section str

    # from model:
    # get text
    # get section str
    # get ref section
=======
@pytest.fixture
def small_tanf_section2_file(stt_user, stt):
    """Fixture for ssp_section1_datafile."""
    return create_test_datafile('small_tanf_section2.txt', stt_user, stt, 'Closed Case Data')

@pytest.mark.django_db()
def test_parse_small_tanf_section2_file(small_tanf_section2_file):
    """Test parsing a bad TANF Section 1 submission where a row is missing required data."""
    parse.parse_datafile(small_tanf_section2_file)

    assert TANF_T4.objects.all().count() == 1
    assert TANF_T5.objects.all().count() == 1

    parser_errors = ParserError.objects.filter(file=small_tanf_section2_file)

    assert parser_errors.count() == 0

    t4 = TANF_T4.objects.first()
    t5 = TANF_T5.objects.first()

    assert t4.DISPOSITION == 1
    assert t4.REC_SUB_CC == 3

    assert t5.GENDER == 2
    assert t5.AMOUNT_UNEARNED_INCOME == '0000'

@pytest.fixture
def tanf_section2_file(stt_user, stt):
    """Fixture for ssp_section1_datafile."""
    return create_test_datafile('ADS.E2J.FTP2.TS06', stt_user, stt, 'Closed Case Data')

@pytest.mark.django_db()
def test_parse_tanf_section2_file(tanf_section2_file):
    """Test parsing a bad TANF Section 1 submission where a row is missing required data."""
    parse.parse_datafile(tanf_section2_file)

    assert TANF_T4.objects.all().count() == 223
    assert TANF_T5.objects.all().count() == 605

    parser_errors = ParserError.objects.filter(file=tanf_section2_file)
    assert parser_errors.count() == 2681
    err = parser_errors.first()
    assert err.error_type == ParserErrorCategoryChoices.FIELD_VALUE
    assert err.error_message == "REC_OASDI_INSURANCE is required but a value was not provided."
    assert err.content_type.model == "tanf_t5"
    assert err.object_id is not None
>>>>>>> 713b0570
<|MERGE_RESOLUTION|>--- conflicted
+++ resolved
@@ -3,13 +3,8 @@
 
 import pytest
 from .. import parse
-<<<<<<< HEAD
 from ..models import ParserError, ParserErrorCategoryChoices, DataFileSummary
-from tdpservice.search_indexes.models.tanf import TANF_T1, TANF_T2, TANF_T3
-=======
-from ..models import ParserError, ParserErrorCategoryChoices
 from tdpservice.search_indexes.models.tanf import TANF_T1, TANF_T2, TANF_T3, TANF_T4, TANF_T5
->>>>>>> 713b0570
 from tdpservice.search_indexes.models.ssp import SSP_M1, SSP_M2, SSP_M3
 from .factories import DataFileSummaryFactory
 from tdpservice.data_files.models import DataFile
@@ -714,7 +709,6 @@
         'trailer': [trailer_error],
     }
 
-<<<<<<< HEAD
 @pytest.mark.django_db
 def test_dfs_set_case_aggregates(test_datafile, dfs):
     """Test that the case aggregates are set correctly."""
@@ -775,7 +769,7 @@
     # get text
     # get section str
     # get ref section
-=======
+
 @pytest.fixture
 def small_tanf_section2_file(stt_user, stt):
     """Fixture for ssp_section1_datafile."""
@@ -821,5 +815,4 @@
     assert err.error_type == ParserErrorCategoryChoices.FIELD_VALUE
     assert err.error_message == "REC_OASDI_INSURANCE is required but a value was not provided."
     assert err.content_type.model == "tanf_t5"
-    assert err.object_id is not None
->>>>>>> 713b0570
+    assert err.object_id is not None