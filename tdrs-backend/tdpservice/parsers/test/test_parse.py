--- conflicted
+++ resolved
@@ -1629,27 +1629,6 @@
 
 
 @pytest.fixture
-<<<<<<< HEAD
-def tanf_section_1_file_with_bad_update_indicator(stt_user, stt):
-    """Fixture for tanf_section_1_file_with_bad_update_indicator."""
-    return util.create_test_datafile('tanf_s1_bad_update_indicator.txt', stt_user, stt, "Active Case Data")
-
-@pytest.mark.django_db()
-def test_parse_tanf_section_1_file_with_bad_update_indicator(tanf_section_1_file_with_bad_update_indicator, dfs):
-    """Test parsing TANF Section 1 submission update indicator."""
-    dfs.datafile = tanf_section_1_file_with_bad_update_indicator
-
-    parse.parse_datafile(tanf_section_1_file_with_bad_update_indicator)
-
-    parser_errors = ParserError.objects.filter(file=tanf_section_1_file_with_bad_update_indicator)
-
-    assert parser_errors.count() == 1
-
-    error = parser_errors.first()
-
-    assert error.error_type == ParserErrorCategoryChoices.FIELD_VALUE
-    assert error.error_message == "U does not match D."
-=======
 def no_records_file(stt_user, stt):
     """Fixture for tanf_section4_with_errors."""
     return util.create_test_datafile('no_records.txt', stt_user, stt)
@@ -1673,4 +1652,25 @@
     assert error.error_type == ParserErrorCategoryChoices.PRE_CHECK
     assert error.content_type is None
     assert error.object_id is None
->>>>>>> 509309ab
+
+
+@pytest.fixture
+def tanf_section_1_file_with_bad_update_indicator(stt_user, stt):
+    """Fixture for tanf_section_1_file_with_bad_update_indicator."""
+    return util.create_test_datafile('tanf_s1_bad_update_indicator.txt', stt_user, stt, "Active Case Data")
+
+@pytest.mark.django_db()
+def test_parse_tanf_section_1_file_with_bad_update_indicator(tanf_section_1_file_with_bad_update_indicator, dfs):
+    """Test parsing TANF Section 1 submission update indicator."""
+    dfs.datafile = tanf_section_1_file_with_bad_update_indicator
+
+    parse.parse_datafile(tanf_section_1_file_with_bad_update_indicator, dfs)
+
+    parser_errors = ParserError.objects.filter(file=tanf_section_1_file_with_bad_update_indicator)
+
+    assert parser_errors.count() == 1
+
+    error = parser_errors.first()
+
+    assert error.error_type == ParserErrorCategoryChoices.FIELD_VALUE
+    assert error.error_message == "U does not match D."