"""Test the implementation of the parse_file method with realistic datafiles."""


import pytest
from .. import parse
from ..models import ParserError, ParserErrorCategoryChoices, DataFileSummary
from tdpservice.data_files.models import DataFile
from tdpservice.search_indexes.models.tanf import TANF_T1, TANF_T2, TANF_T3
from tdpservice.search_indexes.models.ssp import SSP_M1, SSP_M2, SSP_M3
from .factories import DataFileSummaryFactory
<<<<<<< HEAD
from .. import schema_defs, util
import logging

es_logger = logging.getLogger('elasticsearch')
es_logger.setLevel(logging.WARNING)
=======

def create_test_datafile(filename, stt_user, stt, section='Active Case Data'):
    """Create a test DataFile instance with the given file attached."""
    path = str(Path(__file__).parent.joinpath('data')) + f'/{filename}'
    datafile = DataFile.create_new_version({
        'quarter': '4',
        'year': 2022,
        'section': section,
        'user': stt_user,
        'stt': stt
    })

    with open(path, 'rb') as file:
        datafile.file.save(filename, file)

    return datafile
>>>>>>> 21b7d66d

@pytest.fixture
def test_datafile(stt_user, stt):
    """Fixture for small_correct_file."""
<<<<<<< HEAD
    return util.create_test_datafile('small_correct_file', stt_user, stt)
=======
    stt.region = None
    stt.save()
    return create_test_datafile('small_correct_file', stt_user, stt)
>>>>>>> 21b7d66d

@pytest.fixture
def dfs():
    """Fixture for DataFileSummary."""
    return DataFileSummaryFactory()

@pytest.mark.django_db
def test_parse_small_correct_file(test_datafile, dfs):
    """Test parsing of small_correct_file."""
    dfs.datafile = test_datafile
    dfs.save()

    errors = parse.parse_datafile(test_datafile)

    print(f"OBJ Date: {TANF_T1.objects.all().first().RPT_MONTH_YEAR}")

    dfs.case_aggregates = util.case_aggregates_by_month(dfs.datafile)
    assert dfs.case_aggregates == {'Oct': {'accepted': 1, 'rejected': 0, 'total': 1},
                                   'Nov': {'accepted': 0, 'rejected': 0, 'total': 0},
                                   'Dec': {'accepted': 0, 'rejected': 0, 'total': 0}}

    assert errors == {}
<<<<<<< HEAD
    assert DataFileSummary.get_status(errors) == DataFileSummary.Status.ACCEPTED
=======
    assert dfs.get_status(errors) == DataFileSummary.Status.ACCEPTED
>>>>>>> 21b7d66d
    assert TANF_T1.objects.count() == 1
    assert ParserError.objects.filter(file=test_datafile).count() == 0

    # spot check
    t1 = TANF_T1.objects.all().first()
    assert t1.RPT_MONTH_YEAR == 202010
    assert t1.CASE_NUMBER == '11111111112'
    assert t1.COUNTY_FIPS_CODE == '230'
    assert t1.ZIP_CODE == '40336'
    assert t1.FUNDING_STREAM == 1
    assert t1.NBR_FAMILY_MEMBERS == 2
    assert t1.RECEIVES_SUB_CC == 3
    assert t1.CASH_AMOUNT == 873
    assert t1.SANC_REDUCTION_AMT == 0
    assert t1.FAMILY_NEW_CHILD == 2


@pytest.mark.django_db
def test_parse_section_mismatch(test_datafile, dfs):
    """Test parsing of small_correct_file where the DataFile section doesn't match the rawfile section."""
    test_datafile.section = 'Closed Case Data'
    test_datafile.save()

    dfs.datafile = test_datafile
    dfs.save()

<<<<<<< HEAD
    assert DataFileSummary.get_status(errors) == DataFileSummary.Status.REJECTED
=======
    errors = parse.parse_datafile(test_datafile)
    assert dfs.get_status(errors) == DataFileSummary.Status.REJECTED
>>>>>>> 21b7d66d
    parser_errors = ParserError.objects.filter(file=test_datafile)
    assert parser_errors.count() == 1

    err = parser_errors.first()

    assert err.row_number == 1
    assert err.error_type == ParserErrorCategoryChoices.PRE_CHECK
    assert err.error_message == 'Data does not match the expected layout for Closed Case Data.'
    assert err.content_type is None
    assert err.object_id is None
    assert errors == {
        'document': [err]
    }


@pytest.mark.django_db
def test_parse_wrong_program_type(test_datafile, dfs):
    """Test parsing of small_correct_file where the DataFile program type doesn't match the rawfile."""
    test_datafile.section = 'SSP Active Case Data'
    test_datafile.save()

    errors = parse.parse_datafile(test_datafile)
<<<<<<< HEAD
    assert DataFileSummary.get_status(errors) == DataFileSummary.Status.REJECTED
=======
    assert dfs.get_status(errors) == DataFileSummary.Status.REJECTED
>>>>>>> 21b7d66d

    parser_errors = ParserError.objects.filter(file=test_datafile)
    assert parser_errors.count() == 1

    err = parser_errors.first()

    assert err.row_number == 1
    assert err.error_type == ParserErrorCategoryChoices.PRE_CHECK
    assert err.error_message == 'Data does not match the expected layout for SSP Active Case Data.'
    assert err.content_type is None
    assert err.object_id is None
    assert errors == {
        'document': [err]
    }


@pytest.fixture
def test_big_file(stt_user, stt):
    """Fixture for ADS.E2J.FTP1.TS06."""
    return util.create_test_datafile('ADS.E2J.FTP1.TS06', stt_user, stt)


@pytest.mark.django_db
def test_parse_big_file(test_big_file, dfs):
    """Test parsing of ADS.E2J.FTP1.TS06."""
    expected_t1_record_count = 815
    expected_t2_record_count = 882
    expected_t3_record_count = 1376

    dfs.datafile = test_big_file
    dfs.save()

    errors = parse.parse_datafile(test_big_file)
<<<<<<< HEAD

    assert DataFileSummary.get_status(errors) == DataFileSummary.Status.ACCEPTED_WITH_ERRORS
    dfs.case_aggregates = util.case_aggregates_by_month(dfs.datafile)
    assert dfs.case_aggregates == {'Oct': {'accepted': 270, 'rejected': 0, 'total': 270},
                                   'Nov': {'accepted': 273, 'rejected': 0, 'total': 273},
                                   'Dec': {'accepted': 272, 'rejected': 0, 'total': 272}}

=======
    assert dfs.get_status(errors) == DataFileSummary.Status.ACCEPTED_WITH_ERRORS
>>>>>>> 21b7d66d
    parser_errors = ParserError.objects.filter(file=test_big_file)
    assert parser_errors.count() == 355
    assert len(errors) == 334

    row_18_error = parser_errors.get(row_number=18)
    assert row_18_error.error_type == ParserErrorCategoryChoices.FIELD_VALUE
    assert row_18_error.error_message == 'MONTHS_FED_TIME_LIMIT is required but a value was not provided.'
    assert row_18_error.content_type.model == 'tanf_t2'
    assert row_18_error.object_id is not None

    assert errors[18] == [row_18_error]

    assert TANF_T1.objects.count() == expected_t1_record_count
    assert TANF_T2.objects.count() == expected_t2_record_count
    assert TANF_T3.objects.count() == expected_t3_record_count


@pytest.fixture
def bad_test_file(stt_user, stt):
    """Fixture for bad_TANF_S2."""
    return util.create_test_datafile('bad_TANF_S2.txt', stt_user, stt)


@pytest.mark.django_db
def test_parse_bad_test_file(bad_test_file, dfs):
    """Test parsing of bad_TANF_S2."""
    errors = parse.parse_datafile(bad_test_file)

    assert dfs.get_status(errors) == DataFileSummary.Status.REJECTED

    parser_errors = ParserError.objects.filter(file=bad_test_file)
    assert parser_errors.count() == 1

    err = parser_errors.first()

    assert err.row_number == 1
    assert err.error_type == ParserErrorCategoryChoices.PRE_CHECK
    assert err.error_message == 'Header length is 24 but must be 23 characters.'
    assert err.content_type is None
    assert err.object_id is None
    assert errors == {
        'header': [err]
    }


@pytest.fixture
def bad_file_missing_header(stt_user, stt):
    """Fixture for bad_missing_header."""
    return util.create_test_datafile('bad_missing_header.txt', stt_user, stt)


@pytest.mark.django_db
def test_parse_bad_file_missing_header(bad_file_missing_header, dfs):
    """Test parsing of bad_missing_header."""
    errors = parse.parse_datafile(bad_file_missing_header)
<<<<<<< HEAD

    assert DataFileSummary.get_status(errors) == DataFileSummary.Status.REJECTED

=======
    assert dfs.get_status(errors) == DataFileSummary.Status.REJECTED
>>>>>>> 21b7d66d
    parser_errors = ParserError.objects.filter(file=bad_file_missing_header)
    assert parser_errors.count() == 1

    err = parser_errors.first()

    assert err.row_number == 1
    assert err.error_type == ParserErrorCategoryChoices.PRE_CHECK
    assert err.error_message == 'No headers found.'
    assert err.content_type is None
    assert err.object_id is None
    assert errors == {
        'document': [err]
    }


@pytest.fixture
def bad_file_multiple_headers(stt_user, stt):
    """Fixture for bad_two_headers."""
    return util.create_test_datafile('bad_two_headers.txt', stt_user, stt)


@pytest.mark.django_db
def test_parse_bad_file_multiple_headers(bad_file_multiple_headers, dfs):
    """Test parsing of bad_two_headers."""
    errors = parse.parse_datafile(bad_file_multiple_headers)
    assert dfs.get_status(errors) == DataFileSummary.Status.REJECTED

    assert DataFileSummary.get_status(errors) == DataFileSummary.Status.REJECTED

    parser_errors = ParserError.objects.filter(file=bad_file_multiple_headers)
    assert parser_errors.count() == 1

    err = parser_errors.first()

    assert err.row_number == 9
    assert err.error_type == ParserErrorCategoryChoices.PRE_CHECK
    assert err.error_message == 'Multiple headers found.'
    assert err.content_type is None
    assert err.object_id is None
    assert errors == {
        'document': [err]
    }


@pytest.fixture
def big_bad_test_file(stt_user, stt):
    """Fixture for bad_TANF_S1."""
    return util.create_test_datafile('bad_TANF_S1.txt', stt_user, stt)


@pytest.mark.django_db
def test_parse_big_bad_test_file(big_bad_test_file, dfs):
    """Test parsing of bad_TANF_S1."""
    errors = parse.parse_datafile(big_bad_test_file)

    parser_errors = ParserError.objects.filter(file=big_bad_test_file)
    assert parser_errors.count() == 1

    err = parser_errors.first()

    assert err.row_number == 7204
    assert err.error_type == ParserErrorCategoryChoices.PRE_CHECK
    assert err.error_message == 'Multiple trailers found.'
    assert err.content_type is None
    assert err.object_id is None
    assert errors == {
        'document': [err]
    }


@pytest.fixture
def bad_trailer_file(stt_user, stt):
    """Fixture for bad_trailer_1."""
    return util.create_test_datafile('bad_trailer_1.txt', stt_user, stt)


@pytest.mark.django_db
def test_parse_bad_trailer_file(bad_trailer_file, dfs):
    """Test parsing bad_trailer_1."""
    dfs.datafile = bad_trailer_file
    dfs.save()

    errors = parse.parse_datafile(bad_trailer_file)

    parser_errors = ParserError.objects.filter(file=bad_trailer_file)
    assert parser_errors.count() == 2

    trailer_error = parser_errors.get(row_number=-1)
    assert trailer_error.error_type == ParserErrorCategoryChoices.PRE_CHECK
    assert trailer_error.error_message == 'Trailer length is 11 but must be 23 characters.'
    assert trailer_error.content_type is None
    assert trailer_error.object_id is None

    row_error = parser_errors.get(row_number=2)
    assert row_error.error_type == ParserErrorCategoryChoices.PRE_CHECK
    assert row_error.error_message == 'Value length 7 does not match 156.'
    assert row_error.content_type is None
    assert row_error.object_id is None

    assert errors == {
        'trailer': [trailer_error],
        2: [row_error]
    }


@pytest.fixture
def bad_trailer_file_2(stt_user, stt):
    """Fixture for bad_trailer_2."""
    return util.create_test_datafile('bad_trailer_2.txt', stt_user, stt)


@pytest.mark.django_db
def test_parse_bad_trailer_file2(bad_trailer_file_2):
    """Test parsing bad_trailer_2."""
    errors = parse.parse_datafile(bad_trailer_file_2)

    parser_errors = ParserError.objects.filter(file=bad_trailer_file_2)
    assert parser_errors.count() == 4

    trailer_errors = parser_errors.filter(row_number=-1)

    trailer_error_1 = trailer_errors.first()
    assert trailer_error_1.error_type == ParserErrorCategoryChoices.PRE_CHECK
    assert trailer_error_1.error_message == 'Trailer length is 7 but must be 23 characters.'
    assert trailer_error_1.content_type is None
    assert trailer_error_1.object_id is None

    trailer_error_2 = trailer_errors.last()
    assert trailer_error_2.error_type == ParserErrorCategoryChoices.PRE_CHECK
    assert trailer_error_2.error_message == 'T1trash does not start with TRAILER.'
    assert trailer_error_2.content_type is None
    assert trailer_error_2.object_id is None

    row_2_error = parser_errors.get(row_number=2)
    assert row_2_error.error_type == ParserErrorCategoryChoices.PRE_CHECK
    assert row_2_error.error_message == 'Value length 117 does not match 156.'
    assert row_2_error.content_type is None
    assert row_2_error.object_id is None

    row_3_error = parser_errors.get(row_number=3)
    assert row_3_error.error_type == ParserErrorCategoryChoices.PRE_CHECK
    assert row_3_error.error_message == 'Value length 7 does not match 156.'
    assert row_3_error.content_type is None
    assert row_3_error.object_id is None

    assert errors == {
        'trailer': [
            trailer_error_1,
            trailer_error_2
        ],
        2: [row_2_error],
        3: [row_3_error]
    }


@pytest.fixture
def empty_file(stt_user, stt):
    """Fixture for empty_file."""
    return util.create_test_datafile('empty_file', stt_user, stt)


@pytest.mark.django_db
def test_parse_empty_file(empty_file):
    """Test parsing of empty_file."""
    errors = parse.parse_datafile(empty_file)

    parser_errors = ParserError.objects.filter(file=empty_file)
    assert parser_errors.count() == 1

    err = parser_errors.first()

    assert err.row_number == 0
    assert err.error_type == ParserErrorCategoryChoices.PRE_CHECK
    assert err.error_message == 'No headers found.'
    assert err.content_type is None
    assert err.object_id is None
    assert errors == {
        'document': [err]
    }


@pytest.fixture
def small_ssp_section1_datafile(stt_user, stt):
    """Fixture for small_ssp_section1."""
    return util.create_test_datafile('small_ssp_section1.txt', stt_user, stt, 'SSP Active Case Data')


@pytest.mark.django_db
def test_parse_small_ssp_section1_datafile(small_ssp_section1_datafile, dfs):
    """Test parsing small_ssp_section1_datafile."""
    expected_m1_record_count = 5
    expected_m2_record_count = 6
    expected_m3_record_count = 8

    small_ssp_section1_datafile.year = 2018
    small_ssp_section1_datafile.save()

    dfs.datafile = small_ssp_section1_datafile
    dfs.save()

    errors = parse.parse_datafile(small_ssp_section1_datafile)

    assert DataFileSummary.get_status(errors) == DataFileSummary.Status.ACCEPTED_WITH_ERRORS
    dfs.case_aggregates = util.case_aggregates_by_month(dfs.datafile)
    assert dfs.case_aggregates == {'Oct': {'accepted': 5, 'rejected': 0, 'total': 5},
                                   'Nov': {'accepted': 0, 'rejected': 0, 'total': 0},
                                   'Dec': {'accepted': 0, 'rejected': 0, 'total': 0}}

    parser_errors = ParserError.objects.filter(file=small_ssp_section1_datafile)
    assert parser_errors.count() == 1

    err = parser_errors.first()

    assert err.row_number == -1
    assert err.error_type == ParserErrorCategoryChoices.PRE_CHECK
    assert err.error_message == 'Trailer length is 15 but must be 23 characters.'
    assert err.content_type is None
    assert err.object_id is None
    assert errors == {
        'trailer': [err]
    }
    assert SSP_M1.objects.count() == expected_m1_record_count
    assert SSP_M2.objects.count() == expected_m2_record_count
    assert SSP_M3.objects.count() == expected_m3_record_count


@pytest.fixture
def ssp_section1_datafile(stt_user, stt):
    """Fixture for ssp_section1_datafile."""
    return util.create_test_datafile('ssp_section1_datafile.txt', stt_user, stt, 'SSP Active Case Data')


# @pytest.mark.django_db
# def test_parse_ssp_section1_datafile(ssp_section1_datafile):
    # """Test parsing ssp_section1_datafile."""
#     expected_m1_record_count = 7849
#     expected_m2_record_count = 9373
#     expected_m3_record_count = 16764

#     errors = parse.parse_datafile(ssp_section1_datafile)

#     parser_errors = ParserError.objects.filter(file=ssp_section1_datafile)
#     assert parser_errors.count() == 6

#     trailer_error = parser_errors.get(row_number=-1)
#     assert trailer_error.error_type == ParserErrorCategoryChoices.PRE_CHECK
#     assert trailer_error.error_message == 'Trailer length is 14 but must be 23 characters.'

#     row_12430_error = parser_errors.get(row_number=12430)
#     assert row_12430_error.error_type == ParserErrorCategoryChoices.PRE_CHECK
#     assert row_12430_error.error_message == 'Value length 30 does not match 150.'

#     row_15573_error = parser_errors.get(row_number=15573)
#     assert row_15573_error.error_type == ParserErrorCategoryChoices.PRE_CHECK
#     assert row_15573_error.error_message == 'Value length 30 does not match 150.'

#     row_15615_error = parser_errors.get(row_number=15615)
#     assert row_15615_error.error_type == ParserErrorCategoryChoices.PRE_CHECK
#     assert row_15615_error.error_message == 'Value length 30 does not match 150.'

#     row_16004_error = parser_errors.get(row_number=16004)
#     assert row_16004_error.error_type == ParserErrorCategoryChoices.PRE_CHECK
#     assert row_16004_error.error_message == 'Value length 30 does not match 150.'

#     row_19681_error = parser_errors.get(row_number=19681)
#     assert row_19681_error.error_type == ParserErrorCategoryChoices.PRE_CHECK
#     assert row_19681_error.error_message == 'Value length 30 does not match 150.'

#     assert errors == {
#         'trailer': [trailer_error],
#         12430: [row_12430_error],
#         15573: [row_15573_error],
#         15615: [row_15615_error],
#         16004: [row_16004_error],
#         19681: [row_19681_error]
#     }
#     assert SSP_M1.objects.count() == expected_m1_record_count
#     assert SSP_M2.objects.count() == expected_m2_record_count
#     assert SSP_M3.objects.count() == expected_m3_record_count

@pytest.fixture
def small_tanf_section1_datafile(stt_user, stt):
    """Fixture for small_tanf_section1."""
    return util.create_test_datafile('small_tanf_section1.txt', stt_user, stt)

@pytest.mark.django_db
def test_parse_tanf_section1_datafile(small_tanf_section1_datafile, dfs):
    """Test parsing of small_tanf_section1_datafile and validate T2 model data."""

    dfs.datafile = small_tanf_section1_datafile
    dfs.save()

    errors = parse.parse_datafile(small_tanf_section1_datafile)

    assert DataFileSummary.get_status(errors) == DataFileSummary.Status.ACCEPTED
    dfs.case_aggregates = util.case_aggregates_by_month(dfs.datafile)
    assert dfs.case_aggregates == {'Oct': {'accepted': 5, 'rejected': 0, 'total': 5},
                                   'Nov': {'accepted': 0, 'rejected': 0, 'total': 0},
                                   'Dec': {'accepted': 0, 'rejected': 0, 'total': 0}}

    assert errors == {}
    assert TANF_T2.objects.count() == 5

    t2_models = TANF_T2.objects.all()

    t2 = t2_models[0]
    assert t2.RPT_MONTH_YEAR == 202010
    assert t2.CASE_NUMBER == '11111111112'
    assert t2.FAMILY_AFFILIATION == 1
    assert t2.OTHER_UNEARNED_INCOME == '0291'

    t2_2 = t2_models[1]
    assert t2_2.RPT_MONTH_YEAR == 202010
    assert t2_2.CASE_NUMBER == '11111111115'
    assert t2_2.FAMILY_AFFILIATION == 2
    assert t2_2.OTHER_UNEARNED_INCOME == '0000'

@pytest.mark.django_db
def test_parse_tanf_section1_datafile_obj_counts(small_tanf_section1_datafile):
    """Test parsing of small_tanf_section1_datafile in general."""
    errors = parse.parse_datafile(small_tanf_section1_datafile)

    assert errors == {}
    assert TANF_T1.objects.count() == 5
    assert TANF_T2.objects.count() == 5
    assert TANF_T3.objects.count() == 6

@pytest.mark.django_db
def test_parse_tanf_section1_datafile_t3s(small_tanf_section1_datafile):
    """Test parsing of small_tanf_section1_datafile and validate T3 model data."""
    errors = parse.parse_datafile(small_tanf_section1_datafile)

    assert errors == {}
    assert TANF_T3.objects.count() == 6

    t3_models = TANF_T3.objects.all()
    t3_1 = t3_models[0]
    assert t3_1.RPT_MONTH_YEAR == 202010
    assert t3_1.CASE_NUMBER == '11111111112'
    assert t3_1.FAMILY_AFFILIATION == 1
    assert t3_1.GENDER == 2
    assert t3_1.EDUCATION_LEVEL == '98'

    t3_6 = t3_models[5]
    assert t3_6.RPT_MONTH_YEAR == 202010
    assert t3_6.CASE_NUMBER == '11111111151'
    assert t3_6.FAMILY_AFFILIATION == 1
    assert t3_6.GENDER == 2
    assert t3_6.EDUCATION_LEVEL == '98'


@pytest.fixture
def bad_tanf_s1__row_missing_required_field(stt_user, stt):
    """Fixture for small_tanf_section1."""
    return util.create_test_datafile('small_bad_tanf_s1', stt_user, stt)


@pytest.mark.django_db
def test_parse_bad_tfs1_missing_required(bad_tanf_s1__row_missing_required_field, dfs):
    """Test parsing a bad TANF Section 1 submission where a row is missing required data."""
    dfs.datafile = bad_tanf_s1__row_missing_required_field
    dfs.save()

    errors = parse.parse_datafile(bad_tanf_s1__row_missing_required_field)

    assert DataFileSummary.get_status(errors) == DataFileSummary.Status.REJECTED

    parser_errors = ParserError.objects.filter(file=bad_tanf_s1__row_missing_required_field)
    assert parser_errors.count() == 4
    for e in parser_errors:
        print(e.error_type, e.error_message)

    row_2_error = parser_errors.get(row_number=2)
    assert row_2_error.error_type == ParserErrorCategoryChoices.FIELD_VALUE
    assert row_2_error.error_message == 'RPT_MONTH_YEAR is required but a value was not provided.'
    assert row_2_error.content_type.model == 'tanf_t1'
    assert row_2_error.object_id is not None

    row_3_error = parser_errors.get(row_number=3)
    assert row_3_error.error_type == ParserErrorCategoryChoices.FIELD_VALUE
    assert row_3_error.error_message == 'RPT_MONTH_YEAR is required but a value was not provided.'
    assert row_3_error.content_type.model == 'tanf_t2'
    assert row_3_error.object_id is not None

    row_4_error = parser_errors.get(row_number=4)
    assert row_4_error.error_type == ParserErrorCategoryChoices.FIELD_VALUE
    assert row_4_error.error_message == 'RPT_MONTH_YEAR is required but a value was not provided.'
    assert row_4_error.content_type.model == 'tanf_t3'
    assert row_4_error.object_id is not None

    row_5_error = parser_errors.get(row_number=5)
    assert row_5_error.error_type == ParserErrorCategoryChoices.PRE_CHECK
    assert row_5_error.error_message == 'Unknown Record_Type was found.'
    assert row_5_error.content_type is None
    assert row_5_error.object_id is None

    assert errors == {
        2: [row_2_error],
        3: [row_3_error],
        4: {1: [row_4_error]},
        5: [row_5_error],
    }


@pytest.fixture
def bad_ssp_s1__row_missing_required_field(stt_user, stt):
    """Fixture for ssp_section1_datafile."""
    return util.create_test_datafile('small_bad_ssp_s1', stt_user, stt, 'SSP Active Case Data')


@pytest.mark.django_db
def test_parse_bad_ssp_s1_missing_required(bad_ssp_s1__row_missing_required_field):
    """Test parsing a bad TANF Section 1 submission where a row is missing required data."""
    errors = parse.parse_datafile(bad_ssp_s1__row_missing_required_field)

    parser_errors = ParserError.objects.filter(file=bad_ssp_s1__row_missing_required_field)
    assert parser_errors.count() == 5

    row_2_error = parser_errors.get(row_number=2)
    assert row_2_error.error_type == ParserErrorCategoryChoices.FIELD_VALUE
    assert row_2_error.error_message == 'RPT_MONTH_YEAR is required but a value was not provided.'
    assert row_2_error.content_type.model == 'ssp_m1'
    assert row_2_error.object_id is not None

    row_3_error = parser_errors.get(row_number=3)
    assert row_3_error.error_type == ParserErrorCategoryChoices.FIELD_VALUE
    assert row_3_error.error_message == 'RPT_MONTH_YEAR is required but a value was not provided.'
    assert row_3_error.content_type.model == 'ssp_m2'
    assert row_3_error.object_id is not None

    row_4_error = parser_errors.get(row_number=4)
    assert row_4_error.error_type == ParserErrorCategoryChoices.FIELD_VALUE
    assert row_4_error.error_message == 'RPT_MONTH_YEAR is required but a value was not provided.'
    assert row_4_error.content_type.model == 'ssp_m3'
    assert row_4_error.object_id is not None

    row_5_error = parser_errors.get(row_number=5)
    assert row_5_error.error_type == ParserErrorCategoryChoices.PRE_CHECK
    assert row_5_error.error_message == 'Unknown Record_Type was found.'
    assert row_5_error.content_type is None
    assert row_5_error.object_id is None

    trailer_error = parser_errors.get(row_number=-1)
    assert trailer_error.error_type == ParserErrorCategoryChoices.PRE_CHECK
    assert trailer_error.error_message == 'Trailer length is 15 but must be 23 characters.'
    assert trailer_error.content_type is None
    assert trailer_error.object_id is None

    assert errors == {
        2: [row_2_error],
        3: [row_3_error],
        4: {1: [row_4_error]},
        5: [row_5_error],
        'trailer': [trailer_error],
    }


@pytest.mark.django_db
def test_get_schema_options():
    """Test use-cases for translating strings to named object references."""

    '''
    text -> section
    text -> models{} YES
    text -> model YES
    datafile -> model
        ^ section -> program -> model
    datafile -> text
    model -> text YES
    section -> text

    text**: input string from the header/file
    '''

    # from text:
    # get schema
    schema = util.get_schema('T3', 'A', 'TAN')
    assert schema == schema_defs.tanf.t3

    # get model
    models = util.get_program_models('TAN', 'A')
    assert models == {
                    'T1': schema_defs.tanf.t1,
                    'T2': schema_defs.tanf.t2,
                    'T3': schema_defs.tanf.t3,
                }

    model = util.get_program_model('TAN', 'A', 'T1')
    assert model == schema_defs.tanf.t1
    # get section
    section = util.get_section_reference('TAN','C')
    assert section == DataFile.Section.CLOSED_CASE_DATA

    dfs = DataFileSummaryFactory()
    dfs.case_aggregates = util.case_aggregates_by_month(dfs.datafile)

    assert False
    # from datafile:
    # get model(s)
    # get section str

    # from model:
    # get text
    # get section str
    # get ref section
<|MERGE_RESOLUTION|>--- conflicted
+++ resolved
@@ -8,41 +8,17 @@
 from tdpservice.search_indexes.models.tanf import TANF_T1, TANF_T2, TANF_T3
 from tdpservice.search_indexes.models.ssp import SSP_M1, SSP_M2, SSP_M3
 from .factories import DataFileSummaryFactory
-<<<<<<< HEAD
 from .. import schema_defs, util
 import logging
 
 es_logger = logging.getLogger('elasticsearch')
 es_logger.setLevel(logging.WARNING)
-=======
-
-def create_test_datafile(filename, stt_user, stt, section='Active Case Data'):
-    """Create a test DataFile instance with the given file attached."""
-    path = str(Path(__file__).parent.joinpath('data')) + f'/{filename}'
-    datafile = DataFile.create_new_version({
-        'quarter': '4',
-        'year': 2022,
-        'section': section,
-        'user': stt_user,
-        'stt': stt
-    })
-
-    with open(path, 'rb') as file:
-        datafile.file.save(filename, file)
-
-    return datafile
->>>>>>> 21b7d66d
+
 
 @pytest.fixture
 def test_datafile(stt_user, stt):
     """Fixture for small_correct_file."""
-<<<<<<< HEAD
     return util.create_test_datafile('small_correct_file', stt_user, stt)
-=======
-    stt.region = None
-    stt.save()
-    return create_test_datafile('small_correct_file', stt_user, stt)
->>>>>>> 21b7d66d
 
 @pytest.fixture
 def dfs():
@@ -65,11 +41,7 @@
                                    'Dec': {'accepted': 0, 'rejected': 0, 'total': 0}}
 
     assert errors == {}
-<<<<<<< HEAD
     assert DataFileSummary.get_status(errors) == DataFileSummary.Status.ACCEPTED
-=======
-    assert dfs.get_status(errors) == DataFileSummary.Status.ACCEPTED
->>>>>>> 21b7d66d
     assert TANF_T1.objects.count() == 1
     assert ParserError.objects.filter(file=test_datafile).count() == 0
 
@@ -93,15 +65,9 @@
     test_datafile.section = 'Closed Case Data'
     test_datafile.save()
 
-    dfs.datafile = test_datafile
-    dfs.save()
-
-<<<<<<< HEAD
+    errors = parse.parse_datafile(test_datafile)
+
     assert DataFileSummary.get_status(errors) == DataFileSummary.Status.REJECTED
-=======
-    errors = parse.parse_datafile(test_datafile)
-    assert dfs.get_status(errors) == DataFileSummary.Status.REJECTED
->>>>>>> 21b7d66d
     parser_errors = ParserError.objects.filter(file=test_datafile)
     assert parser_errors.count() == 1
 
@@ -124,11 +90,7 @@
     test_datafile.save()
 
     errors = parse.parse_datafile(test_datafile)
-<<<<<<< HEAD
     assert DataFileSummary.get_status(errors) == DataFileSummary.Status.REJECTED
-=======
-    assert dfs.get_status(errors) == DataFileSummary.Status.REJECTED
->>>>>>> 21b7d66d
 
     parser_errors = ParserError.objects.filter(file=test_datafile)
     assert parser_errors.count() == 1
@@ -162,7 +124,6 @@
     dfs.save()
 
     errors = parse.parse_datafile(test_big_file)
-<<<<<<< HEAD
 
     assert DataFileSummary.get_status(errors) == DataFileSummary.Status.ACCEPTED_WITH_ERRORS
     dfs.case_aggregates = util.case_aggregates_by_month(dfs.datafile)
@@ -170,9 +131,6 @@
                                    'Nov': {'accepted': 273, 'rejected': 0, 'total': 273},
                                    'Dec': {'accepted': 272, 'rejected': 0, 'total': 272}}
 
-=======
-    assert dfs.get_status(errors) == DataFileSummary.Status.ACCEPTED_WITH_ERRORS
->>>>>>> 21b7d66d
     parser_errors = ParserError.objects.filter(file=test_big_file)
     assert parser_errors.count() == 355
     assert len(errors) == 334
@@ -201,8 +159,6 @@
     """Test parsing of bad_TANF_S2."""
     errors = parse.parse_datafile(bad_test_file)
 
-    assert dfs.get_status(errors) == DataFileSummary.Status.REJECTED
-
     parser_errors = ParserError.objects.filter(file=bad_test_file)
     assert parser_errors.count() == 1
 
@@ -228,13 +184,9 @@
 def test_parse_bad_file_missing_header(bad_file_missing_header, dfs):
     """Test parsing of bad_missing_header."""
     errors = parse.parse_datafile(bad_file_missing_header)
-<<<<<<< HEAD
 
     assert DataFileSummary.get_status(errors) == DataFileSummary.Status.REJECTED
 
-=======
-    assert dfs.get_status(errors) == DataFileSummary.Status.REJECTED
->>>>>>> 21b7d66d
     parser_errors = ParserError.objects.filter(file=bad_file_missing_header)
     assert parser_errors.count() == 1
 
@@ -260,7 +212,6 @@
 def test_parse_bad_file_multiple_headers(bad_file_multiple_headers, dfs):
     """Test parsing of bad_two_headers."""
     errors = parse.parse_datafile(bad_file_multiple_headers)
-    assert dfs.get_status(errors) == DataFileSummary.Status.REJECTED
 
     assert DataFileSummary.get_status(errors) == DataFileSummary.Status.REJECTED
 
