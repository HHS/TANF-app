--- conflicted
+++ resolved
@@ -915,28 +915,17 @@
     assert schema == schema_defs.tanf.t1
 
     # get model
-<<<<<<< HEAD
     models = schema_defs.utils.get_program_models('TAN', 'A')
-=======
-    models = get_program_models('TAN', 'A')
->>>>>>> fd071820
     assert models == {
         'T1': schema_defs.tanf.t1,
         'T2': schema_defs.tanf.t2,
         'T3': schema_defs.tanf.t3,
     }
 
-<<<<<<< HEAD
     model = schema_defs.utils.get_program_model('TAN', 'A', 'T1')
     assert model == schema_defs.tanf.t1
     # get section
     section = schema_defs.utils.get_section_reference('TAN', 'C')
-=======
-    model = get_program_model('TAN', 'A', 'T1')
-    assert model == schema_defs.tanf.t1
-    # get section
-    section = get_section_reference('TAN', 'C')
->>>>>>> fd071820
     assert section == DataFile.Section.CLOSED_CASE_DATA
 
     # from datafile:
