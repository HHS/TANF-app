"""Test the implementation of the parse_file method with realistic datafiles."""


import pytest
from django.contrib.admin.models import LogEntry
from django.conf import settings
from django.db.models import Q as Query
from .. import parse
from ..models import ParserError, ParserErrorCategoryChoices, DataFileSummary
from tdpservice.search_indexes.models.tanf import TANF_T1, TANF_T2, TANF_T3, TANF_T4, TANF_T5, TANF_T6, TANF_T7
from tdpservice.search_indexes.models.tribal import Tribal_TANF_T1, Tribal_TANF_T2, Tribal_TANF_T3, Tribal_TANF_T4
from tdpservice.search_indexes.models.tribal import Tribal_TANF_T5, Tribal_TANF_T6, Tribal_TANF_T7
from tdpservice.search_indexes.models.ssp import SSP_M1, SSP_M2, SSP_M3, SSP_M4, SSP_M5, SSP_M6, SSP_M7
from tdpservice.search_indexes import documents
from tdpservice.data_files.models import DataFile
from .. import schema_defs, aggregates
from elasticsearch.helpers.errors import BulkIndexError
import logging
logger = logging.getLogger(__name__)


es_logger = logging.getLogger('elasticsearch')
es_logger.setLevel(logging.WARNING)

settings.GENERATE_TRAILER_ERRORS = True

# TODO: the name of this test doesn't make perfect sense anymore since it will always have errors and no records now.
@pytest.mark.django_db
def test_parse_small_correct_file(small_correct_file, dfs):
    """Test parsing of small_correct_file."""
    small_correct_file.year = 2021
    small_correct_file.quarter = 'Q1'
    small_correct_file.save()
    dfs.datafile = small_correct_file

    parse.parse_datafile(small_correct_file, dfs)

    errors = ParserError.objects.filter(file=small_correct_file).order_by('id')
    assert errors.count() == 2
    assert errors.first().error_type == ParserErrorCategoryChoices.CASE_CONSISTENCY

    dfs.status = dfs.get_status()
    dfs.case_aggregates = aggregates.case_aggregates_by_month(dfs.datafile, dfs.status)
    assert dfs.case_aggregates == {'rejected': 1,
                                   'months': [
                                       {'accepted_without_errors': 'N/A',
                                        'accepted_with_errors': 'N/A',
                                        'month': 'Oct'},
                                       {'accepted_without_errors': 'N/A',
                                        'accepted_with_errors': 'N/A',
                                        'month': 'Nov'},
                                       {'accepted_without_errors': 'N/A',
                                        'accepted_with_errors': 'N/A',
                                        'month': 'Dec'}
                                   ]}

    assert dfs.get_status() == DataFileSummary.Status.REJECTED
    assert TANF_T1.objects.count() == 0


@pytest.mark.django_db
def test_parse_section_mismatch(small_correct_file, dfs):
    """Test parsing of small_correct_file where the DataFile section doesn't match the rawfile section."""
    small_correct_file.section = 'Closed Case Data'
    small_correct_file.save()

    dfs.datafile = small_correct_file

    errors = parse.parse_datafile(small_correct_file, dfs)
    dfs.status = dfs.get_status()
    assert dfs.status == DataFileSummary.Status.REJECTED
    parser_errors = ParserError.objects.filter(file=small_correct_file)
    dfs.case_aggregates = aggregates.case_aggregates_by_month(
        dfs.datafile, dfs.status)
    assert dfs.case_aggregates == {'rejected': 1,
                                   'months': [
                                       {'accepted_without_errors': 'N/A',
                                        'accepted_with_errors': 'N/A',
                                        'month': 'Oct'},
                                       {'accepted_without_errors': 'N/A',
                                        'accepted_with_errors': 'N/A',
                                        'month': 'Nov'},
                                       {'accepted_without_errors': 'N/A',
                                        'accepted_with_errors': 'N/A',
                                        'month': 'Dec'}
                                   ]}
    assert parser_errors.count() == 1

    err = parser_errors.first()

    assert err.row_number == 1
    assert err.error_type == ParserErrorCategoryChoices.PRE_CHECK
    assert err.error_message == 'Data does not match the expected layout for Closed Case Data.'
    assert err.content_type is None
    assert err.object_id is None
    assert errors == {
        'document': [err]
    }


@pytest.mark.django_db
def test_parse_wrong_program_type(small_correct_file, dfs):
    """Test parsing of small_correct_file where the DataFile program type doesn't match the rawfile."""
    small_correct_file.section = 'SSP Active Case Data'
    small_correct_file.save()

    dfs.datafile = small_correct_file
    dfs.save()
    errors = parse.parse_datafile(small_correct_file, dfs)
    assert dfs.get_status() == DataFileSummary.Status.REJECTED

    parser_errors = ParserError.objects.filter(file=small_correct_file)
    assert parser_errors.count() == 1

    err = parser_errors.first()

    assert err.row_number == 1
    assert err.error_type == ParserErrorCategoryChoices.PRE_CHECK
    assert err.error_message == 'Data does not match the expected layout for SSP Active Case Data.'
    assert err.content_type is None
    assert err.object_id is None
    assert errors == {
        'document': [err]
    }

@pytest.mark.django_db
def test_parse_big_file(big_file, dfs):
    """Test parsing of ADS.E2J.FTP1.TS06."""
    expected_t1_record_count = 815
    expected_t2_record_count = 882
    expected_t3_record_count = 1376

    dfs.datafile = big_file

    parse.parse_datafile(big_file, dfs)
    dfs.status = dfs.get_status()
    assert dfs.status == DataFileSummary.Status.ACCEPTED_WITH_ERRORS
    dfs.case_aggregates = aggregates.case_aggregates_by_month(
        dfs.datafile, dfs.status)
    assert dfs.case_aggregates == {'months': [
        {'month': 'Oct', 'accepted_without_errors': 25, 'accepted_with_errors': 245},
        {'month': 'Nov', 'accepted_without_errors': 18, 'accepted_with_errors': 255},
        {'month': 'Dec', 'accepted_without_errors': 27, 'accepted_with_errors': 245}],
        'rejected': 0}

    assert TANF_T1.objects.count() == expected_t1_record_count
    assert TANF_T2.objects.count() == expected_t2_record_count
    assert TANF_T3.objects.count() == expected_t3_record_count

    search = documents.tanf.TANF_T1DataSubmissionDocument.search().query(
        'match',
        datafile__id=big_file.id
    )
    assert search.count() == expected_t1_record_count
    search.delete()

    search = documents.tanf.TANF_T2DataSubmissionDocument.search().query(
        'match',
        datafile__id=big_file.id
    )
    assert search.count() == expected_t2_record_count
    search.delete()

    search = documents.tanf.TANF_T3DataSubmissionDocument.search().query(
        'match',
        datafile__id=big_file.id
    )
    assert search.count() == expected_t3_record_count
    search.delete()


@pytest.mark.django_db
def test_parse_bad_test_file(bad_test_file, dfs):
    """Test parsing of bad_TANF_S2."""
    errors = parse.parse_datafile(bad_test_file, dfs)

    parser_errors = ParserError.objects.filter(file=bad_test_file)
    assert parser_errors.count() == 1

    err = parser_errors.first()

    assert err.row_number == 1
    assert err.error_type == ParserErrorCategoryChoices.PRE_CHECK
    assert err.error_message == 'HEADER: record length is 24 characters but must be 23.'
    assert err.content_type is None
    assert err.object_id is None
    assert errors == {
        'header': [err]
    }


@pytest.mark.django_db
def test_parse_bad_file_missing_header(bad_file_missing_header, dfs):
    """Test parsing of bad_missing_header."""
    errors = parse.parse_datafile(bad_file_missing_header, dfs)
    dfs.datafile = bad_file_missing_header
    assert dfs.get_status() == DataFileSummary.Status.REJECTED

    parser_errors = ParserError.objects.filter(file=bad_file_missing_header).order_by('created_at')

    assert parser_errors.count() == 2

    err = parser_errors.first()

    assert err.row_number == 1
    assert err.error_type == ParserErrorCategoryChoices.PRE_CHECK
    assert err.error_message == 'HEADER: record length is 14 characters but must be 23.'
    assert err.content_type is None
    assert err.object_id is None
    assert errors == {
        'header': list(parser_errors)
    }


@pytest.mark.django_db
def test_parse_bad_file_multiple_headers(bad_file_multiple_headers, dfs):
    """Test parsing of bad_two_headers."""
    bad_file_multiple_headers.year = 2024
    bad_file_multiple_headers.quarter = 'Q1'
    bad_file_multiple_headers.save()
    errors = parse.parse_datafile(bad_file_multiple_headers, dfs)
    dfs.datafile = bad_file_multiple_headers
    assert dfs.get_status() == DataFileSummary.Status.REJECTED

    parser_errors = ParserError.objects.filter(file=bad_file_multiple_headers)
    assert parser_errors.count() == 1

    err = parser_errors.first()

    assert err.row_number == 9
    assert err.error_type == ParserErrorCategoryChoices.PRE_CHECK
    assert err.error_message == "Multiple headers found."
    assert err.content_type is None
    assert err.object_id is None
    assert errors['document'] == ['Multiple headers found.']


@pytest.mark.django_db
def test_parse_big_bad_test_file(big_bad_test_file, dfs):
    """Test parsing of bad_TANF_S1."""
    big_bad_test_file.year = 2022
    big_bad_test_file.quarter = 'Q1'
    parse.parse_datafile(big_bad_test_file, dfs)

    parser_errors = ParserError.objects.filter(file=big_bad_test_file)
    assert parser_errors.count() == 1

    err = parser_errors.first()

    assert err.row_number == 3679
    assert err.error_type == ParserErrorCategoryChoices.PRE_CHECK
    assert err.error_message == 'Multiple headers found.'
    assert err.content_type is None
    assert err.object_id is None


@pytest.mark.django_db
def test_parse_bad_trailer_file(bad_trailer_file, dfs):
    """Test parsing bad_trailer_1."""
    bad_trailer_file.year = 2021
    bad_trailer_file.quarter = 'Q1'
    dfs.datafile = bad_trailer_file

    errors = parse.parse_datafile(bad_trailer_file, dfs)

    parser_errors = ParserError.objects.filter(file=bad_trailer_file)
    assert parser_errors.count() == 5

    trailer_error = parser_errors.get(row_number=3)
    assert trailer_error.error_type == ParserErrorCategoryChoices.PRE_CHECK
    assert trailer_error.error_message == 'TRAILER: record length is 11 characters but must be 23.'
    assert trailer_error.content_type is None
    assert trailer_error.object_id is None

    # reporting month/year test
    row_errors = parser_errors.filter(row_number=2)
    row_errors_list = []
    for row_error in row_errors:
        row_errors_list.append(row_error)
        assert row_error.error_type == ParserErrorCategoryChoices.PRE_CHECK
        assert trailer_error.error_message in [
            'TRAILER: record length is 11 characters but must be 23.',
            'T1: Reporting month year None does not match file reporting year:2021, quarter:Q1.']
        assert row_error.content_type is None
        assert row_error.object_id is None

    assert errors['trailer'] == [trailer_error]

    # case number validators
    for error_2_0 in errors["2_0"]:
        assert error_2_0 in row_errors_list

    row_errors = list(parser_errors.filter(row_number=2).order_by("id"))
    length_error = row_errors[0]
    assert length_error.error_type == ParserErrorCategoryChoices.PRE_CHECK
    assert length_error.error_message == "T1: record length of 7 characters is not in the range [117, 156]."
    assert length_error.content_type is None
    assert length_error.object_id is None
    assert errors == {
        'trailer': [trailer_error],
        "2_0": row_errors
    }


@pytest.mark.django_db()
def test_parse_bad_trailer_file2(bad_trailer_file_2, dfs):
    """Test parsing bad_trailer_2."""
    dfs.datafile = bad_trailer_file_2
    dfs.save()

    bad_trailer_file_2.year = 2021
    bad_trailer_file_2.quarter = 'Q1'
    errors = parse.parse_datafile(bad_trailer_file_2, dfs)

    parser_errors = ParserError.objects.filter(file=bad_trailer_file_2)
    assert parser_errors.count() == 9

    trailer_errors = list(parser_errors.filter(row_number=3).order_by('id'))

    trailer_error_1 = trailer_errors[0]
    assert trailer_error_1.error_type == ParserErrorCategoryChoices.PRE_CHECK
    assert trailer_error_1.error_message == 'TRAILER: record length is 7 characters but must be 23.'
    assert trailer_error_1.content_type is None
    assert trailer_error_1.object_id is None

    trailer_error_2 = trailer_errors[1]
    assert trailer_error_2.error_type == ParserErrorCategoryChoices.PRE_CHECK
    assert trailer_error_2.error_message == "Your file does not end with a TRAILER record."
    assert trailer_error_2.content_type is None
    assert trailer_error_2.object_id is None

    row_2_errors = parser_errors.filter(row_number=2).order_by('id')
    row_2_error = row_2_errors.first()
    assert row_2_error.error_type == ParserErrorCategoryChoices.FIELD_VALUE
    assert row_2_error.error_message == (
        'T1 Item 13 (receives subsidized housing): 3 is not '
        'larger or equal to 1 and smaller or equal to 2.'
    )

    # catch-rpt-month-year-mismatches
    row_3_errors = parser_errors.filter(row_number=3)
    row_3_error_list = []

    for row_3_error in row_3_errors:
        row_3_error_list.append(row_3_error)
        assert row_3_error.error_type == ParserErrorCategoryChoices.PRE_CHECK
        assert row_3_error.error_message in {
            'T1: record length of 7 characters is not in the range [117, 156].',
            'T1: Reporting month year None does not match file reporting year:2021, quarter:Q1.',
<<<<<<< HEAD
            'TRAILER record length is 7 characters but must be 23.',
=======
            'T1trash does not start with TRAILER.',
            'TRAILER: record length is 7 characters but must be 23.',
>>>>>>> 001873d6
            'T1: Case number T1trash cannot contain blanks.',
            'Your file does not end with a TRAILER record.'}
        assert row_3_error.content_type is None
        assert row_3_error.object_id is None

    errors_2_0 = errors["2_0"]
    errors_3_0 = errors["3_0"]
    error_trailer = errors["trailer"]
    row_2_error_set = set(row_2_errors)
    for error_2_0 in errors_2_0:
        assert error_2_0 in row_2_error_set
    for error_3_0 in errors_3_0:
        assert error_3_0 in row_3_error_list
    assert error_trailer == [trailer_error_1, trailer_error_2]

    # case number validators
    row_3_errors = [trailer_errors[2], trailer_errors[3]]
    length_error = row_3_errors[0]
    assert length_error.error_type == ParserErrorCategoryChoices.PRE_CHECK
    assert length_error.error_message == 'T1: record length of 7 characters is not in the range [117, 156].'
    assert length_error.content_type is None
    assert length_error.object_id is None

    trailer_error_3 = trailer_errors[3]
    assert trailer_error_3.error_type == ParserErrorCategoryChoices.PRE_CHECK
    assert trailer_error_3.error_message == 'T1: Case number T1trash cannot contain blanks.'
    assert trailer_error_3.content_type is None
    assert trailer_error_3.object_id is None

    trailer_error_4 = trailer_errors[4]
    assert trailer_error_4.error_type == ParserErrorCategoryChoices.PRE_CHECK
    assert trailer_error_4.error_message == ('T1: Reporting month year None does not '
                                             'match file reporting year:2021, quarter:Q1.')
    assert trailer_error_4.content_type is None
    assert trailer_error_4.object_id is None


@pytest.mark.django_db
def test_parse_empty_file(empty_file, dfs):
    """Test parsing of empty_file."""
    dfs.datafile = empty_file
    dfs.save()
    errors = parse.parse_datafile(empty_file, dfs)

    dfs.status = dfs.get_status()
    dfs.case_aggregates = aggregates.case_aggregates_by_month(empty_file, dfs.status)

    assert dfs.status == DataFileSummary.Status.REJECTED
    assert dfs.case_aggregates == {'rejected': 1,
                                   'months': [
                                       {'accepted_without_errors': 'N/A',
                                        'accepted_with_errors': 'N/A',
                                        'month': 'Oct'},
                                       {'accepted_without_errors': 'N/A',
                                        'accepted_with_errors': 'N/A',
                                        'month': 'Nov'},
                                       {'accepted_without_errors': 'N/A',
                                        'accepted_with_errors': 'N/A',
                                        'month': 'Dec'}
                                   ]}

    parser_errors = ParserError.objects.filter(file=empty_file).order_by('id')

    assert parser_errors.count() == 2

    err = parser_errors.first()

    assert err.row_number == 1
    assert err.error_type == ParserErrorCategoryChoices.PRE_CHECK
    assert err.error_message == 'HEADER: record length is 0 characters but must be 23.'
    assert err.content_type is None
    assert err.object_id is None
    assert errors == {
        'header': list(parser_errors)
    }


@pytest.mark.django_db
def test_parse_small_ssp_section1_datafile(small_ssp_section1_datafile, dfs):
    """Test parsing small_ssp_section1_datafile."""
    small_ssp_section1_datafile.year = 2024
    small_ssp_section1_datafile.quarter = 'Q1'

    expected_m1_record_count = 5
    expected_m2_record_count = 6
    expected_m3_record_count = 8

    dfs.datafile = small_ssp_section1_datafile
    dfs.save()
    parse.parse_datafile(small_ssp_section1_datafile, dfs)

    parser_errors = ParserError.objects.filter(file=small_ssp_section1_datafile)
    dfs.status = dfs.get_status()
    assert dfs.status == DataFileSummary.Status.ACCEPTED_WITH_ERRORS
    dfs.case_aggregates = aggregates.case_aggregates_by_month(
        dfs.datafile, dfs.status)
    assert dfs.case_aggregates["rejected"] == 1
    for month in dfs.case_aggregates['months']:
        if month['month'] == 'Oct':
            assert month['accepted_without_errors'] == 0
            assert month['accepted_with_errors'] == 5
        else:
            assert month['accepted_without_errors'] == 0
            assert month['accepted_with_errors'] == 0

    parser_errors = ParserError.objects.filter(file=small_ssp_section1_datafile)
    assert parser_errors.count() == 16
    assert SSP_M1.objects.count() == expected_m1_record_count
    assert SSP_M2.objects.count() == expected_m2_record_count
    assert SSP_M3.objects.count() == expected_m3_record_count


@pytest.mark.django_db()
def test_parse_ssp_section1_datafile(ssp_section1_datafile, dfs):
    """Test parsing ssp_section1_datafile."""
    ssp_section1_datafile.year = 2019
    ssp_section1_datafile.quarter = 'Q1'

    expected_m1_record_count = 818
    expected_m2_record_count = 989
    expected_m3_record_count = 1748

    dfs.datafile = ssp_section1_datafile
    dfs.save()

    parse.parse_datafile(ssp_section1_datafile, dfs)

    parser_errors = ParserError.objects.filter(file=ssp_section1_datafile)

    err = parser_errors.first()

    assert err.row_number == 2
    assert err.error_type == ParserErrorCategoryChoices.FIELD_VALUE
    assert err.error_message == (
        'M1 Item 11 (receives subsidized housing): 3 is not larger or equal to 1 and smaller or equal to 2.'
    )
    assert err.content_type is not None
    assert err.object_id is not None

    dup_errors = parser_errors.filter(error_type=ParserErrorCategoryChoices.CASE_CONSISTENCY).order_by("id")
    assert dup_errors.count() == 2
    assert dup_errors[0].error_message == "Duplicate record detected with record type M3 at line 453. " + \
        "Record is a duplicate of the record at line number 452."
    assert dup_errors[1].error_message == "Duplicate record detected with record type M3 at line 3273. " + \
        "Record is a duplicate of the record at line number 3272."

    assert parser_errors.count() == 32488

    assert SSP_M1.objects.count() == expected_m1_record_count
    assert SSP_M2.objects.count() == expected_m2_record_count
    assert SSP_M3.objects.count() == expected_m3_record_count


@pytest.mark.django_db
def test_parse_tanf_section1_datafile(small_tanf_section1_datafile, dfs):
    """Test parsing of small_tanf_section1_datafile and validate T2 model data."""
    small_tanf_section1_datafile.year = 2021
    small_tanf_section1_datafile.quarter = 'Q1'
    dfs.datafile = small_tanf_section1_datafile

    parse.parse_datafile(small_tanf_section1_datafile, dfs)

    dfs.status = dfs.get_status()
    assert dfs.status == DataFileSummary.Status.ACCEPTED_WITH_ERRORS
    dfs.case_aggregates = aggregates.case_aggregates_by_month(
        dfs.datafile, dfs.status)
    assert dfs.case_aggregates == {'months': [
        {'month': 'Oct', 'accepted_without_errors': 4, 'accepted_with_errors': 1},
        {'month': 'Nov', 'accepted_without_errors': 0, 'accepted_with_errors': 0},
        {'month': 'Dec', 'accepted_without_errors': 0, 'accepted_with_errors': 0}],
        'rejected': 0}

    assert TANF_T2.objects.count() == 5

    t2_models = TANF_T2.objects.all()

    t2 = t2_models[0]
    assert t2.RPT_MONTH_YEAR == 202010
    assert t2.CASE_NUMBER == '11111111112'
    assert t2.FAMILY_AFFILIATION == 1
    assert t2.OTHER_UNEARNED_INCOME == '0291'

    t2_2 = t2_models[1]
    assert t2_2.RPT_MONTH_YEAR == 202010
    assert t2_2.CASE_NUMBER == '11111111115'
    assert t2_2.FAMILY_AFFILIATION == 2
    assert t2_2.OTHER_UNEARNED_INCOME == '0000'


@pytest.mark.django_db()
def test_parse_tanf_section1_datafile_obj_counts(small_tanf_section1_datafile, dfs):
    """Test parsing of small_tanf_section1_datafile in general."""
    small_tanf_section1_datafile.year = 2021
    small_tanf_section1_datafile.quarter = 'Q1'

    dfs.datafile = small_tanf_section1_datafile
    dfs.save()

    parse.parse_datafile(small_tanf_section1_datafile, dfs)

    assert TANF_T1.objects.count() == 5
    assert TANF_T2.objects.count() == 5
    assert TANF_T3.objects.count() == 6


@pytest.mark.django_db()
def test_parse_tanf_section1_datafile_t3s(small_tanf_section1_datafile, dfs):
    """Test parsing of small_tanf_section1_datafile and validate T3 model data."""
    small_tanf_section1_datafile.year = 2021
    small_tanf_section1_datafile.quarter = 'Q1'

    dfs.datafile = small_tanf_section1_datafile
    dfs.save()

    parse.parse_datafile(small_tanf_section1_datafile, dfs)

    assert TANF_T3.objects.count() == 6

    t3_models = TANF_T3.objects.all()
    t3_1 = t3_models[0]
    assert t3_1.RPT_MONTH_YEAR == 202010
    assert t3_1.CASE_NUMBER == '11111111112'
    assert t3_1.FAMILY_AFFILIATION == 1
    assert t3_1.GENDER == 2
    assert t3_1.EDUCATION_LEVEL == '98'

    t3_5 = t3_models[4]
    assert t3_5.RPT_MONTH_YEAR == 202010
    assert t3_5.CASE_NUMBER == '11111111151'
    assert t3_5.FAMILY_AFFILIATION == 1
    assert t3_5.GENDER == 1
    assert t3_5.EDUCATION_LEVEL == '98'


@pytest.mark.django_db()
@pytest.mark.skip(reason="long runtime")  # big_files
def test_parse_super_big_s1_file(super_big_s1_file, dfs):
    """Test parsing of super_big_s1_file and validate all T1/T2/T3 records are created."""
    super_big_s1_file.year = 2023
    super_big_s1_file.quarter = 'Q2'
    super_big_s1_file.save()

    dfs.datafile = super_big_s1_file
    dfs.save()

    parse.parse_datafile(super_big_s1_file, dfs)
    expected_t1_record_count = 96607
    expected_t2_record_count = 112753
    expected_t3_record_count = 172525

    assert TANF_T1.objects.count() == expected_t1_record_count
    assert TANF_T2.objects.count() == expected_t2_record_count
    assert TANF_T3.objects.count() == expected_t3_record_count

    search = documents.tanf.TANF_T1DataSubmissionDocument.search().query(
        'match',
        datafile__id=super_big_s1_file.id
    )
    assert search.count() == expected_t1_record_count
    search.delete()

    search = documents.tanf.TANF_T2DataSubmissionDocument.search().query(
        'match',
        datafile__id=super_big_s1_file.id
    )
    assert search.count() == expected_t2_record_count
    search.delete()

    search = documents.tanf.TANF_T3DataSubmissionDocument.search().query(
        'match',
        datafile__id=super_big_s1_file.id
    )
    assert search.count() == expected_t3_record_count
    search.delete()


@pytest.mark.django_db()
def test_parse_big_s1_file_with_rollback(big_s1_rollback_file, dfs):
    """Test parsing of big_s1_rollback_file.

    Validate all T1/T2/T3 records are not created due to multiple headers.
    """
    big_s1_rollback_file.year = 2023
    big_s1_rollback_file.quarter = 'Q2'
    big_s1_rollback_file.save()

    dfs.datafile = big_s1_rollback_file
    dfs.save()

    parse.parse_datafile(big_s1_rollback_file, dfs)

    parser_errors = ParserError.objects.filter(file=big_s1_rollback_file)
    assert parser_errors.count() == 1

    err = parser_errors.first()

    assert err.row_number == 13609
    assert err.error_type == ParserErrorCategoryChoices.PRE_CHECK
    assert err.error_message == 'Multiple headers found.'
    assert err.content_type is None
    assert err.object_id is None

    assert TANF_T1.objects.count() == 0
    assert TANF_T2.objects.count() == 0
    assert TANF_T3.objects.count() == 0

    search = documents.tanf.TANF_T1DataSubmissionDocument.search().query(
        'match',
        datafile__id=big_s1_rollback_file.id
    )
    assert search.count() == 0

    search = documents.tanf.TANF_T2DataSubmissionDocument.search().query(
        'match',
        datafile__id=big_s1_rollback_file.id
    )
    assert search.count() == 0

    search = documents.tanf.TANF_T3DataSubmissionDocument.search().query(
        'match',
        datafile__id=big_s1_rollback_file.id
    )
    assert search.count() == 0


@pytest.mark.django_db
def test_parse_bad_tfs1_missing_required(bad_tanf_s1__row_missing_required_field, dfs):
    """Test parsing a bad TANF Section 1 submission where a row is missing required data."""
    bad_tanf_s1__row_missing_required_field.year = 2021
    bad_tanf_s1__row_missing_required_field.quarter = 'Q1'

    dfs.datafile = bad_tanf_s1__row_missing_required_field
    dfs.save()

    parse.parse_datafile(bad_tanf_s1__row_missing_required_field, dfs)

    assert dfs.get_status() == DataFileSummary.Status.REJECTED

    parser_errors = ParserError.objects.filter(
        file=bad_tanf_s1__row_missing_required_field)

    assert parser_errors.count() == 5

    error_message = 'T1: Reporting month year None does not match file reporting year:2021, quarter:Q1.'
    row_2_error = parser_errors.get(row_number=2, error_message=error_message)
    assert row_2_error.error_type == ParserErrorCategoryChoices.PRE_CHECK
    assert row_2_error.error_message == error_message

    error_message = 'T2: Reporting month year None does not match file reporting year:2021, quarter:Q1.'
    row_3_error = parser_errors.get(row_number=3, error_message=error_message)
    assert row_3_error.error_type == ParserErrorCategoryChoices.PRE_CHECK
    assert row_3_error.error_message == error_message

    error_message = 'T3: Reporting month year None does not match file reporting year:2021, quarter:Q1.'
    row_4_error = parser_errors.get(row_number=4, error_message=error_message)
    assert row_4_error.error_type == ParserErrorCategoryChoices.PRE_CHECK
    assert row_4_error.error_message == error_message

    error_message = 'Unknown Record_Type was found.'
    row_5_error = parser_errors.get(row_number=5, error_message=error_message)
    assert row_5_error.error_type == ParserErrorCategoryChoices.PRE_CHECK
    assert row_5_error.error_message == error_message
    assert row_5_error.content_type is None
    assert row_5_error.object_id is None


@pytest.mark.django_db()
def test_parse_bad_ssp_s1_missing_required(bad_ssp_s1__row_missing_required_field, dfs):
    """Test parsing a bad TANF Section 1 submission where a row is missing required data."""
    bad_ssp_s1__row_missing_required_field.year = 2019
    bad_ssp_s1__row_missing_required_field.quarter = 'Q1'

    dfs.datafile = bad_ssp_s1__row_missing_required_field
    dfs.save()

    parse.parse_datafile(bad_ssp_s1__row_missing_required_field, dfs)

    parser_errors = ParserError.objects.filter(file=bad_ssp_s1__row_missing_required_field)
    assert parser_errors.count() == 6

    row_2_error = parser_errors.get(
        row_number=2,
        error_message__contains='Reporting month year None does not match file reporting year:2019, quarter:Q1.'
    )
    assert row_2_error.error_type == ParserErrorCategoryChoices.PRE_CHECK

    row_3_error = parser_errors.get(
        row_number=3,
        error_message__contains='Reporting month year None does not match file reporting year:2019, quarter:Q1.'
    )
    assert row_3_error.error_type == ParserErrorCategoryChoices.PRE_CHECK

    row_4_error = parser_errors.get(
        row_number=4,
        error_message__contains='Reporting month year None does not match file reporting year:2019, quarter:Q1.'
    )
    assert row_4_error.error_type == ParserErrorCategoryChoices.PRE_CHECK

    error_message = 'Reporting month year None does not match file reporting year:2019, quarter:Q1.'
    rpt_month_errors = parser_errors.filter(error_message__contains=error_message)
    assert len(rpt_month_errors) == 3
    for i, e in enumerate(rpt_month_errors):
        assert e.error_type == ParserErrorCategoryChoices.PRE_CHECK
        assert error_message.format(i + 1) in e.error_message
        assert e.object_id is None

    row_5_error = parser_errors.get(
        row_number=5,
        error_message='Unknown Record_Type was found.'
    )
    assert row_5_error.error_type == ParserErrorCategoryChoices.PRE_CHECK
    assert row_5_error.content_type is None
    assert row_5_error.object_id is None

    trailer_error = parser_errors.get(
        row_number=6,
        error_message='TRAILER: record length is 15 characters but must be 23.'
    )
    assert trailer_error.error_type == ParserErrorCategoryChoices.PRE_CHECK
    assert trailer_error.content_type is None
    assert trailer_error.object_id is None

@pytest.mark.django_db
def test_dfs_set_case_aggregates(small_correct_file, dfs):
    """Test that the case aggregates are set correctly."""
    small_correct_file.year = 2020
    small_correct_file.quarter = 'Q3'
    small_correct_file.section = 'Active Case Data'
    small_correct_file.save()
    # this still needs to execute to create db objects to be queried
    parse.parse_datafile(small_correct_file, dfs)
    dfs.file = small_correct_file
    dfs.status = dfs.get_status()
    dfs.case_aggregates = aggregates.case_aggregates_by_month(
        small_correct_file, dfs.status)

    for month in dfs.case_aggregates['months']:
        if month['month'] == 'Oct':
            assert month['accepted_without_errors'] == 1
            assert month['accepted_with_errors'] == 0


@pytest.mark.django_db
def test_get_schema_options(dfs):
    """Test use-cases for translating strings to named object references."""
    '''
    text -> section
    text -> models{} YES
    text -> model YES
    datafile -> model
        ^ section -> program -> model
    datafile -> text
    model -> text YES
    section -> text

    text**: input string from the header/file
    '''

    # from text:
    schema = parse.get_schema_manager('T1xx', 'A', 'TAN')
    assert isinstance(schema, aggregates.SchemaManager)
    assert schema == schema_defs.tanf.t1

    # get model
    models = schema_defs.utils.get_program_models('TAN', 'A')
    assert models == {
        'T1': schema_defs.tanf.t1,
        'T2': schema_defs.tanf.t2,
        'T3': schema_defs.tanf.t3,
    }

    model = schema_defs.utils.get_program_model('TAN', 'A', 'T1')
    assert model == schema_defs.tanf.t1
    # get section
    section = schema_defs.utils.get_section_reference('TAN', 'C')
    assert section == DataFile.Section.CLOSED_CASE_DATA

    # from datafile:
    # get model(s)
    # get section str

    # from model:
    # get text
    # get section str
    # get ref section


@pytest.mark.django_db()
def test_parse_small_tanf_section2_file(small_tanf_section2_file, dfs):
    """Test parsing a small TANF Section 2 submission."""
    small_tanf_section2_file.year = 2021
    small_tanf_section2_file.quarter = 'Q1'

    dfs.datafile = small_tanf_section2_file
    dfs.save()

    parse.parse_datafile(small_tanf_section2_file, dfs)

    assert TANF_T4.objects.all().count() == 1
    assert TANF_T5.objects.all().count() == 1

    parser_errors = ParserError.objects.filter(file=small_tanf_section2_file)

    assert parser_errors.count() == 0

    t4 = TANF_T4.objects.first()
    t5 = TANF_T5.objects.first()

    assert t4.DISPOSITION == 1
    assert t4.REC_SUB_CC == 3

    assert t5.GENDER == 2
    assert t5.AMOUNT_UNEARNED_INCOME == '0000'


@pytest.mark.django_db()
def test_parse_tanf_section2_file(tanf_section2_file, dfs):
    """Test parsing TANF Section 2 submission."""
    tanf_section2_file.year = 2021
    tanf_section2_file.quarter = 'Q1'

    dfs.datafile = tanf_section2_file
    dfs.save()

    parse.parse_datafile(tanf_section2_file, dfs)

    assert TANF_T4.objects.all().count() == 206
    assert TANF_T5.objects.all().count() == 548

    parser_errors = ParserError.objects.filter(file=tanf_section2_file)

    err = parser_errors.first()
    assert err.error_type == ParserErrorCategoryChoices.FIELD_VALUE
    assert err.error_message == (
        "T4 Item 10 (receives subsidized housing): 3 "
        "is not larger or equal to 1 and smaller or equal to 2."
    )
    assert err.content_type.model == "tanf_t4"
    assert err.object_id is not None


@pytest.mark.django_db()
def test_parse_tanf_section3_file(tanf_section3_file, dfs):
    """Test parsing TANF Section 3 submission."""
    tanf_section3_file.year = 2022
    tanf_section3_file.quarter = 'Q1'

    dfs.datafile = tanf_section3_file

    parse.parse_datafile(tanf_section3_file, dfs)

    dfs.status = dfs.get_status()
    dfs.case_aggregates = aggregates.total_errors_by_month(
        dfs.datafile, dfs.status)
    assert dfs.case_aggregates == {"months": [
        {"month": "Oct", "total_errors": 0},
        {"month": "Nov", "total_errors": 0},
        {"month": "Dec", "total_errors": 0}
    ]}

    assert dfs.get_status() == DataFileSummary.Status.ACCEPTED

    assert TANF_T6.objects.all().count() == 3

    parser_errors = ParserError.objects.filter(file=tanf_section3_file)
    assert parser_errors.count() == 0

    t6_objs = TANF_T6.objects.all().order_by('NUM_APPROVED')

    first = t6_objs.first()
    second = t6_objs[1]
    third = t6_objs[2]

    assert first.RPT_MONTH_YEAR == 202112
    assert second.RPT_MONTH_YEAR == 202111
    assert third.RPT_MONTH_YEAR == 202110

    assert first.NUM_APPROVED == 3924
    assert second.NUM_APPROVED == 3977
    assert third.NUM_APPROVED == 4301

    assert first.NUM_CLOSED_CASES == 3884
    assert second.NUM_CLOSED_CASES == 3881
    assert third.NUM_CLOSED_CASES == 5453


@pytest.mark.django_db()
def test_parse_tanf_section1_blanks_file(tanf_section1_file_with_blanks, dfs):
    """Test section 1 fields that are allowed to have blanks."""
    tanf_section1_file_with_blanks.year = 2021
    tanf_section1_file_with_blanks.quarter = 'Q1'

    dfs.datafile = tanf_section1_file_with_blanks
    dfs.save()

    parse.parse_datafile(tanf_section1_file_with_blanks, dfs)

    parser_errors = ParserError.objects.filter(file=tanf_section1_file_with_blanks)

    assert parser_errors.count() == 22

    # Should only be cat3 validator errors
    for error in parser_errors:
        assert error.error_type == ParserErrorCategoryChoices.VALUE_CONSISTENCY

    t1 = TANF_T1.objects.first()
    t2 = TANF_T2.objects.first()
    t3 = TANF_T3.objects.first()

    assert t1.FAMILY_SANC_ADULT is None
    assert t2.MARITAL_STATUS is None
    assert t3.CITIZENSHIP_STATUS is None


@pytest.mark.django_db()
def test_parse_tanf_section4_file(tanf_section4_file, dfs):
    """Test parsing TANF Section 4 submission."""
    tanf_section4_file.year = 2022
    tanf_section4_file.quarter = 'Q1'

    dfs.datafile = tanf_section4_file

    parse.parse_datafile(tanf_section4_file, dfs)

    dfs.status = dfs.get_status()
    dfs.case_aggregates = aggregates.total_errors_by_month(
        dfs.datafile, dfs.status)
    assert dfs.case_aggregates == {"months": [
        {"month": "Oct", "total_errors": 0},
        {"month": "Nov", "total_errors": 0},
        {"month": "Dec", "total_errors": 0}
    ]}

    assert dfs.get_status() == DataFileSummary.Status.ACCEPTED

    assert TANF_T7.objects.all().count() == 18

    parser_errors = ParserError.objects.filter(file=tanf_section4_file)
    assert parser_errors.count() == 0

    t7_objs = TANF_T7.objects.all().order_by('FAMILIES_MONTH')

    first = t7_objs.first()
    sixth = t7_objs[5]

    assert first.RPT_MONTH_YEAR == 202111
    assert sixth.RPT_MONTH_YEAR == 202112

    assert first.TDRS_SECTION_IND == '2'
    assert sixth.TDRS_SECTION_IND == '2'

    assert first.FAMILIES_MONTH == 274
    assert sixth.FAMILIES_MONTH == 499


@pytest.mark.django_db()
def test_parse_bad_tanf_section4_file(bad_tanf_section4_file, dfs):
    """Test parsing TANF Section 4 submission when no records are created."""
    bad_tanf_section4_file.year = 2021
    bad_tanf_section4_file.quarter = 'Q1'

    dfs.datafile = bad_tanf_section4_file

    parse.parse_datafile(bad_tanf_section4_file, dfs)

    dfs.status = dfs.get_status()
    dfs.case_aggregates = aggregates.total_errors_by_month(dfs.datafile, dfs.status)

    assert dfs.case_aggregates == {'months': [
        {'month': 'Oct', 'total_errors': 'N/A'},
        {'month': 'Nov', 'total_errors': 'N/A'},
        {'month': 'Dec', 'total_errors': 'N/A'}
    ]}

    assert dfs.get_status() == DataFileSummary.Status.REJECTED

    assert TANF_T7.objects.all().count() == 0

    parser_errors = ParserError.objects.filter(file=bad_tanf_section4_file).order_by('id')
    assert parser_errors.count() == 2

    error = parser_errors.first()
    error.error_message == "Value length 151 does not match 247."
    error.error_type == ParserErrorCategoryChoices.PRE_CHECK

    error = parser_errors[1]
    error.error_message == "No records created."
    error.error_type == ParserErrorCategoryChoices.PRE_CHECK


@pytest.mark.django_db()
def test_parse_ssp_section4_file(ssp_section4_file, dfs):
    """Test parsing SSP Section 4 submission."""
    ssp_section4_file.year = 2022
    ssp_section4_file.quarter = 'Q1'

    dfs.datafile = ssp_section4_file

    parse.parse_datafile(ssp_section4_file, dfs)

    m7_objs = SSP_M7.objects.all().order_by('FAMILIES_MONTH')

    dfs.status = dfs.get_status()
    dfs.case_aggregates = aggregates.total_errors_by_month(
        dfs.datafile, dfs.status)
    assert dfs.case_aggregates == {"months": [
        {"month": "Oct", "total_errors": 0},
        {"month": "Nov", "total_errors": 0},
        {"month": "Dec", "total_errors": 0}
    ]}

    assert m7_objs.count() == 12

    first = m7_objs.first()
    assert first.RPT_MONTH_YEAR == 202110
    assert first.FAMILIES_MONTH == 748


@pytest.mark.django_db()
def test_parse_ssp_section2_rec_oadsi_file(ssp_section2_rec_oadsi_file, dfs):
    """Test parsing SSP Section 2 REC_OADSI."""
    ssp_section2_rec_oadsi_file.year = 2019
    ssp_section2_rec_oadsi_file.quarter = 'Q1'

    dfs.datafile = ssp_section2_rec_oadsi_file

    parse.parse_datafile(ssp_section2_rec_oadsi_file, dfs)
    parser_errors = ParserError.objects.filter(file=ssp_section2_rec_oadsi_file)

    assert parser_errors.count() == 0


@pytest.mark.django_db()
def test_parse_ssp_section2_file(ssp_section2_file, dfs):
    """Test parsing SSP Section 2 submission."""
    ssp_section2_file.year = 2019
    ssp_section2_file.quarter = 'Q1'

    dfs.datafile = ssp_section2_file

    parse.parse_datafile(ssp_section2_file, dfs)

    dfs.status = dfs.get_status()
    dfs.case_aggregates = aggregates.case_aggregates_by_month(
        dfs.datafile, dfs.status)
    for dfs_case_aggregate in dfs.case_aggregates['months']:
        assert dfs_case_aggregate['accepted_without_errors'] == 0
        assert dfs_case_aggregate['accepted_with_errors'] in [75, 78]
        assert dfs_case_aggregate['month'] in ['Oct', 'Nov', 'Dec']
    assert dfs.get_status() == DataFileSummary.Status.PARTIALLY_ACCEPTED

    m4_objs = SSP_M4.objects.all().order_by('id')
    m5_objs = SSP_M5.objects.all().order_by('AMOUNT_EARNED_INCOME')

    expected_m4_count = 231
    expected_m5_count = 703

    assert SSP_M4.objects.count() == expected_m4_count
    assert SSP_M5.objects.count() == expected_m5_count

    search = documents.ssp.SSP_M4DataSubmissionDocument.search().query(
        'match',
        datafile__id=ssp_section2_file.id
    )
    assert search.count() == expected_m4_count
    search.delete()

    search = documents.ssp.SSP_M5DataSubmissionDocument.search().query(
        'match',
        datafile__id=ssp_section2_file.id
    )
    assert search.count() == expected_m5_count
    search.delete()

    m4 = m4_objs.first()
    assert m4.DISPOSITION == 1
    assert m4.REC_SUB_CC == 3

    m5 = m5_objs.first()
    assert m5.FAMILY_AFFILIATION == 1
    assert m5.AMOUNT_EARNED_INCOME == '0000'
    assert m5.AMOUNT_UNEARNED_INCOME == '0000'


@pytest.mark.django_db()
def test_parse_ssp_section3_file(ssp_section3_file, dfs):
    """Test parsing TANF Section 3 submission."""
    ssp_section3_file.year = 2022
    ssp_section3_file.quarter = 'Q1'

    dfs.datafile = ssp_section3_file

    parse.parse_datafile(ssp_section3_file, dfs)

    dfs.status = dfs.get_status()
    dfs.case_aggregates = aggregates.total_errors_by_month(
        dfs.datafile, dfs.status)
    assert dfs.case_aggregates == {"months": [
        {"month": "Oct", "total_errors": 0},
        {"month": "Nov", "total_errors": 0},
        {"month": "Dec", "total_errors": 0}
    ]}

    assert dfs.get_status() == DataFileSummary.Status.ACCEPTED

    m6_objs = SSP_M6.objects.all().order_by('RPT_MONTH_YEAR')
    assert m6_objs.count() == 3

    parser_errors = ParserError.objects.filter(file=ssp_section3_file)
    assert parser_errors.count() == 0

    first = m6_objs.first()
    second = m6_objs[1]
    third = m6_objs[2]

    assert first.RPT_MONTH_YEAR == 202110
    assert second.RPT_MONTH_YEAR == 202111
    assert third.RPT_MONTH_YEAR == 202112

    assert first.SSPMOE_FAMILIES == 15869
    assert second.SSPMOE_FAMILIES == 16008
    assert third.SSPMOE_FAMILIES == 15956

    assert first.NUM_RECIPIENTS == 51355
    assert second.NUM_RECIPIENTS == 51696
    assert third.NUM_RECIPIENTS == 51348

@pytest.mark.django_db
def test_rpt_month_year_mismatch(header_datafile, dfs):
    """Test that the rpt_month_year mismatch error is raised."""
    datafile = header_datafile

    datafile.section = 'Active Case Data'
    # test_datafile fixture uses create_test_data_file which assigns
    # a default year / quarter of 2021 / Q1
    datafile.year = 2021
    datafile.quarter = 'Q1'
    datafile.save()

    dfs.datafile = header_datafile
    dfs.save()

    parse.parse_datafile(datafile, dfs)

    parser_errors = ParserError.objects.filter(file=datafile)
    assert parser_errors.count() == 2
    assert parser_errors.first().error_type == ParserErrorCategoryChoices.CASE_CONSISTENCY

    datafile.year = 2023
    datafile.save()

    parse.parse_datafile(datafile, dfs)

    parser_errors = ParserError.objects.filter(file=datafile).order_by('-id')
    assert parser_errors.count() == 3

    err = parser_errors.first()
    assert err.error_type == ParserErrorCategoryChoices.PRE_CHECK
    assert err.error_message == "Submitted reporting year:2020, quarter:Q4 doesn't" + \
        " match file reporting year:2023, quarter:Q1."


@pytest.mark.django_db()
def test_parse_tribal_section_1_file(tribal_section_1_file, dfs):
    """Test parsing Tribal TANF Section 1 submission."""
    tribal_section_1_file.year = 2022
    tribal_section_1_file.quarter = 'Q1'
    tribal_section_1_file.save()

    dfs.datafile = tribal_section_1_file

    parse.parse_datafile(tribal_section_1_file, dfs)

    dfs.status = dfs.get_status()
    assert dfs.status == DataFileSummary.Status.ACCEPTED
    dfs.case_aggregates = aggregates.case_aggregates_by_month(
        dfs.datafile, dfs.status)
    assert dfs.case_aggregates == {'rejected': 0,
                                   'months': [{'month': 'Oct', 'accepted_without_errors': 1, 'accepted_with_errors': 0},
                                              {'month': 'Nov', 'accepted_without_errors': 0, 'accepted_with_errors': 0},
                                              {'month': 'Dec', 'accepted_without_errors': 0, 'accepted_with_errors': 0}
                                              ]}

    assert Tribal_TANF_T1.objects.all().count() == 1
    assert Tribal_TANF_T2.objects.all().count() == 1
    assert Tribal_TANF_T3.objects.all().count() == 2

    t1_objs = Tribal_TANF_T1.objects.all().order_by("CASH_AMOUNT")
    t2_objs = Tribal_TANF_T2.objects.all().order_by("MONTHS_FED_TIME_LIMIT")
    t3_objs = Tribal_TANF_T3.objects.all().order_by("EDUCATION_LEVEL")

    t1 = t1_objs.first()
    t2 = t2_objs.first()
    t3 = t3_objs.last()

    assert t1.CASH_AMOUNT == 502
    assert t2.MONTHS_FED_TIME_LIMIT == '  0'
    assert t3.EDUCATION_LEVEL == '98'


@pytest.mark.django_db()
def test_parse_tribal_section_1_inconsistency_file(tribal_section_1_inconsistency_file, dfs):
    """Test parsing inconsistent Tribal TANF Section 1 submission."""
    parse.parse_datafile(tribal_section_1_inconsistency_file, dfs)

    assert Tribal_TANF_T1.objects.all().count() == 0

    parser_errors = ParserError.objects.filter(file=tribal_section_1_inconsistency_file)
    assert parser_errors.count() == 1

    assert parser_errors.first().error_message == "Tribe Code (142) inconsistency with Program Type (TAN) " + \
        "and FIPS Code (01)."


@pytest.mark.django_db()
def test_parse_tribal_section_2_file(tribal_section_2_file, dfs):
    """Test parsing Tribal TANF Section 2 submission."""
    tribal_section_2_file.year = 2020
    tribal_section_2_file.quarter = 'Q1'

    dfs.datafile = tribal_section_2_file

    parse.parse_datafile(tribal_section_2_file, dfs)

    dfs.status = dfs.get_status()
    dfs.case_aggregates = aggregates.case_aggregates_by_month(
        dfs.datafile, dfs.status)
    assert dfs.case_aggregates == {'rejected': 0,
                                   'months': [
                                       {'accepted_without_errors': 3,
                                           'accepted_with_errors': 0, 'month': 'Oct'},
                                       {'accepted_without_errors': 3,
                                           'accepted_with_errors': 0, 'month': 'Nov'},
                                       {'accepted_without_errors': 0,
                                           'accepted_with_errors': 0, 'month': 'Dec'}
                                   ]}

    assert dfs.get_status() == DataFileSummary.Status.ACCEPTED

    assert Tribal_TANF_T4.objects.all().count() == 6
    assert Tribal_TANF_T5.objects.all().count() == 13

    t4_objs = Tribal_TANF_T4.objects.all().order_by("CLOSURE_REASON")
    t5_objs = Tribal_TANF_T5.objects.all().order_by("COUNTABLE_MONTH_FED_TIME")

    t4 = t4_objs.first()
    t5 = t5_objs.last()

    assert t4.CLOSURE_REASON == 8
    assert t5.COUNTABLE_MONTH_FED_TIME == '  8'


@pytest.mark.django_db()
def test_parse_tribal_section_3_file(tribal_section_3_file, dfs):
    """Test parsing Tribal TANF Section 3 submission."""
    tribal_section_3_file.year = 2022
    tribal_section_3_file.quarter = 'Q1'

    dfs.datafile = tribal_section_3_file

    parse.parse_datafile(tribal_section_3_file, dfs)

    dfs.status = dfs.get_status()
    dfs.case_aggregates = aggregates.total_errors_by_month(
        dfs.datafile, dfs.status)
    assert dfs.case_aggregates == {"months": [
        {"month": "Oct", "total_errors": 0},
        {"month": "Nov", "total_errors": 0},
        {"month": "Dec", "total_errors": 0}
    ]}

    assert dfs.get_status() == DataFileSummary.Status.ACCEPTED

    assert Tribal_TANF_T6.objects.all().count() == 3

    t6_objs = Tribal_TANF_T6.objects.all().order_by("NUM_APPLICATIONS")

    t6 = t6_objs.first()

    assert t6.NUM_APPLICATIONS == 1
    assert t6.NUM_FAMILIES == 41
    assert t6.NUM_CLOSED_CASES == 3


@pytest.mark.django_db()
def test_parse_tribal_section_4_file(tribal_section_4_file, dfs):
    """Test parsing Tribal TANF Section 4 submission."""
    tribal_section_4_file.year = 2022
    tribal_section_4_file.quarter = 'Q1'

    dfs.datafile = tribal_section_4_file

    parse.parse_datafile(tribal_section_4_file, dfs)

    dfs.status = dfs.get_status()
    dfs.case_aggregates = aggregates.total_errors_by_month(
        dfs.datafile, dfs.status)
    assert dfs.case_aggregates == {"months": [
        {"month": "Oct", "total_errors": 0},
        {"month": "Nov", "total_errors": 0},
        {"month": "Dec", "total_errors": 0}
    ]}

    assert Tribal_TANF_T7.objects.all().count() == 18

    t7_objs = Tribal_TANF_T7.objects.all().order_by('FAMILIES_MONTH')

    first = t7_objs.first()
    sixth = t7_objs[5]

    assert first.RPT_MONTH_YEAR == 202111
    assert sixth.RPT_MONTH_YEAR == 202112

    assert first.TDRS_SECTION_IND == '2'
    assert sixth.TDRS_SECTION_IND == '2'

    assert first.FAMILIES_MONTH == 274
    assert sixth.FAMILIES_MONTH == 499


@pytest.mark.parametrize('file_fixture, result, number_of_errors, error_message',
                         [('second_child_only_space_t3_file', 1, 0, ''),
                          ('one_child_t3_file', 1, 0, ''),
                          ('t3_file', 1, 0, ''),
                          ('t3_file_two_child', 1, 1,
                           'The second child record is too short at 97 characters' +
                           ' and must be at least 101 characters.'),
                          ('t3_file_two_child_with_space_filled', 2, 0, ''),
                          ('two_child_second_filled', 2, 8,
                           'T3 Item 68 (date of birth): Year 6    must be larger than 1900.'),
                          ('t3_file_zero_filled_second', 1, 0, '')])
@pytest.mark.django_db()
def test_misformatted_multi_records(file_fixture, result, number_of_errors, error_message, request, dfs):
    """Test that (not space filled) multi-records are caught."""
    file_fixture = request.getfixturevalue(file_fixture)
    dfs.datafile = file_fixture
    parse.parse_datafile(file_fixture, dfs)
    parser_errors = ParserError.objects.filter(file=file_fixture)
    t3 = TANF_T3.objects.all()
    assert t3.count() == result

    parser_errors = ParserError.objects.all()
    assert parser_errors.count() == number_of_errors
    if number_of_errors > 0:
        error_messages = [parser_error.error_message for parser_error in parser_errors]
        print(error_messages)
        assert error_message in error_messages

    parser_errors = ParserError.objects.all().exclude(
        # exclude extraneous cat 4 errors
        error_type=ParserErrorCategoryChoices.CASE_CONSISTENCY
    ).exclude(error_message="No records created.")

    assert parser_errors.count() == number_of_errors


@pytest.mark.django_db()
def test_empty_t4_t5_values(t4_t5_empty_values, dfs):
    """Test that empty field values for un-required fields parse."""
    dfs.datafile = t4_t5_empty_values
    parse.parse_datafile(t4_t5_empty_values, dfs)
    parser_errors = ParserError.objects.filter(file=t4_t5_empty_values)
    t4 = TANF_T4.objects.all()
    t5 = TANF_T5.objects.all()
    assert t4.count() == 1
    assert t4[0].STRATUM is None
    logger.info(t4[0].__dict__)
    assert t5.count() == 1
    assert parser_errors[0].error_message == (
        "T4 Item 10 (receives subsidized housing): 3 is "
        "not larger or equal to 1 and smaller or equal to 2."
    )


@pytest.mark.django_db()
def test_parse_t2_invalid_dob(t2_invalid_dob_file, dfs):
    """Test parsing a TANF T2 record with an invalid DOB."""
    dfs.datafile = t2_invalid_dob_file
    t2_invalid_dob_file.year = 2021
    t2_invalid_dob_file.quarter = 'Q1'
    dfs.save()

    parse.parse_datafile(t2_invalid_dob_file, dfs)

    parser_errors = ParserError.objects.filter(file=t2_invalid_dob_file).order_by("pk")

    month_error = parser_errors[2]
    year_error = parser_errors[1]
    digits_error = parser_errors[0]

    assert month_error.error_message == "T2 Item 32 (date of birth): $9 is not a valid month."
    assert year_error.error_message == "T2 Item 32 (date of birth): Year Q897 must be larger than 1900."
    assert digits_error.error_message == "T2 Item 32 (date of birth): Q897$9 3 does not have exactly 8 digits."

@pytest.mark.django_db
def test_bulk_create_returns_rollback_response_on_bulk_index_exception(small_correct_file, mocker, dfs):
    """Test bulk_create_records returns (False, [unsaved_records]) on BulkIndexException."""
    mocker.patch(
        'tdpservice.search_indexes.documents.tanf.TANF_T1DataSubmissionDocument.update',
        side_effect=BulkIndexError('indexing exception')
    )

    # create some records, don't save them
    records = {
        documents.tanf.TANF_T1DataSubmissionDocument(): [TANF_T1()],
        documents.tanf.TANF_T2DataSubmissionDocument(): [TANF_T2()],
        documents.tanf.TANF_T3DataSubmissionDocument(): [TANF_T3()]
    }

    all_created, unsaved_records = parse.bulk_create_records(
        records,
        line_number=1,
        header_count=1,
        datafile=small_correct_file,
        dfs=dfs,
        flush=True
    )

    assert LogEntry.objects.all().count() == 1

    log = LogEntry.objects.get()
    assert log.change_message == "Encountered error while indexing datafile documents: indexing exception"

    assert all_created is True
    assert len(unsaved_records.items()) == 0
    assert TANF_T1.objects.all().count() == 1
    assert TANF_T2.objects.all().count() == 1
    assert TANF_T3.objects.all().count() == 1


@pytest.mark.django_db()
def test_parse_tanf_section4_file_with_errors(tanf_section_4_file_with_errors, dfs):
    """Test parsing TANF Section 4 submission."""
    tanf_section_4_file_with_errors.year = 2022
    tanf_section_4_file_with_errors.quarter = 'Q1'
    dfs.datafile = tanf_section_4_file_with_errors

    parse.parse_datafile(tanf_section_4_file_with_errors, dfs)

    dfs.status = dfs.get_status()
    dfs.case_aggregates = aggregates.total_errors_by_month(
        dfs.datafile, dfs.status)
    assert dfs.case_aggregates == {"months": [
        {"month": "Oct", "total_errors": 2},
        {"month": "Nov", "total_errors": 2},
        {"month": "Dec", "total_errors": 2}
    ]}

    assert dfs.get_status() == DataFileSummary.Status.ACCEPTED_WITH_ERRORS

    assert TANF_T7.objects.all().count() == 18

    parser_errors = ParserError.objects.filter(file=tanf_section_4_file_with_errors)

    assert parser_errors.count() == 6

    t7_objs = TANF_T7.objects.all().order_by('FAMILIES_MONTH')

    first = t7_objs.first()
    sixth = t7_objs[5]

    assert first.RPT_MONTH_YEAR == 202111
    assert sixth.RPT_MONTH_YEAR == 202110

    assert first.TDRS_SECTION_IND == '1'
    assert sixth.TDRS_SECTION_IND == '1'

    assert first.FAMILIES_MONTH == 0
    assert sixth.FAMILIES_MONTH == 446


@pytest.mark.django_db()
def test_parse_no_records_file(no_records_file, dfs):
    """Test parsing TANF Section 4 submission."""
    dfs.datafile = no_records_file
    parse.parse_datafile(no_records_file, dfs)

    dfs.status = dfs.get_status()
    assert dfs.status == DataFileSummary.Status.REJECTED

    errors = ParserError.objects.filter(file=no_records_file)

    assert errors.count() == 1

    error = errors.first()
    assert error.error_message == "No records created."
    assert error.error_type == ParserErrorCategoryChoices.PRE_CHECK
    assert error.content_type is None
    assert error.object_id is None


@pytest.mark.django_db
def test_parse_aggregates_rejected_datafile(aggregates_rejected_datafile, dfs):
    """Test record rejection counting when record has more than one preparsing error."""
    aggregates_rejected_datafile.year = 2021
    aggregates_rejected_datafile.quarter = 'Q1'
    dfs.datafile = aggregates_rejected_datafile

    parse.parse_datafile(aggregates_rejected_datafile, dfs)

    dfs.status = dfs.get_status()
    assert dfs.status == DataFileSummary.Status.REJECTED
    dfs.case_aggregates = aggregates.case_aggregates_by_month(
        dfs.datafile, dfs.status)
    assert dfs.case_aggregates == {'months': [
        {'month': 'Oct', 'accepted_without_errors': "N/A", 'accepted_with_errors': "N/A"},
        {'month': 'Nov', 'accepted_without_errors': "N/A", 'accepted_with_errors': "N/A"},
        {'month': 'Dec', 'accepted_without_errors': "N/A", 'accepted_with_errors': "N/A"}],
        'rejected': 1}

    errors = ParserError.objects.filter(file=aggregates_rejected_datafile)

    assert errors.count() == 3
    for error in errors:
        assert error.error_type == ParserErrorCategoryChoices.PRE_CHECK
    assert errors.filter(row_number=2).count() == 2

    assert TANF_T2.objects.count() == 0

@pytest.mark.django_db()
def test_parse_tanf_section_1_file_with_bad_update_indicator(tanf_section_1_file_with_bad_update_indicator, dfs):
    """Test parsing TANF Section 1 submission update indicator."""
    dfs.datafile = tanf_section_1_file_with_bad_update_indicator

    parse.parse_datafile(tanf_section_1_file_with_bad_update_indicator, dfs)

    parser_errors = ParserError.objects.filter(file=tanf_section_1_file_with_bad_update_indicator)

    assert parser_errors.count() == 1

    error = parser_errors.first()

    assert error.error_type == ParserErrorCategoryChoices.FIELD_VALUE
    assert error.error_message == "HEADER Item 10 (update indicator): U does not match D."


@pytest.mark.django_db()
def test_parse_tribal_section_4_bad_quarter(tribal_section_4_bad_quarter, dfs):
    """Test handling invalid quarter value that raises a ValueError exception."""
    tribal_section_4_bad_quarter.year = 2021
    tribal_section_4_bad_quarter.quarter = 'Q1'
    dfs.datafile = tribal_section_4_bad_quarter

    parse.parse_datafile(tribal_section_4_bad_quarter, dfs)
    parser_errors = ParserError.objects.filter(file=tribal_section_4_bad_quarter).order_by('id')

    assert parser_errors.count() == 3

    parser_errors.first().error_message == "T7: 2020  is invalid. Calendar Quarter must be a numeric" + \
        "representing the Calendar Year and Quarter formatted as YYYYQ"

    Tribal_TANF_T7.objects.count() == 0

@pytest.mark.django_db()
def test_parse_t3_cat2_invalid_citizenship(t3_cat2_invalid_citizenship_file, dfs):
    """Test parsing a TANF T3 record with an invalid CITIZENSHIP_STATUS."""
    dfs.datafile = t3_cat2_invalid_citizenship_file
    t3_cat2_invalid_citizenship_file.year = 2021
    t3_cat2_invalid_citizenship_file.quarter = 'Q1'
    dfs.save()

    parse.parse_datafile(t3_cat2_invalid_citizenship_file, dfs)

    exclusion = Query(error_type=ParserErrorCategoryChoices.CASE_CONSISTENCY) | \
        Query(error_type=ParserErrorCategoryChoices.PRE_CHECK)

    parser_errors = ParserError.objects.filter(file=t3_cat2_invalid_citizenship_file).exclude(exclusion).order_by("pk")

    assert parser_errors.count() == 2

    for e in parser_errors:
        assert e.error_message == "T3 Item 76 (citizenship status): 0 is not in [1, 2, 9]."


@pytest.mark.django_db()
def test_parse_m2_cat2_invalid_37_38_39_file(m2_cat2_invalid_37_38_39_file, dfs):
    """Test parsing an SSP M2 file with an invalid EDUCATION_LEVEL, CITIZENSHIP_STATUS, COOPERATION_CHILD_SUPPORT."""
    dfs.datafile = m2_cat2_invalid_37_38_39_file
    m2_cat2_invalid_37_38_39_file.year = 2024
    m2_cat2_invalid_37_38_39_file.quarter = 'Q1'
    dfs.save()

    parse.parse_datafile(m2_cat2_invalid_37_38_39_file, dfs)

    exclusion = Query(error_type=ParserErrorCategoryChoices.CASE_CONSISTENCY) | \
        Query(error_type=ParserErrorCategoryChoices.PRE_CHECK)

    parser_errors = ParserError.objects.filter(file=m2_cat2_invalid_37_38_39_file).exclude(exclusion).order_by("pk")

    assert parser_errors.count() == 3

    error_msgs = {"M2 Item 37 (education level): 00 is not in range [1, 16]. "
                  "or M2 Item 37 (education level): 00 is not in range [98, 99].",
                  "M2 Item 38 (citizenship status): 0 is not in [1, 2, 3, 9].",
                  "M2 Item 39 (cooperation with child support): 0 is not in [1, 2, 9]."}
    for e in parser_errors:
        assert e.error_message in error_msgs

@pytest.mark.django_db()
def test_parse_m3_cat2_invalid_68_69_file(m3_cat2_invalid_68_69_file, dfs):
    """Test parsing an SSP M3 file with an invalid EDUCATION_LEVEL and CITIZENSHIP_STATUS."""
    dfs.datafile = m3_cat2_invalid_68_69_file
    m3_cat2_invalid_68_69_file.year = 2024
    m3_cat2_invalid_68_69_file.quarter = 'Q1'
    dfs.save()

    parse.parse_datafile(m3_cat2_invalid_68_69_file, dfs)

    exclusion = Query(error_type=ParserErrorCategoryChoices.CASE_CONSISTENCY) | \
        Query(error_type=ParserErrorCategoryChoices.PRE_CHECK)

    parser_errors = ParserError.objects.filter(file=m3_cat2_invalid_68_69_file).exclude(exclusion).order_by("pk")

    assert parser_errors.count() == 4

    error_msgs = {"M3 Item 68 (education level): 00 is not in range [1, 16]. "
                  "or M3 Item 68 (education level): 00 is not in range [98, 99].",
                  "M3 Item 69 (citizenship status): 0 is not in [1, 2, 3, 9]."}

    for e in parser_errors:
        assert e.error_message in error_msgs

@pytest.mark.django_db()
def test_parse_m5_cat2_invalid_23_24_file(m5_cat2_invalid_23_24_file, dfs):
    """Test parsing an SSP M5 file with an invalid EDUCATION_LEVEL and CITIZENSHIP_STATUS."""
    dfs.datafile = m5_cat2_invalid_23_24_file
    m5_cat2_invalid_23_24_file.year = 2019
    m5_cat2_invalid_23_24_file.quarter = 'Q1'
    dfs.save()

    parse.parse_datafile(m5_cat2_invalid_23_24_file, dfs)

    exclusion = Query(error_type=ParserErrorCategoryChoices.CASE_CONSISTENCY) | \
        Query(error_type=ParserErrorCategoryChoices.PRE_CHECK)

    parser_errors = ParserError.objects.filter(file=m5_cat2_invalid_23_24_file).exclude(exclusion).order_by("pk")

    assert parser_errors.count() == 2

    error_msgs = {"M5 Item 23 (education level): 00 matches 00.",
                  "M5 Item 24 (citizenship status): 0 is not in [1, 2, 3, 9]."}

    for e in parser_errors:
        assert e.error_message in error_msgs

@pytest.mark.parametrize("file, batch_size, model, record_type, num_errors", [
    ('tanf_s1_exact_dup_file', 10000, TANF_T1, "T1", 3),
    ('tanf_s1_exact_dup_file', 1, TANF_T1, "T1", 3),  # This forces an in memory and database deletion of records.
    ('tanf_s2_exact_dup_file', 10000, TANF_T4, "T4", 3),
    ('tanf_s2_exact_dup_file', 1, TANF_T4, "T4", 3),  # This forces an in memory and database deletion of records.
    ('tanf_s3_exact_dup_file', 10000, TANF_T6, "T6", 1),
    ('tanf_s3_exact_dup_file', 1, TANF_T6, "T6", 1),  # This forces an in memory and database deletion of records.
    ('tanf_s4_exact_dup_file', 10000, TANF_T7, "T7", 1),
    ('tanf_s4_exact_dup_file', 1, TANF_T7, "T7", 1),  # This forces an in memory and database deletion of records.
    ('ssp_s1_exact_dup_file', 10000, SSP_M1, "M1", 3),
    ('ssp_s1_exact_dup_file', 1, SSP_M1, "M1", 3),  # This forces an in memory and database deletion of records.
    ('ssp_s2_exact_dup_file', 10000, SSP_M4, "M4", 3),
    ('ssp_s2_exact_dup_file', 1, SSP_M4, "M4", 3),  # This forces an in memory and database deletion of records.
    ('ssp_s3_exact_dup_file', 10000, SSP_M6, "M6", 1),
    ('ssp_s3_exact_dup_file', 1, SSP_M6, "M6", 1),  # This forces an in memory and database deletion of records.
    ('ssp_s4_exact_dup_file', 10000, SSP_M7, "M7", 1),
    ('ssp_s4_exact_dup_file', 1, SSP_M7, "M7", 1),  # This forces an in memory and database deletion of records.
])
@pytest.mark.django_db()
def test_parse_duplicate(file, batch_size, model, record_type, num_errors, dfs, request):
    """Test cases for datafiles that have exact duplicate records."""
    datafile = request.getfixturevalue(file)
    dfs.datafile = datafile

    settings.BULK_CREATE_BATCH_SIZE = batch_size

    parse.parse_datafile(datafile, dfs)
    parser_errors = ParserError.objects.filter(file=datafile,
                                               error_type=ParserErrorCategoryChoices.CASE_CONSISTENCY).order_by('id')
    for e in parser_errors:
        assert e.error_type == ParserErrorCategoryChoices.CASE_CONSISTENCY
    assert parser_errors.count() == num_errors

    dup_error = parser_errors.first()
    assert dup_error.error_message == f"Duplicate record detected with record type {record_type} at line 3. " + \
        "Record is a duplicate of the record at line number 2."

    model.objects.count() == 0

@pytest.mark.parametrize("file, batch_size, model, record_type, num_errors, err_msg", [
    ('tanf_s1_partial_dup_file', 10000, TANF_T1, "T1", 3, "partial_dup_t1_err_msg"),
    # This forces an in memory and database deletion of records.
    ('tanf_s1_partial_dup_file', 1, TANF_T1, "T1", 3, "partial_dup_t1_err_msg"),
    ('tanf_s2_partial_dup_file', 10000, TANF_T5, "T5", 3, "partial_dup_t5_err_msg"),
    # This forces an in memory and database deletion of records.
    ('tanf_s2_partial_dup_file', 1, TANF_T5, "T5", 3, "partial_dup_t5_err_msg"),
    ('tanf_s3_partial_dup_file', 10000, TANF_T6, "T6", 1, "partial_dup_s3_s4_err_msg"),
    # This forces an in memory and database deletion of records.
    ('tanf_s3_partial_dup_file', 1, TANF_T6, "T6", 1, "partial_dup_s3_s4_err_msg"),
    ('tanf_s4_partial_dup_file', 10000, TANF_T7, "T7", 1, "partial_dup_s3_s4_err_msg"),
    # This forces an in memory and database deletion of records.
    ('tanf_s4_partial_dup_file', 1, TANF_T7, "T7", 1, "partial_dup_s3_s4_err_msg"),
    ('ssp_s1_partial_dup_file', 10000, SSP_M1, "M1", 3, "partial_dup_t1_err_msg"),
    # This forces an in memory and database deletion of records.
    ('ssp_s1_partial_dup_file', 1, SSP_M1, "M1", 3, "partial_dup_t1_err_msg"),
    ('ssp_s2_partial_dup_file', 10000, SSP_M5, "M5", 3, "partial_dup_t5_err_msg"),
    # This forces an in memory and database deletion of records.
    ('ssp_s2_partial_dup_file', 1, SSP_M5, "M5", 3, "partial_dup_t5_err_msg"),
])
@pytest.mark.django_db()
def test_parse_partial_duplicate(file, batch_size, model, record_type, num_errors, err_msg, dfs, request):
    """Test cases for datafiles that have partial duplicate records."""
    datafile = request.getfixturevalue(file)
    expected_error_msg = request.getfixturevalue(err_msg)

    dfs.datafile = datafile

    settings.BULK_CREATE_BATCH_SIZE = batch_size

    parse.parse_datafile(datafile, dfs)
    parser_errors = ParserError.objects.filter(file=datafile,
                                               error_type=ParserErrorCategoryChoices.CASE_CONSISTENCY).order_by('id')
    for e in parser_errors:
        assert e.error_type == ParserErrorCategoryChoices.CASE_CONSISTENCY
    assert parser_errors.count() == num_errors

    dup_error = parser_errors.first()
    assert dup_error.error_message == expected_error_msg.format(record_type=record_type)

    model.objects.count() == 0

@pytest.mark.django_db()
def test_parse_cat_4_edge_case_file(cat4_edge_case_file, dfs):
    """Test parsing file with a cat4 error edge case submission."""
    cat4_edge_case_file.year = 2024
    cat4_edge_case_file.quarter = 'Q1'

    dfs.datafile = cat4_edge_case_file
    dfs.save()

    settings.BULK_CREATE_BATCH_SIZE = 1

    parse.parse_datafile(cat4_edge_case_file, dfs)

    parser_errors = ParserError.objects.filter(file=cat4_edge_case_file).filter(
        error_type=ParserErrorCategoryChoices.CASE_CONSISTENCY)

    assert TANF_T1.objects.all().count() == 2
    assert TANF_T2.objects.all().count() == 2
    assert TANF_T3.objects.all().count() == 4

    assert dfs.total_number_of_records_in_file == 17
    assert dfs.total_number_of_records_created == 8

    err = parser_errors.first()
    assert err.error_message == ("Every T1 record should have at least one corresponding T2 or T3 record with the "
                                 "same RPT_MONTH_YEAR and CASE_NUMBER.")<|MERGE_RESOLUTION|>--- conflicted
+++ resolved
@@ -347,12 +347,7 @@
         assert row_3_error.error_message in {
             'T1: record length of 7 characters is not in the range [117, 156].',
             'T1: Reporting month year None does not match file reporting year:2021, quarter:Q1.',
-<<<<<<< HEAD
             'TRAILER record length is 7 characters but must be 23.',
-=======
-            'T1trash does not start with TRAILER.',
-            'TRAILER: record length is 7 characters but must be 23.',
->>>>>>> 001873d6
             'T1: Case number T1trash cannot contain blanks.',
             'Your file does not end with a TRAILER record.'}
         assert row_3_error.content_type is None
