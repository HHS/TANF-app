--- conflicted
+++ resolved
@@ -368,11 +368,7 @@
     row_errors = list(parser_errors.filter(row_number=2).order_by("id"))
     length_error = row_errors[0]
     assert length_error.error_type == ParserErrorCategoryChoices.PRE_CHECK
-<<<<<<< HEAD
-    assert length_error.error_message == "Value length 7 is not on the range [117, 156]."
-=======
-    assert length_error.error_message == 'T1 record length is 7 characters but must be 156.'
->>>>>>> e6b0fb7a
+    assert length_error.error_message == "T1 record length of 7 is not on the range [117, 156]."
     assert length_error.content_type is None
     assert length_error.object_id is None
     assert errors == {
@@ -415,15 +411,8 @@
     assert trailer_error_2.object_id is None
 
     row_2_error = parser_errors.get(row_number=2)
-<<<<<<< HEAD
     assert row_2_error.error_type == ParserErrorCategoryChoices.FIELD_VALUE
     assert row_2_error.error_message == '3 is not larger or equal to 1 and smaller or equal to 2.'
-=======
-    assert row_2_error.error_type == ParserErrorCategoryChoices.PRE_CHECK
-    assert row_2_error.error_message == 'T1 record length is 117 characters but must be 156.'
-    assert row_2_error.content_type is None
-    assert row_2_error.object_id is None
->>>>>>> e6b0fb7a
 
     # catch-rpt-month-year-mismatches
     row_3_errors = parser_errors.filter(row_number=3)
@@ -432,15 +421,9 @@
     for row_3_error in row_3_errors:
         row_3_error_list.append(row_3_error)
         assert row_3_error.error_type == ParserErrorCategoryChoices.PRE_CHECK
-<<<<<<< HEAD
-        assert row_3_error.error_message in [
-            'Value length 7 is not on the range [117, 156].',
-            'Reporting month year None does not match file reporting year:2021, quarter:Q1.',
-=======
         assert row_3_error.error_message in {
-            'T1 record length is 7 characters but must be 156.',
+            'T1 record length of 7 characters is not on the range [117, 156].',
             'T1: Reporting month year None does not match file reporting year:2021, quarter:Q1.',
->>>>>>> e6b0fb7a
             'T1trash does not start with TRAILER.',
             'TRAILER record length is 7 characters but must be 23.',
             'T1: Case number T1trash cannot contain blanks.',
@@ -461,11 +444,7 @@
     row_3_errors = [trailer_errors[2], trailer_errors[3]]
     length_error = row_3_errors[0]
     assert length_error.error_type == ParserErrorCategoryChoices.PRE_CHECK
-<<<<<<< HEAD
-    assert length_error.error_message == 'Value length 7 is not on the range [117, 156].'
-=======
-    assert length_error.error_message == 'T1 record length is 7 characters but must be 156.'
->>>>>>> e6b0fb7a
+    assert length_error.error_message == 'T1 record length of 7 characters is not on the range [117, 156].'
     assert length_error.content_type is None
     assert length_error.object_id is None
 
