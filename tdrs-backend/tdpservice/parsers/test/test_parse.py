"""Test the implementation of the parse_file method with realistic datafiles."""


import logging
import os

from django.conf import settings
from django.db.models import Q as Query

import pytest

from tdpservice.parsers import aggregates, util
from tdpservice.parsers.factory import ParserFactory
from tdpservice.parsers.models import (
    DataFileSummary,
    ParserError,
    ParserErrorCategoryChoices,
)
from tdpservice.search_indexes.models.fra import TANF_Exiter1
from tdpservice.search_indexes.models.ssp import (
    SSP_M1,
    SSP_M2,
    SSP_M3,
    SSP_M4,
    SSP_M5,
    SSP_M6,
    SSP_M7,
)
from tdpservice.search_indexes.models.tanf import (
    TANF_T1,
    TANF_T2,
    TANF_T3,
    TANF_T4,
    TANF_T5,
    TANF_T6,
    TANF_T7,
)
from tdpservice.search_indexes.models.tribal import (
    Tribal_TANF_T1,
    Tribal_TANF_T2,
    Tribal_TANF_T3,
    Tribal_TANF_T4,
    Tribal_TANF_T5,
    Tribal_TANF_T6,
    Tribal_TANF_T7,
)

logger = logging.getLogger(__name__)

settings.GENERATE_TRAILER_ERRORS = True


# TODO: the name of this test doesn't make perfect sense anymore since it will always have errors now.
# TODO: parametrize and merge with test_zero_filled_fips_code_file
@pytest.mark.django_db
def test_parse_small_correct_file(small_correct_file, dfs):
    """Test parsing of small_correct_file."""
    small_correct_file.year = 2021
    small_correct_file.quarter = "Q1"
    small_correct_file.save()
    dfs.datafile = small_correct_file

    parser = ParserFactory.get_instance(
        datafile=small_correct_file,
        dfs=dfs,
        section=small_correct_file.section,
        program_type=small_correct_file.prog_type,
    )
    parser.parse_and_validate()

    errors = ParserError.objects.filter(file=small_correct_file).order_by("id")
    assert errors.count() == 2
    assert errors.first().error_type == ParserErrorCategoryChoices.CASE_CONSISTENCY

    dfs.status = dfs.get_status()
    dfs.case_aggregates = aggregates.case_aggregates_by_month(dfs.datafile, dfs.status)
    assert dfs.case_aggregates == {
        "rejected": 1,
        "months": [
            {
                "accepted_without_errors": "N/A",
                "accepted_with_errors": "N/A",
                "month": "Oct",
            },
            {
                "accepted_without_errors": "N/A",
                "accepted_with_errors": "N/A",
                "month": "Nov",
            },
            {
                "accepted_without_errors": "N/A",
                "accepted_with_errors": "N/A",
                "month": "Dec",
            },
        ],
    }

    assert dfs.get_status() == DataFileSummary.Status.REJECTED
    assert TANF_T1.objects.count() == 0


@pytest.mark.django_db
def test_parse_section_mismatch(small_correct_file, dfs):
    """Test parsing of small_correct_file where the DataFile section doesn't match the rawfile section."""
    small_correct_file.section = "Closed Case Data"
    small_correct_file.save()

    dfs.datafile = small_correct_file

    parser = ParserFactory.get_instance(
        datafile=small_correct_file,
        dfs=dfs,
        section=small_correct_file.section,
        program_type=small_correct_file.prog_type,
    )
    parser.parse_and_validate()

    dfs.status = dfs.get_status()
    assert dfs.status == DataFileSummary.Status.REJECTED
    parser_errors = ParserError.objects.filter(file=small_correct_file)
    dfs.case_aggregates = aggregates.case_aggregates_by_month(dfs.datafile, dfs.status)
    assert dfs.case_aggregates == {
        "rejected": 1,
        "months": [
            {
                "accepted_without_errors": "N/A",
                "accepted_with_errors": "N/A",
                "month": "Oct",
            },
            {
                "accepted_without_errors": "N/A",
                "accepted_with_errors": "N/A",
                "month": "Nov",
            },
            {
                "accepted_without_errors": "N/A",
                "accepted_with_errors": "N/A",
                "month": "Dec",
            },
        ],
    }
    assert parser_errors.count() == 1

    err = parser_errors.first()

    assert err.row_number == 1
    assert err.error_type == ParserErrorCategoryChoices.PRE_CHECK
    assert (
        err.error_message
        == "Data does not match the expected layout for Closed Case Data."
    )
    assert err.content_type is None
    assert err.object_id is None


@pytest.mark.django_db
def test_parse_wrong_program_type(small_correct_file, dfs):
    """Test parsing of small_correct_file where the DataFile program type doesn't match the rawfile."""
    small_correct_file.section = "SSP Active Case Data"
    small_correct_file.save()

    dfs.datafile = small_correct_file
    dfs.save()
    parser = ParserFactory.get_instance(
        datafile=small_correct_file,
        dfs=dfs,
        section=small_correct_file.section,
        program_type=small_correct_file.prog_type,
    )
    parser.parse_and_validate()
    assert dfs.get_status() == DataFileSummary.Status.REJECTED

    parser_errors = ParserError.objects.filter(file=small_correct_file)
    assert parser_errors.count() == 1

    err = parser_errors.first()

    assert err.row_number == 1
    assert err.error_type == ParserErrorCategoryChoices.PRE_CHECK
    assert (
        err.error_message
        == "Data does not match the expected layout for SSP Active Case Data."
    )
    assert err.content_type is None
    assert err.object_id is None


@pytest.mark.django_db
def test_parse_big_file(big_file, dfs):
    """Test parsing of ADS.E2J.FTP1.TS06."""
    expected_t1_record_count = 815
    expected_t2_record_count = 882
    expected_t3_record_count = 1376

    dfs.datafile = big_file

    parser = ParserFactory.get_instance(
        datafile=big_file,
        dfs=dfs,
        section=big_file.section,
        program_type=big_file.prog_type,
    )
    parser.parse_and_validate()
    dfs.status = dfs.get_status()
    assert dfs.status == DataFileSummary.Status.ACCEPTED_WITH_ERRORS

    dfs.case_aggregates = aggregates.case_aggregates_by_month(dfs.datafile, dfs.status)
    assert dfs.case_aggregates == {
        "months": [
            {
                "month": "Oct",
                "accepted_without_errors": 25,
                "accepted_with_errors": 245,
            },
            {
                "month": "Nov",
                "accepted_without_errors": 18,
                "accepted_with_errors": 255,
            },
            {
                "month": "Dec",
                "accepted_without_errors": 27,
                "accepted_with_errors": 245,
            },
        ],
        "rejected": 0,
    }

    assert TANF_T1.objects.count() == expected_t1_record_count
    assert TANF_T2.objects.count() == expected_t2_record_count
    assert TANF_T3.objects.count() == expected_t3_record_count


@pytest.mark.django_db
def test_parse_bad_test_file(bad_test_file, dfs):
    """Test parsing of bad_TANF_S2."""
    parser = ParserFactory.get_instance(
        datafile=bad_test_file,
        dfs=dfs,
        section=bad_test_file.section,
        program_type=bad_test_file.prog_type,
    )
    parser.parse_and_validate()

    parser_errors = ParserError.objects.filter(file=bad_test_file)
    assert parser_errors.count() == 1

    err = parser_errors.first()

    assert err.row_number == 1
    assert err.error_type == ParserErrorCategoryChoices.PRE_CHECK
    assert err.error_message == "HEADER: record length is 24 characters but must be 23."
    assert err.content_type is None
    assert err.object_id is None


@pytest.mark.django_db
def test_parse_bad_file_missing_header(bad_file_missing_header, dfs):
    """Test parsing of bad_missing_header."""
    parser = ParserFactory.get_instance(
        datafile=bad_file_missing_header,
        dfs=dfs,
        section=bad_file_missing_header.section,
        program_type=bad_file_missing_header.prog_type,
    )
    parser.parse_and_validate()
    dfs.datafile = bad_file_missing_header
    assert dfs.get_status() == DataFileSummary.Status.REJECTED

<<<<<<< HEAD
    parser_errors = ParserError.objects.filter(file=bad_file_missing_header).order_by('created_at')
=======
    parser_errors = ParserError.objects.filter(file=bad_file_missing_header).order_by(
        "created_at"
    )

>>>>>>> 3958ec5f
    assert parser_errors.count() == 2

    err = parser_errors.first()

    assert err.row_number == 1
    assert err.error_type == ParserErrorCategoryChoices.PRE_CHECK
    assert err.error_message == "HEADER: record length is 14 characters but must be 23."
    assert err.content_type is None
    assert err.object_id is None


@pytest.mark.django_db
def test_parse_bad_file_multiple_headers(bad_file_multiple_headers, dfs):
    """Test parsing of bad_two_headers."""
    bad_file_multiple_headers.year = 2024
    bad_file_multiple_headers.quarter = "Q1"
    bad_file_multiple_headers.save()
    parser = ParserFactory.get_instance(
        datafile=bad_file_multiple_headers,
        dfs=dfs,
        section=bad_file_multiple_headers.section,
        program_type=bad_file_multiple_headers.prog_type,
    )
    parser.parse_and_validate()
    dfs.datafile = bad_file_multiple_headers
    assert dfs.get_status() == DataFileSummary.Status.REJECTED

    parser_errors = ParserError.objects.filter(file=bad_file_multiple_headers)
    assert parser_errors.count() == 1

    err = parser_errors.first()

    assert err.row_number == 9
    assert err.error_type == ParserErrorCategoryChoices.PRE_CHECK
    assert err.error_message == "Multiple headers found."
    assert err.content_type is None
    assert err.object_id is None


@pytest.mark.django_db
def test_parse_big_bad_test_file(big_bad_test_file, dfs):
    """Test parsing of bad_TANF_S1."""
    big_bad_test_file.year = 2022
    big_bad_test_file.quarter = "Q1"
    parser = ParserFactory.get_instance(
        datafile=big_bad_test_file,
        dfs=dfs,
        section=big_bad_test_file.section,
        program_type=big_bad_test_file.prog_type,
    )
    parser.parse_and_validate()

    parser_errors = ParserError.objects.filter(file=big_bad_test_file)
    assert parser_errors.count() == 1

    err = parser_errors.first()

    assert err.row_number == 3679
    assert err.error_type == ParserErrorCategoryChoices.PRE_CHECK
    assert err.error_message == "Multiple headers found."
    assert err.content_type is None
    assert err.object_id is None


@pytest.mark.django_db
def test_parse_bad_trailer_file(bad_trailer_file, dfs):
    """Test parsing bad_trailer_1."""
    bad_trailer_file.year = 2021
    bad_trailer_file.quarter = "Q1"
    dfs.datafile = bad_trailer_file

    parser = ParserFactory.get_instance(
        datafile=bad_trailer_file,
        dfs=dfs,
        section=bad_trailer_file.section,
        program_type=bad_trailer_file.prog_type,
    )
    parser.parse_and_validate()

    parser_errors = ParserError.objects.filter(file=bad_trailer_file)
    assert parser_errors.count() == 5

    trailer_error = parser_errors.get(row_number=3)
<<<<<<< HEAD
    assert trailer_error.error_type == ParserErrorCategoryChoices.RECORD_PRE_CHECK
    assert trailer_error.error_message == 'TRAILER: record length is 11 characters but must be 23.'
=======
    assert trailer_error.error_type == ParserErrorCategoryChoices.PRE_CHECK
    assert (
        trailer_error.error_message
        == "TRAILER: record length is 11 characters but must be 23."
    )
>>>>>>> 3958ec5f
    assert trailer_error.content_type is None
    assert trailer_error.object_id is None

    # reporting month/year test
    row_errors = parser_errors.filter(row_number=2)
    row_errors_list = []
    for row_error in row_errors:
        row_errors_list.append(row_error)
        assert row_error.error_type == ParserErrorCategoryChoices.RECORD_PRE_CHECK
        assert trailer_error.error_message in [
            "TRAILER: record length is 11 characters but must be 23.",
            "T1: Reporting month year None does not match file reporting year:2021, quarter:Q1.",
        ]
        assert row_error.content_type is None
        assert row_error.object_id is None

    row_errors = list(parser_errors.filter(row_number=2).order_by("id"))
    length_error = row_errors[0]
<<<<<<< HEAD
    assert length_error.error_type == ParserErrorCategoryChoices.RECORD_PRE_CHECK
    assert length_error.error_message == "T1: record length should be at least 117 characters but it is 7 characters."
=======
    assert length_error.error_type == ParserErrorCategoryChoices.PRE_CHECK
    assert (
        length_error.error_message
        == "T1: record length should be at least 117 characters but it is 7 characters."
    )
>>>>>>> 3958ec5f
    assert length_error.content_type is None
    assert length_error.object_id is None


@pytest.mark.django_db()
def test_parse_bad_trailer_file2(bad_trailer_file_2, dfs):
    """Test parsing bad_trailer_2."""
    dfs.datafile = bad_trailer_file_2
    dfs.save()

    bad_trailer_file_2.year = 2021
    bad_trailer_file_2.quarter = "Q1"
    parser = ParserFactory.get_instance(
        datafile=bad_trailer_file_2,
        dfs=dfs,
        section=bad_trailer_file_2.section,
        program_type=bad_trailer_file_2.prog_type,
    )
    parser.parse_and_validate()

    parser_errors = ParserError.objects.filter(file=bad_trailer_file_2)
    assert parser_errors.count() == 9

    parser_errors = parser_errors.exclude(
        error_type=ParserErrorCategoryChoices.CASE_CONSISTENCY
    )
    trailer_errors = list(parser_errors.filter(row_number=3).order_by("id"))

    trailer_error_1 = trailer_errors[0]
<<<<<<< HEAD
    assert trailer_error_1.error_type == ParserErrorCategoryChoices.RECORD_PRE_CHECK
    assert trailer_error_1.error_message == 'TRAILER: record length is 7 characters but must be 23.'
=======
    assert trailer_error_1.error_type == ParserErrorCategoryChoices.PRE_CHECK
    assert (
        trailer_error_1.error_message
        == "TRAILER: record length is 7 characters but must be 23."
    )
>>>>>>> 3958ec5f
    assert trailer_error_1.content_type is None
    assert trailer_error_1.object_id is None

    trailer_error_2 = trailer_errors[1]
<<<<<<< HEAD
    assert trailer_error_2.error_type == ParserErrorCategoryChoices.RECORD_PRE_CHECK
    assert trailer_error_2.error_message == "Your file does not end with a TRAILER record."
=======
    assert trailer_error_2.error_type == ParserErrorCategoryChoices.PRE_CHECK
    assert (
        trailer_error_2.error_message == "Your file does not end with a TRAILER record."
    )
>>>>>>> 3958ec5f
    assert trailer_error_2.content_type is None
    assert trailer_error_2.object_id is None

    row_2_errors = parser_errors.filter(row_number=2).order_by("id")
    row_2_error = row_2_errors.first()
    assert row_2_error.error_type == ParserErrorCategoryChoices.FIELD_VALUE
    assert row_2_error.error_message == (
        "T1 Item 13 (Receives Subsidized Housing): 3 is not in range [1, 2]."
    )

    # catch-rpt-month-year-mismatches
    row_3_errors = parser_errors.filter(row_number=3)
    row_3_error_list = []

    for row_3_error in row_3_errors:
        row_3_error_list.append(row_3_error)
        assert row_3_error.error_type == ParserErrorCategoryChoices.RECORD_PRE_CHECK
        assert row_3_error.error_message in {
            "T1: record length should be at least 117 characters but it is 7 characters.",
            "T1: Reporting month year None does not match file reporting year:2021, quarter:Q1.",
            "TRAILER: record length is 7 characters but must be 23.",
            "T1: Case number T1trash cannot contain blanks.",
            "Your file does not end with a TRAILER record.",
        }
        assert row_3_error.content_type is None
        assert row_3_error.object_id is None

    # case number validators
    row_3_errors = [trailer_errors[2], trailer_errors[3]]
    length_error = row_3_errors[0]
<<<<<<< HEAD
    assert length_error.error_type == ParserErrorCategoryChoices.RECORD_PRE_CHECK
    assert length_error.error_message == 'T1: record length should be at least 117 characters but it is 7 characters.'
=======
    assert length_error.error_type == ParserErrorCategoryChoices.PRE_CHECK
    assert (
        length_error.error_message
        == "T1: record length should be at least 117 characters but it is 7 characters."
    )
>>>>>>> 3958ec5f
    assert length_error.content_type is None
    assert length_error.object_id is None

    trailer_error_3 = trailer_errors[3]
<<<<<<< HEAD
    assert trailer_error_3.error_type == ParserErrorCategoryChoices.RECORD_PRE_CHECK
    assert trailer_error_3.error_message == 'T1: Case number T1trash cannot contain blanks.'
=======
    assert trailer_error_3.error_type == ParserErrorCategoryChoices.PRE_CHECK
    assert (
        trailer_error_3.error_message
        == "T1: Case number T1trash cannot contain blanks."
    )
>>>>>>> 3958ec5f
    assert trailer_error_3.content_type is None
    assert trailer_error_3.object_id is None

    trailer_error_4 = trailer_errors[4]
<<<<<<< HEAD
    assert trailer_error_4.error_type == ParserErrorCategoryChoices.RECORD_PRE_CHECK
    assert trailer_error_4.error_message == ('T1: Reporting month year None does not '
                                             'match file reporting year:2021, quarter:Q1.')
=======
    assert trailer_error_4.error_type == ParserErrorCategoryChoices.PRE_CHECK
    assert trailer_error_4.error_message == (
        "T1: Reporting month year None does not "
        "match file reporting year:2021, quarter:Q1."
    )
>>>>>>> 3958ec5f
    assert trailer_error_4.content_type is None
    assert trailer_error_4.object_id is None


@pytest.mark.django_db
def test_parse_empty_file(empty_file, dfs):
    """Test parsing of empty_file."""
    dfs.datafile = empty_file
    dfs.save()
    parser = ParserFactory.get_instance(
        datafile=empty_file,
        dfs=dfs,
        section=empty_file.section,
        program_type=empty_file.prog_type,
    )
    parser.parse_and_validate()

    dfs.status = dfs.get_status()
    dfs.case_aggregates = aggregates.case_aggregates_by_month(empty_file, dfs.status)

    assert dfs.status == DataFileSummary.Status.REJECTED
    assert dfs.case_aggregates == {
        "rejected": 1,
        "months": [
            {
                "accepted_without_errors": "N/A",
                "accepted_with_errors": "N/A",
                "month": "Oct",
            },
            {
                "accepted_without_errors": "N/A",
                "accepted_with_errors": "N/A",
                "month": "Nov",
            },
            {
                "accepted_without_errors": "N/A",
                "accepted_with_errors": "N/A",
                "month": "Dec",
            },
        ],
    }

    parser_errors = ParserError.objects.filter(file=empty_file).order_by("id")

    assert parser_errors.count() == 2

    err = parser_errors.first()

    assert err.row_number == 1
    assert err.error_type == ParserErrorCategoryChoices.PRE_CHECK
    assert err.error_message == "HEADER: record length is 0 characters but must be 23."
    assert err.content_type is None
    assert err.object_id is None


@pytest.mark.django_db
def test_parse_small_ssp_section1_datafile(small_ssp_section1_datafile, dfs):
    """Test parsing small_ssp_section1_datafile."""
    small_ssp_section1_datafile.year = 2024
    small_ssp_section1_datafile.quarter = "Q1"

    expected_m1_record_count = 5
    expected_m2_record_count = 6
    expected_m3_record_count = 8

    dfs.datafile = small_ssp_section1_datafile
    dfs.save()
    parser = ParserFactory.get_instance(
        datafile=small_ssp_section1_datafile,
        dfs=dfs,
        section=small_ssp_section1_datafile.section,
        program_type=small_ssp_section1_datafile.prog_type,
    )
    parser.parse_and_validate()

    parser_errors = ParserError.objects.filter(file=small_ssp_section1_datafile)
    dfs.status = dfs.get_status()
<<<<<<< HEAD
    assert dfs.status == DataFileSummary.Status.PARTIALLY_ACCEPTED
    dfs.case_aggregates = aggregates.case_aggregates_by_month(
        dfs.datafile, dfs.status)

=======
    assert dfs.status == DataFileSummary.Status.ACCEPTED_WITH_ERRORS
    dfs.case_aggregates = aggregates.case_aggregates_by_month(dfs.datafile, dfs.status)
>>>>>>> 3958ec5f
    assert dfs.case_aggregates["rejected"] == 1
    for month in dfs.case_aggregates["months"]:
        if month["month"] == "Oct":
            assert month["accepted_without_errors"] == 0
            assert month["accepted_with_errors"] == 5
        else:
            assert month["accepted_without_errors"] == 0
            assert month["accepted_with_errors"] == 0

    parser_errors = ParserError.objects.filter(file=small_ssp_section1_datafile)
    assert parser_errors.count() == 9
    assert SSP_M1.objects.count() == expected_m1_record_count
    assert SSP_M2.objects.count() == expected_m2_record_count
    assert SSP_M3.objects.count() == expected_m3_record_count


@pytest.mark.django_db()
def test_parse_ssp_section1_datafile(ssp_section1_datafile, dfs):
    """Test parsing ssp_section1_datafile."""
    ssp_section1_datafile.year = 2019
    ssp_section1_datafile.quarter = "Q1"

    expected_m1_record_count = 818
    expected_m2_record_count = 989
    expected_m3_record_count = 1748

    dfs.datafile = ssp_section1_datafile
    dfs.save()

    parser = ParserFactory.get_instance(
        datafile=ssp_section1_datafile,
        dfs=dfs,
        section=ssp_section1_datafile.section,
        program_type=ssp_section1_datafile.prog_type,
    )
    parser.parse_and_validate()

    parser_errors = ParserError.objects.filter(file=ssp_section1_datafile).order_by(
        "row_number"
    )

    err = parser_errors.first()

    assert err.row_number == 2
    assert err.error_type == ParserErrorCategoryChoices.FIELD_VALUE
    assert err.error_message == (
        "M1 Item 11 (Receives Subsidized Housing): 3 is not in range [1, 2]."
    )
    assert err.content_type is not None
    assert err.object_id is not None

    cat4_errors = parser_errors.filter(
        error_type=ParserErrorCategoryChoices.CASE_CONSISTENCY
    ).order_by("id")
    assert cat4_errors.count() == 2
    assert (
        cat4_errors[0].error_message
        == "Duplicate record detected with record type M3 at line 453. "
        + "Record is a duplicate of the record at line number 452."
    )
    assert (
        cat4_errors[1].error_message
        == "Duplicate record detected with record type M3 at line 3273. "
        + "Record is a duplicate of the record at line number 3272."
    )

    assert parser_errors.count() == 31725

    assert SSP_M1.objects.count() == expected_m1_record_count
    assert SSP_M2.objects.count() == expected_m2_record_count
    assert SSP_M3.objects.count() == expected_m3_record_count


@pytest.mark.django_db
def test_parse_tanf_section1_datafile(small_tanf_section1_datafile, dfs):
    """Test parsing of small_tanf_section1_datafile and validate T2 model data."""
    small_tanf_section1_datafile.year = 2021
    small_tanf_section1_datafile.quarter = "Q1"
    dfs.datafile = small_tanf_section1_datafile

    parser = ParserFactory.get_instance(
        datafile=small_tanf_section1_datafile,
        dfs=dfs,
        section=small_tanf_section1_datafile.section,
        program_type=small_tanf_section1_datafile.prog_type,
    )
    parser.parse_and_validate()

    dfs.status = dfs.get_status()
    assert dfs.status == DataFileSummary.Status.ACCEPTED_WITH_ERRORS
    dfs.case_aggregates = aggregates.case_aggregates_by_month(dfs.datafile, dfs.status)
    assert dfs.case_aggregates == {
        "months": [
            {"month": "Oct", "accepted_without_errors": 4, "accepted_with_errors": 1},
            {"month": "Nov", "accepted_without_errors": 0, "accepted_with_errors": 0},
            {"month": "Dec", "accepted_without_errors": 0, "accepted_with_errors": 0},
        ],
        "rejected": 0,
    }

    assert TANF_T2.objects.count() == 5

    t2_models = TANF_T2.objects.all()

    t2 = t2_models[0]
    assert t2.RPT_MONTH_YEAR == 202010
    assert t2.CASE_NUMBER == "11111111112"
    assert t2.FAMILY_AFFILIATION == 1
    assert t2.OTHER_UNEARNED_INCOME == "0291"

    t2_2 = t2_models[1]
    assert t2_2.RPT_MONTH_YEAR == 202010
    assert t2_2.CASE_NUMBER == "11111111115"
    assert t2_2.FAMILY_AFFILIATION == 2
    assert t2_2.OTHER_UNEARNED_INCOME == "0000"


@pytest.mark.django_db()
def test_parse_tanf_section1_datafile_obj_counts(small_tanf_section1_datafile, dfs):
    """Test parsing of small_tanf_section1_datafile in general."""
    small_tanf_section1_datafile.year = 2021
    small_tanf_section1_datafile.quarter = "Q1"

    dfs.datafile = small_tanf_section1_datafile
    dfs.save()

    parser = ParserFactory.get_instance(
        datafile=small_tanf_section1_datafile,
        dfs=dfs,
        section=small_tanf_section1_datafile.section,
        program_type=small_tanf_section1_datafile.prog_type,
    )
    parser.parse_and_validate()

    assert TANF_T1.objects.count() == 5
    assert TANF_T2.objects.count() == 5
    assert TANF_T3.objects.count() == 6


@pytest.mark.django_db()
def test_parse_tanf_section1_datafile_t3s(small_tanf_section1_datafile, dfs):
    """Test parsing of small_tanf_section1_datafile and validate T3 model data."""
    small_tanf_section1_datafile.year = 2021
    small_tanf_section1_datafile.quarter = "Q1"

    dfs.datafile = small_tanf_section1_datafile
    dfs.save()

    parser = ParserFactory.get_instance(
        datafile=small_tanf_section1_datafile,
        dfs=dfs,
        section=small_tanf_section1_datafile.section,
        program_type=small_tanf_section1_datafile.prog_type,
    )
    parser.parse_and_validate()

    assert TANF_T3.objects.count() == 6

    t3_models = TANF_T3.objects.all()
    t3_1 = t3_models[0]
    assert t3_1.RPT_MONTH_YEAR == 202010
    assert t3_1.CASE_NUMBER == "11111111112"
    assert t3_1.FAMILY_AFFILIATION == 1
    assert t3_1.SEX == 2
    assert t3_1.EDUCATION_LEVEL == "98"

    t3_5 = t3_models[4]
    assert t3_5.RPT_MONTH_YEAR == 202010
    assert t3_5.CASE_NUMBER == "11111111151"
    assert t3_5.FAMILY_AFFILIATION == 1
    assert t3_5.SEX == 1
    assert t3_5.EDUCATION_LEVEL == "98"


@pytest.mark.django_db()
@pytest.mark.skip(reason="long runtime")  # big_files
def test_parse_super_big_s1_file(super_big_s1_file, dfs):
    """Test parsing of super_big_s1_file and validate all T1/T2/T3 records are created."""
    super_big_s1_file.year = 2023
    super_big_s1_file.quarter = "Q2"
    super_big_s1_file.save()

    dfs.datafile = super_big_s1_file
    dfs.save()

    parser = ParserFactory.get_instance(
        datafile=super_big_s1_file,
        dfs=dfs,
        section=super_big_s1_file.section,
        program_type=super_big_s1_file.prog_type,
    )
    parser.parse_and_validate()
    expected_t1_record_count = 96607
    expected_t2_record_count = 112753
    expected_t3_record_count = 172525

    assert TANF_T1.objects.count() == expected_t1_record_count
    assert TANF_T2.objects.count() == expected_t2_record_count
    assert TANF_T3.objects.count() == expected_t3_record_count


@pytest.mark.django_db()
def test_parse_big_s1_file_with_rollback(big_s1_rollback_file, dfs):
    """Test parsing of big_s1_rollback_file.

    Validate all T1/T2/T3 records are not created due to multiple headers.
    """
    big_s1_rollback_file.year = 2023
    big_s1_rollback_file.quarter = "Q2"
    big_s1_rollback_file.save()

    dfs.datafile = big_s1_rollback_file
    dfs.save()

    parser = ParserFactory.get_instance(
        datafile=big_s1_rollback_file,
        dfs=dfs,
        section=big_s1_rollback_file.section,
        program_type=big_s1_rollback_file.prog_type,
    )
    parser.parse_and_validate()

    parser_errors = ParserError.objects.filter(file=big_s1_rollback_file)
    assert parser_errors.count() == 1

    err = parser_errors.first()

    assert err.row_number == 13609
    assert err.error_type == ParserErrorCategoryChoices.PRE_CHECK
    assert err.error_message == "Multiple headers found."
    assert err.content_type is None
    assert err.object_id is None

    assert TANF_T1.objects.count() == 0
    assert TANF_T2.objects.count() == 0
    assert TANF_T3.objects.count() == 0


@pytest.mark.django_db
def test_parse_bad_tfs1_missing_required(bad_tanf_s1__row_missing_required_field, dfs):
    """Test parsing a bad TANF Section 1 submission where a row is missing required data."""
    bad_tanf_s1__row_missing_required_field.year = 2021
    bad_tanf_s1__row_missing_required_field.quarter = "Q1"

    dfs.datafile = bad_tanf_s1__row_missing_required_field
    dfs.save()

    parser = ParserFactory.get_instance(
        datafile=bad_tanf_s1__row_missing_required_field,
        dfs=dfs,
        section=bad_tanf_s1__row_missing_required_field.section,
        program_type=bad_tanf_s1__row_missing_required_field.prog_type,
    )
    parser.parse_and_validate()

    assert dfs.get_status() == DataFileSummary.Status.REJECTED

    parser_errors = ParserError.objects.filter(
        file=bad_tanf_s1__row_missing_required_field
    )

    assert parser_errors.count() == 5

    error_message = "T1: Reporting month year None does not match file reporting year:2021, quarter:Q1."
    row_2_error = parser_errors.get(row_number=2, error_message=error_message)
    assert row_2_error.error_type == ParserErrorCategoryChoices.RECORD_PRE_CHECK
    assert row_2_error.error_message == error_message

    error_message = "T2: Reporting month year None does not match file reporting year:2021, quarter:Q1."
    row_3_error = parser_errors.get(row_number=3, error_message=error_message)
    assert row_3_error.error_type == ParserErrorCategoryChoices.RECORD_PRE_CHECK
    assert row_3_error.error_message == error_message

    error_message = "T3: Reporting month year None does not match file reporting year:2021, quarter:Q1."
    row_4_error = parser_errors.get(row_number=4, error_message=error_message)
    assert row_4_error.error_type == ParserErrorCategoryChoices.RECORD_PRE_CHECK
    assert row_4_error.error_message == error_message

    error_message = "Unknown Record_Type was found."
    row_5_error = parser_errors.get(row_number=5, error_message=error_message)
    assert row_5_error.error_type == ParserErrorCategoryChoices.PRE_CHECK
    assert row_5_error.error_message == error_message
    assert row_5_error.content_type is None
    assert row_5_error.object_id is None


@pytest.mark.django_db()
def test_parse_bad_ssp_s1_missing_required(bad_ssp_s1__row_missing_required_field, dfs):
    """Test parsing a bad TANF Section 1 submission where a row is missing required data."""
    bad_ssp_s1__row_missing_required_field.year = 2019
    bad_ssp_s1__row_missing_required_field.quarter = "Q1"

    dfs.datafile = bad_ssp_s1__row_missing_required_field
    dfs.save()

    parser = ParserFactory.get_instance(
        datafile=bad_ssp_s1__row_missing_required_field,
        dfs=dfs,
        section=bad_ssp_s1__row_missing_required_field.section,
        program_type=bad_ssp_s1__row_missing_required_field.prog_type,
    )
    parser.parse_and_validate()

    parser_errors = ParserError.objects.filter(
        file=bad_ssp_s1__row_missing_required_field
    )
    assert parser_errors.count() == 6

    row_2_error = parser_errors.get(
        row_number=2,
        error_message__contains="Reporting month year None does not match file reporting year:2019, quarter:Q1.",
    )
    assert row_2_error.error_type == ParserErrorCategoryChoices.RECORD_PRE_CHECK

    row_3_error = parser_errors.get(
        row_number=3,
        error_message__contains="Reporting month year None does not match file reporting year:2019, quarter:Q1.",
    )
    assert row_3_error.error_type == ParserErrorCategoryChoices.RECORD_PRE_CHECK

    row_4_error = parser_errors.get(
        row_number=4,
        error_message__contains="Reporting month year None does not match file reporting year:2019, quarter:Q1.",
    )
    assert row_4_error.error_type == ParserErrorCategoryChoices.RECORD_PRE_CHECK

    error_message = (
        "Reporting month year None does not match file reporting year:2019, quarter:Q1."
    )
    rpt_month_errors = parser_errors.filter(error_message__contains=error_message)
    assert len(rpt_month_errors) == 3
    for i, e in enumerate(rpt_month_errors):
        assert e.error_type == ParserErrorCategoryChoices.RECORD_PRE_CHECK
        assert error_message.format(i + 1) in e.error_message
        assert e.object_id is None

    row_5_error = parser_errors.get(
        row_number=5, error_message="Unknown Record_Type was found."
    )
    assert row_5_error.error_type == ParserErrorCategoryChoices.PRE_CHECK
    assert row_5_error.content_type is None
    assert row_5_error.object_id is None

    trailer_error = parser_errors.get(
        row_number=6,
        error_message="TRAILER: record length is 15 characters but must be 23.",
    )
    assert trailer_error.error_type == ParserErrorCategoryChoices.RECORD_PRE_CHECK
    assert trailer_error.content_type is None
    assert trailer_error.object_id is None


@pytest.mark.django_db
def test_dfs_set_case_aggregates(small_correct_file, dfs):
    """Test that the case aggregates are set correctly."""
    small_correct_file.year = 2020
    small_correct_file.quarter = "Q3"
    small_correct_file.section = "Active Case Data"
    small_correct_file.save()
    # this still needs to execute to create db objects to be queried
    parser = ParserFactory.get_instance(
        datafile=small_correct_file,
        dfs=dfs,
        section=small_correct_file.section,
        program_type=small_correct_file.prog_type,
    )
    parser.parse_and_validate()
    dfs.file = small_correct_file
    dfs.status = dfs.get_status()
    dfs.case_aggregates = aggregates.case_aggregates_by_month(
        small_correct_file, dfs.status
    )

    for month in dfs.case_aggregates["months"]:
        if month["month"] == "Oct":
            assert month["accepted_without_errors"] == 1
            assert month["accepted_with_errors"] == 0


@pytest.mark.django_db()
def test_parse_small_tanf_section2_file(small_tanf_section2_file, dfs):
    """Test parsing a small TANF Section 2 submission."""
    small_tanf_section2_file.year = 2021
    small_tanf_section2_file.quarter = "Q1"

    dfs.datafile = small_tanf_section2_file
    dfs.save()

    parser = ParserFactory.get_instance(
        datafile=small_tanf_section2_file,
        dfs=dfs,
        section=small_tanf_section2_file.section,
        program_type=small_tanf_section2_file.prog_type,
    )
    parser.parse_and_validate()

    assert TANF_T4.objects.all().count() == 1
    assert TANF_T5.objects.all().count() == 1

    parser_errors = ParserError.objects.filter(file=small_tanf_section2_file)

    assert parser_errors.count() == 0

    t4 = TANF_T4.objects.first()
    t5 = TANF_T5.objects.first()

    assert t4.DISPOSITION == 1
    assert t4.REC_SUB_CC == 3

    assert t5.SEX == 2
    assert t5.AMOUNT_UNEARNED_INCOME == "0000"


@pytest.mark.django_db()
def test_parse_tanf_section2_file(tanf_section2_file, dfs):
    """Test parsing TANF Section 2 submission."""
    tanf_section2_file.year = 2021
    tanf_section2_file.quarter = "Q1"

    dfs.datafile = tanf_section2_file
    dfs.save()

    parser = ParserFactory.get_instance(
        datafile=tanf_section2_file,
        dfs=dfs,
        section=tanf_section2_file.section,
        program_type=tanf_section2_file.prog_type,
    )
    parser.parse_and_validate()

    assert TANF_T4.objects.all().count() == 223
    assert TANF_T5.objects.all().count() == 605

    parser_errors = ParserError.objects.filter(file=tanf_section2_file)

    err = parser_errors.first()
    assert err.error_type == ParserErrorCategoryChoices.FIELD_VALUE
    assert err.error_message == (
        "T4 Item 10 (Received Subsidized Housing): 3 is not in range [1, 2]."
    )
    assert err.content_type.model == "tanf_t4"
    assert err.object_id is not None


@pytest.mark.django_db()
def test_parse_tanf_section3_file(tanf_section3_file, dfs):
    """Test parsing TANF Section 3 submission."""
    tanf_section3_file.year = 2022
    tanf_section3_file.quarter = "Q1"

    dfs.datafile = tanf_section3_file

    parser = ParserFactory.get_instance(
        datafile=tanf_section3_file,
        dfs=dfs,
        section=tanf_section3_file.section,
        program_type=tanf_section3_file.prog_type,
    )
    parser.parse_and_validate()

    dfs.status = dfs.get_status()
    dfs.case_aggregates = aggregates.total_errors_by_month(dfs.datafile, dfs.status)
    assert dfs.case_aggregates == {
        "months": [
            {"month": "Oct", "total_errors": 0},
            {"month": "Nov", "total_errors": 0},
            {"month": "Dec", "total_errors": 0},
        ]
    }

    assert dfs.get_status() == DataFileSummary.Status.ACCEPTED

    assert TANF_T6.objects.all().count() == 3

    parser_errors = ParserError.objects.filter(file=tanf_section3_file)
    assert parser_errors.count() == 0

    t6_objs = TANF_T6.objects.all().order_by("NUM_APPROVED")

    first = t6_objs.first()
    second = t6_objs[1]
    third = t6_objs[2]

    assert first.RPT_MONTH_YEAR == 202112
    assert second.RPT_MONTH_YEAR == 202111
    assert third.RPT_MONTH_YEAR == 202110

    assert first.NUM_APPROVED == 3924
    assert second.NUM_APPROVED == 3977
    assert third.NUM_APPROVED == 4301

    assert first.NUM_CLOSED_CASES == 3884
    assert second.NUM_CLOSED_CASES == 3881
    assert third.NUM_CLOSED_CASES == 5453


@pytest.mark.django_db()
def test_parse_tanf_section1_blanks_file(tanf_section1_file_with_blanks, dfs):
    """Test section 1 fields that are allowed to have blanks."""
    tanf_section1_file_with_blanks.year = 2021
    tanf_section1_file_with_blanks.quarter = "Q1"

    dfs.datafile = tanf_section1_file_with_blanks
    dfs.save()

    parser = ParserFactory.get_instance(
        datafile=tanf_section1_file_with_blanks,
        dfs=dfs,
        section=tanf_section1_file_with_blanks.section,
        program_type=tanf_section1_file_with_blanks.prog_type,
    )
    parser.parse_and_validate()

    parser_errors = ParserError.objects.filter(file=tanf_section1_file_with_blanks)

    assert parser_errors.count() == 22

    # Should only be cat3 validator errors
    for error in parser_errors:
        assert error.error_type == ParserErrorCategoryChoices.VALUE_CONSISTENCY

    t1 = TANF_T1.objects.first()
    t2 = TANF_T2.objects.first()
    t3 = TANF_T3.objects.first()

    assert t1.FAMILY_SANC_ADULT is None
    assert t2.MARITAL_STATUS is None
    assert t3.CITIZENSHIP_STATUS is None


@pytest.mark.django_db()
def test_parse_tanf_section4_file(tanf_section4_file, dfs):
    """Test parsing TANF Section 4 submission."""
    tanf_section4_file.year = 2022
    tanf_section4_file.quarter = "Q1"

    dfs.datafile = tanf_section4_file

    parser = ParserFactory.get_instance(
        datafile=tanf_section4_file,
        dfs=dfs,
        section=tanf_section4_file.section,
        program_type=tanf_section4_file.prog_type,
    )
    parser.parse_and_validate()

    dfs.status = dfs.get_status()
    dfs.case_aggregates = aggregates.total_errors_by_month(dfs.datafile, dfs.status)
    assert dfs.case_aggregates == {
        "months": [
            {"month": "Oct", "total_errors": 0},
            {"month": "Nov", "total_errors": 0},
            {"month": "Dec", "total_errors": 0},
        ]
    }

    assert dfs.get_status() == DataFileSummary.Status.ACCEPTED

    assert TANF_T7.objects.all().count() == 18

    parser_errors = ParserError.objects.filter(file=tanf_section4_file)
    assert parser_errors.count() == 0

    t7_objs = TANF_T7.objects.all().order_by("FAMILIES_MONTH")

    first = t7_objs.first()
    sixth = t7_objs[5]

    assert first.RPT_MONTH_YEAR == 202111
    assert sixth.RPT_MONTH_YEAR == 202112

    assert first.TDRS_SECTION_IND == "2"
    assert sixth.TDRS_SECTION_IND == "2"

    assert first.FAMILIES_MONTH == 274
    assert sixth.FAMILIES_MONTH == 499


@pytest.mark.django_db()
def test_parse_bad_tanf_section4_file(bad_tanf_section4_file, dfs):
    """Test parsing TANF Section 4 submission when no records are created."""
    bad_tanf_section4_file.year = 2021
    bad_tanf_section4_file.quarter = "Q1"

    dfs.datafile = bad_tanf_section4_file

    parser = ParserFactory.get_instance(
        datafile=bad_tanf_section4_file,
        dfs=dfs,
        section=bad_tanf_section4_file.section,
        program_type=bad_tanf_section4_file.prog_type,
    )
    parser.parse_and_validate()

    dfs.status = dfs.get_status()
    dfs.case_aggregates = aggregates.total_errors_by_month(dfs.datafile, dfs.status)

    assert dfs.case_aggregates == {
        "months": [
            {"month": "Oct", "total_errors": "N/A"},
            {"month": "Nov", "total_errors": "N/A"},
            {"month": "Dec", "total_errors": "N/A"},
        ]
    }

    assert dfs.get_status() == DataFileSummary.Status.REJECTED

    assert TANF_T7.objects.all().count() == 0

    parser_errors = ParserError.objects.filter(file=bad_tanf_section4_file).order_by(
        "id"
    )
    assert parser_errors.count() == 2

    error = parser_errors.first()
    error.error_message == "Value length 151 does not match 247."
    error.error_type == ParserErrorCategoryChoices.PRE_CHECK

    error = parser_errors[1]
    error.error_message == "No records created."
    error.error_type == ParserErrorCategoryChoices.PRE_CHECK


@pytest.mark.django_db()
def test_parse_ssp_section4_file(ssp_section4_file, dfs):
    """Test parsing SSP Section 4 submission."""
    ssp_section4_file.year = 2022
    ssp_section4_file.quarter = "Q1"

    dfs.datafile = ssp_section4_file

    parser = ParserFactory.get_instance(
        datafile=ssp_section4_file,
        dfs=dfs,
        section=ssp_section4_file.section,
        program_type=ssp_section4_file.prog_type,
    )
    parser.parse_and_validate()

    m7_objs = SSP_M7.objects.all().order_by("FAMILIES_MONTH")

    dfs.status = dfs.get_status()
    dfs.case_aggregates = aggregates.total_errors_by_month(dfs.datafile, dfs.status)

    assert dfs.case_aggregates == {
        "months": [
            {"month": "Oct", "total_errors": 0},
            {"month": "Nov", "total_errors": 0},
            {"month": "Dec", "total_errors": 0},
        ]
    }

    assert m7_objs.count() == 12

    first = m7_objs.first()
    assert first.RPT_MONTH_YEAR == 202110
    assert first.FAMILIES_MONTH == 748


@pytest.mark.django_db()
def test_parse_ssp_section2_rec_oadsi_file(ssp_section2_rec_oadsi_file, dfs):
    """Test parsing SSP Section 2 REC_OADSI."""
    ssp_section2_rec_oadsi_file.year = 2019
    ssp_section2_rec_oadsi_file.quarter = "Q1"

    dfs.datafile = ssp_section2_rec_oadsi_file

    parser = ParserFactory.get_instance(
        datafile=ssp_section2_rec_oadsi_file,
        dfs=dfs,
        section=ssp_section2_rec_oadsi_file.section,
        program_type=ssp_section2_rec_oadsi_file.prog_type,
    )
    parser.parse_and_validate()
    parser_errors = ParserError.objects.filter(file=ssp_section2_rec_oadsi_file)

    assert parser_errors.count() == 0


@pytest.mark.django_db()
def test_parse_ssp_section2_file(ssp_section2_file, dfs):
    """Test parsing SSP Section 2 submission."""
    ssp_section2_file.year = 2019
    ssp_section2_file.quarter = "Q1"

    dfs.datafile = ssp_section2_file

    parser = ParserFactory.get_instance(
        datafile=ssp_section2_file,
        dfs=dfs,
        section=ssp_section2_file.section,
        program_type=ssp_section2_file.prog_type,
    )
    parser.parse_and_validate()

    dfs.status = dfs.get_status()
    dfs.case_aggregates = aggregates.case_aggregates_by_month(dfs.datafile, dfs.status)
    for dfs_case_aggregate in dfs.case_aggregates["months"]:
        assert dfs_case_aggregate["accepted_without_errors"] == 0
        assert dfs_case_aggregate["accepted_with_errors"] in [75, 78]
        assert dfs_case_aggregate["month"] in ["Oct", "Nov", "Dec"]
    assert dfs.get_status() == DataFileSummary.Status.PARTIALLY_ACCEPTED

    m4_objs = SSP_M4.objects.all().order_by("id")
    m5_objs = SSP_M5.objects.all().order_by("AMOUNT_EARNED_INCOME")

    expected_m4_count = 231
    expected_m5_count = 703

    assert SSP_M4.objects.count() == expected_m4_count
    assert SSP_M5.objects.count() == expected_m5_count

    m4 = m4_objs.first()
    assert m4.DISPOSITION == 1
    assert m4.REC_SUB_CC == 3

    m5 = m5_objs.first()
    assert m5.FAMILY_AFFILIATION == 1
    assert m5.AMOUNT_EARNED_INCOME == "0000"
    assert m5.AMOUNT_UNEARNED_INCOME == "0000"


@pytest.mark.django_db()
def test_parse_ssp_section3_file(ssp_section3_file, dfs):
    """Test parsing TANF Section 3 submission."""
    ssp_section3_file.year = 2022
    ssp_section3_file.quarter = "Q1"

    dfs.datafile = ssp_section3_file

    parser = ParserFactory.get_instance(
        datafile=ssp_section3_file,
        dfs=dfs,
        section=ssp_section3_file.section,
        program_type=ssp_section3_file.prog_type,
    )
    parser.parse_and_validate()

    dfs.status = dfs.get_status()
    dfs.case_aggregates = aggregates.total_errors_by_month(dfs.datafile, dfs.status)
    assert dfs.case_aggregates == {
        "months": [
            {"month": "Oct", "total_errors": 0},
            {"month": "Nov", "total_errors": 0},
            {"month": "Dec", "total_errors": 0},
        ]
    }

    assert dfs.get_status() == DataFileSummary.Status.ACCEPTED

    m6_objs = SSP_M6.objects.all().order_by("RPT_MONTH_YEAR")
    assert m6_objs.count() == 3

    parser_errors = ParserError.objects.filter(file=ssp_section3_file)
    assert parser_errors.count() == 0

    first = m6_objs.first()
    second = m6_objs[1]
    third = m6_objs[2]

    assert first.RPT_MONTH_YEAR == 202110
    assert second.RPT_MONTH_YEAR == 202111
    assert third.RPT_MONTH_YEAR == 202112

    assert first.SSPMOE_FAMILIES == 15869
    assert second.SSPMOE_FAMILIES == 16008
    assert third.SSPMOE_FAMILIES == 15956

    assert first.NUM_RECIPIENTS == 51355
    assert second.NUM_RECIPIENTS == 51696
    assert third.NUM_RECIPIENTS == 51348


@pytest.mark.django_db
def test_rpt_month_year_mismatch(header_datafile, dfs):
    """Test that the rpt_month_year mismatch error is raised."""
    datafile = header_datafile

    datafile.section = "Active Case Data"
    # test_datafile fixture uses create_test_data_file which assigns
    # a default year / quarter of 2021 / Q1
    datafile.year = 2021
    datafile.quarter = "Q1"
    datafile.save()

    dfs.datafile = header_datafile
    dfs.save()

    parser = ParserFactory.get_instance(
        datafile=datafile,
        dfs=dfs,
        section=datafile.section,
        program_type=datafile.prog_type,
    )
    parser.parse_and_validate()

    parser_errors = ParserError.objects.filter(file=datafile)
    assert parser_errors.count() == 2
    assert (
        parser_errors.first().error_type == ParserErrorCategoryChoices.CASE_CONSISTENCY
    )

    datafile.year = 2023
    datafile.save()

    parser = ParserFactory.get_instance(
        datafile=datafile,
        dfs=dfs,
        section=datafile.section,
        program_type=datafile.prog_type,
    )
    parser.parse_and_validate()

    parser_errors = ParserError.objects.filter(file=datafile).order_by("-id")
    assert parser_errors.count() == 3

    err = parser_errors.first()
    assert err.error_type == ParserErrorCategoryChoices.PRE_CHECK
    assert (
        err.error_message
        == "Submitted reporting year:2020, quarter:Q4 doesn't"
        + " match file reporting year:2023, quarter:Q1."
    )


@pytest.mark.django_db()
def test_parse_tribal_section_1_file(tribal_section_1_file, dfs):
    """Test parsing Tribal TANF Section 1 submission."""
    tribal_section_1_file.year = 2022
    tribal_section_1_file.quarter = "Q1"
    tribal_section_1_file.save()

    dfs.datafile = tribal_section_1_file

    parser = ParserFactory.get_instance(
        datafile=tribal_section_1_file,
        dfs=dfs,
        section=tribal_section_1_file.section,
        program_type=tribal_section_1_file.prog_type,
    )
    parser.parse_and_validate()

    dfs.status = dfs.get_status()
    assert dfs.status == DataFileSummary.Status.ACCEPTED
    dfs.case_aggregates = aggregates.case_aggregates_by_month(dfs.datafile, dfs.status)
    assert dfs.case_aggregates == {
        "rejected": 0,
        "months": [
            {"month": "Oct", "accepted_without_errors": 1, "accepted_with_errors": 0},
            {"month": "Nov", "accepted_without_errors": 0, "accepted_with_errors": 0},
            {"month": "Dec", "accepted_without_errors": 0, "accepted_with_errors": 0},
        ],
    }

    assert Tribal_TANF_T1.objects.all().count() == 1
    assert Tribal_TANF_T2.objects.all().count() == 1
    assert Tribal_TANF_T3.objects.all().count() == 2

    t1_objs = Tribal_TANF_T1.objects.all().order_by("CASH_AMOUNT")
    t2_objs = Tribal_TANF_T2.objects.all().order_by("MONTHS_FED_TIME_LIMIT")
    t3_objs = Tribal_TANF_T3.objects.all().order_by("EDUCATION_LEVEL")

    t1 = t1_objs.first()
    t2 = t2_objs.first()
    t3 = t3_objs.last()

    assert t1.CASH_AMOUNT == 502
    assert t2.MONTHS_FED_TIME_LIMIT == "  0"
    assert t3.EDUCATION_LEVEL == "98"


@pytest.mark.django_db()
def test_parse_tribal_section_1_inconsistency_file(
    tribal_section_1_inconsistency_file, dfs
):
    """Test parsing inconsistent Tribal TANF Section 1 submission."""
    parser = ParserFactory.get_instance(
        datafile=tribal_section_1_inconsistency_file,
        dfs=dfs,
        section=tribal_section_1_inconsistency_file.section,
        program_type=tribal_section_1_inconsistency_file.prog_type,
    )
    parser.parse_and_validate()

    assert Tribal_TANF_T1.objects.all().count() == 0

    parser_errors = ParserError.objects.filter(file=tribal_section_1_inconsistency_file)
    assert parser_errors.count() == 1

    assert (
        parser_errors.first().error_message
        == "Tribe Code (142) inconsistency with Program Type (TAN) "
        + "and FIPS Code (01)."
    )


@pytest.mark.django_db()
def test_parse_tribal_section_2_file(tribal_section_2_file, dfs):
    """Test parsing Tribal TANF Section 2 submission."""
    tribal_section_2_file.year = 2020
    tribal_section_2_file.quarter = "Q1"

    dfs.datafile = tribal_section_2_file

    parser = ParserFactory.get_instance(
        datafile=tribal_section_2_file,
        dfs=dfs,
        section=tribal_section_2_file.section,
        program_type=tribal_section_2_file.prog_type,
    )
    parser.parse_and_validate()

    dfs.status = dfs.get_status()
    dfs.case_aggregates = aggregates.case_aggregates_by_month(dfs.datafile, dfs.status)
    assert dfs.case_aggregates == {
        "rejected": 0,
        "months": [
            {"accepted_without_errors": 3, "accepted_with_errors": 0, "month": "Oct"},
            {"accepted_without_errors": 3, "accepted_with_errors": 0, "month": "Nov"},
            {"accepted_without_errors": 0, "accepted_with_errors": 0, "month": "Dec"},
        ],
    }

    assert dfs.get_status() == DataFileSummary.Status.ACCEPTED

    assert Tribal_TANF_T4.objects.all().count() == 6
    assert Tribal_TANF_T5.objects.all().count() == 13

    t4_objs = Tribal_TANF_T4.objects.all().order_by("CLOSURE_REASON")
    t5_objs = Tribal_TANF_T5.objects.all().order_by("COUNTABLE_MONTH_FED_TIME")

    t4 = t4_objs.first()
    t5 = t5_objs.last()

    assert t4.CLOSURE_REASON == "15"
    assert t5.COUNTABLE_MONTH_FED_TIME == "  8"


@pytest.mark.django_db()
def test_parse_tribal_section_3_file(tribal_section_3_file, dfs):
    """Test parsing Tribal TANF Section 3 submission."""
    tribal_section_3_file.year = 2022
    tribal_section_3_file.quarter = "Q1"

    dfs.datafile = tribal_section_3_file

    parser = ParserFactory.get_instance(
        datafile=tribal_section_3_file,
        dfs=dfs,
        section=tribal_section_3_file.section,
        program_type=tribal_section_3_file.prog_type,
    )
    parser.parse_and_validate()

    dfs.status = dfs.get_status()
    dfs.case_aggregates = aggregates.total_errors_by_month(dfs.datafile, dfs.status)
    assert dfs.case_aggregates == {
        "months": [
            {"month": "Oct", "total_errors": 0},
            {"month": "Nov", "total_errors": 0},
            {"month": "Dec", "total_errors": 0},
        ]
    }

    assert dfs.get_status() == DataFileSummary.Status.ACCEPTED

    assert Tribal_TANF_T6.objects.all().count() == 3

    t6_objs = Tribal_TANF_T6.objects.all().order_by("NUM_APPLICATIONS")

    t6 = t6_objs.first()

    assert t6.NUM_APPLICATIONS == 1
    assert t6.NUM_FAMILIES == 41
    assert t6.NUM_CLOSED_CASES == 3


@pytest.mark.django_db()
def test_parse_tribal_section_4_file(tribal_section_4_file, dfs):
    """Test parsing Tribal TANF Section 4 submission."""
    tribal_section_4_file.year = 2022
    tribal_section_4_file.quarter = "Q1"

    dfs.datafile = tribal_section_4_file

    parser = ParserFactory.get_instance(
        datafile=tribal_section_4_file,
        dfs=dfs,
        section=tribal_section_4_file.section,
        program_type=tribal_section_4_file.prog_type,
    )
    parser.parse_and_validate()

    dfs.status = dfs.get_status()
    dfs.case_aggregates = aggregates.total_errors_by_month(dfs.datafile, dfs.status)
    assert dfs.case_aggregates == {
        "months": [
            {"month": "Oct", "total_errors": 0},
            {"month": "Nov", "total_errors": 0},
            {"month": "Dec", "total_errors": 0},
        ]
    }

    assert Tribal_TANF_T7.objects.all().count() == 18

    t7_objs = Tribal_TANF_T7.objects.all().order_by("FAMILIES_MONTH")

    first = t7_objs.first()
    sixth = t7_objs[5]

    assert first.RPT_MONTH_YEAR == 202111
    assert sixth.RPT_MONTH_YEAR == 202112

    assert first.TDRS_SECTION_IND == "2"
    assert sixth.TDRS_SECTION_IND == "2"

    assert first.FAMILIES_MONTH == 274
    assert sixth.FAMILIES_MONTH == 499


@pytest.mark.parametrize(
    "file_fixture, result, number_of_errors, error_message",
    [
        ("second_child_only_space_t3_file", 1, 0, ""),
        ("one_child_t3_file", 1, 0, ""),
        ("t3_file", 1, 0, ""),
        (
            "t3_file_two_child",
            1,
            1,
            "The second child record is too short at 97 characters"
            + " and must be at least 101 characters.",
        ),
        ("t3_file_two_child_with_space_filled", 2, 0, ""),
        (
            "two_child_second_filled",
            2,
            8,
            "T3 Item 68 (Date of Birth): Year 6    must be larger than 1900.",
        ),
        ("t3_file_zero_filled_second", 1, 0, ""),
    ],
)
@pytest.mark.django_db()
def test_misformatted_multi_records(
    file_fixture, result, number_of_errors, error_message, request, dfs
):
    """Test that (not space filled) multi-records are caught."""
    file_fixture = request.getfixturevalue(file_fixture)
    dfs.datafile = file_fixture
    parser = ParserFactory.get_instance(
        datafile=file_fixture,
        dfs=dfs,
        section=file_fixture.section,
        program_type=file_fixture.prog_type,
    )
    parser.parse_and_validate()
    parser_errors = ParserError.objects.filter(file=file_fixture)
    t3 = TANF_T3.objects.all()
    assert t3.count() == result

    parser_errors = ParserError.objects.all()
    assert parser_errors.count() == number_of_errors
    if number_of_errors > 0:
        error_messages = [parser_error.error_message for parser_error in parser_errors]
        assert error_message in error_messages

    parser_errors = (
        ParserError.objects.all()
        .exclude(
            # exclude extraneous cat 4 errors
            error_type=ParserErrorCategoryChoices.CASE_CONSISTENCY
        )
        .exclude(error_message="No records created.")
    )

    assert parser_errors.count() == number_of_errors


@pytest.mark.django_db()
def test_empty_t4_t5_values(t4_t5_empty_values, dfs):
    """Test that empty field values for un-required fields parse."""
    dfs.datafile = t4_t5_empty_values
    parser = ParserFactory.get_instance(
        datafile=t4_t5_empty_values,
        dfs=dfs,
        section=t4_t5_empty_values.section,
        program_type=t4_t5_empty_values.prog_type,
    )
    parser.parse_and_validate()
    parser_errors = ParserError.objects.filter(file=t4_t5_empty_values)
    t4 = TANF_T4.objects.all()
    t5 = TANF_T5.objects.all()
    assert t4.count() == 1
    assert t4[0].STRATUM is None
    logger.info(t4[0].__dict__)
    assert t5.count() == 1
    assert parser_errors[0].error_message == (
        "T4 Item 10 (Received Subsidized Housing): 3 is not in range [1, 2]."
    )


@pytest.mark.django_db()
def test_parse_t2_invalid_dob(t2_invalid_dob_file, dfs):
    """Test parsing a TANF T2 record with an invalid DOB."""
    dfs.datafile = t2_invalid_dob_file
    t2_invalid_dob_file.year = 2021
    t2_invalid_dob_file.quarter = "Q1"
    dfs.save()

    parser = ParserFactory.get_instance(
        datafile=t2_invalid_dob_file,
        dfs=dfs,
        section=t2_invalid_dob_file.section,
        program_type=t2_invalid_dob_file.prog_type,
    )
    parser.parse_and_validate()

    parser_errors = ParserError.objects.filter(file=t2_invalid_dob_file).order_by("pk")

    month_error = parser_errors[2]
    year_error = parser_errors[1]
    digits_error = parser_errors[0]

    assert (
        month_error.error_message
        == "T2 Item 32 (Date of Birth): $9 is not a valid month."
    )
    assert (
        year_error.error_message
        == "T2 Item 32 (Date of Birth): Year Q897 must be larger than 1900."
    )
    assert (
        digits_error.error_message
        == "T2 Item 32 (Date of Birth): Q897$9 3 does not have exactly 8 digits."
    )


@pytest.mark.django_db()
def test_parse_tanf_section4_file_with_errors(tanf_section_4_file_with_errors, dfs):
    """Test parsing TANF Section 4 submission."""
    tanf_section_4_file_with_errors.year = 2022
    tanf_section_4_file_with_errors.quarter = "Q1"
    dfs.datafile = tanf_section_4_file_with_errors

    parser = ParserFactory.get_instance(
        datafile=tanf_section_4_file_with_errors,
        dfs=dfs,
        section=tanf_section_4_file_with_errors.section,
        program_type=tanf_section_4_file_with_errors.prog_type,
    )
    parser.parse_and_validate()

    dfs.status = dfs.get_status()
    dfs.case_aggregates = aggregates.total_errors_by_month(dfs.datafile, dfs.status)
    assert dfs.case_aggregates == {
        "months": [
            {"month": "Oct", "total_errors": 2},
            {"month": "Nov", "total_errors": 3},
            {"month": "Dec", "total_errors": 2},
        ]
    }

    assert dfs.get_status() == DataFileSummary.Status.ACCEPTED_WITH_ERRORS

    assert TANF_T7.objects.all().count() == 18

    parser_errors = ParserError.objects.filter(file=tanf_section_4_file_with_errors)

    assert parser_errors.count() == 7

    t7_objs = TANF_T7.objects.all().order_by("FAMILIES_MONTH")

    first = t7_objs.first()
    sixth = t7_objs[5]

    assert first.RPT_MONTH_YEAR == 202111
    assert sixth.RPT_MONTH_YEAR == 202110

    assert first.TDRS_SECTION_IND == "1"
    assert sixth.TDRS_SECTION_IND == "1"

    assert first.FAMILIES_MONTH == 0
    assert sixth.FAMILIES_MONTH == 446


@pytest.mark.django_db()
def test_parse_no_records_file(no_records_file, dfs):
    """Test parsing TANF Section 4 submission."""
    dfs.datafile = no_records_file
    parser = ParserFactory.get_instance(
        datafile=no_records_file,
        dfs=dfs,
        section=no_records_file.section,
        program_type=no_records_file.prog_type,
    )
    parser.parse_and_validate()

    dfs.status = dfs.get_status()
    assert dfs.status == DataFileSummary.Status.REJECTED

    errors = ParserError.objects.filter(file=no_records_file)

    assert errors.count() == 1

    error = errors.first()
    assert error.error_message == "No records created."
    assert error.error_type == ParserErrorCategoryChoices.PRE_CHECK
    assert error.content_type is None
    assert error.object_id is None


@pytest.mark.django_db
def test_parse_aggregates_rejected_datafile(aggregates_rejected_datafile, dfs):
    """Test record rejection counting when record has more than one preparsing error."""
    aggregates_rejected_datafile.year = 2021
    aggregates_rejected_datafile.quarter = "Q1"
    dfs.datafile = aggregates_rejected_datafile

    parser = ParserFactory.get_instance(
        datafile=aggregates_rejected_datafile,
        dfs=dfs,
        section=aggregates_rejected_datafile.section,
        program_type=aggregates_rejected_datafile.prog_type,
    )
    parser.parse_and_validate()

    dfs.status = dfs.get_status()
    assert dfs.status == DataFileSummary.Status.REJECTED
    dfs.case_aggregates = aggregates.case_aggregates_by_month(dfs.datafile, dfs.status)
    assert dfs.case_aggregates == {
        "months": [
            {
                "month": "Oct",
                "accepted_without_errors": "N/A",
                "accepted_with_errors": "N/A",
            },
            {
                "month": "Nov",
                "accepted_without_errors": "N/A",
                "accepted_with_errors": "N/A",
            },
            {
                "month": "Dec",
                "accepted_without_errors": "N/A",
                "accepted_with_errors": "N/A",
            },
        ],
        "rejected": 1,
    }

    errors = ParserError.objects.filter(file=aggregates_rejected_datafile).order_by('id')

    assert errors.count() == 3
    record_precheck_errors = errors.filter(row_number=2)
    assert record_precheck_errors.count() == 2
    for error in record_precheck_errors:
        assert error.error_type == ParserErrorCategoryChoices.RECORD_PRE_CHECK

    assert errors.last().error_type == ParserErrorCategoryChoices.PRE_CHECK

    assert TANF_T2.objects.count() == 0


@pytest.mark.django_db()
def test_parse_tanf_section_1_file_with_bad_update_indicator(
    tanf_section_1_file_with_bad_update_indicator, dfs
):
    """Test parsing TANF Section 1 submission update indicator."""
    dfs.datafile = tanf_section_1_file_with_bad_update_indicator

    parser = ParserFactory.get_instance(
        datafile=tanf_section_1_file_with_bad_update_indicator,
        dfs=dfs,
        section=tanf_section_1_file_with_bad_update_indicator.section,
        program_type=tanf_section_1_file_with_bad_update_indicator.prog_type,
    )
    parser.parse_and_validate()

    parser_errors = ParserError.objects.filter(
        file=tanf_section_1_file_with_bad_update_indicator
    )

    assert parser_errors.count() == 5

    error_messages = [error.error_message for error in parser_errors]

    assert (
        "HEADER Update Indicator must be set to D instead of U. Please review"
        + " Exporting Complete Data Using FTANF in the Knowledge Center."
        in error_messages
    )


@pytest.mark.django_db()
def test_parse_tribal_section_4_bad_quarter(tribal_section_4_bad_quarter, dfs):
    """Test handling invalid quarter value that raises a ValueError exception."""
    tribal_section_4_bad_quarter.year = 2021
    tribal_section_4_bad_quarter.quarter = "Q1"
    dfs.datafile = tribal_section_4_bad_quarter

    parser = ParserFactory.get_instance(
        datafile=tribal_section_4_bad_quarter,
        dfs=dfs,
        section=tribal_section_4_bad_quarter.section,
        program_type=tribal_section_4_bad_quarter.prog_type,
    )
    parser.parse_and_validate()
    parser_errors = ParserError.objects.filter(
        file=tribal_section_4_bad_quarter
    ).order_by("id")

    assert parser_errors.count() == 3

    parser_errors.first().error_message == (
        "T7: 2020  is invalid. Calendar Quarter must be a numeric "
        "representing the Calendar Year and Quarter formatted as YYYYQ"
    )

    Tribal_TANF_T7.objects.count() == 0


@pytest.mark.django_db()
def test_parse_t3_cat2_invalid_citizenship(t3_cat2_invalid_citizenship_file, dfs):
    """Test parsing a TANF T3 record with an invalid CITIZENSHIP_STATUS."""
    dfs.datafile = t3_cat2_invalid_citizenship_file
    t3_cat2_invalid_citizenship_file.year = 2021
    t3_cat2_invalid_citizenship_file.quarter = "Q1"
    dfs.save()

    parser = ParserFactory.get_instance(
        datafile=t3_cat2_invalid_citizenship_file,
        dfs=dfs,
        section=t3_cat2_invalid_citizenship_file.section,
        program_type=t3_cat2_invalid_citizenship_file.prog_type,
    )
    parser.parse_and_validate()

    exclusion = Query(error_type=ParserErrorCategoryChoices.CASE_CONSISTENCY) | Query(
        error_type=ParserErrorCategoryChoices.PRE_CHECK
    )

    parser_errors = (
        ParserError.objects.filter(file=t3_cat2_invalid_citizenship_file)
        .exclude(exclusion)
        .order_by("pk")
    )

    # no errors expected as fields are not required
    assert parser_errors.count() == 0


@pytest.mark.django_db()
def test_parse_m2_cat2_invalid_37_38_39_file(m2_cat2_invalid_37_38_39_file, dfs):
    """Test parsing an SSP M2 file with an invalid EDUCATION_LEVEL, CITIZENSHIP_STATUS, COOPERATION_CHILD_SUPPORT."""
    dfs.datafile = m2_cat2_invalid_37_38_39_file
    m2_cat2_invalid_37_38_39_file.year = 2024
    m2_cat2_invalid_37_38_39_file.quarter = "Q1"
    dfs.save()

    parser = ParserFactory.get_instance(
        datafile=m2_cat2_invalid_37_38_39_file,
        dfs=dfs,
        section=m2_cat2_invalid_37_38_39_file.section,
        program_type=m2_cat2_invalid_37_38_39_file.prog_type,
    )
    parser.parse_and_validate()

    exclusion = Query(error_type=ParserErrorCategoryChoices.CASE_CONSISTENCY) | Query(
        error_type=ParserErrorCategoryChoices.PRE_CHECK
    )

    parser_errors = (
        ParserError.objects.filter(file=m2_cat2_invalid_37_38_39_file)
        .exclude(exclusion)
        .order_by("pk")
    )

    # no errors expected as fields are not required
    assert parser_errors.count() == 0


@pytest.mark.django_db()
def test_parse_m3_cat2_invalid_68_69_file(m3_cat2_invalid_68_69_file, dfs):
    """Test parsing an SSP M3 file with an invalid EDUCATION_LEVEL and CITIZENSHIP_STATUS."""
    dfs.datafile = m3_cat2_invalid_68_69_file
    m3_cat2_invalid_68_69_file.year = 2024
    m3_cat2_invalid_68_69_file.quarter = "Q1"
    dfs.save()

    parser = ParserFactory.get_instance(
        datafile=m3_cat2_invalid_68_69_file,
        dfs=dfs,
        section=m3_cat2_invalid_68_69_file.section,
        program_type=m3_cat2_invalid_68_69_file.prog_type,
    )
    parser.parse_and_validate()

    exclusion = Query(error_type=ParserErrorCategoryChoices.CASE_CONSISTENCY) | Query(
        error_type=ParserErrorCategoryChoices.PRE_CHECK
    )

    parser_errors = (
        ParserError.objects.filter(file=m3_cat2_invalid_68_69_file)
        .exclude(exclusion)
        .order_by("pk")
    )

    assert parser_errors.count() == 2

    error_msgs = {
        "Item 68 (Educational Level) 00 must be between 1 and 16 or must be between 98 and 99.",
        "Item 68 (Educational Level) 00 must be between 1 and 16 or must be between 98 and 99.",
    }

    for e in parser_errors:
        assert e.error_message in error_msgs


@pytest.mark.django_db()
def test_parse_m5_cat2_invalid_23_24_file(m5_cat2_invalid_23_24_file, dfs):
    """Test parsing an SSP M5 file with an invalid EDUCATION_LEVEL and CITIZENSHIP_STATUS."""
    dfs.datafile = m5_cat2_invalid_23_24_file
    m5_cat2_invalid_23_24_file.year = 2019
    m5_cat2_invalid_23_24_file.quarter = "Q1"
    dfs.save()

    parser = ParserFactory.get_instance(
        datafile=m5_cat2_invalid_23_24_file,
        dfs=dfs,
        section=m5_cat2_invalid_23_24_file.section,
        program_type=m5_cat2_invalid_23_24_file.prog_type,
    )
    parser.parse_and_validate()

    exclusion = Query(error_type=ParserErrorCategoryChoices.CASE_CONSISTENCY) | Query(
        error_type=ParserErrorCategoryChoices.PRE_CHECK
    )

    parser_errors = (
        ParserError.objects.filter(file=m5_cat2_invalid_23_24_file)
        .exclude(exclusion)
        .order_by("pk")
    )

    assert parser_errors.count() == 0


@pytest.mark.django_db()
def test_zero_filled_fips_code_file(test_file_zero_filled_fips_code, dfs):
    """Test parsing a file with zero filled FIPS code."""
    # TODO: this test can be merged as parametrized test with  "test_parse_small_correct_file"
    dfs.datafile = test_file_zero_filled_fips_code
    test_file_zero_filled_fips_code.year = 2024
    test_file_zero_filled_fips_code.quarter = "Q2"
    test_file_zero_filled_fips_code.save()

    parser = ParserFactory.get_instance(
        datafile=test_file_zero_filled_fips_code,
        dfs=dfs,
        section=test_file_zero_filled_fips_code.section,
        program_type=test_file_zero_filled_fips_code.prog_type,
    )
    parser.parse_and_validate()

    parser_errors = ParserError.objects.filter(file=test_file_zero_filled_fips_code)
    assert (
        "T1 Item 2 (County FIPS Code): field is required but a value was not"
        + " provided."
        in [i.error_message for i in parser_errors]
    )


@pytest.mark.parametrize(
    "file, batch_size, model, record_type, num_errors",
    [
        ("tanf_s1_exact_dup_file", 10000, TANF_T1, "T1", 3),
        (
            "tanf_s1_exact_dup_file",
            1,
            TANF_T1,
            "T1",
            3,
        ),  # This forces an in memory and database deletion of records.
        ("tanf_s2_exact_dup_file", 10000, TANF_T4, "T4", 3),
        (
            "tanf_s2_exact_dup_file",
            1,
            TANF_T4,
            "T4",
            3,
        ),  # This forces an in memory and database deletion of records.
        ("tanf_s3_exact_dup_file", 10000, TANF_T6, "T6", 1),
        (
            "tanf_s3_exact_dup_file",
            1,
            TANF_T6,
            "T6",
            1,
        ),  # This forces an in memory and database deletion of records.
        ("tanf_s4_exact_dup_file", 10000, TANF_T7, "T7", 1),
        (
            "tanf_s4_exact_dup_file",
            1,
            TANF_T7,
            "T7",
            1,
        ),  # This forces an in memory and database deletion of records.
        ("ssp_s1_exact_dup_file", 10000, SSP_M1, "M1", 3),
        (
            "ssp_s1_exact_dup_file",
            1,
            SSP_M1,
            "M1",
            3,
        ),  # This forces an in memory and database deletion of records.
        ("ssp_s2_exact_dup_file", 10000, SSP_M4, "M4", 3),
        (
            "ssp_s2_exact_dup_file",
            1,
            SSP_M4,
            "M4",
            3,
        ),  # This forces an in memory and database deletion of records.
        ("ssp_s3_exact_dup_file", 10000, SSP_M6, "M6", 1),
        (
            "ssp_s3_exact_dup_file",
            1,
            SSP_M6,
            "M6",
            1,
        ),  # This forces an in memory and database deletion of records.
        ("ssp_s4_exact_dup_file", 10000, SSP_M7, "M7", 1),
        (
            "ssp_s4_exact_dup_file",
            1,
            SSP_M7,
            "M7",
            1,
        ),  # This forces an in memory and database deletion of records.
    ],
)
@pytest.mark.django_db()
def test_parse_duplicate(
    file, batch_size, model, record_type, num_errors, dfs, request
):
    """Test cases for datafiles that have exact duplicate records."""
    datafile = request.getfixturevalue(file)
    dfs.datafile = datafile

    settings.BULK_CREATE_BATCH_SIZE = batch_size

    parser = ParserFactory.get_instance(
        datafile=datafile,
        dfs=dfs,
        section=datafile.section,
        program_type=datafile.prog_type,
    )
    parser.parse_and_validate()

    settings.BULK_CREATE_BATCH_SIZE = os.getenv("BULK_CREATE_BATCH_SIZE", 10000)

    parser_errors = ParserError.objects.filter(
        file=datafile, error_type=ParserErrorCategoryChoices.CASE_CONSISTENCY
    ).order_by("id")
    for e in parser_errors:
        assert e.error_type == ParserErrorCategoryChoices.CASE_CONSISTENCY
    assert parser_errors.count() == num_errors

    dup_error = parser_errors.first()
    assert (
        dup_error.error_message
        == f"Duplicate record detected with record type {record_type} at line 3. "
        + "Record is a duplicate of the record at line number 2."
    )

    model.objects.count() == 0


@pytest.mark.parametrize(
    "file, batch_size, model, record_type, num_errors, err_msg",
    [
        ("tanf_s1_partial_dup_file", 10000, TANF_T1, "T1", 3, "partial_dup_t1_err_msg"),
        # This forces an in memory and database deletion of records.
        ("tanf_s1_partial_dup_file", 1, TANF_T1, "T1", 3, "partial_dup_t1_err_msg"),
        ("tanf_s2_partial_dup_file", 10000, TANF_T5, "T5", 3, "partial_dup_t5_err_msg"),
        # This forces an in memory and database deletion of records.
        ("tanf_s2_partial_dup_file", 1, TANF_T5, "T5", 3, "partial_dup_t5_err_msg"),
        (
            "tanf_s3_partial_dup_file",
            10000,
            TANF_T6,
            "T6",
            1,
            "partial_dup_s3_s4_err_msg",
        ),
        # This forces an in memory and database deletion of records.
        ("tanf_s3_partial_dup_file", 1, TANF_T6, "T6", 1, "partial_dup_s3_s4_err_msg"),
        (
            "tanf_s4_partial_dup_file",
            10000,
            TANF_T7,
            "T7",
            1,
            "partial_dup_s3_s4_err_msg",
        ),
        # This forces an in memory and database deletion of records.
        ("tanf_s4_partial_dup_file", 1, TANF_T7, "T7", 1, "partial_dup_s3_s4_err_msg"),
        ("ssp_s1_partial_dup_file", 10000, SSP_M1, "M1", 3, "partial_dup_t1_err_msg"),
        # This forces an in memory and database deletion of records.
        ("ssp_s1_partial_dup_file", 1, SSP_M1, "M1", 3, "partial_dup_t1_err_msg"),
        ("ssp_s2_partial_dup_file", 10000, SSP_M5, "M5", 3, "partial_dup_t5_err_msg"),
        # This forces an in memory and database deletion of records.
        ("ssp_s2_partial_dup_file", 1, SSP_M5, "M5", 3, "partial_dup_t5_err_msg"),
    ],
)
@pytest.mark.django_db()
def test_parse_partial_duplicate(
    file, batch_size, model, record_type, num_errors, err_msg, dfs, request
):
    """Test cases for datafiles that have partial duplicate records."""
    datafile = request.getfixturevalue(file)
    expected_error_msg = request.getfixturevalue(err_msg)

    dfs.datafile = datafile

    settings.BULK_CREATE_BATCH_SIZE = batch_size

    parser = ParserFactory.get_instance(
        datafile=datafile,
        dfs=dfs,
        section=datafile.section,
        program_type=datafile.prog_type,
    )
    parser.parse_and_validate()

    settings.BULK_CREATE_BATCH_SIZE = os.getenv("BULK_CREATE_BATCH_SIZE", 10000)

    parser_errors = ParserError.objects.filter(
        file=datafile, error_type=ParserErrorCategoryChoices.CASE_CONSISTENCY
    ).order_by("id")
    for e in parser_errors:
        assert e.error_type == ParserErrorCategoryChoices.CASE_CONSISTENCY
    assert parser_errors.count() == num_errors

    dup_error = parser_errors.first()
    assert expected_error_msg.format(record_type=record_type) in dup_error.error_message

    model.objects.count() == 0


@pytest.mark.django_db()
def test_parse_cat_4_edge_case_file(cat4_edge_case_file, dfs):
    """Test parsing file with a cat4 error edge case submission."""
    cat4_edge_case_file.year = 2024
    cat4_edge_case_file.quarter = "Q1"

    dfs.datafile = cat4_edge_case_file
    dfs.save()

    settings.BULK_CREATE_BATCH_SIZE = 1

    parser = ParserFactory.get_instance(
        datafile=cat4_edge_case_file,
        dfs=dfs,
        section=cat4_edge_case_file.section,
        program_type=cat4_edge_case_file.prog_type,
    )
    parser.parse_and_validate()

    settings.BULK_CREATE_BATCH_SIZE = os.getenv("BULK_CREATE_BATCH_SIZE", 10000)

    parser_errors = ParserError.objects.filter(file=cat4_edge_case_file).filter(
        error_type=ParserErrorCategoryChoices.CASE_CONSISTENCY
    )

    assert TANF_T1.objects.all().count() == 2
    assert TANF_T2.objects.all().count() == 2
    assert TANF_T3.objects.all().count() == 4

    assert dfs.total_number_of_records_in_file == 17
    assert dfs.total_number_of_records_created == 8

    err = parser_errors.first()
    assert err.error_message == (
        "Every T1 record should have at least one corresponding T2 or T3 record with the "
        "same Item 4 (Reporting Year and Month) and Item 6 (Case Number)."
    )


@pytest.mark.parametrize(
    "file",
    [
        ("fra_work_outcome_exiter_csv_file"),
        ("fra_work_outcome_exiter_xlsx_file"),
    ],
)
@pytest.mark.django_db()
def test_parse_fra_work_outcome_exiters(request, file, dfs):
    """Test parsing FRA Work Outcome Exiters files."""
    datafile = request.getfixturevalue(file)
    datafile.year = 2024
    datafile.quarter = "Q2"

    dfs.datafile = datafile
    dfs.save()

    parser = ParserFactory.get_instance(
        datafile=datafile,
        dfs=dfs,
        section=datafile.section,
        program_type=datafile.prog_type,
    )
    parser.parse_and_validate()

    assert TANF_Exiter1.objects.all().count() == 5

    errors = ParserError.objects.filter(file=datafile).order_by("id")
    assert errors.count() == 8
    for e in errors:
        assert e.error_type == ParserErrorCategoryChoices.CASE_CONSISTENCY
    assert dfs.total_number_of_records_in_file == 11
    assert dfs.total_number_of_records_created == 5
    assert dfs.get_status() == DataFileSummary.Status.PARTIALLY_ACCEPTED


@pytest.mark.parametrize(
    "file",
    [
        ("fra_bad_header_csv"),
        ("fra_bad_header_xlsx"),
    ],
)
@pytest.mark.django_db()
def test_parse_fra_bad_header(request, file, dfs):
    """Test parsing FRA files with bad header data."""
    datafile = request.getfixturevalue(file)
    datafile.year = 2024
    datafile.quarter = "Q1"

    dfs.datafile = datafile
    dfs.save()

    parser = ParserFactory.get_instance(
        datafile=datafile,
        dfs=dfs,
        section=datafile.section,
        program_type=datafile.prog_type,
    )
    parser.parse_and_validate()

    assert TANF_Exiter1.objects.all().count() == 0

    errors = ParserError.objects.filter(file=datafile).order_by("id")
    assert len(errors) == 1
    for e in errors:
        assert e.error_message == "File does not begin with FRA data."
        assert e.error_type == ParserErrorCategoryChoices.PRE_CHECK
    assert dfs.get_status() == DataFileSummary.Status.REJECTED


@pytest.mark.parametrize(
    "file",
    [
        ("fra_empty_first_row_csv"),
        ("fra_empty_first_row_xlsx"),
    ],
)
@pytest.mark.django_db()
def test_parse_fra_empty_first_row(request, file, dfs):
    """Test parsing FRA files with an empty first row/no header data."""
    datafile = request.getfixturevalue(file)
    datafile.year = 2024
    datafile.quarter = "Q1"

    dfs.datafile = datafile
    dfs.save()

    parser = ParserFactory.get_instance(
        datafile=datafile,
        dfs=dfs,
        section=datafile.section,
        program_type=datafile.prog_type,
    )
    parser.parse_and_validate()

    assert TANF_Exiter1.objects.all().count() == 0

    errors = ParserError.objects.filter(file=datafile).order_by("id")
    assert len(errors) == 1
    for e in errors:
        assert e.error_message == "File does not begin with FRA data."
        assert e.error_type == ParserErrorCategoryChoices.PRE_CHECK
    assert dfs.get_status() == DataFileSummary.Status.REJECTED


@pytest.mark.parametrize(
    "file",
    [
        ("fra_ofa_test_csv"),
        ("fra_ofa_test_xlsx"),
    ],
)
@pytest.mark.django_db()
def test_parse_fra_ofa_test_cases(request, file, dfs):
    """Test parsing OFA FRA files."""
    datafile = request.getfixturevalue(file)
    datafile.year = 2025
    datafile.quarter = "Q3"

    dfs.datafile = datafile
    dfs.save()

    settings.BULK_CREATE_BATCH_SIZE = 1

    parser = ParserFactory.get_instance(
        datafile=datafile,
        dfs=dfs,
        section=datafile.section,
        program_type=datafile.prog_type,
    )
    parser.parse_and_validate()

    settings.BULK_CREATE_BATCH_SIZE = os.getenv("BULK_CREATE_BATCH_SIZE", 10000)

    errors = ParserError.objects.filter(file=datafile).order_by("id")
    for e in errors:
        assert e.error_type == ParserErrorCategoryChoices.CASE_CONSISTENCY

    assert errors.count() == 23
    assert TANF_Exiter1.objects.all().count() == 10
    assert dfs.total_number_of_records_in_file == 28
    assert dfs.total_number_of_records_created == 10
    assert dfs.get_status() == DataFileSummary.Status.PARTIALLY_ACCEPTED


@pytest.mark.django_db()
def test_parse_fra_formula_fields(fra_formula_fields_test_xlsx, dfs):
    """Test parsing a correct FRA file with formula fields."""
    datafile = fra_formula_fields_test_xlsx
    datafile.year = 2025
    datafile.quarter = "Q3"

    dfs.datafile = datafile
    dfs.save()

    parser = ParserFactory.get_instance(
        datafile=datafile,
        dfs=dfs,
        section=datafile.section,
        program_type=datafile.prog_type,
    )
    parser.parse_and_validate()

    errors = ParserError.objects.filter(file=datafile).order_by("id")
    assert errors.count() == 0
    assert TANF_Exiter1.objects.all().count() == 8
    assert dfs.total_number_of_records_in_file == 8
    assert dfs.total_number_of_records_created == 8
    assert dfs.get_status() == DataFileSummary.Status.ACCEPTED


@pytest.mark.django_db()
def test_parse_fra_decoder_unknown(fra_decoder_unknown, dfs):
    """Test parsing a FRA file with bad encoding."""
    datafile = fra_decoder_unknown
    datafile.year = 2025
    datafile.quarter = "Q3"

    dfs.datafile = datafile
    dfs.save()

    try:
        parser = ParserFactory.get_instance(
            datafile=datafile,
            dfs=dfs,
            section=datafile.section,
            program_type=datafile.prog_type,
        )
        parser.parse_and_validate()
    except util.DecoderUnknownException:
        pass

    errors = ParserError.objects.filter(file=datafile).order_by("id")
    assert errors.count() == 1
    assert errors.first().error_type == ParserErrorCategoryChoices.PRE_CHECK
<<<<<<< HEAD
    assert errors.first().error_message == ("Could not determine encoding of FRA file. If the file is an XLSX file, "
                                            "ensure it can be opened in Excel. If the file is a CSV, ensure it can be "
                                            "opened in a text editor and is UTF-8 encoded.")
    assert dfs.get_status() == DataFileSummary.Status.REJECTED

@pytest.mark.django_db()
def test_parse_section2_no_records(section2_no_records, dfs):
    """Test parsing valid section 2 file with no records."""
    datafile = section2_no_records
    dfs.datafile = datafile
    dfs.save()

    parser = ParserFactory.get_instance(datafile=datafile, dfs=dfs,
                                        section=datafile.section,
                                        program_type=datafile.prog_type)
    parser.parse_and_validate()

    errors = ParserError.objects.filter(file=datafile).order_by("id")
    assert errors.count() == 0
    assert dfs.get_status() == DataFileSummary.Status.ACCEPTED
=======
    assert errors.first().error_message == (
        "Could not determine encoding of FRA file. If the file is an XLSX file, "
        "ensure it can be opened in Excel. If the file is a CSV, ensure it can be "
        "opened in a text editor and is UTF-8 encoded."
    )
    assert dfs.get_status() == DataFileSummary.Status.REJECTED
>>>>>>> 3958ec5f
<|MERGE_RESOLUTION|>--- conflicted
+++ resolved
@@ -267,14 +267,10 @@
     dfs.datafile = bad_file_missing_header
     assert dfs.get_status() == DataFileSummary.Status.REJECTED
 
-<<<<<<< HEAD
-    parser_errors = ParserError.objects.filter(file=bad_file_missing_header).order_by('created_at')
-=======
     parser_errors = ParserError.objects.filter(file=bad_file_missing_header).order_by(
         "created_at"
     )
 
->>>>>>> 3958ec5f
     assert parser_errors.count() == 2
 
     err = parser_errors.first()
@@ -358,16 +354,11 @@
     assert parser_errors.count() == 5
 
     trailer_error = parser_errors.get(row_number=3)
-<<<<<<< HEAD
     assert trailer_error.error_type == ParserErrorCategoryChoices.RECORD_PRE_CHECK
-    assert trailer_error.error_message == 'TRAILER: record length is 11 characters but must be 23.'
-=======
-    assert trailer_error.error_type == ParserErrorCategoryChoices.PRE_CHECK
     assert (
         trailer_error.error_message
         == "TRAILER: record length is 11 characters but must be 23."
     )
->>>>>>> 3958ec5f
     assert trailer_error.content_type is None
     assert trailer_error.object_id is None
 
@@ -386,16 +377,11 @@
 
     row_errors = list(parser_errors.filter(row_number=2).order_by("id"))
     length_error = row_errors[0]
-<<<<<<< HEAD
     assert length_error.error_type == ParserErrorCategoryChoices.RECORD_PRE_CHECK
-    assert length_error.error_message == "T1: record length should be at least 117 characters but it is 7 characters."
-=======
-    assert length_error.error_type == ParserErrorCategoryChoices.PRE_CHECK
     assert (
         length_error.error_message
         == "T1: record length should be at least 117 characters but it is 7 characters."
     )
->>>>>>> 3958ec5f
     assert length_error.content_type is None
     assert length_error.object_id is None
 
@@ -425,29 +411,19 @@
     trailer_errors = list(parser_errors.filter(row_number=3).order_by("id"))
 
     trailer_error_1 = trailer_errors[0]
-<<<<<<< HEAD
     assert trailer_error_1.error_type == ParserErrorCategoryChoices.RECORD_PRE_CHECK
-    assert trailer_error_1.error_message == 'TRAILER: record length is 7 characters but must be 23.'
-=======
-    assert trailer_error_1.error_type == ParserErrorCategoryChoices.PRE_CHECK
     assert (
         trailer_error_1.error_message
         == "TRAILER: record length is 7 characters but must be 23."
     )
->>>>>>> 3958ec5f
     assert trailer_error_1.content_type is None
     assert trailer_error_1.object_id is None
 
     trailer_error_2 = trailer_errors[1]
-<<<<<<< HEAD
     assert trailer_error_2.error_type == ParserErrorCategoryChoices.RECORD_PRE_CHECK
-    assert trailer_error_2.error_message == "Your file does not end with a TRAILER record."
-=======
-    assert trailer_error_2.error_type == ParserErrorCategoryChoices.PRE_CHECK
     assert (
         trailer_error_2.error_message == "Your file does not end with a TRAILER record."
     )
->>>>>>> 3958ec5f
     assert trailer_error_2.content_type is None
     assert trailer_error_2.object_id is None
 
@@ -478,45 +454,29 @@
     # case number validators
     row_3_errors = [trailer_errors[2], trailer_errors[3]]
     length_error = row_3_errors[0]
-<<<<<<< HEAD
     assert length_error.error_type == ParserErrorCategoryChoices.RECORD_PRE_CHECK
-    assert length_error.error_message == 'T1: record length should be at least 117 characters but it is 7 characters.'
-=======
-    assert length_error.error_type == ParserErrorCategoryChoices.PRE_CHECK
     assert (
         length_error.error_message
         == "T1: record length should be at least 117 characters but it is 7 characters."
     )
->>>>>>> 3958ec5f
     assert length_error.content_type is None
     assert length_error.object_id is None
 
     trailer_error_3 = trailer_errors[3]
-<<<<<<< HEAD
     assert trailer_error_3.error_type == ParserErrorCategoryChoices.RECORD_PRE_CHECK
-    assert trailer_error_3.error_message == 'T1: Case number T1trash cannot contain blanks.'
-=======
-    assert trailer_error_3.error_type == ParserErrorCategoryChoices.PRE_CHECK
     assert (
         trailer_error_3.error_message
         == "T1: Case number T1trash cannot contain blanks."
     )
->>>>>>> 3958ec5f
     assert trailer_error_3.content_type is None
     assert trailer_error_3.object_id is None
 
     trailer_error_4 = trailer_errors[4]
-<<<<<<< HEAD
     assert trailer_error_4.error_type == ParserErrorCategoryChoices.RECORD_PRE_CHECK
-    assert trailer_error_4.error_message == ('T1: Reporting month year None does not '
-                                             'match file reporting year:2021, quarter:Q1.')
-=======
-    assert trailer_error_4.error_type == ParserErrorCategoryChoices.PRE_CHECK
     assert trailer_error_4.error_message == (
         "T1: Reporting month year None does not "
         "match file reporting year:2021, quarter:Q1."
     )
->>>>>>> 3958ec5f
     assert trailer_error_4.content_type is None
     assert trailer_error_4.object_id is None
 
@@ -594,15 +554,9 @@
 
     parser_errors = ParserError.objects.filter(file=small_ssp_section1_datafile)
     dfs.status = dfs.get_status()
-<<<<<<< HEAD
     assert dfs.status == DataFileSummary.Status.PARTIALLY_ACCEPTED
-    dfs.case_aggregates = aggregates.case_aggregates_by_month(
-        dfs.datafile, dfs.status)
-
-=======
-    assert dfs.status == DataFileSummary.Status.ACCEPTED_WITH_ERRORS
     dfs.case_aggregates = aggregates.case_aggregates_by_month(dfs.datafile, dfs.status)
->>>>>>> 3958ec5f
+
     assert dfs.case_aggregates["rejected"] == 1
     for month in dfs.case_aggregates["months"]:
         if month["month"] == "Oct":
@@ -1854,7 +1808,9 @@
         "rejected": 1,
     }
 
-    errors = ParserError.objects.filter(file=aggregates_rejected_datafile).order_by('id')
+    errors = ParserError.objects.filter(file=aggregates_rejected_datafile).order_by(
+        "id"
+    )
 
     assert errors.count() == 3
     record_precheck_errors = errors.filter(row_number=2)
@@ -2489,11 +2445,13 @@
     errors = ParserError.objects.filter(file=datafile).order_by("id")
     assert errors.count() == 1
     assert errors.first().error_type == ParserErrorCategoryChoices.PRE_CHECK
-<<<<<<< HEAD
-    assert errors.first().error_message == ("Could not determine encoding of FRA file. If the file is an XLSX file, "
-                                            "ensure it can be opened in Excel. If the file is a CSV, ensure it can be "
-                                            "opened in a text editor and is UTF-8 encoded.")
+    assert errors.first().error_message == (
+        "Could not determine encoding of FRA file. If the file is an XLSX file, "
+        "ensure it can be opened in Excel. If the file is a CSV, ensure it can be "
+        "opened in a text editor and is UTF-8 encoded."
+    )
     assert dfs.get_status() == DataFileSummary.Status.REJECTED
+
 
 @pytest.mark.django_db()
 def test_parse_section2_no_records(section2_no_records, dfs):
@@ -2502,19 +2460,14 @@
     dfs.datafile = datafile
     dfs.save()
 
-    parser = ParserFactory.get_instance(datafile=datafile, dfs=dfs,
-                                        section=datafile.section,
-                                        program_type=datafile.prog_type)
+    parser = ParserFactory.get_instance(
+        datafile=datafile,
+        dfs=dfs,
+        section=datafile.section,
+        program_type=datafile.prog_type,
+    )
     parser.parse_and_validate()
 
     errors = ParserError.objects.filter(file=datafile).order_by("id")
     assert errors.count() == 0
-    assert dfs.get_status() == DataFileSummary.Status.ACCEPTED
-=======
-    assert errors.first().error_message == (
-        "Could not determine encoding of FRA file. If the file is an XLSX file, "
-        "ensure it can be opened in Excel. If the file is a CSV, ensure it can be "
-        "opened in a text editor and is UTF-8 encoded."
-    )
-    assert dfs.get_status() == DataFileSummary.Status.REJECTED
->>>>>>> 3958ec5f
+    assert dfs.get_status() == DataFileSummary.Status.ACCEPTED