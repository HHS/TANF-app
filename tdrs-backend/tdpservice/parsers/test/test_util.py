--- conflicted
+++ resolved
@@ -4,11 +4,7 @@
 from datetime import datetime
 from ..fields import Field
 from ..row_schema import RowSchema, SchemaManager
-<<<<<<< HEAD
-from ..util import make_generate_parser_error, create_test_datafile, clean_options_string
-=======
-from ..util import make_generate_parser_error, create_test_datafile, get_years_apart
->>>>>>> b2edac97
+from ..util import make_generate_parser_error, create_test_datafile, get_years_apart, clean_options_string
 
 
 def passing_validator():
@@ -532,7 +528,19 @@
     assert errors[0].error_message == "an Error"
 
 
-<<<<<<< HEAD
+@pytest.mark.parametrize("rpt_date_str,date_str,expected", [
+    ('20200102', '20100101', 10),
+    ('20200102', '20100106', 9),
+    ('20200101', '20200102', 0),
+    ('20200101', '20210102', -1),
+])
+def test_get_years_apart(rpt_date_str, date_str, expected):
+    """Test the get_years_apart util function."""
+    rpt_date = datetime.strptime(rpt_date_str, '%Y%m%d')
+    date = datetime.strptime(date_str, '%Y%m%d')
+    assert int(get_years_apart(rpt_date, date)) == expected
+
+
 @pytest.mark.parametrize('options, expected', [
     ([1, 2, 3, 4], '[1, 2, 3, 4]'),
     (['1', '2', '3', '4'], '[1, 2, 3, 4]'),
@@ -544,17 +552,4 @@
 def test_clean_options_string(options, expected):
     """Test `clean_options_string` util func."""
     result = clean_options_string(options)
-    assert result == expected
-=======
-@pytest.mark.parametrize("rpt_date_str,date_str,expected", [
-    ('20200102', '20100101', 10),
-    ('20200102', '20100106', 9),
-    ('20200101', '20200102', 0),
-    ('20200101', '20210102', -1),
-])
-def test_get_years_apart(rpt_date_str, date_str, expected):
-    """Test the get_years_apart util function."""
-    rpt_date = datetime.strptime(rpt_date_str, '%Y%m%d')
-    date = datetime.strptime(date_str, '%Y%m%d')
-    assert int(get_years_apart(rpt_date, date)) == expected
->>>>>>> b2edac97
+    assert result == expected