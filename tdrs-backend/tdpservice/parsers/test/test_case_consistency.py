"""Test the CaseConsistencyValidator and SortedRecordSchemaPairs classes."""

import pytest
import logging
from tdpservice.parsers.test import factories
from .. import schema_defs, util
from ..case_consistency_validator import CaseConsistencyValidator
from tdpservice.parsers.models import ParserErrorCategoryChoices
from tdpservice.stts.models import STT


logger = logging.getLogger(__name__)


class TestCaseConsistencyValidator:
    """Test case consistency (cat4) validators."""

    def parse_header(self, datafile):
        """Parse datafile header into header object."""
        rawfile = datafile.file

        # parse header, trailer
        rawfile.seek(0)
        header_line = rawfile.readline().decode().strip()
        return schema_defs.header.parse_and_validate(
            header_line,
            util.make_generate_file_precheck_parser_error(datafile, 1)
        )

    @pytest.fixture
    def tanf_s1_records(self):
        """Return group of TANF Section 1 records."""
        t1 = factories.TanfT1Factory.create()
        t2 = factories.TanfT2Factory.create()
        t3 = factories.TanfT3Factory.create()
        t3_1 = factories.TanfT3Factory.create()
        return [t1, t2, t3, t3_1]

    @pytest.fixture
    def tanf_s1_schemas(self):
        """Return group of TANF Section 1 schemas."""
        s1 = schema_defs.tanf.t1.schemas[0]
        s2 = schema_defs.tanf.t2.schemas[0]
        s3 = schema_defs.tanf.t3.schemas[0]
        return [s1, s2, s3, s3]

    @pytest.fixture
    def small_correct_file(self, stt_user, stt):
        """Fixture for small_correct_file."""
        return util.create_test_datafile('small_correct_file.txt', stt_user, stt)

    @pytest.fixture
    def small_correct_file_header(self, small_correct_file):
        """Return a valid header record."""
        header, header_is_valid, header_errors = self.parse_header(small_correct_file)

        if not header_is_valid:
            logger.error('Header is not valid: %s', header_errors)
            return None
        return header

    @pytest.mark.django_db
    def test_add_record(self, small_correct_file_header, small_correct_file, tanf_s1_records, tanf_s1_schemas):
        """Test add_record logic."""
        case_consistency_validator = CaseConsistencyValidator(
            small_correct_file_header,
<<<<<<< HEAD
            STT.EntityType.STATE,
=======
            small_correct_file_header['program_type'],
>>>>>>> ca185993
            util.make_generate_parser_error(small_correct_file, None)
        )

        for record, schema in zip(tanf_s1_records, tanf_s1_schemas):
            case_consistency_validator.add_record(record, schema, True)

        assert case_consistency_validator.has_validated is False
        assert case_consistency_validator.case_has_errors is True
        assert len(case_consistency_validator.record_schema_pairs.cases) == 4
        assert case_consistency_validator.total_cases_cached == 0
        assert case_consistency_validator.total_cases_validated == 0

        # Add record with different case number to proc validation again and start caching a new case.
        t1 = factories.TanfT1Factory.create()
        t1.CASE_NUMBER = 2
        case_consistency_validator.add_record(t1, tanf_s1_schemas[0], False)
        assert case_consistency_validator.has_validated is False
        assert case_consistency_validator.case_has_errors is False
        assert len(case_consistency_validator.record_schema_pairs.cases) == 1
        assert case_consistency_validator.total_cases_cached == 1
        assert case_consistency_validator.total_cases_validated == 1

        # Complete the case to proc validation and verify that it occured. Even if the next case has errors.
        t2 = factories.TanfT2Factory.create()
        t3 = factories.TanfT3Factory.create()
        t2.CASE_NUMBER = 2
        t3.CASE_NUMBER = 2
        case_consistency_validator.add_record(t2, tanf_s1_schemas[1], False)
        case_consistency_validator.add_record(t3, tanf_s1_schemas[2], False)
        assert case_consistency_validator.case_has_errors is False

        case_consistency_validator.add_record(tanf_s1_records[0], tanf_s1_schemas[0], True)

        assert case_consistency_validator.has_validated is False
        assert case_consistency_validator.case_has_errors is True
        assert len(case_consistency_validator.record_schema_pairs.cases) == 1
        assert case_consistency_validator.total_cases_cached == 2
        assert case_consistency_validator.total_cases_validated == 2

    @pytest.mark.parametrize("header,T1Stuff,T2Stuff,T3Stuff,stt_type", [
        (
            {"type": "A", "program_type": "TAN", "year": 2020, "quarter": "4"},
            (factories.TanfT1Factory, schema_defs.tanf.t1.schemas[0], 'T1'),
            (factories.TanfT2Factory, schema_defs.tanf.t2.schemas[0], 'T2'),
            (factories.TanfT3Factory, schema_defs.tanf.t3.schemas[0], 'T3'),
            STT.EntityType.STATE,
        ),
        (
            {"type": "A", "program_type": "Tribal TAN", "year": 2020, "quarter": "4"},
            (factories.TribalTanfT1Factory, schema_defs.tribal_tanf.t1.schemas[0], 'T1'),
            (factories.TribalTanfT2Factory, schema_defs.tribal_tanf.t2.schemas[0], 'T2'),
            (factories.TribalTanfT3Factory, schema_defs.tribal_tanf.t3.schemas[0], 'T3'),
            STT.EntityType.TRIBE,
        ),
        (
            {"type": "A", "program_type": "SSP", "year": 2020, "quarter": "4"},
            (factories.SSPM1Factory, schema_defs.ssp.m1.schemas[0], 'M1'),
            (factories.SSPM2Factory, schema_defs.ssp.m2.schemas[0], 'M2'),
            (factories.SSPM3Factory, schema_defs.ssp.m3.schemas[0], 'M3'),
            STT.EntityType.STATE,
        ),
    ])
    @pytest.mark.django_db
    def test_section1_records_are_related_validator_pass(
            self, small_correct_file, header, T1Stuff, T2Stuff, T3Stuff, stt_type):
        """Test records are related validator success case."""
        (T1Factory, t1_schema, t1_model_name) = T1Stuff
        (T2Factory, t2_schema, t2_model_name) = T2Stuff
        (T3Factory, t3_schema, t3_model_name) = T3Stuff

        case_consistency_validator = CaseConsistencyValidator(
            header,
<<<<<<< HEAD
            stt_type,
=======
            header['program_type'],
>>>>>>> ca185993
            util.make_generate_parser_error(small_correct_file, None)
        )

        t1s = [
            T1Factory.create(
                RPT_MONTH_YEAR=202010,
                CASE_NUMBER='123',
            ),
        ]
        for t1 in t1s:
            case_consistency_validator.add_record(t1, t1_schema, False)

        t2s = [
            T2Factory.create(
                RPT_MONTH_YEAR=202010,
                CASE_NUMBER='123',
                FAMILY_AFFILIATION=1,
            ),
            T2Factory.create(
                RPT_MONTH_YEAR=202010,
                CASE_NUMBER='123',
                FAMILY_AFFILIATION=2,
            ),
        ]
        for t2 in t2s:
            case_consistency_validator.add_record(t2, t2_schema, False)

        t3s = [
            T3Factory.create(
                RPT_MONTH_YEAR=202010,
                CASE_NUMBER='123',
                FAMILY_AFFILIATION=1,
            ),
            T3Factory.create(
                RPT_MONTH_YEAR=202010,
                CASE_NUMBER='123',
                FAMILY_AFFILIATION=2,
            ),
        ]
        for t3 in t3s:
            case_consistency_validator.add_record(t3, t3_schema, False)

        num_errors = case_consistency_validator.validate()

        errors = case_consistency_validator.get_generated_errors()

        assert len(errors) == 0
        assert num_errors == 0

    @pytest.mark.parametrize("header,T1Stuff,T2Stuff,T3Stuff,stt_type", [
        (
            {"type": "A", "program_type": "TAN", "year": 2020, "quarter": "4"},
            (factories.TanfT1Factory, schema_defs.tanf.t1.schemas[0], 'T1'),
            (factories.TanfT2Factory, schema_defs.tanf.t2.schemas[0], 'T2'),
            (factories.TanfT3Factory, schema_defs.tanf.t3.schemas[0], 'T3'),
            STT.EntityType.STATE,
        ),
        (
            {"type": "A", "program_type": "Tribal TAN", "year": 2020, "quarter": "4"},
            (factories.TribalTanfT1Factory, schema_defs.tribal_tanf.t1.schemas[0], 'T1'),
            (factories.TribalTanfT2Factory, schema_defs.tribal_tanf.t2.schemas[0], 'T2'),
            (factories.TribalTanfT3Factory, schema_defs.tribal_tanf.t3.schemas[0], 'T3'),
            STT.EntityType.TRIBE,
        ),
        (
            {"type": "A", "program_type": "SSP", "year": 2020, "quarter": "4"},
            (factories.SSPM1Factory, schema_defs.ssp.m1.schemas[0], 'M1'),
            (factories.SSPM2Factory, schema_defs.ssp.m2.schemas[0], 'M2'),
            (factories.SSPM3Factory, schema_defs.ssp.m3.schemas[0], 'M3'),
            STT.EntityType.STATE,
        ),
    ])
    @pytest.mark.django_db
    def test_section1_records_are_related_validator_fail_no_t2_or_t3(
            self, small_correct_file, header, T1Stuff, T2Stuff, T3Stuff, stt_type):
        """Test records are related validator fails with no t2s or t3s."""
        (T1Factory, t1_schema, t1_model_name) = T1Stuff
        (T2Factory, t2_schema, t2_model_name) = T2Stuff
        (T3Factory, t3_schema, t3_model_name) = T3Stuff

        case_consistency_validator = CaseConsistencyValidator(
            header,
<<<<<<< HEAD
            stt_type,
=======
            header['program_type'],
>>>>>>> ca185993
            util.make_generate_parser_error(small_correct_file, None)
        )

        t1s = [
            T1Factory.create(
                RPT_MONTH_YEAR=202010,
                CASE_NUMBER='123'
            ),
        ]
        for t1 in t1s:
            case_consistency_validator.add_record(t1, t1_schema, False)

        num_errors = case_consistency_validator.validate()

        errors = case_consistency_validator.get_generated_errors()

        assert len(errors) == 1
        assert num_errors == 1
        assert errors[0].error_type == ParserErrorCategoryChoices.CASE_CONSISTENCY
        assert errors[0].error_message == (
            f'Every {t1_model_name} record should have at least one corresponding '
            f'{t2_model_name} or {t3_model_name} record with the same RPT_MONTH_YEAR and CASE_NUMBER.'
        )

    @pytest.mark.parametrize("header,T1Stuff,T2Stuff,T3Stuff,stt_type", [
        (
            {"type": "A", "program_type": "TAN", "year": 2020, "quarter": "4"},
            (factories.TanfT1Factory, schema_defs.tanf.t1.schemas[0], 'T1'),
            (factories.TanfT2Factory, schema_defs.tanf.t2.schemas[0], 'T2'),
            (factories.TanfT3Factory, schema_defs.tanf.t3.schemas[0], 'T3'),
            STT.EntityType.STATE,
        ),
        (
            {"type": "A", "program_type": "Tribal TAN", "year": 2020, "quarter": "4"},
            (factories.TribalTanfT1Factory, schema_defs.tribal_tanf.t1.schemas[0], 'T1'),
            (factories.TribalTanfT2Factory, schema_defs.tribal_tanf.t2.schemas[0], 'T2'),
            (factories.TribalTanfT3Factory, schema_defs.tribal_tanf.t3.schemas[0], 'T3'),
            STT.EntityType.TRIBE,
        ),
        (
            {"type": "A", "program_type": "SSP", "year": 2020, "quarter": "4"},
            (factories.SSPM1Factory, schema_defs.ssp.m1.schemas[0], 'M1'),
            (factories.SSPM2Factory, schema_defs.ssp.m2.schemas[0], 'M2'),
            (factories.SSPM3Factory, schema_defs.ssp.m3.schemas[0], 'M3'),
            STT.EntityType.STATE,
        ),
    ])
    @pytest.mark.django_db
    def test_section1_records_are_related_validator_fail_no_t1(
            self, small_correct_file, header, T1Stuff, T2Stuff, T3Stuff, stt_type):
        """Test records are related validator fails with no t1s."""
        (T1Factory, t1_schema, t1_model_name) = T1Stuff
        (T2Factory, t2_schema, t2_model_name) = T2Stuff
        (T3Factory, t3_schema, t3_model_name) = T3Stuff

        case_consistency_validator = CaseConsistencyValidator(
            header,
<<<<<<< HEAD
            stt_type,
=======
            header['program_type'],
>>>>>>> ca185993
            util.make_generate_parser_error(small_correct_file, None)
        )

        t2s = [
            T2Factory.create(
                RPT_MONTH_YEAR=202010,
                CASE_NUMBER='123',
                FAMILY_AFFILIATION=1,
            ),
            T2Factory.create(
                RPT_MONTH_YEAR=202010,
                CASE_NUMBER='123',
                FAMILY_AFFILIATION=2,
            ),
        ]
        for t2 in t2s:
            case_consistency_validator.add_record(t2, t2_schema, False)

        t3s = [
            T3Factory.create(
                RPT_MONTH_YEAR=202010,
                CASE_NUMBER='123',
                FAMILY_AFFILIATION=1,
            ),
            T3Factory.create(
                RPT_MONTH_YEAR=202010,
                CASE_NUMBER='123',
                FAMILY_AFFILIATION=2,
            ),
        ]
        for t3 in t3s:
            case_consistency_validator.add_record(t3, t3_schema, False)

        num_errors = case_consistency_validator.validate()

        errors = case_consistency_validator.get_generated_errors()

        assert len(errors) == 4
        assert num_errors == 4
        assert errors[0].error_type == ParserErrorCategoryChoices.CASE_CONSISTENCY
        assert errors[0].error_message == (
            f'Every {t2_model_name} record should have at least one corresponding '
            f'{t1_model_name} record with the same RPT_MONTH_YEAR and CASE_NUMBER.'
        )
        assert errors[1].error_type == ParserErrorCategoryChoices.CASE_CONSISTENCY
        assert errors[1].error_message == (
            f'Every {t2_model_name} record should have at least one corresponding '
            f'{t1_model_name} record with the same RPT_MONTH_YEAR and CASE_NUMBER.'
        )
        assert errors[2].error_type == ParserErrorCategoryChoices.CASE_CONSISTENCY
        assert errors[2].error_message == (
            f'Every {t3_model_name} record should have at least one corresponding '
            f'{t1_model_name} record with the same RPT_MONTH_YEAR and CASE_NUMBER.'
        )
        assert errors[3].error_type == ParserErrorCategoryChoices.CASE_CONSISTENCY
        assert errors[3].error_message == (
            f'Every {t3_model_name} record should have at least one corresponding '
            f'{t1_model_name} record with the same RPT_MONTH_YEAR and CASE_NUMBER.'
        )

    @pytest.mark.parametrize("header,T1Stuff,T2Stuff,T3Stuff,stt_type", [
        (
            {"type": "A", "program_type": "TAN", "year": 2020, "quarter": "4"},
            (factories.TanfT1Factory, schema_defs.tanf.t1.schemas[0], 'T1'),
            (factories.TanfT2Factory, schema_defs.tanf.t2.schemas[0], 'T2'),
            (factories.TanfT3Factory, schema_defs.tanf.t3.schemas[0], 'T3'),
            STT.EntityType.STATE,
        ),
        (
            {"type": "A", "program_type": "Tribal TAN", "year": 2020, "quarter": "4"},
            (factories.TribalTanfT1Factory, schema_defs.tribal_tanf.t1.schemas[0], 'T1'),
            (factories.TribalTanfT2Factory, schema_defs.tribal_tanf.t2.schemas[0], 'T2'),
            (factories.TribalTanfT3Factory, schema_defs.tribal_tanf.t3.schemas[0], 'T3'),
            STT.EntityType.TRIBE,
        ),
        (
            {"type": "A", "program_type": "SSP", "year": 2020, "quarter": "4"},
            (factories.SSPM1Factory, schema_defs.ssp.m1.schemas[0], 'M1'),
            (factories.SSPM2Factory, schema_defs.ssp.m2.schemas[0], 'M2'),
            (factories.SSPM3Factory, schema_defs.ssp.m3.schemas[0], 'M3'),
            STT.EntityType.STATE,
        ),
    ])
    @pytest.mark.django_db
    def test_section1_records_are_related_validator_fail_multiple_t1s(
            self, small_correct_file, header, T1Stuff, T2Stuff, T3Stuff, stt_type):
        """Test records are related validator fails when there are multiple t1s."""
        (T1Factory, t1_schema, t1_model_name) = T1Stuff
        (T2Factory, t2_schema, t2_model_name) = T2Stuff
        (T3Factory, t3_schema, t3_model_name) = T3Stuff

        case_consistency_validator = CaseConsistencyValidator(
            header,
<<<<<<< HEAD
            stt_type,
=======
            header['program_type'],
>>>>>>> ca185993
            util.make_generate_parser_error(small_correct_file, None)
        )

        t1s = [
            T1Factory.create(
                RPT_MONTH_YEAR=202010,
                CASE_NUMBER='123'
            ),
            T1Factory.create(
                RPT_MONTH_YEAR=202010,
                CASE_NUMBER='123'
            ),
        ]
        for t1 in t1s:
            case_consistency_validator.add_record(t1, t1_schema, False)

        t2s = [
            T2Factory.create(
                RPT_MONTH_YEAR=202010,
                CASE_NUMBER='123',
                FAMILY_AFFILIATION=1,
            ),
            T2Factory.create(
                RPT_MONTH_YEAR=202010,
                CASE_NUMBER='123',
                FAMILY_AFFILIATION=2,
            ),
        ]
        for t2 in t2s:
            case_consistency_validator.add_record(t2, t2_schema, False)

        t3s = [
            T3Factory.create(
                RPT_MONTH_YEAR=202010,
                CASE_NUMBER='123',
                FAMILY_AFFILIATION=1,
            ),
            T3Factory.create(
                RPT_MONTH_YEAR=202010,
                CASE_NUMBER='123',
                FAMILY_AFFILIATION=2,
            ),
        ]
        for t3 in t3s:
            case_consistency_validator.add_record(t3, t3_schema, False)

        num_errors = case_consistency_validator.validate()

        errors = case_consistency_validator.get_generated_errors()

        assert len(errors) == 1
        assert num_errors == 1
        assert errors[0].error_type == ParserErrorCategoryChoices.CASE_CONSISTENCY
        assert errors[0].error_message == (
            f'There should only be one {t1_model_name} record '
            f'for a RPT_MONTH_YEAR and CASE_NUMBER.'
        )

    @pytest.mark.parametrize("header,T1Stuff,T2Stuff,T3Stuff,stt_type", [
        (
            {"type": "A", "program_type": "TAN", "year": 2020, "quarter": "4"},
            (factories.TanfT1Factory, schema_defs.tanf.t1.schemas[0], 'T1'),
            (factories.TanfT2Factory, schema_defs.tanf.t2.schemas[0], 'T2'),
            (factories.TanfT3Factory, schema_defs.tanf.t3.schemas[0], 'T3'),
            STT.EntityType.STATE,
        ),
        (
            {"type": "A", "program_type": "Tribal TAN", "year": 2020, "quarter": "4"},
            (factories.TribalTanfT1Factory, schema_defs.tribal_tanf.t1.schemas[0], 'T1'),
            (factories.TribalTanfT2Factory, schema_defs.tribal_tanf.t2.schemas[0], 'T2'),
            (factories.TribalTanfT3Factory, schema_defs.tribal_tanf.t3.schemas[0], 'T3'),
            STT.EntityType.TRIBE,
        ),
        (
            {"type": "A", "program_type": "SSP", "year": 2020, "quarter": "4"},
            (factories.SSPM1Factory, schema_defs.ssp.m1.schemas[0], 'M1'),
            (factories.SSPM2Factory, schema_defs.ssp.m2.schemas[0], 'M2'),
            (factories.SSPM3Factory, schema_defs.ssp.m3.schemas[0], 'M3'),
            STT.EntityType.STATE,
        ),
    ])
    @pytest.mark.django_db
    def test_section1_records_are_related_validator_fail_no_family_affiliation(
            self, small_correct_file, header, T1Stuff, T2Stuff, T3Stuff, stt_type):
        """Test records are related validator fails when no t2 or t3 has family_affiliation == 1."""
        (T1Factory, t1_schema, t1_model_name) = T1Stuff
        (T2Factory, t2_schema, t2_model_name) = T2Stuff
        (T3Factory, t3_schema, t3_model_name) = T3Stuff

        case_consistency_validator = CaseConsistencyValidator(
            header,
            stt_type,
            util.make_generate_parser_error(small_correct_file, None)
        )

        t1s = [
            T1Factory.create(
                RPT_MONTH_YEAR=202010,
                CASE_NUMBER='123'
            ),
        ]
        for t1 in t1s:
            case_consistency_validator.add_record(t1, t1_schema, False)

        t2s = [
            T2Factory.create(
                RPT_MONTH_YEAR=202010,
                CASE_NUMBER='123',
                FAMILY_AFFILIATION=2,
            ),
            T2Factory.create(
                RPT_MONTH_YEAR=202010,
                CASE_NUMBER='123',
                FAMILY_AFFILIATION=2,
            ),
        ]
        for t2 in t2s:
            case_consistency_validator.add_record(t2, t2_schema, False)

        t3s = [
            T3Factory.create(
                RPT_MONTH_YEAR=202010,
                CASE_NUMBER='123',
                FAMILY_AFFILIATION=2,
            ),
            T3Factory.create(
                RPT_MONTH_YEAR=202010,
                CASE_NUMBER='123',
                FAMILY_AFFILIATION=2,
            ),
        ]
        for t3 in t3s:
            case_consistency_validator.add_record(t3, t3_schema, False)

        num_errors = case_consistency_validator.validate()

        errors = case_consistency_validator.get_generated_errors()

        assert len(errors) == 1
        assert num_errors == 1
        assert errors[0].error_type == ParserErrorCategoryChoices.CASE_CONSISTENCY
        assert errors[0].error_message == (
            f'Every {t1_model_name} record should have at least one corresponding '
            f'{t2_model_name} or {t3_model_name} record with the same RPT_MONTH_YEAR and '
            f'CASE_NUMBER, where FAMILY_AFFILIATION==1'
        )

    @pytest.mark.parametrize("header,T4Stuff,T5Stuff,stt_type", [
        (
            {"type": "C", "program_type": "TAN", "year": 2020, "quarter": "4"},
            (factories.TanfT4Factory, schema_defs.tanf.t4.schemas[0], 'T4'),
            (factories.TanfT5Factory, schema_defs.tanf.t5.schemas[0], 'T5'),
            STT.EntityType.STATE,
        ),
        (
            {"type": "C", "program_type": "Tribal TAN", "year": 2020, "quarter": "4"},
            (factories.TribalTanfT4Factory, schema_defs.tribal_tanf.t4.schemas[0], 'T4'),
            (factories.TribalTanfT5Factory, schema_defs.tribal_tanf.t5.schemas[0], 'T5'),
            STT.EntityType.TRIBE,
        ),
        (
            {"type": "C", "program_type": "SSP", "year": 2020, "quarter": "4"},
            (factories.SSPM4Factory, schema_defs.ssp.m4.schemas[0], 'M4'),
            (factories.SSPM5Factory, schema_defs.ssp.m5.schemas[0], 'M5'),
            STT.EntityType.STATE,
        ),
    ])
    @pytest.mark.django_db
    def test_section2_validator_pass(self, small_correct_file, header, T4Stuff, T5Stuff, stt_type):
        """Test records are related validator section 2 success case."""
        (T4Factory, t4_schema, t4_model_name) = T4Stuff
        (T5Factory, t5_schema, t5_model_name) = T5Stuff

        case_consistency_validator = CaseConsistencyValidator(
            header,
<<<<<<< HEAD
            stt_type,
=======
            header['program_type'],
>>>>>>> ca185993
            util.make_generate_parser_error(small_correct_file, None)
        )

        t4s = [
            T4Factory.create(
                RPT_MONTH_YEAR=202010,
                CASE_NUMBER='123',
            ),
        ]
        for t4 in t4s:
            case_consistency_validator.add_record(t4, t4_schema, False)

        t5s = [
            T5Factory.create(
                RPT_MONTH_YEAR=202010,
                CASE_NUMBER='123',
                FAMILY_AFFILIATION=1,
                REC_AID_TOTALLY_DISABLED=2,
                REC_SSI=1
            ),
            T5Factory.create(
                RPT_MONTH_YEAR=202010,
                CASE_NUMBER='123',
                FAMILY_AFFILIATION=2,
                REC_AID_TOTALLY_DISABLED=2,
                REC_SSI=1
            ),
        ]
        for t5 in t5s:
            case_consistency_validator.add_record(t5, t5_schema, False)

        num_errors = case_consistency_validator.validate()

        errors = case_consistency_validator.get_generated_errors()

        assert len(errors) == 0
        assert num_errors == 0

    @pytest.mark.parametrize("header,T4Stuff,T5Stuff,stt_type", [
        (
            {"type": "C", "program_type": "TAN", "year": 2020, "quarter": "4"},
            (factories.TanfT4Factory, schema_defs.tanf.t4.schemas[0], 'T4'),
            (factories.TanfT5Factory, schema_defs.tanf.t5.schemas[0], 'T5'),
            STT.EntityType.STATE,
        ),
        (
            {"type": "C", "program_type": "Tribal TAN", "year": 2020, "quarter": "4"},
            (factories.TribalTanfT4Factory, schema_defs.tribal_tanf.t4.schemas[0], 'T4'),
            (factories.TribalTanfT5Factory, schema_defs.tribal_tanf.t5.schemas[0], 'T5'),
            STT.EntityType.TRIBE,
        ),
        (
            {"type": "C", "program_type": "SSP", "year": 2020, "quarter": "4"},
            (factories.SSPM4Factory, schema_defs.ssp.m4.schemas[0], 'M4'),
            (factories.SSPM5Factory, schema_defs.ssp.m5.schemas[0], 'M5'),
            STT.EntityType.STATE,
        ),
    ])
    @pytest.mark.django_db
    def test_section2_validator_fail_multiple_t4s(self, small_correct_file, header, T4Stuff, T5Stuff, stt_type):
        """Test records are related validator section 2 success case."""
        (T4Factory, t4_schema, t4_model_name) = T4Stuff
        (T5Factory, t5_schema, t5_model_name) = T5Stuff

        case_consistency_validator = CaseConsistencyValidator(
            header,
<<<<<<< HEAD
            stt_type,
=======
            header['program_type'],
>>>>>>> ca185993
            util.make_generate_parser_error(small_correct_file, None)
        )

        t4s = [
            T4Factory.create(
                RPT_MONTH_YEAR=202010,
                CASE_NUMBER='123',
            ),
            T4Factory.create(
                RPT_MONTH_YEAR=202010,
                CASE_NUMBER='123'
            ),
        ]
        for t4 in t4s:
            case_consistency_validator.add_record(t4, t4_schema, False)

        t5s = [
            T5Factory.create(
                RPT_MONTH_YEAR=202010,
                CASE_NUMBER='123',
                FAMILY_AFFILIATION=1,
                REC_AID_TOTALLY_DISABLED=2,
                REC_SSI=1
            ),
            T5Factory.create(
                RPT_MONTH_YEAR=202010,
                CASE_NUMBER='123',
                FAMILY_AFFILIATION=2,
                REC_AID_TOTALLY_DISABLED=2,
                REC_SSI=1
            ),
        ]
        for t5 in t5s:
            case_consistency_validator.add_record(t5, t5_schema, False)

        num_errors = case_consistency_validator.validate()

        errors = case_consistency_validator.get_generated_errors()

        assert len(errors) == 1
        assert num_errors == 1
        assert errors[0].error_type == ParserErrorCategoryChoices.CASE_CONSISTENCY
        assert errors[0].error_message == (
            f'There should only be one {t4_model_name} record  '
            f'for a RPT_MONTH_YEAR and CASE_NUMBER.'
        )

    @pytest.mark.parametrize("header,T4Stuff,T5Stuff,stt_type", [
        (
            {"type": "C", "program_type": "TAN", "year": 2020, "quarter": "4"},
            (factories.TanfT4Factory, schema_defs.tanf.t4.schemas[0], 'T4'),
            (factories.TanfT5Factory, schema_defs.tanf.t5.schemas[0], 'T5'),
            STT.EntityType.STATE,
        ),
        (
            {"type": "C", "program_type": "Tribal TAN", "year": 2020, "quarter": "4"},
            (factories.TribalTanfT4Factory, schema_defs.tribal_tanf.t4.schemas[0], 'T4'),
            (factories.TribalTanfT5Factory, schema_defs.tribal_tanf.t5.schemas[0], 'T5'),
            STT.EntityType.TRIBE,
        ),
        (
            {"type": "C", "program_type": "SSP", "year": 2020, "quarter": "4"},
            (factories.SSPM4Factory, schema_defs.ssp.m4.schemas[0], 'M4'),
            (factories.SSPM5Factory, schema_defs.ssp.m5.schemas[0], 'M5'),
            STT.EntityType.STATE,
        ),
    ])
    @pytest.mark.django_db
    def test_section2_validator_fail_case_closure_employment(
            self, small_correct_file, header, T4Stuff, T5Stuff, stt_type):
        """Test records are related validator section 2 success case."""
        (T4Factory, t4_schema, t4_model_name) = T4Stuff
        (T5Factory, t5_schema, t5_model_name) = T5Stuff

        case_consistency_validator = CaseConsistencyValidator(
            header,
<<<<<<< HEAD
            stt_type,
=======
            header['program_type'],
>>>>>>> ca185993
            util.make_generate_parser_error(small_correct_file, None)
        )

        t4s = [
            T4Factory.create(
                RPT_MONTH_YEAR=202010,
                CASE_NUMBER='123',
                CLOSURE_REASON='01'
            ),
        ]
        for t4 in t4s:
            case_consistency_validator.add_record(t4, t4_schema, False)

        t5s = [
            T5Factory.create(
                RPT_MONTH_YEAR=202010,
                CASE_NUMBER='123',
                FAMILY_AFFILIATION=1,
                REC_AID_TOTALLY_DISABLED=2,
                REC_SSI=1,
                EMPLOYMENT_STATUS=3,
            ),
            T5Factory.create(
                RPT_MONTH_YEAR=202010,
                CASE_NUMBER='123',
                FAMILY_AFFILIATION=2,
                REC_AID_TOTALLY_DISABLED=2,
                REC_SSI=1,
                EMPLOYMENT_STATUS=2,
            ),
        ]
        for t5 in t5s:
            case_consistency_validator.add_record(t5, t5_schema, False)

        num_errors = case_consistency_validator.validate()

        errors = case_consistency_validator.get_generated_errors()

        assert len(errors) == 1
        assert num_errors == 1
        assert errors[0].error_type == ParserErrorCategoryChoices.CASE_CONSISTENCY
        assert errors[0].error_message == (
            'At least one person on the case must have employment status = 1:Yes in the same month.'
        )

    @pytest.mark.parametrize("header,T4Stuff,T5Stuff,stt_type", [
        (
            {"type": "C", "program_type": "TAN", "year": 2020, "quarter": "4"},
            (factories.TanfT4Factory, schema_defs.tanf.t4.schemas[0], 'T4'),
            (factories.TanfT5Factory, schema_defs.tanf.t5.schemas[0], 'T5'),
            STT.EntityType.STATE,
        ),
        (
            {"type": "C", "program_type": "Tribal TAN", "year": 2020, "quarter": "4"},
            (factories.TribalTanfT4Factory, schema_defs.tribal_tanf.t4.schemas[0], 'T4'),
            (factories.TribalTanfT5Factory, schema_defs.tribal_tanf.t5.schemas[0], 'T5'),
            STT.EntityType.TRIBE,
        ),
    ])
    @pytest.mark.django_db
    def test_section2_validator_fail_case_closure_ftl(self, small_correct_file, header, T4Stuff, T5Stuff, stt_type):
        """Test records are related validator section 2 success case."""
        (T4Factory, t4_schema, t4_model_name) = T4Stuff
        (T5Factory, t5_schema, t5_model_name) = T5Stuff

        case_consistency_validator = CaseConsistencyValidator(
            header,
            stt_type,
            util.make_generate_parser_error(small_correct_file, None)
        )

        t4s = [
            T4Factory.create(
                RPT_MONTH_YEAR=202010,
                CASE_NUMBER='123',
                CLOSURE_REASON='99'
            ),
        ]
        for t4 in t4s:
            case_consistency_validator.add_record(t4, t4_schema, False)

        t5s = [
            T5Factory.create(
                RPT_MONTH_YEAR=202010,
                CASE_NUMBER='123',
                FAMILY_AFFILIATION=1,
                REC_AID_TOTALLY_DISABLED=2,
                REC_SSI=1,
                RELATIONSHIP_HOH='10',
                COUNTABLE_MONTH_FED_TIME='059',
            ),
            T5Factory.create(
                RPT_MONTH_YEAR=202010,
                CASE_NUMBER='123',
                FAMILY_AFFILIATION=2,
                REC_AID_TOTALLY_DISABLED=2,
                REC_SSI=1,
                RELATIONSHIP_HOH='03',
                COUNTABLE_MONTH_FED_TIME='001',
            ),
        ]
        for t5 in t5s:
            case_consistency_validator.add_record(t5, t5_schema, False)

        num_errors = case_consistency_validator.validate()

        errors = case_consistency_validator.get_generated_errors()

        assert len(errors) == 1
        assert num_errors == 1
        assert errors[0].error_type == ParserErrorCategoryChoices.CASE_CONSISTENCY
        assert errors[0].error_message == (
            'At least one person who is HoH or spouse of HoH on case must have FTL months >=60.'
        )

    @pytest.mark.parametrize("header,T4Stuff,T5Stuff,stt_type", [
        (
            {"type": "C", "program_type": "TAN", "year": 2020, "quarter": "4"},
            (factories.TanfT4Factory, schema_defs.tanf.t4.schemas[0], 'T4'),
            (factories.TanfT5Factory, schema_defs.tanf.t5.schemas[0], 'T5'),
            STT.EntityType.STATE,
        ),
        (
            {"type": "C", "program_type": "Tribal TAN", "year": 2020, "quarter": "4"},
            (factories.TribalTanfT4Factory, schema_defs.tribal_tanf.t4.schemas[0], 'T4'),
            (factories.TribalTanfT5Factory, schema_defs.tribal_tanf.t5.schemas[0], 'T5'),
            STT.EntityType.TRIBE,
        ),
        (
            {"type": "C", "program_type": "SSP", "year": 2020, "quarter": "4"},
            (factories.SSPM4Factory, schema_defs.ssp.m4.schemas[0], 'M4'),
            (factories.SSPM5Factory, schema_defs.ssp.m5.schemas[0], 'M5'),
            STT.EntityType.STATE,
        ),
    ])
    @pytest.mark.django_db
    def test_section2_records_are_related_validator_fail_no_t5s(
            self, small_correct_file, header, T4Stuff, T5Stuff, stt_type):
        """Test records are related validator fails with no t5s."""
        (T4Factory, t4_schema, t4_model_name) = T4Stuff
        (T5Factory, t5_schema, t5_model_name) = T5Stuff

        case_consistency_validator = CaseConsistencyValidator(
            header,
            stt_type,
            util.make_generate_parser_error(small_correct_file, None)
        )

        t4s = [
            T4Factory.create(
                RPT_MONTH_YEAR=202010,
                CASE_NUMBER='123',
            ),
        ]
        for t4 in t4s:
            case_consistency_validator.add_record(t4, t4_schema, False)

        num_errors = case_consistency_validator.validate()

        errors = case_consistency_validator.get_generated_errors()

        assert len(errors) == 1
        assert num_errors == 1
        assert errors[0].error_type == ParserErrorCategoryChoices.CASE_CONSISTENCY
        assert errors[0].error_message == (
            f'Every {t4_model_name} record should have at least one corresponding '
            f'{t5_model_name} record with the same RPT_MONTH_YEAR and CASE_NUMBER.'
        )

    @pytest.mark.parametrize("header,T4Stuff,T5Stuff,stt_type", [
        (
            {"type": "C", "program_type": "TAN", "year": 2020, "quarter": "4"},
            (factories.TanfT4Factory, schema_defs.tanf.t4.schemas[0], 'T4'),
            (factories.TanfT5Factory, schema_defs.tanf.t5.schemas[0], 'T5'),
            STT.EntityType.STATE,
        ),
        (
            {"type": "C", "program_type": "Tribal TAN", "year": 2020, "quarter": "4"},
            (factories.TribalTanfT4Factory, schema_defs.tribal_tanf.t4.schemas[0], 'T4'),
            (factories.TribalTanfT5Factory, schema_defs.tribal_tanf.t5.schemas[0], 'T5'),
            STT.EntityType.TRIBE,
        ),
        (
            {"type": "C", "program_type": "SSP", "year": 2020, "quarter": "4"},
            (factories.SSPM4Factory, schema_defs.ssp.m4.schemas[0], 'M4'),
            (factories.SSPM5Factory, schema_defs.ssp.m5.schemas[0], 'M5'),
            STT.EntityType.STATE,
        ),
    ])
    @pytest.mark.django_db
    def test_section2_records_are_related_validator_fail_no_t4s(
            self, small_correct_file, header, T4Stuff, T5Stuff, stt_type):
        """Test records are related validator fails with no t4s."""
        (T4Factory, t4_schema, t4_model_name) = T4Stuff
        (T5Factory, t5_schema, t5_model_name) = T5Stuff

        case_consistency_validator = CaseConsistencyValidator(
            header,
            stt_type,
            util.make_generate_parser_error(small_correct_file, None)
        )

        t5s = [
            T5Factory.create(
                RPT_MONTH_YEAR=202010,
                CASE_NUMBER='123',
                FAMILY_AFFILIATION=1,
                REC_AID_TOTALLY_DISABLED=2,
                REC_SSI=1
            ),
            T5Factory.create(
                RPT_MONTH_YEAR=202010,
                CASE_NUMBER='123',
                FAMILY_AFFILIATION=2,
                REC_AID_TOTALLY_DISABLED=2,
                REC_SSI=1
            ),
        ]
        for t5 in t5s:
            case_consistency_validator.add_record(t5, t5_schema, False)

        num_errors = case_consistency_validator.validate()

        errors = case_consistency_validator.get_generated_errors()

        assert len(errors) == 2
        assert num_errors == 2
        assert errors[0].error_type == ParserErrorCategoryChoices.CASE_CONSISTENCY
        assert errors[0].error_message == (
            f'Every {t5_model_name} record should have at least one corresponding '
            f'{t4_model_name} record with the same RPT_MONTH_YEAR and CASE_NUMBER.'
        )
        assert errors[1].error_type == ParserErrorCategoryChoices.CASE_CONSISTENCY
        assert errors[1].error_message == (
            f'Every {t5_model_name} record should have at least one corresponding '
            f'{t4_model_name} record with the same RPT_MONTH_YEAR and CASE_NUMBER.'
        )

    @pytest.mark.parametrize("header,T4Stuff,T5Stuff", [
        (
            {"type": "C", "program_type": "TAN", "year": 2020, "quarter": "4"},
            (factories.TanfT4Factory, schema_defs.tanf.t4.schemas[0], 'T4'),
            (factories.TanfT5Factory, schema_defs.tanf.t5.schemas[0], 'T5'),
        ),
        (
            {"type": "C", "program_type": "Tribal TAN", "year": 2020, "quarter": "4"},
            (factories.TribalTanfT4Factory, schema_defs.tribal_tanf.t4.schemas[0], 'T4'),
            (factories.TribalTanfT5Factory, schema_defs.tribal_tanf.t5.schemas[0], 'T5'),
        ),
        (
            {"type": "C", "program_type": "SSP", "year": 2020, "quarter": "4"},
            (factories.SSPM4Factory, schema_defs.ssp.m4.schemas[0], 'M4'),
            (factories.SSPM5Factory, schema_defs.ssp.m5.schemas[0], 'M5'),
        ),
    ])
    @pytest.mark.django_db
    def test_section2_aabd_ssi_validator_pass_territory_adult_aadb(self, small_correct_file, header, T4Stuff, T5Stuff):
        """Test records are related validator section 2 success case."""
        (T4Factory, t4_schema, t4_model_name) = T4Stuff
        (T5Factory, t5_schema, t5_model_name) = T5Stuff

        case_consistency_validator = CaseConsistencyValidator(
            header,
            STT.EntityType.TERRITORY,
            util.make_generate_parser_error(small_correct_file, None)
        )

        t4s = [
            T4Factory.create(
                RPT_MONTH_YEAR=202010,
                CASE_NUMBER='123',
            ),
        ]
        for t4 in t4s:
            case_consistency_validator.add_record(t4, t4_schema, False)

        t5s = [
            T5Factory.create(
                RPT_MONTH_YEAR=202010,
                CASE_NUMBER='123',
                DATE_OF_BIRTH="19970209",
                FAMILY_AFFILIATION=1,
                REC_AID_TOTALLY_DISABLED=1,
                REC_SSI=2
            ),
            T5Factory.create(
                RPT_MONTH_YEAR=202010,
                CASE_NUMBER='123',
                DATE_OF_BIRTH="19970209",
                FAMILY_AFFILIATION=2,
                REC_AID_TOTALLY_DISABLED=2,
                REC_SSI=2
            ),
        ]
        for t5 in t5s:
            case_consistency_validator.add_record(t5, t5_schema, False)

        num_errors = case_consistency_validator.validate()

        errors = case_consistency_validator.get_generated_errors()

        assert len(errors) == 0
        assert num_errors == 0

    @pytest.mark.parametrize("header,T4Stuff,T5Stuff", [
        (
            {"type": "C", "program_type": "TAN", "year": 2020, "quarter": "4"},
            (factories.TanfT4Factory, schema_defs.tanf.t4.schemas[0], 'T4'),
            (factories.TanfT5Factory, schema_defs.tanf.t5.schemas[0], 'T5'),
        ),
        (
            {"type": "C", "program_type": "Tribal TAN", "year": 2020, "quarter": "4"},
            (factories.TribalTanfT4Factory, schema_defs.tribal_tanf.t4.schemas[0], 'T4'),
            (factories.TribalTanfT5Factory, schema_defs.tribal_tanf.t5.schemas[0], 'T5'),
        ),
        (
            {"type": "C", "program_type": "SSP", "year": 2020, "quarter": "4"},
            (factories.SSPM4Factory, schema_defs.ssp.m4.schemas[0], 'M4'),
            (factories.SSPM5Factory, schema_defs.ssp.m5.schemas[0], 'M5'),
        ),
    ])
    @pytest.mark.django_db
    def test_section2_aabd_ssi_validator_fail_territory_adult_aabd(self, small_correct_file, header, T4Stuff, T5Stuff):
        """Test records are related validator section 2 success case."""
        (T4Factory, t4_schema, t4_model_name) = T4Stuff
        (T5Factory, t5_schema, t5_model_name) = T5Stuff

        case_consistency_validator = CaseConsistencyValidator(
            header,
            STT.EntityType.TERRITORY,
            util.make_generate_parser_error(small_correct_file, None)
        )

        t4s = [
            T4Factory.create(
                RPT_MONTH_YEAR=202010,
                CASE_NUMBER='123',
            ),
        ]
        for t4 in t4s:
            case_consistency_validator.add_record(t4, t4_schema, False)

        t5s = [
            T5Factory.create(
                RPT_MONTH_YEAR=202010,
                CASE_NUMBER='123',
                DATE_OF_BIRTH="19970209",
                FAMILY_AFFILIATION=1,
                REC_AID_TOTALLY_DISABLED=0,
                REC_SSI=2
            ),
            T5Factory.create(
                RPT_MONTH_YEAR=202010,
                CASE_NUMBER='123',
                DATE_OF_BIRTH="19970209",
                FAMILY_AFFILIATION=2,
                REC_AID_TOTALLY_DISABLED=0,
                REC_SSI=2
            ),
        ]
        for t5 in t5s:
            case_consistency_validator.add_record(t5, t5_schema, False)

        num_errors = case_consistency_validator.validate()

        errors = case_consistency_validator.get_generated_errors()

        assert len(errors) == 2
        assert num_errors == 2
        assert errors[0].error_type == ParserErrorCategoryChoices.CASE_CONSISTENCY
        assert errors[0].error_message == (
            f'{t5_model_name} Adults in territories must have a valid value for 19C.'
        )
        assert errors[1].error_type == ParserErrorCategoryChoices.CASE_CONSISTENCY
        assert errors[1].error_message == (
            f'{t5_model_name} Adults in territories must have a valid value for 19C.'
        )

    @pytest.mark.parametrize("header,T4Stuff,T5Stuff", [
        (
            {"type": "C", "program_type": "TAN", "year": 2020, "quarter": "4"},
            (factories.TanfT4Factory, schema_defs.tanf.t4.schemas[0], 'T4'),
            (factories.TanfT5Factory, schema_defs.tanf.t5.schemas[0], 'T5'),
        ),
        (
            {"type": "C", "program_type": "Tribal TAN", "year": 2020, "quarter": "4"},
            (factories.TribalTanfT4Factory, schema_defs.tribal_tanf.t4.schemas[0], 'T4'),
            (factories.TribalTanfT5Factory, schema_defs.tribal_tanf.t5.schemas[0], 'T5'),
        ),
        (
            {"type": "C", "program_type": "SSP", "year": 2020, "quarter": "4"},
            (factories.SSPM4Factory, schema_defs.ssp.m4.schemas[0], 'M4'),
            (factories.SSPM5Factory, schema_defs.ssp.m5.schemas[0], 'M5'),
        ),
    ])
    @pytest.mark.django_db
    def test_section2_aabd_ssi_validator_pass_territory_child_aabd(self, small_correct_file, header, T4Stuff, T5Stuff):
        """Test records are related validator section 2 success case."""
        (T4Factory, t4_schema, t4_model_name) = T4Stuff
        (T5Factory, t5_schema, t5_model_name) = T5Stuff

        case_consistency_validator = CaseConsistencyValidator(
            header,
            STT.EntityType.TERRITORY,
            util.make_generate_parser_error(small_correct_file, None)
        )

        t4s = [
            T4Factory.create(
                RPT_MONTH_YEAR=202010,
                CASE_NUMBER='123',
            ),
        ]
        for t4 in t4s:
            case_consistency_validator.add_record(t4, t4_schema, False)

        t5s = [
            T5Factory.create(
                RPT_MONTH_YEAR=202010,
                CASE_NUMBER='123',
                DATE_OF_BIRTH="20170209",
                FAMILY_AFFILIATION=1,
                REC_AID_TOTALLY_DISABLED=2,
                REC_SSI=2
            ),
            T5Factory.create(
                RPT_MONTH_YEAR=202010,
                CASE_NUMBER='123',
                DATE_OF_BIRTH="20170209",
                FAMILY_AFFILIATION=2,
                REC_AID_TOTALLY_DISABLED=1,
                REC_SSI=2
            ),
        ]
        for t5 in t5s:
            case_consistency_validator.add_record(t5, t5_schema, False)

        num_errors = case_consistency_validator.validate()

        errors = case_consistency_validator.get_generated_errors()

        assert len(errors) == 0
        assert num_errors == 0

    @pytest.mark.parametrize("header,T4Stuff,T5Stuff", [
        (
            {"type": "C", "program_type": "TAN", "year": 2020, "quarter": "4"},
            (factories.TanfT4Factory, schema_defs.tanf.t4.schemas[0], 'T4'),
            (factories.TanfT5Factory, schema_defs.tanf.t5.schemas[0], 'T5'),
        ),
        (
            {"type": "C", "program_type": "Tribal TAN", "year": 2020, "quarter": "4"},
            (factories.TribalTanfT4Factory, schema_defs.tribal_tanf.t4.schemas[0], 'T4'),
            (factories.TribalTanfT5Factory, schema_defs.tribal_tanf.t5.schemas[0], 'T5'),
        ),
        (
            {"type": "C", "program_type": "SSP", "year": 2020, "quarter": "4"},
            (factories.SSPM4Factory, schema_defs.ssp.m4.schemas[0], 'M4'),
            (factories.SSPM5Factory, schema_defs.ssp.m5.schemas[0], 'M5'),
        ),
    ])
    @pytest.mark.django_db
    def test_section2_aabd_ssi_validator_fail_state_aabd(self, small_correct_file, header, T4Stuff, T5Stuff):
        """Test records are related validator section 2 success case."""
        (T4Factory, t4_schema, t4_model_name) = T4Stuff
        (T5Factory, t5_schema, t5_model_name) = T5Stuff

        case_consistency_validator = CaseConsistencyValidator(
            header,
            STT.EntityType.STATE,
            util.make_generate_parser_error(small_correct_file, None)
        )

        t4s = [
            T4Factory.create(
                RPT_MONTH_YEAR=202010,
                CASE_NUMBER='123',
            ),
        ]
        for t4 in t4s:
            case_consistency_validator.add_record(t4, t4_schema, False)

        t5s = [
            T5Factory.create(
                RPT_MONTH_YEAR=202010,
                CASE_NUMBER='123',
                DATE_OF_BIRTH="19970209",
                FAMILY_AFFILIATION=1,
                REC_AID_TOTALLY_DISABLED=1,
                REC_SSI=1
            ),
            T5Factory.create(
                RPT_MONTH_YEAR=202010,
                CASE_NUMBER='123',
                DATE_OF_BIRTH="20170209",
                FAMILY_AFFILIATION=2,
                REC_AID_TOTALLY_DISABLED=1,
                REC_SSI=1
            ),
        ]
        for t5 in t5s:
            case_consistency_validator.add_record(t5, t5_schema, False)

        num_errors = case_consistency_validator.validate()

        errors = case_consistency_validator.get_generated_errors()

        assert len(errors) == 2
        assert num_errors == 2
        assert errors[0].error_type == ParserErrorCategoryChoices.CASE_CONSISTENCY
        assert errors[0].error_message == (
            f'{t5_model_name} People in states shouldn\'t have a value of 1.'
        )
        assert errors[1].error_type == ParserErrorCategoryChoices.CASE_CONSISTENCY
        assert errors[1].error_message == (
            f'{t5_model_name} People in states shouldn\'t have a value of 1.'
        )

    @pytest.mark.parametrize("header,T4Stuff,T5Stuff", [
        (
            {"type": "C", "program_type": "TAN", "year": 2020, "quarter": "4"},
            (factories.TanfT4Factory, schema_defs.tanf.t4.schemas[0], 'T4'),
            (factories.TanfT5Factory, schema_defs.tanf.t5.schemas[0], 'T5'),
        ),
        (
            {"type": "C", "program_type": "Tribal TAN", "year": 2020, "quarter": "4"},
            (factories.TribalTanfT4Factory, schema_defs.tribal_tanf.t4.schemas[0], 'T4'),
            (factories.TribalTanfT5Factory, schema_defs.tribal_tanf.t5.schemas[0], 'T5'),
        ),
        (
            {"type": "C", "program_type": "SSP", "year": 2020, "quarter": "4"},
            (factories.SSPM4Factory, schema_defs.ssp.m4.schemas[0], 'M4'),
            (factories.SSPM5Factory, schema_defs.ssp.m5.schemas[0], 'M5'),
        ),
    ])
    @pytest.mark.django_db
    def test_section2_aabd_ssi_validator_fail_territory_ssi(self, small_correct_file, header, T4Stuff, T5Stuff):
        """Test records are related validator section 2 success case."""
        (T4Factory, t4_schema, t4_model_name) = T4Stuff
        (T5Factory, t5_schema, t5_model_name) = T5Stuff

        case_consistency_validator = CaseConsistencyValidator(
            header,
            STT.EntityType.TERRITORY,
            util.make_generate_parser_error(small_correct_file, None)
        )

        t4s = [
            T4Factory.create(
                RPT_MONTH_YEAR=202010,
                CASE_NUMBER='123',
            ),
        ]
        for t4 in t4s:
            case_consistency_validator.add_record(t4, t4_schema, False)

        t5s = [
            T5Factory.create(
                RPT_MONTH_YEAR=202010,
                CASE_NUMBER='123',
                DATE_OF_BIRTH="19970209",
                FAMILY_AFFILIATION=1,
                REC_AID_TOTALLY_DISABLED=1,
                REC_SSI=1
            ),
            T5Factory.create(
                RPT_MONTH_YEAR=202010,
                CASE_NUMBER='123',
                DATE_OF_BIRTH="19970209",
                FAMILY_AFFILIATION=2,
                REC_AID_TOTALLY_DISABLED=1,
                REC_SSI=1
            ),
        ]
        for t5 in t5s:
            case_consistency_validator.add_record(t5, t5_schema, False)

        num_errors = case_consistency_validator.validate()

        errors = case_consistency_validator.get_generated_errors()

        assert len(errors) == 2
        assert num_errors == 2
        assert errors[0].error_type == ParserErrorCategoryChoices.CASE_CONSISTENCY
        assert errors[0].error_message == (
            f'{t5_model_name} People in territories must have a valid value for 19E.'
        )
        assert errors[1].error_type == ParserErrorCategoryChoices.CASE_CONSISTENCY
        assert errors[1].error_message == (
            f'{t5_model_name} People in territories must have a valid value for 19E.'
        )

    @pytest.mark.parametrize("header,T4Stuff,T5Stuff", [
        (
            {"type": "C", "program_type": "TAN", "year": 2020, "quarter": "4"},
            (factories.TanfT4Factory, schema_defs.tanf.t4.schemas[0], 'T4'),
            (factories.TanfT5Factory, schema_defs.tanf.t5.schemas[0], 'T5'),
        ),
        (
            {"type": "C", "program_type": "Tribal TAN", "year": 2020, "quarter": "4"},
            (factories.TribalTanfT4Factory, schema_defs.tribal_tanf.t4.schemas[0], 'T4'),
            (factories.TribalTanfT5Factory, schema_defs.tribal_tanf.t5.schemas[0], 'T5'),
        ),
        (
            {"type": "C", "program_type": "SSP", "year": 2020, "quarter": "4"},
            (factories.SSPM4Factory, schema_defs.ssp.m4.schemas[0], 'M4'),
            (factories.SSPM5Factory, schema_defs.ssp.m5.schemas[0], 'M5'),
        ),
    ])
    @pytest.mark.django_db
    def test_section2_aabd_ssi_validator_fail_state_ssi(self, small_correct_file, header, T4Stuff, T5Stuff):
        """Test records are related validator section 2 success case."""
        (T4Factory, t4_schema, t4_model_name) = T4Stuff
        (T5Factory, t5_schema, t5_model_name) = T5Stuff

        case_consistency_validator = CaseConsistencyValidator(
            header,
            STT.EntityType.STATE,
            util.make_generate_parser_error(small_correct_file, None)
        )

        t4s = [
            T4Factory.create(
                RPT_MONTH_YEAR=202010,
                CASE_NUMBER='123',
            ),
        ]
        for t4 in t4s:
            case_consistency_validator.add_record(t4, t4_schema, False)

        t5s = [
            T5Factory.create(
                RPT_MONTH_YEAR=202010,
                CASE_NUMBER='123',
                DATE_OF_BIRTH="19970209",
                FAMILY_AFFILIATION=1,
                REC_AID_TOTALLY_DISABLED=2,
                REC_SSI=2
            ),
            T5Factory.create(
                RPT_MONTH_YEAR=202010,
                CASE_NUMBER='123',
                DATE_OF_BIRTH="19970209",
                FAMILY_AFFILIATION=2,  # validator only applies to fam_affil = 1; won't generate error
                REC_AID_TOTALLY_DISABLED=2,
                REC_SSI=2
            ),
        ]
        for t5 in t5s:
            case_consistency_validator.add_record(t5, t5_schema, False)

        num_errors = case_consistency_validator.validate()

        errors = case_consistency_validator.get_generated_errors()

        assert len(errors) == 1
        assert num_errors == 1
        assert errors[0].error_type == ParserErrorCategoryChoices.CASE_CONSISTENCY
        assert errors[0].error_message == (
            f'{t5_model_name} People in states must have a valid value.'
        )<|MERGE_RESOLUTION|>--- conflicted
+++ resolved
@@ -64,11 +64,8 @@
         """Test add_record logic."""
         case_consistency_validator = CaseConsistencyValidator(
             small_correct_file_header,
-<<<<<<< HEAD
-            STT.EntityType.STATE,
-=======
             small_correct_file_header['program_type'],
->>>>>>> ca185993
+            STT.EntityType.STATE,
             util.make_generate_parser_error(small_correct_file, None)
         )
 
@@ -141,11 +138,8 @@
 
         case_consistency_validator = CaseConsistencyValidator(
             header,
-<<<<<<< HEAD
+            header['program_type'],
             stt_type,
-=======
-            header['program_type'],
->>>>>>> ca185993
             util.make_generate_parser_error(small_correct_file, None)
         )
 
@@ -228,11 +222,8 @@
 
         case_consistency_validator = CaseConsistencyValidator(
             header,
-<<<<<<< HEAD
+            header['program_type'],
             stt_type,
-=======
-            header['program_type'],
->>>>>>> ca185993
             util.make_generate_parser_error(small_correct_file, None)
         )
 
@@ -290,11 +281,8 @@
 
         case_consistency_validator = CaseConsistencyValidator(
             header,
-<<<<<<< HEAD
+            header['program_type'],
             stt_type,
-=======
-            header['program_type'],
->>>>>>> ca185993
             util.make_generate_parser_error(small_correct_file, None)
         )
 
@@ -388,11 +376,8 @@
 
         case_consistency_validator = CaseConsistencyValidator(
             header,
-<<<<<<< HEAD
+            header['program_type'],
             stt_type,
-=======
-            header['program_type'],
->>>>>>> ca185993
             util.make_generate_parser_error(small_correct_file, None)
         )
 
@@ -568,11 +553,7 @@
 
         case_consistency_validator = CaseConsistencyValidator(
             header,
-<<<<<<< HEAD
             stt_type,
-=======
-            header['program_type'],
->>>>>>> ca185993
             util.make_generate_parser_error(small_correct_file, None)
         )
 
@@ -639,11 +620,8 @@
 
         case_consistency_validator = CaseConsistencyValidator(
             header,
-<<<<<<< HEAD
+            header['program_type'],
             stt_type,
-=======
-            header['program_type'],
->>>>>>> ca185993
             util.make_generate_parser_error(small_correct_file, None)
         )
 
@@ -720,11 +698,7 @@
 
         case_consistency_validator = CaseConsistencyValidator(
             header,
-<<<<<<< HEAD
             stt_type,
-=======
-            header['program_type'],
->>>>>>> ca185993
             util.make_generate_parser_error(small_correct_file, None)
         )
 
@@ -1054,6 +1028,7 @@
 
         case_consistency_validator = CaseConsistencyValidator(
             header,
+            header['program_type'],
             STT.EntityType.TERRITORY,
             util.make_generate_parser_error(small_correct_file, None)
         )
@@ -1268,6 +1243,7 @@
 
         case_consistency_validator = CaseConsistencyValidator(
             header,
+            header['program_type'],
             STT.EntityType.TERRITORY,
             util.make_generate_parser_error(small_correct_file, None)
         )
