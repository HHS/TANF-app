--- conflicted
+++ resolved
@@ -104,44 +104,7 @@
         assert case_consistency_validator.total_cases_cached == 2
         assert case_consistency_validator.total_cases_validated == 1
 
-<<<<<<< HEAD
-    @pytest.mark.django_db
-    def test_section1_fail(self, small_correct_file_header, small_correct_file, tanf_s1_records, tanf_s1_schemas):
-        """Test TANF Section 1 records RPT_MONTH_YEAR don't align with header year and quarter."""
-        case_consistency_validator = CaseConsistencyValidator(
-            small_correct_file_header,
-            STT.EntityType.STATE,
-            util.make_generate_parser_error(small_correct_file, None)
-        )
-
-        for record, schema in zip(tanf_s1_records, tanf_s1_schemas):
-            case_consistency_validator.add_record(record, schema, False)
-
-        num_errors = case_consistency_validator.validate()
-
-        assert 4 == num_errors
-
-    @pytest.mark.django_db
-    def test_section1_pass(self, small_correct_file_header, small_correct_file, tanf_s1_records, tanf_s1_schemas):
-        """Test TANF Section 1 records RPT_MONTH_YEAR do align with header year and quarter."""
-        case_consistency_validator = CaseConsistencyValidator(
-            small_correct_file_header,
-            STT.EntityType.STATE,
-            util.make_generate_parser_error(small_correct_file, None)
-        )
-
-        for record, schema in zip(tanf_s1_records, tanf_s1_schemas):
-            record.RPT_MONTH_YEAR = 202010
-            case_consistency_validator.add_record(record, schema, False)
-
-        num_errors = case_consistency_validator.validate()
-
-        assert 0 == num_errors
-
     @pytest.mark.parametrize("header,T1Stuff,T2Stuff,T3Stuff,stt_type", [
-=======
-    @pytest.mark.parametrize("header,T1Stuff,T2Stuff,T3Stuff", [
->>>>>>> 07b4a138
         (
             {"type": "A", "program_type": "TAN", "year": 2020, "quarter": "4"},
             (factories.TanfT1Factory, schema_defs.tanf.t1.schemas[0], 'T1'),
