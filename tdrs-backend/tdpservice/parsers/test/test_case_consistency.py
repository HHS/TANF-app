--- conflicted
+++ resolved
@@ -383,105 +383,6 @@
         ),
     ])
     @pytest.mark.django_db
-<<<<<<< HEAD
-    def test_section1_records_are_related_validator_fail_multiple_t1s(
-            self, small_correct_file, header, T1Stuff, T2Stuff, T3Stuff, stt_type):
-        """Test records are related validator fails when there are multiple t1s."""
-        (T1Factory, t1_schema, t1_model_name) = T1Stuff
-        (T2Factory, t2_schema, t2_model_name) = T2Stuff
-        (T3Factory, t3_schema, t3_model_name) = T3Stuff
-
-        case_consistency_validator = CaseConsistencyValidator(
-            header,
-            header['program_type'],
-            stt_type,
-            util.make_generate_parser_error(small_correct_file, None)
-        )
-
-        t1s = [
-            T1Factory.create(
-                RPT_MONTH_YEAR=202010,
-                CASE_NUMBER='123'
-            ),
-            T1Factory.create(
-                RPT_MONTH_YEAR=202010,
-                CASE_NUMBER='123'
-            ),
-        ]
-        line_number = 1
-        for t1 in t1s:
-            case_consistency_validator.add_record(t1, t1_schema, str(t1), line_number, False)
-            line_number += 1
-
-        t2s = [
-            T2Factory.create(
-                RPT_MONTH_YEAR=202010,
-                CASE_NUMBER='123',
-                FAMILY_AFFILIATION=1,
-            ),
-            T2Factory.create(
-                RPT_MONTH_YEAR=202010,
-                CASE_NUMBER='123',
-                FAMILY_AFFILIATION=2,
-            ),
-        ]
-        for t2 in t2s:
-            case_consistency_validator.add_record(t2, t2_schema, str(t2), line_number, False)
-            line_number += 1
-
-        t3s = [
-            T3Factory.create(
-                RPT_MONTH_YEAR=202010,
-                CASE_NUMBER='123',
-                FAMILY_AFFILIATION=1,
-            ),
-            T3Factory.create(
-                RPT_MONTH_YEAR=202010,
-                CASE_NUMBER='123',
-                FAMILY_AFFILIATION=2,
-            ),
-        ]
-        for t3 in t3s:
-            case_consistency_validator.add_record(t3, t3_schema, str(t3), line_number, False)
-
-        num_errors = case_consistency_validator.validate()
-
-        errors = case_consistency_validator.get_generated_errors()
-
-        assert len(errors) == 2
-        assert num_errors == 1
-        assert errors[0].error_type == ParserErrorCategoryChoices.CASE_CONSISTENCY
-        assert errors[0].error_message == (
-            f'There should only be one {t1_model_name} record '
-            f'for a RPT_MONTH_YEAR and CASE_NUMBER.'
-        )
-
-    @pytest.mark.parametrize("header,T1Stuff,T2Stuff,T3Stuff,stt_type", [
-        (
-            {"type": "A", "program_type": "TAN", "year": 2020, "quarter": "4"},
-            (factories.TanfT1Factory, schema_defs.tanf.t1.schemas[0], 'T1'),
-            (factories.TanfT2Factory, schema_defs.tanf.t2.schemas[0], 'T2'),
-            (factories.TanfT3Factory, schema_defs.tanf.t3.schemas[0], 'T3'),
-            STT.EntityType.STATE,
-        ),
-        (
-            {"type": "A", "program_type": "Tribal TAN", "year": 2020, "quarter": "4"},
-            (factories.TribalTanfT1Factory, schema_defs.tribal_tanf.t1.schemas[0], 'T1'),
-            (factories.TribalTanfT2Factory, schema_defs.tribal_tanf.t2.schemas[0], 'T2'),
-            (factories.TribalTanfT3Factory, schema_defs.tribal_tanf.t3.schemas[0], 'T3'),
-            STT.EntityType.TRIBE,
-        ),
-        (
-            {"type": "A", "program_type": "SSP", "year": 2020, "quarter": "4"},
-            (factories.SSPM1Factory, schema_defs.ssp.m1.schemas[0], 'M1'),
-            (factories.SSPM2Factory, schema_defs.ssp.m2.schemas[0], 'M2'),
-            (factories.SSPM3Factory, schema_defs.ssp.m3.schemas[0], 'M3'),
-            STT.EntityType.STATE,
-        ),
-    ])
-    @pytest.mark.django_db
-=======
->>>>>>> 0df2bfc4
     def test_section1_records_are_related_validator_fail_no_family_affiliation(
             self, small_correct_file, header, T1Stuff, T2Stuff, T3Stuff, stt_type):
         """Test records are related validator fails when no t2 or t3 has family_affiliation == 1."""
@@ -643,89 +544,6 @@
         ),
     ])
     @pytest.mark.django_db
-<<<<<<< HEAD
-    def test_section2_validator_fail_multiple_t4s(self, small_correct_file, header, T4Stuff, T5Stuff, stt_type):
-        """Test records are related validator section 2 success case."""
-        (T4Factory, t4_schema, t4_model_name) = T4Stuff
-        (T5Factory, t5_schema, t5_model_name) = T5Stuff
-
-        case_consistency_validator = CaseConsistencyValidator(
-            header,
-            header['program_type'],
-            stt_type,
-            util.make_generate_parser_error(small_correct_file, None)
-        )
-
-        t4s = [
-            T4Factory.create(
-                RPT_MONTH_YEAR=202010,
-                CASE_NUMBER='123',
-            ),
-            T4Factory.create(
-                RPT_MONTH_YEAR=202010,
-                CASE_NUMBER='123'
-            ),
-        ]
-        line_number = 1
-        for t4 in t4s:
-            case_consistency_validator.add_record(t4, t4_schema, str(t4), line_number, False)
-            line_number += 1
-
-        t5s = [
-            T5Factory.create(
-                RPT_MONTH_YEAR=202010,
-                CASE_NUMBER='123',
-                FAMILY_AFFILIATION=1,
-                REC_AID_TOTALLY_DISABLED=2,
-                REC_SSI=1
-            ),
-            T5Factory.create(
-                RPT_MONTH_YEAR=202010,
-                CASE_NUMBER='123',
-                FAMILY_AFFILIATION=2,
-                REC_AID_TOTALLY_DISABLED=2,
-                REC_SSI=1
-            ),
-        ]
-        for t5 in t5s:
-            case_consistency_validator.add_record(t5, t5_schema, str(t5), line_number, False)
-            line_number += 1
-
-        num_errors = case_consistency_validator.validate()
-
-        errors = case_consistency_validator.get_generated_errors()
-
-        assert len(errors) == 2
-        assert num_errors == 1
-        assert errors[0].error_type == ParserErrorCategoryChoices.CASE_CONSISTENCY
-        assert errors[0].error_message == (
-            f'There should only be one {t4_model_name} record  '
-            f'for a RPT_MONTH_YEAR and CASE_NUMBER.'
-        )
-
-    @pytest.mark.parametrize("header,T4Stuff,T5Stuff,stt_type", [
-        (
-            {"type": "C", "program_type": "TAN", "year": 2020, "quarter": "4"},
-            (factories.TanfT4Factory, schema_defs.tanf.t4.schemas[0], 'T4'),
-            (factories.TanfT5Factory, schema_defs.tanf.t5.schemas[0], 'T5'),
-            STT.EntityType.STATE,
-        ),
-        (
-            {"type": "C", "program_type": "Tribal TAN", "year": 2020, "quarter": "4"},
-            (factories.TribalTanfT4Factory, schema_defs.tribal_tanf.t4.schemas[0], 'T4'),
-            (factories.TribalTanfT5Factory, schema_defs.tribal_tanf.t5.schemas[0], 'T5'),
-            STT.EntityType.TRIBE,
-        ),
-        (
-            {"type": "C", "program_type": "SSP", "year": 2020, "quarter": "4"},
-            (factories.SSPM4Factory, schema_defs.ssp.m4.schemas[0], 'M4'),
-            (factories.SSPM5Factory, schema_defs.ssp.m5.schemas[0], 'M5'),
-            STT.EntityType.STATE,
-        ),
-    ])
-    @pytest.mark.django_db
-=======
->>>>>>> 0df2bfc4
     def test_section2_validator_fail_case_closure_employment(
             self, small_correct_file, header, T4Stuff, T5Stuff, stt_type):
         """Test records are related validator section 2 success case."""
