"""Fixtures for parsing integration tests."""

import pytest

from tdpservice.data_files.models import DataFile
from tdpservice.parsers import util
from tdpservice.parsers.test.factories import DataFileSummaryFactory, ParsingFileFactory


@pytest.fixture
def small_correct_file(stt_user, stt):
    """Fixture for small_correct_file."""
    return util.create_test_datafile("small_correct_file.txt", stt_user, stt)


@pytest.fixture
def header_datafile(stt_user, stt):
    """Fixture for header test."""
    return util.create_test_datafile("tanf_section1_header_test.txt", stt_user, stt)


@pytest.fixture
def dfs():
    """Fixture for DataFileSummary."""
    return DataFileSummaryFactory.build()


@pytest.fixture
def t2_invalid_dob_file():
    """Fixture for T2 file with an invalid DOB."""
    parsing_file = ParsingFileFactory(
        year=2021,
        quarter="Q1",
        file__name="t2_invalid_dob_file.txt",
        file__section="Active Case Data",
        file__data=(
            b"HEADER20204A25   TAN1ED\n"
            b"T22020101111111111212Q897$9 3WTTTTTY@W222122222222101221211001472201140000000000000000000000000"
            b"0000000000000000000000000000000000000000000000000000000000291\n"
            b"TRAILER0000001         "
        ),
    )
    return parsing_file


@pytest.fixture
def t3_cat2_invalid_citizenship_file():
    """Fixture for T3 file with an invalid CITIZENSHIP_STATUS."""
    parsing_file = ParsingFileFactory(
        year=2021,
        quarter="Q1",
        file__name="t3_invalid_citizenship_file.txt",
        file__section="Active Case Data",
        file__data=(
            b"HEADER20204A06   TAN1ED\n"
            b"T320201011111111112420190127WTTTT90W022212222204398000000000\n"
            b"T320201011111111112420190127WTTTT90W0222122222043981000000004201001013333333330000000"
            b"1100000099998888\n"
            b"TRAILER0000002         "
        ),
    )
    return parsing_file


@pytest.fixture
def big_file(stt_user, stt):
    """Fixture for ADS.E2J.FTP1.TS06."""
    return util.create_test_datafile("ADS.E2J.FTP1.TS06", stt_user, stt)


@pytest.fixture
def bad_test_file(stt_user, stt):
    """Fixture for bad_TANF_S2."""
    return util.create_test_datafile("bad_TANF_S2.txt", stt_user, stt)


@pytest.fixture
def bad_file_missing_header(stt_user, stt):
    """Fixture for bad_missing_header."""
    return util.create_test_datafile("bad_missing_header.txt", stt_user, stt)


@pytest.fixture
def bad_file_multiple_headers(stt_user, stt):
    """Fixture for bad_two_headers."""
    return util.create_test_datafile("bad_two_headers.txt", stt_user, stt)


@pytest.fixture
def big_bad_test_file(stt_user, stt):
    """Fixture for bad_TANF_S1."""
    return util.create_test_datafile("bad_TANF_S1.txt", stt_user, stt)


@pytest.fixture
def bad_trailer_file(stt_user, stt):
    """Fixture for bad_trailer_1."""
    return util.create_test_datafile("bad_trailer_1.txt", stt_user, stt)


@pytest.fixture
def bad_trailer_file_2(stt_user, stt):
    """Fixture for bad_trailer_2."""
    return util.create_test_datafile("bad_trailer_2.txt", stt_user, stt)


@pytest.fixture
def empty_file(stt_user, stt):
    """Fixture for empty_file."""
    return util.create_test_datafile("empty_file", stt_user, stt)


@pytest.fixture
def small_ssp_section1_datafile(stt_user, stt):
    """Fixture for small_ssp_section1."""
    return util.create_test_datafile(
        "small_ssp_section1.txt",
        stt_user,
        stt,
        "Active Case Data",
        DataFile.ProgramType.SSP,
    )


@pytest.fixture
def ssp_section1_datafile(stt_user, stt):
    """Fixture for ssp_section1_datafile."""
    return util.create_test_datafile(
        "ssp_section1_datafile.txt",
        stt_user,
        stt,
        "Active Case Data",
        DataFile.ProgramType.SSP,
    )


@pytest.fixture
def small_tanf_section1_datafile(stt_user, stt):
    """Fixture for small_tanf_section1."""
    return util.create_test_datafile("small_tanf_section1.txt", stt_user, stt)


@pytest.fixture
def super_big_s1_file(stt_user, stt):
    """Fixture for ADS.E2J.NDM1.TS53_fake."""
    return util.create_test_datafile("ADS.E2J.NDM1.TS53_fake.txt", stt_user, stt)


@pytest.fixture
def big_s1_rollback_file(stt_user, stt):
    """Fixture for ADS.E2J.NDM1.TS53_fake.rollback."""
    return util.create_test_datafile(
        "ADS.E2J.NDM1.TS53_fake.rollback.txt", stt_user, stt
    )


@pytest.fixture
def bad_tanf_s1__row_missing_required_field(stt_user, stt):
    """Fixture for small_tanf_section1."""
    return util.create_test_datafile("small_bad_tanf_s1.txt", stt_user, stt)


@pytest.fixture
def bad_ssp_s1__row_missing_required_field(stt_user, stt):
    """Fixture for ssp_section1_datafile."""
    return util.create_test_datafile(
        "small_bad_ssp_s1.txt",
        stt_user,
        stt,
        "Active Case Data",
        DataFile.ProgramType.SSP,
    )


@pytest.fixture
def small_tanf_section2_file(stt_user, stt):
    """Fixture for tanf section2 datafile."""
    return util.create_test_datafile(
        "small_tanf_section2.txt", stt_user, stt, "Closed Case Data"
    )


@pytest.fixture
def tanf_section2_file(stt_user, stt):
    """Fixture for ADS.E2J.FTP2.TS06."""
    return util.create_test_datafile(
        "ADS.E2J.FTP2.TS06", stt_user, stt, "Closed Case Data"
    )


@pytest.fixture
def tanf_section3_file(stt_user, stt):
    """Fixture for ADS.E2J.FTP3.TS06."""
    return util.create_test_datafile(
        "ADS.E2J.FTP3.TS06", stt_user, stt, "Aggregate Data"
    )


@pytest.fixture
def tanf_section1_file_with_blanks(stt_user, stt):
    """Fixture for ADS.E2J.FTP3.TS06."""
    return util.create_test_datafile("tanf_section1_blanks.txt", stt_user, stt)


@pytest.fixture
def tanf_section4_file(stt_user, stt):
    """Fixture for ADS.E2J.FTP4.TS06."""
    return util.create_test_datafile("ADS.E2J.FTP4.TS06", stt_user, stt, "Stratum Data")


@pytest.fixture
def bad_tanf_section4_file(stt_user, stt):
    """Fixture for ADS.E2J.FTP4.TS06."""
    return util.create_test_datafile(
        "bad_tanf_section_4.txt", stt_user, stt, "Stratum Data"
    )


@pytest.fixture
def ssp_section4_file(stt_user, stt):
    """Fixture for ADS.E2J.NDM4.MS24."""
    return util.create_test_datafile(
        "ADS.E2J.NDM4.MS24", stt_user, stt, "Stratum Data", DataFile.ProgramType.SSP
    )


@pytest.fixture
def ssp_section2_rec_oadsi_file(stt_user, stt):
    """Fixture for sp_section2_rec_oadsi_file."""
    return util.create_test_datafile(
        "ssp_section2_rec_oadsi_file.txt",
        stt_user,
        stt,
        "Closed Case Data",
        DataFile.ProgramType.SSP,
    )


@pytest.fixture
def ssp_section2_file(stt_user, stt):
    """Fixture for ADS.E2J.NDM2.MS24."""
    return util.create_test_datafile(
        "ADS.E2J.NDM2.MS24", stt_user, stt, "Closed Case Data", DataFile.ProgramType.SSP
    )


@pytest.fixture
def ssp_section3_file(stt_user, stt):
    """Fixture for ADS.E2J.FTP3.TS06."""
    return util.create_test_datafile(
        "ADS.E2J.NDM3.MS24", stt_user, stt, "Aggregate Data", DataFile.ProgramType.SSP
    )


@pytest.fixture
def tribal_section_1_file(stt_user, stt):
    """Fixture for ADS.E2J.FTP4.TS06."""
    return util.create_test_datafile(
        "ADS.E2J.FTP1.TS142",
        stt_user,
        stt,
        "Active Case Data",
        DataFile.ProgramType.TRIBAL,
    )


@pytest.fixture
def tribal_section_1_inconsistency_file(stt_user, stt):
    """Fixture for ADS.E2J.FTP4.TS06."""
    return util.create_test_datafile(
        "tribal_section_1_inconsistency.txt",
        stt_user,
        stt,
        "Active Case Data",
        DataFile.ProgramType.TRIBAL,
    )


@pytest.fixture
def tribal_section_2_file(stt_user, stt):
    """Fixture for ADS.E2J.FTP4.TS06."""
    return util.create_test_datafile(
        "ADS.E2J.FTP2.TS142.txt",
        stt_user,
        stt,
        "Closed Case Data",
        DataFile.ProgramType.TRIBAL,
    )


@pytest.fixture
def tribal_section_3_file(stt_user, stt):
    """Fixture for ADS.E2J.FTP3.TS142."""
    return util.create_test_datafile(
        "ADS.E2J.FTP3.TS142",
        stt_user,
        stt,
        "Aggregate Data",
        DataFile.ProgramType.TRIBAL,
    )


@pytest.fixture
def tribal_section_4_file(stt_user, stt):
    """Fixture for tribal_section_4_fake.txt."""
    return util.create_test_datafile(
        "tribal_section_4_fake.txt",
        stt_user,
        stt,
        "Stratum Data",
        DataFile.ProgramType.TRIBAL,
    )


@pytest.fixture
def tanf_section_4_file_with_errors(stt_user, stt):
    """Fixture for tanf_section4_with_errors."""
    return util.create_test_datafile(
        "tanf_section4_with_errors.txt",
        stt_user,
        stt,
        "Stratum Data",
        DataFile.ProgramType.TRIBAL,
    )


@pytest.fixture
def aggregates_rejected_datafile(stt_user, stt):
    """Fixture for aggregates_rejected."""
    return util.create_test_datafile("aggregates_rejected.txt", stt_user, stt)


@pytest.fixture
def no_records_file(stt_user, stt):
    """Fixture for tanf_section4_with_errors."""
    return util.create_test_datafile("no_records.txt", stt_user, stt)


@pytest.fixture
def tanf_section_1_file_with_bad_update_indicator(stt_user, stt):
    """Fixture for tanf_section_1_file_with_bad_update_indicator."""
    return util.create_test_datafile(
        "tanf_s1_bad_update_indicator.txt", stt_user, stt, "Active Case Data"
    )


@pytest.fixture
def tribal_section_4_bad_quarter(stt_user, stt):
    """Fixture for tribal_section_4_bad_quarter."""
    return util.create_test_datafile(
        "tribal_section_4_fake_bad_quarter.txt",
        stt_user,
        stt,
        "Stratum Data",
        DataFile.ProgramType.TRIBAL,
    )


@pytest.fixture
def t4_t5_empty_values():
    """Fixture for T3 file."""
    # T3 record is space filled correctly
    parsing_file = ParsingFileFactory(
        year=2021,
        quarter="Q3",
        original_filename="t4_t5_empty_values.txt",
        section=DataFile.Section.CLOSED_CASE_DATA,
        file__filename="t4_t5_empty_values.txt",
        program_type=DataFile.ProgramType.TANF,
        file__data=(
            b"HEADER20212C06   TAN1ED\n"
            + b"T420210411111111158253  400141123113                                   \n"
            + b"T520210411111111158119970123WTTTTTP@Y2222212222221011212100946200000000\n"
            + b"TRAILER0000001         "
        ),
    )
    return parsing_file


@pytest.fixture
def second_child_only_space_t3_file():
    """Fixture for misformatted_t3_file."""
    # T3 record: second child is not space filled correctly
    parsing_file = ParsingFileFactory(
        year=2021,
        quarter="Q3",
        original_filename="second_child_only_space_t3_file.txt",
        file__name="second_child_only_space_t3_file.txt",
        file__section=DataFile.Section.ACTIVE_CASE_DATA,
        program_type=DataFile.ProgramType.TANF,
        file__data=(
            b"HEADER20212A25   TAN1 D\n"
            + b"T120210400028221R0112014122311110232110374300000000000005450"
            + b"320000000000000000000000000000000000222222000000002229021000"
            + b"000000000000000000000000000000000000\n"
            b"T320210400028221R0112014122888175617622222112204398100000000"
            + b"                              \n"
            + b"TRAILER0000001         "
        ),
    )
    return parsing_file


@pytest.fixture
def one_child_t3_file():
    """Fixture for one child_t3_file."""
    parsing_file = ParsingFileFactory(
        year=2021,
        quarter="Q3",
        original_filename="one_child_t3_file.txt",
        file__name="one_child_t3_file.txt",
        file__section=DataFile.Section.ACTIVE_CASE_DATA,
        program_type=DataFile.ProgramType.TANF,
        file__data=(
            b"HEADER20212A25   TAN1 D\n"
            + b"T120210400028221R0112014122311110232110374300000000000005450"
            + b"320000000000000000000000000000000000222222000000002229021000"
            + b"000000000000000000000000000000000000\n"
            b"T320210400028221R0112014122888175617622222112204398100000000\n"
            + b"TRAILER0000001         "
        ),
    )
    return parsing_file


@pytest.fixture
def t3_file():
    """Fixture for T3 file."""
    # T3 record is space filled correctly
    parsing_file = ParsingFileFactory(
        year=2021,
        quarter="Q3",
        original_filename="t3_file.txt",
        file__name="t3_file.txt",
        file__section=DataFile.Section.ACTIVE_CASE_DATA,
        program_type=DataFile.ProgramType.TANF,
        file__data=(
            b"HEADER20212A25   TAN1ED\n"
            + b"T12021044111111111512014122311110232110374300000000000005450"
            + b"320000000000000000000000000000000000222222000000002229021000"
            + b"000000000000000000000000000000000000\n"
            b"T320210441111111115120160401WTTTT@BTB22212212204398100000000"
            + b"                                                            "
            + b"                                    \n"
            + b"TRAILER0000001         "
        ),
    )
    return parsing_file


@pytest.fixture
def t3_file_two_child():
    """Fixture for T3 file."""
    # T3 record is space filled correctly
    parsing_file = ParsingFileFactory(
        year=2021,
        quarter="Q2",
        original_filename="t3_file.txt",
        file__name="t3_file.txt",
        file__section=DataFile.Section.ACTIVE_CASE_DATA,
        program_type=DataFile.ProgramType.TANF,
        file__data=(
            b"HEADER20211A25   TAN1ED\n"
            + b"T12021021111111115712014122311110232110374300000000000005450"
            + b"320000000000000000000000000000000000222222000000002229021000"
            + b"000000000000000000000000000000000000\n"
            b"T320210211111111157120190527WTTTTT9WT12212122204398100000000"
            + b"420100125WTTTT9@TB1221222220430490000\n"
            + b"TRAILER0000001         "
        ),
    )
    return parsing_file


@pytest.fixture
def t3_file_two_child_with_space_filled():
    """Fixture for T3 file."""
    # T3 record is space filled correctly
    parsing_file = ParsingFileFactory(
        year=2021,
        quarter="Q2",
        original_filename="t3_file_two_child_with_space_filled.txt",
        file__name="t3_file_two_child_with_space_filled.txt",
        file__section=DataFile.Section.ACTIVE_CASE_DATA,
        program_type=DataFile.ProgramType.TANF,
        file__data=(
            b"HEADER20211A25   TAN1ED\n"
            + b"T12021021111111115712014122311110232110374300000000000005450"
            + b"320000000000000000000000000000000000222222000000002229021000"
            + b"000000000000000000000000000000000000\n"
            b"T320210211111111157120190527WTTTTT9WT12212122204398100000000"
            + b"420100125WTTTT9@TB1221222220430490000                       \n"
            + b"TRAILER0000001         "
        ),
    )
    return parsing_file


@pytest.fixture
def two_child_second_filled():
    """Fixture for T3 file."""
    # T3 record is space filled correctly
    parsing_file = ParsingFileFactory(
        year=2021,
        quarter="Q2",
        original_filename="two_child_second_filled.txt",
        file__name="two_child_second_filled.txt",
        file__section=DataFile.Section.ACTIVE_CASE_DATA,
        program_type=DataFile.ProgramType.TANF,
        file__data=(
            b"HEADER20211A25   TAN1ED\n"
            + b"T12021021111111111512014122311110232110374300000000000005450"
            + b"320000000000000000000000000000000000222222000000002229021000"
            + b"000000000000000000000000000000000000\n"
            b"T320210211111111115120160401WTTTT@BTB22212212204398100000000"
            + b"56      111111111                                           "
            + b"                                    \n"
            + b"TRAILER0000001         "
        ),
    )
    return parsing_file


@pytest.fixture
def t3_file_zero_filled_second():
    """Fixture for T3 file."""
    # T3 record is space filled correctly
    parsing_file = ParsingFileFactory(
        year=2021,
        quarter="Q3",
        original_filename="t3_file_zero_filled_second.txt",
        file__name="t3_file_zero_filled_second.txt",
        file__section=DataFile.Section.ACTIVE_CASE_DATA,
        program_type=DataFile.ProgramType.TANF,
        file__data=(
            b"HEADER20212A25   TAN1ED\n"
            + b"T12021044111111111512014122311110232110374300000000000005450"
            + b"320000000000000000000000000000000000222222000000002229021000"
            + b"000000000000000000000000000000000000\n"
            b"T320210441111111115120160401WTTTT@BTB22212212204398100000000"
            + b"000000000000000000000000000000000000000000000000000000000000"
            + b"000000000000000000000000000000000000\n"
            + b"TRAILER0000001         "
        ),
    )
    return parsing_file


@pytest.fixture
def m2_cat2_invalid_37_38_39_file():
    """Fixture for M2 file with an invalid EDUCATION_LEVEL, CITIZENSHIP_STATUS, COOPERATION_CHILD_SUPPORT."""
    parsing_file = ParsingFileFactory(
        year=2024,
        quarter="Q1",
        file__name="m2_cat2_invalid_37_38_39_file.txt",
        section="Active Case Data",
        program_type=DataFile.ProgramType.SSP,
        file__data=(
            b"HEADER20234A24   SSP1ED\n"
            b"M2202310111111111275219811103WTTT#PW@W22212222222250122000010119350000000000000000000000000000000"
            b"00000000000000000000000000000225300000000000000000000\n"
            b"TRAILER0000001         "
        ),
    )
    return parsing_file


@pytest.fixture
def m3_cat2_invalid_68_69_file():
    """Fixture for M3 file with an invalid EDUCATION_LEVEL and CITIZENSHIP_STATUS."""
    parsing_file = ParsingFileFactory(
        year=2024,
        quarter="Q1",
        file__name="m3_cat2_invalid_68_69_file.txt",
        section="Active Case Data",
        program_type=DataFile.ProgramType.SSP,
        file__data=(
            b"HEADER20234A24   SSP1ED\n"
            b"M320231011111111127420110615WTTTP99B#22212222204300000000000\n"
            b"M320231011111111127120110615WTTTP99B#222122222043011000000004201001013333333330000000110000009999"
            b"8888\n"
            b"TRAILER0000002         "
        ),
    )
    return parsing_file


@pytest.fixture
def m5_cat2_invalid_23_24_file():
    """Fixture for M5 file with an invalid EDUCATION_LEVEL and CITIZENSHIP_STATUS."""
    parsing_file = ParsingFileFactory(
        year=2024,
        quarter="Q1",
        file__name="m5_cat2_invalid_23_24_file.txt",
        section="Closed Case Data",
        program_type=DataFile.ProgramType.SSP,
        file__data=(
            b"HEADER20184C24   SSP1ED\n"
            b"M520181011111111161519791106WTTTY0ZB922212222222210112000112970000\n"
            b"TRAILER0000001         "
        ),
    )
    return parsing_file


@pytest.fixture
def test_file_zero_filled_fips_code():
    """Fixture for T1 file with an invalid CITIZENSHIP_STATUS."""
    parsing_file = ParsingFileFactory(
        year=2021,
        quarter="Q1",
        file__name="t3_invalid_citizenship_file.txt",
        file__section="Active Case Data",
        program_type=DataFile.ProgramType.TANF,
        file__data=(
            b"HEADER20241A01000TAN2ED\n"
            b"T1202401    2132333   0140951112 43312   03   0   0   2 554145"
            + b"   0 0  0   0  0   0  0   0  0   0222222   0   02229 22    \n"
            + b"T2202401    21323333219550117WT@TB9BT92122222222223 1329911 34"
            + b"  32 699 0 0 0 0 0 0 0 0 0 0 0 0 0 0 0 0 0 0 0 0 0 0 0 0 0 0 0"
            + b" 0 0 0 0   0   01623   0   0   0\n"
            + b"T2202401    21323333219561102WTT@WBP992122221222222 2329911 28"
            + b"  32 699 0 0 0 0 0 0 0 0 0 0 0 0 0 0 0 0 0 0 0 0 0 0 0 0 0 0 0"
            + b" 0 0 0 0   0   01432   0   0   0\n"
            + b"T3202401    2132333120070906WT@@#ZY@W212222122 63981   0   012"
            + b"0050201WTTYT#TT0212222122 63981   0   0                      \n"
            + b"TRAILER      4         "
        ),
    )
    return parsing_file


@pytest.fixture
def tanf_s1_exact_dup_file():
    """Fixture for a section 1 file containing an exact duplicate record."""
    parsing_file = ParsingFileFactory(
        year=2021,
        quarter="Q1",
        file__name="s1_exact_duplicate.txt",
        file__section="Active Case Data",
        program_type=DataFile.ProgramType.TANF,
        file__data=(
            b"HEADER20204A06   TAN1 D\n"
            b"T12020101111111111223003403361110212120000300000000000008730010000000000000000000000"
            + b"000000000000222222000000002229012                                       \n"
            b"T12020101111111111223003403361110212120000300000000000008730010000000000000000000000"
            + b"000000000000222222000000002229012                                       \n"
            b"TRAILER0000001         "
        ),
    )
    return parsing_file


@pytest.fixture
def tanf_s2_exact_dup_file():
    """Fixture for a section 2 file containing an exact duplicate record."""
    parsing_file = ParsingFileFactory(
        year=2021,
        quarter="Q1",
        section="Closed Case Data",
        file__name="s2_exact_duplicate.txt",
        file__section="Closed Case Data",
        program_type=DataFile.ProgramType.TANF,
        file__data=(
            b"HEADER20204C06   TAN1ED\n"
            b"T42020101111111115825301400141123113                                   \n"
            b"T42020101111111115825301400141123113                                   \n"
            b"TRAILER0000001         "
        ),
    )
    return parsing_file


@pytest.fixture
def tanf_s3_exact_dup_file():
    """Fixture for a section 3 file containing an exact duplicate record."""
    parsing_file = ParsingFileFactory(
        year=2022,
        quarter="Q1",
        section="Aggregate Data",
        file__name="s3_exact_duplicate.txt",
        file__section="Aggregate Data",
        program_type=DataFile.ProgramType.TANF,
        file__data=(
            b"HEADER20214G06   TAN1 D\n"
            b"T620214000127470001104500011146000043010000397700003924000084460000706800007222"
            b"0000550428490000551413780000566432530007558100075921000755420000098100000970000"
            b"0096800039298000393490003897200035302000356020003560200168447001690470016810700"
            b"0464480004649800046203001219990012254900121904000001630000014900000151000003440"
            b"000033100000276000002580000024100000187000054530000388100003884\n"
            b"T620214000127470001104500011146000043010000397700003924000084460000706800007222"
            b"0000550428490000551413780000566432530007558100075921000755420000098100000970000"
            b"0096800039298000393490003897200035302000356020003560200168447001690470016810700"
            b"0464480004649800046203001219990012254900121904000001630000014900000151000003440"
            b"000033100000276000002580000024100000187000054530000388100003884\n"
            b"TRAILER0000001         "
        ),
    )
    return parsing_file


@pytest.fixture
def tanf_s4_exact_dup_file():
    """Fixture for a section 4 file containing an exact duplicate record."""
    parsing_file = ParsingFileFactory(
        year=2022,
        quarter="Q1",
        section="Stratum Data",
        file__name="s4_exact_duplicate.txt",
        file__section="Stratum Data",
        program_type=DataFile.ProgramType.SSP,
        file__data=(
            b"HEADER20214S06   TAN1 D\n"
            b"T720214101006853700680540068454103000312400037850003180104000347400036460003583106"
            b"000044600004360000325299000506200036070003385202000039100002740000499             "
            b"                                                                                   \n"
            b"T720214101006853700680540068454103000312400037850003180104000347400036460003583106"
            b"000044600004360000325299000506200036070003385202000039100002740000499             "
            b"                                                                                   \n"
            b"TRAILER0000001         "
        ),
    )
    return parsing_file


@pytest.fixture
def ssp_s1_exact_dup_file():
    """Fixture for a section 1 file containing an exact duplicate record."""
    parsing_file = ParsingFileFactory(
        year=2019,
        quarter="Q1",
        section="Active Case Data",
        file__name="s1_exact_duplicate.txt",
        file__section="Active Case Data",
        program_type=DataFile.ProgramType.SSP,
        file__data=(
            b"HEADER20184A24   SSP1ED\n"
            b"M12018101111111112721401400351021331100273000000000000000105400000000000000000000000000000"
            b"00000222222000000002229                                     \n"
            b"M12018101111111112721401400351021331100273000000000000000105400000000000000000000000000000"
            b"00000222222000000002229                                     \n"
            b"TRAILER0000001         "
        ),
    )
    return parsing_file


@pytest.fixture
def ssp_s2_exact_dup_file():
    """Fixture for a section 2 file containing an exact duplicate record."""
    parsing_file = ParsingFileFactory(
        year=2019,
        quarter="Q1",
        section="Closed Case Data",
        file__name="s2_exact_duplicate.txt",
        file__section="Closed Case Data",
        program_type=DataFile.ProgramType.SSP,
        file__data=(
            b"HEADER20184C24   SSP1ED\n"
            b"M42018101111111116120000406911161113                              \n"
            b"M42018101111111116120000406911161113                              \n"
            b"TRAILER0000001         "
        ),
    )
    return parsing_file


@pytest.fixture
def ssp_s3_exact_dup_file():
    """Fixture for a section 3 file containing an exact duplicate record."""
    parsing_file = ParsingFileFactory(
        year=2022,
        quarter="Q1",
        section="Aggregate Data",
        file__name="s3_exact_duplicate.txt",
        file__section="Aggregate Data",
        program_type=DataFile.ProgramType.SSP,
        file__data=(
            b"HEADER20214G24   SSP1 D\n"
            b"M6202140001586900016008000159560000086100000851000008450001490500015055000150130000010300000"
            b"10200000098000513550005169600051348000157070001581400015766000356480003588200035582000000000"
            b"000000000000000000000000000000000000000000000000000000012020000118900001229\n"
            b"M6202140001586900016008000159560000086100000851000008450001490500015055000150130000010300000"
            b"10200000098000513550005169600051348000157070001581400015766000356480003588200035582000000000"
            b"000000000000000000000000000000000000000000000000000000012020000118900001229\n"
            b"TRAILER0000001         "
        ),
    )
    return parsing_file


@pytest.fixture
def ssp_s4_exact_dup_file():
    """Fixture for a section 4 file containing an exact duplicate record."""
    parsing_file = ParsingFileFactory(
        year=2022,
        quarter="Q1",
        section="Stratum Data",
        file__name="s4_exact_duplicate.txt",
        file__section="Stratum Data",
        program_type=DataFile.ProgramType.SSP,
        file__data=(
            b"HEADER20214S24   SSP1 D\n"
            b"M7202141010001769000131000011111020000748000076700007681030013352001393100140772000001202000"
            b"11890001229                                                                                 "
            b"                                                               \n"
            b"M7202141010001769000131000011111020000748000076700007681030013352001393100140772000001202000"
            b"11890001229                                                                                 "
            b"                                                               \n"
            b"TRAILER0000001         "
        ),
    )
    return parsing_file


@pytest.fixture
def tanf_s1_partial_dup_file():
    """Fixture for a section 1 file containing an partial duplicate record."""
    parsing_file = ParsingFileFactory(
        year=2021,
        quarter="Q1",
        file__name="s1_partial_duplicate.txt",
        file__section="Active Case Data",
        program_type=DataFile.ProgramType.TANF,
        file__data=(
            b"HEADER20204A06   TAN1 D\n"
            b"T120201011111111112230034033611102121200003000000000000087300100000000000000"
            + b"00000000000000000000222222000000002229012                                       \n"
            b"T1202010111111111122300340336111021212000030000000000000873001000000000000000"
            + b"0000000000000000000222222000000002229013                                       \n"
            b"TRAILER0000001         "
        ),
    )
    return parsing_file


@pytest.fixture
def tanf_s2_partial_dup_file():
    """Fixture for a section 2 file containing an partial duplicate record."""
    parsing_file = ParsingFileFactory(
        year=2021,
        quarter="Q1",
        section="Closed Case Data",
        file__name="s2_partial_duplicate.txt",
        file__section="Closed Case Data",
        program_type=DataFile.ProgramType.TANF,
        file__data=(
            b"HEADER20204C06   TAN1ED\n"
            b"T520201011111111158120160206WTTTT90TY2222212 2  2 0422981      00000000\n"
            b"T520201011111111158120160206WTTTT90TY2222212 2  2 0422981      00000001\n"
            b"TRAILER0000001         "
        ),
    )
    return parsing_file


@pytest.fixture
def ssp_s1_partial_dup_file():
    """Fixture for a section 1 file containing an exact duplicate record."""
    parsing_file = ParsingFileFactory(
        year=2019,
        quarter="Q1",
        section="Active Case Data",
        file__name="s1_exact_duplicate.txt",
        file__section="Active Case Data",
        program_type=DataFile.ProgramType.SSP,
        file__data=(
            b"HEADER20184A24   SSP1ED\n"
            b"M12018101111111112721401400351021331100273000000000000000105400000000000000000000000000"
            b"00000000222222000000002229                                     \n"
            b"M12018101111111112721401400351021331100273000000000000000105400000000000000000000000000"
            b"00000000222222000000002228                                     \n"
            b"TRAILER0000001         "
        ),
    )
    return parsing_file


@pytest.fixture
def ssp_s2_partial_dup_file():
    """Fixture for a section 2 file containing an exact duplicate record."""
    parsing_file = ParsingFileFactory(
        year=2019,
        quarter="Q1",
        section="Closed Case Data",
        program_type=DataFile.ProgramType.SSP,
        file__name="s2_exact_duplicate.txt",
        file__section="Closed Case Data",
        file__data=(
            b"HEADER20184C24   SSP1ED\n"
            b"M520181011111111161120150623WTTTYT#0W222122222222 0422981     0000\n"
            b"M520181011111111161120150623WTTTYT#0W222122222222 0422981     0001\n"
            b"TRAILER0000001         "
        ),
    )
    return parsing_file


@pytest.fixture
def partial_dup_t1_err_msg():
    """Fixture for t1 record partial duplicate error."""
    return (
        "Partial duplicate record detected with record type {record_type} at line 3. Record is a partial "
        "duplicate of the record at line number 2."
    )


@pytest.fixture
def partial_dup_t5_err_msg():
    """Fixture for t5 record partial duplicate error."""
    return (
        "Partial duplicate record detected with record type {record_type} at line 3. Record is a partial "
        "duplicate of the record at line number 2."
    )


@pytest.fixture
def cat4_edge_case_file(stt_user, stt):
    """Fixture for cat_4_edge_case.txt."""
    return util.create_test_datafile("cat_4_edge_case.txt", stt_user, stt)


@pytest.fixture
def fra_csv(stt_user, stt):
    """Fixture for csv fra file."""
    return util.create_test_datafile("fra.csv", stt_user, stt)


@pytest.fixture
def fra_xlsx(stt_user, stt):
    """Fixture for xlsx fra file."""
    return util.create_test_datafile("fra.xlsx", stt_user, stt)


@pytest.fixture
def fra_multi_sheet_xlsx(stt_user, stt):
    """Fixture for xlsx fra file."""
    return util.create_test_datafile("fra_multi_sheet.xlsx", stt_user, stt)


@pytest.fixture
def unknown_png(stt_user, stt):
    """Fixture for blank png file."""
    return util.create_test_datafile("unknown.png", stt_user, stt)


@pytest.fixture
def fra_work_outcome_exiter_csv_file(stt_user, stt):
    """Fixture for FRA Work Outcome Exiters file."""
    return util.create_test_datafile(
        "fra.csv",
        stt_user,
        stt,
        DataFile.Section.FRA_WORK_OUTCOME_TANF_EXITERS,
        DataFile.ProgramType.FRA,
    )


@pytest.fixture
def fra_work_outcome_exiter_xlsx_file(stt_user, stt):
    """Fixture for FRA Work Outcome Exiters file."""
    return util.create_test_datafile(
        "fra.xlsx",
        stt_user,
        stt,
        DataFile.Section.FRA_WORK_OUTCOME_TANF_EXITERS,
        DataFile.ProgramType.FRA,
    )


@pytest.fixture
def fra_empty_first_row_xlsx(stt_user, stt):
    """Fixture for FRA file with no header data."""
    return util.create_test_datafile(
        "fra_empty_first_row.xlsx",
        stt_user,
        stt,
        DataFile.Section.FRA_WORK_OUTCOME_TANF_EXITERS,
        DataFile.ProgramType.FRA,
    )


@pytest.fixture
def fra_empty_first_row_csv(stt_user, stt):
    """Fixture for FRA file with no header data."""
    return util.create_test_datafile(
        "fra_empty_first_row.csv",
        stt_user,
        stt,
        DataFile.Section.FRA_WORK_OUTCOME_TANF_EXITERS,
        DataFile.ProgramType.FRA,
    )


@pytest.fixture
def fra_bad_header_csv(stt_user, stt):
    """Fixture for FRA file with bad header data."""
    return util.create_test_datafile(
        "fra_bad_header.csv",
        stt_user,
        stt,
        DataFile.Section.FRA_WORK_OUTCOME_TANF_EXITERS,
        DataFile.ProgramType.FRA,
    )


@pytest.fixture
def fra_bad_header_xlsx(stt_user, stt):
    """Fixture for FRA file with bad header data."""
    return util.create_test_datafile(
        "fra_bad_header.xlsx",
        stt_user,
        stt,
        DataFile.Section.FRA_WORK_OUTCOME_TANF_EXITERS,
        DataFile.ProgramType.FRA,
    )


@pytest.fixture
def fra_ofa_test_csv(stt_user, stt):
    """Fixture for OFA FRA csv file."""
    return util.create_test_datafile(
        "fra_ofa_test.csv",
        stt_user,
        stt,
        DataFile.Section.FRA_WORK_OUTCOME_TANF_EXITERS,
        DataFile.ProgramType.FRA,
    )


@pytest.fixture
def fra_ofa_test_xlsx(stt_user, stt):
    """Fixture for OFA FRA xlsx file."""
    return util.create_test_datafile(
        "fra_ofa_test.xlsx",
        stt_user,
        stt,
        DataFile.Section.FRA_WORK_OUTCOME_TANF_EXITERS,
        DataFile.ProgramType.FRA,
    )


@pytest.fixture
def fra_formula_fields_test_xlsx(stt_user, stt):
    """Fixture for FRA file with formula fields."""
    return util.create_test_datafile(
        "fra_formula_fields.xlsx",
        stt_user,
        stt,
        DataFile.Section.FRA_WORK_OUTCOME_TANF_EXITERS,
        DataFile.ProgramType.FRA,
    )


@pytest.fixture
def fra_decoder_unknown(stt_user, stt):
    """Fixture for FRA file with bad encoding."""
    return util.create_test_datafile(
        "fra_decoder_unknown.xlsx",
        stt_user,
        stt,
        DataFile.Section.FRA_WORK_OUTCOME_TANF_EXITERS,
        DataFile.ProgramType.FRA,
    )


@pytest.fixture
def section2_no_records():
    """Fixture for a valid section 2 file with no records."""
    parsing_file = ParsingFileFactory(
        year=2025,
        quarter="Q1",
        section="Closed Case Data",
        file__name="section2_no_records.txt",
        file__section="Closed Case Data",
        program_type=DataFile.ProgramType.TANF,
        file__data=(b"HEADER20244C06   TAN1ED\n" b"TRAILER0000001         "),
    )
    return parsing_file


@pytest.fixture
<<<<<<< HEAD
def program_audit_ftanf(stt, stt_user):
    """Fixture for valid Program Audit file with extraneous data."""
    return util.create_test_datafile(
        "PI_Audit_FTANF.txt",
        stt_user,
        stt,
        DataFile.Section.ACTIVE_CASE_DATA,
        DataFile.ProgramType.TANF,
        is_program_audit=True,
    )


@pytest.fixture
def program_audit_space_fill(stt, stt_user):
    """Fixture for valid Program Audit file with space fill."""
    return util.create_test_datafile(
        "PI_Audit_space-fill.txt",
        stt_user,
        stt,
        DataFile.Section.ACTIVE_CASE_DATA,
        DataFile.ProgramType.TANF,
        is_program_audit=True,
    )


@pytest.fixture
def program_audit_zero_fill(stt, stt_user):
    """Fixture for valid Program Audit file with zero fill."""
    return util.create_test_datafile(
        "PI_Audit_zero-fill.txt",
        stt_user,
        stt,
        DataFile.Section.ACTIVE_CASE_DATA,
        DataFile.ProgramType.TANF,
        is_program_audit=True,
    )
=======
def tanf_s1_federally_funded_recipients():
    """Fixture for a section 1 file that verifies the generate_funded_ssn_errors function."""
    parsing_file = ParsingFileFactory(
        year=2021,
        quarter="Q1",
        program_type=DataFile.ProgramType.TANF,
        file__name="s1_federally_funded_recipients.txt",
        file__section="Active Case Data",
        file__data=(
            b"HEADER20204A06   TAN1ED\n"
            b"T12020101111111111223003403361110213120000300000000000008730010000000000000000000000000000000000222222000000002229012                                       \n"
            b"T2202010111111111121219740114TTTTTTY@W2221222222221012212110014722011400000000000000000000000000000000000000000000000000000000000000000000000000000000000291\n"
            b"TRAILER0000002         "
        ),
    )
    return parsing_file
>>>>>>> 77af410d
<|MERGE_RESOLUTION|>--- conflicted
+++ resolved
@@ -1080,7 +1080,6 @@
 
 
 @pytest.fixture
-<<<<<<< HEAD
 def program_audit_ftanf(stt, stt_user):
     """Fixture for valid Program Audit file with extraneous data."""
     return util.create_test_datafile(
@@ -1117,7 +1116,9 @@
         DataFile.ProgramType.TANF,
         is_program_audit=True,
     )
-=======
+
+
+@pytest.fixture
 def tanf_s1_federally_funded_recipients():
     """Fixture for a section 1 file that verifies the generate_funded_ssn_errors function."""
     parsing_file = ParsingFileFactory(
@@ -1133,5 +1134,4 @@
             b"TRAILER0000002         "
         ),
     )
-    return parsing_file
->>>>>>> 77af410d
+    return parsing_file