"""Tests for generic validator functions."""

import pytest
<<<<<<< HEAD
import logging
=======
from datetime import date
>>>>>>> abd50999
from .. import validators
from ..case_consistency_validator import CaseConsistencyValidator
from .. import schema_defs, util
from tdpservice.parsers.test.factories import TanfT1Factory, TanfT2Factory, TanfT3Factory, TanfT5Factory, TanfT6Factory
from tdpservice.parsers.test.factories import SSPM5Factory

logger = logging.getLogger(__name__)

@pytest.mark.parametrize("value,length", [
    (None, 0),
    (None, 10),
    ('     ', 5),
    ('###', 3),
    ('', 0),
    ('', 10),
])
def test_value_is_empty_returns_true(value, length):
    """Test value_is_empty returns valid."""
    result = validators.value_is_empty(value, length)
    assert result is True


@pytest.mark.parametrize("value,length", [
    (0, 1),
    (1, 1),
    (10, 2),
    ('0', 1),
    ('0000', 4),
    ('1    ', 5),
    ('##3', 3),
])
def test_value_is_empty_returns_false(value, length):
    """Test value_is_empty returns invalid."""
    result = validators.value_is_empty(value, length)
    assert result is False


def test_or_validators():
    """Test `or_validators` gives a valid result."""
    value = "2"
    validator = validators.or_validators(validators.matches(("2")), validators.matches(("3")))
    assert validator(value) == (True, None)
    assert validator("2") == (True, None)
    assert validator("3") == (True, None)
    assert validator("5") == (False, "5 does not match 2. or 5 does not match 3.")

    validator = validators.or_validators(validators.matches(("2")), validators.matches(("3")),
                                         validators.matches(("4")))
    assert validator(value) == (True, None)

    value = "3"
    assert validator(value) == (True, None)

    value = "4"
    assert validator(value) == (True, None)

    value = "5"
    assert validator(value) == (False, "5 does not match 2. or 5 does not match 3. or 5 does not match 4.")

    validator = validators.or_validators(validators.matches((2)), validators.matches((3)), validators.isLargerThan(4))
    assert validator(5) == (True, None)
    assert validator(1) == (False, "1 does not match 2. or 1 does not match 3. or 1 is not larger than 4.")

def test_if_validators():
    """Test `if_then_validator` gives a valid result."""
    value = {"Field1": "1", "Field2": "2"}
    validator = validators.if_then_validator(
          condition_field="Field1", condition_function=validators.matches('1'),
          result_field="Field2", result_function=validators.matches('2'),
      )
    assert validator(value) == (True, None, ['Field1', 'Field2'])

    validator = validator = validators.if_then_validator(
          condition_field="Field1", condition_function=validators.matches('1'),
          result_field="Field2", result_function=validators.matches('1'),
      )
    result = validator(value)
    assert result == (False, 'if Field1 :1 validator1 passed then Field2 2 does not match 1.', ['Field1', 'Field2'])


def test_and_validators():
    """Test `and_validators` gives a valid result."""
    validator = validators.and_validators(validators.isLargerThan(2), validators.isLargerThan(0))
    assert validator(1) == (False, '1 is not larger than 2.')
    assert validator(3) == (True, None)


def test_validate__FAM_AFF__SSN():
    """Test `validate__FAM_AFF__SSN` gives a valid result."""
    instance = {
        'FAMILY_AFFILIATION': 2,
        'CITIZENSHIP_STATUS': 1,
        'SSN': '0'*9,
    }
    result = validators.validate__FAM_AFF__SSN()(instance)
    assert result == (False,
                      'If FAMILY_AFFILIATION ==2 and CITIZENSHIP_STATUS==1 or 2, then SSN != 000000000 -- 999999999.',
                      ['FAMILY_AFFILIATION', 'CITIZENSHIP_STATUS', 'SSN'])
    instance['SSN'] = '1'*8 + '0'
    result = validators.validate__FAM_AFF__SSN()(instance)
    assert result == (True, None, ['FAMILY_AFFILIATION', 'CITIZENSHIP_STATUS', 'SSN'])


def test_quarterIsValid():
    """Test `quarterIsValid`."""
    value = "20204"
    val = validators.quarterIsValid()
    result = val(value)
    assert result == (True, None)

    value = "20205"
    result = val(value)
    assert result == (False, "5 is not a valid quarter.")

def test_validateSSN():
    """Test `validateSSN`."""
    value = "123456789"
    val = validators.validateSSN()
    result = val(value)
    assert result == (True, None)

    value = "111111111"
    options = [str(i) * 9 for i in range(0, 10)]
    result = val(value)
    assert result == (False, f"{value} is in {options}.")

def test_validateRace():
    """Test `validateRace`."""
    value = 1
    val = validators.validateRace()
    result = val(value)
    assert result == (True, None)

    value = 3
    result = val(value)
    assert result == (False, f"{value} is not greater than or equal to 0 or smaller than or equal to 2.")

def test_validateRptMonthYear():
    """Test `validateRptMonthYear`."""
    value = "T1202012"
    val = validators.validateRptMonthYear()
    result = val(value)
    assert result == (True, None)

    value = "T1      "
    result = val(value)
    assert result == (False, f"The value: {value[2:8]}, does not follow the YYYYMM format for Reporting Year and "
                      "Month.")

    value = "T1189912"
    result = val(value)
    assert result == (False, f"The value: {value[2:8]}, does not follow the YYYYMM format for Reporting Year and "
                      "Month.")

    value = "T1202013"
    result = val(value)
    assert result == (False, f"The value: {value[2:8]}, does not follow the YYYYMM format for Reporting Year and "
                      "Month.")

def test_matches_returns_valid():
    """Test `matches` gives a valid result."""
    value = 'TEST'

    validator = validators.matches('TEST')
    is_valid, error = validator(value)

    assert is_valid is True
    assert error is None


def test_matches_returns_invalid():
    """Test `matches` gives an invalid result."""
    value = 'TEST'

    validator = validators.matches('test')
    is_valid, error = validator(value)

    assert is_valid is False
    assert error == 'TEST does not match test.'


def test_oneOf_returns_valid():
    """Test `oneOf` gives a valid result."""
    value = 17
    options = [17, 24, 36]

    validator = validators.oneOf(options)
    is_valid, error = validator(value)

    assert is_valid is True
    assert error is None


def test_oneOf_returns_invalid():
    """Test `oneOf` gives an invalid result."""
    value = 64
    options = [17, 24, 36]

    validator = validators.oneOf(options)
    is_valid, error = validator(value)

    assert is_valid is False
    assert error == '64 is not in [17, 24, 36].'


def test_between_returns_valid():
    """Test `between` gives a valid result for integers."""
    value = 47

    validator = validators.between(3, 400)
    is_valid, error = validator(value)

    assert is_valid is True
    assert error is None


def test_between_returns_valid_for_string_value():
    """Test `between` gives a valid result for strings."""
    value = '047'

    validator = validators.between(3, 400)
    is_valid, error = validator(value)

    assert is_valid is True
    assert error is None


def test_between_returns_invalid():
    """Test `between` gives an invalid result for integers."""
    value = 47

    validator = validators.between(48, 400)
    is_valid, error = validator(value)

    assert is_valid is False
    assert error == '47 is not between 48 and 400.'


def test_date_month_is_valid_returns_valid():
    """Test `dateMonthIsValid` gives a valid result."""
    value = '20191027'
    validator = validators.dateMonthIsValid()
    is_valid, error = validator(value)
    assert is_valid is True
    assert error is None


def test_date_month_is_valid_returns_invalid():
    """Test `dateMonthIsValid` gives an invalid result."""
    value = '20191327'
    validator = validators.dateMonthIsValid()
    is_valid, error = validator(value)
    assert is_valid is False
    assert error == '13 is not a valid month.'


def test_date_day_is_valid_returns_valid():
    """Test `dateDayIsValid` gives a valid result."""
    value = '20191027'
    validator = validators.dateDayIsValid()
    is_valid, error = validator(value)
    assert is_valid is True
    assert error is None


def test_date_day_is_valid_returns_invalid():
    """Test `dateDayIsValid` gives an invalid result."""
    value = '20191132'
    validator = validators.dateDayIsValid()
    is_valid, error = validator(value)
    assert is_valid is False
    assert error == '32 is not a valid day.'


def test_olderThan():
    """Test `olderThan`."""
    min_age = 18
    value = 19830223
    validator = validators.olderThan(min_age)
    assert validator(value) == (True, None)

    value = 20240101
    assert validator(value) == (False, (f"{str(value)[:4]} must be less than or equal to {date.today().year - min_age} "
                                        "to meet the minimum age requirement."))


def test_dateYearIsLargerThan():
    """Test `dateYearIsLargerThan`."""
    year = 1900
    value = 19830223
    validator = validators.dateYearIsLargerThan(year)
    assert validator(value) == (True, None)

    value = 18990101
    assert validator(value) == (False, f"{str(value)[:4]} must be larger than year {year}.")


def test_between_returns_invalid_for_string_value():
    """Test `between` gives an invalid result for strings."""
    value = '047'

    validator = validators.between(100, 400)
    is_valid, error = validator(value)

    assert is_valid is False
    assert error == '047 is not between 100 and 400.'


def test_hasLength_returns_valid():
    """Test `hasLength` gives a valid result."""
    value = 'abcd123'

    validator = validators.hasLength(7)
    is_valid, error = validator(value)

    assert is_valid is True
    assert error is None


def test_hasLength_returns_invalid():
    """Test `hasLength` gives an invalid result."""
    value = 'abcd123'

    validator = validators.hasLength(22)
    is_valid, error = validator(value)

    assert is_valid is False
    assert error == 'Value length 7 does not match 22.'


def test_intHasLength_returns_valid():
    """Test `intHasLength` gives a valid result."""
    value = '123'

    validator = validators.intHasLength(3)
    is_valid, error = validator(value)

    assert is_valid is True
    assert error is None


def test_intHasLength_returns_invalid():
    """Test `intHasLength` gives an invalid result."""
    value = '1a3'

    validator = validators.intHasLength(22)
    is_valid, error = validator(value)

    assert is_valid is False
    assert error == '1a3 does not have exactly 22 digits.'


def test_contains_returns_valid():
    """Test `contains` gives a valid result."""
    value = '12345abcde'

    validator = validators.contains('2345')
    is_valid, error = validator(value)

    assert is_valid is True
    assert error is None


def test_contains_returns_invalid():
    """Test `contains` gives an invalid result."""
    value = '12345abcde'

    validator = validators.contains('6789')
    is_valid, error = validator(value)

    assert is_valid is False
    assert error == '12345abcde does not contain 6789.'


def test_startsWith_returns_valid():
    """Test `startsWith` gives a valid result."""
    value = '12345abcde'

    validator = validators.startsWith('1234')
    is_valid, error = validator(value)

    assert is_valid is True
    assert error is None


def test_startsWith_returns_invalid():
    """Test `startsWith` gives an invalid result."""
    value = '12345abcde'

    validator = validators.startsWith('abc')
    is_valid, error = validator(value)

    assert is_valid is False
    assert error == '12345abcde does not start with abc.'


def test_notEmpty_returns_valid_full_string():
    """Test `notEmpty` gives a valid result for a full string."""
    value = '1        '

    validator = validators.notEmpty()
    is_valid, error = validator(value)

    assert is_valid is True
    assert error is None


def test_notEmpty_returns_invalid_full_string():
    """Test `notEmpty` gives an invalid result for a full string."""
    value = '         '

    validator = validators.notEmpty()
    is_valid, error = validator(value)

    assert is_valid is False
    assert error == '          contains blanks between positions 0 and 9.'


def test_notEmpty_returns_valid_substring():
    """Test `notEmpty` gives a valid result for a partial string."""
    value = '11122333'

    validator = validators.notEmpty(start=3, end=5)
    is_valid, error = validator(value)

    assert is_valid is True
    assert error is None


def test_notEmpty_returns_invalid_substring():
    """Test `notEmpty` gives an invalid result for a partial string."""
    value = '111  333'

    validator = validators.notEmpty(start=3, end=5)
    is_valid, error = validator(value)

    assert is_valid is False
    assert error == "111  333 contains blanks between positions 3 and 5."


def test_notEmpty_returns_nonexistent_substring():
    """Test `notEmpty` gives an invalid result for a nonexistent substring."""
    value = '111  333'

    validator = validators.notEmpty(start=10, end=12)
    is_valid, error = validator(value)

    assert is_valid is False
    assert error == "111  333 contains blanks between positions 10 and 12."

@pytest.mark.usefixtures('db')
class TestCat3ValidatorsBase:
    """A base test class for tests that evaluate category three validators."""

    @pytest.fixture
    def record(self):
        """Record instance that returns a valid Section 1 record.

        This fixture must be overridden in all child classes.
        """
        raise NotImplementedError()


class TestT1Cat3Validators(TestCat3ValidatorsBase):
    """Test category three validators for TANF T1 records."""

    @pytest.fixture
    def record(self):
        """Override default record with TANF T1 record."""
        return TanfT1Factory.create()

    def test_validate_food_stamps(self, record):
        """Test cat3 validator for food stamps."""
        val = validators.if_then_validator(
          condition_field='RECEIVES_FOOD_STAMPS', condition_function=validators.matches(1),
          result_field='AMT_FOOD_STAMP_ASSISTANCE', result_function=validators.isLargerThan(0),
        )
        record.RECEIVES_FOOD_STAMPS = 1
        record.AMT_FOOD_STAMP_ASSISTANCE = 1
        result = val(record)
        assert result == (True, None, ['RECEIVES_FOOD_STAMPS', 'AMT_FOOD_STAMP_ASSISTANCE'])

        record.AMT_FOOD_STAMP_ASSISTANCE = 0
        result = val(record)
        assert result == (False, 'if RECEIVES_FOOD_STAMPS :1 validator1 passed then '
                          + 'AMT_FOOD_STAMP_ASSISTANCE 0 is not larger than 0.',
                          ['RECEIVES_FOOD_STAMPS', 'AMT_FOOD_STAMP_ASSISTANCE'])

    def test_validate_subsidized_child_care(self, record):
        """Test cat3 validator for subsidized child care."""
        val = validators.if_then_validator(
          condition_field='RECEIVES_SUB_CC', condition_function=validators.notMatches(3),
          result_field='AMT_SUB_CC', result_function=validators.isLargerThan(0),
        )
        record.RECEIVES_SUB_CC = 4
        record.AMT_SUB_CC = 1
        result = val(record)
        assert result == (True, None, ['RECEIVES_SUB_CC', 'AMT_SUB_CC'])

        record.RECEIVES_SUB_CC = 4
        record.AMT_SUB_CC = 0
        result = val(record)
        assert result == (False, 'if RECEIVES_SUB_CC :4 validator1 passed then AMT_SUB_CC 0 is not larger than 0.',
                          ['RECEIVES_SUB_CC', 'AMT_SUB_CC'])

    def test_validate_cash_amount_and_nbr_months(self, record):
        """Test cat3 validator for cash amount and number of months."""
        val = validators.if_then_validator(
          condition_field='CASH_AMOUNT', condition_function=validators.isLargerThan(0),
          result_field='NBR_MONTHS', result_function=validators.isLargerThan(0),
        )
        result = val(record)
        assert result == (True, None, ['CASH_AMOUNT', 'NBR_MONTHS'])

        record.CASH_AMOUNT = 1
        record.NBR_MONTHS = -1
        result = val(record)
        assert result == (False, 'if CASH_AMOUNT :1 validator1 passed then NBR_MONTHS -1 is not larger than 0.',
                          ['CASH_AMOUNT', 'NBR_MONTHS'])

    def test_validate_child_care(self, record):
        """Test cat3 validator for child care."""
        val = validators.if_then_validator(
          condition_field='CC_AMOUNT', condition_function=validators.isLargerThan(0),
          result_field='CHILDREN_COVERED', result_function=validators.isLargerThan(0),
        )
        result = val(record)
        assert result == (True, None, ['CC_AMOUNT', 'CHILDREN_COVERED'])

        record.CC_AMOUNT = 1
        record.CHILDREN_COVERED = -1
        result = val(record)
        assert result == (False, 'if CC_AMOUNT :1 validator1 passed then CHILDREN_COVERED -1 is not larger than 0.',
                          ['CC_AMOUNT', 'CHILDREN_COVERED'])

        val = validators.if_then_validator(
          condition_field='CC_AMOUNT', condition_function=validators.isLargerThan(0),
          result_field='CC_NBR_MONTHS', result_function=validators.isLargerThan(0),
        )
        record.CC_AMOUNT = 10
        record.CC_NBR_MONTHS = -1
        result = val(record)
        assert result == (False, 'if CC_AMOUNT :10 validator1 passed then CC_NBR_MONTHS -1 is not larger than 0.',
                          ['CC_AMOUNT', 'CC_NBR_MONTHS'])

    def test_validate_transportation(self, record):
        """Test cat3 validator for transportation."""
        val = validators.if_then_validator(
          condition_field='TRANSP_AMOUNT', condition_function=validators.isLargerThan(0),
          result_field='TRANSP_NBR_MONTHS', result_function=validators.isLargerThan(0),
        )
        result = val(record)
        assert result == (True, None, ['TRANSP_AMOUNT', 'TRANSP_NBR_MONTHS'])

        record.TRANSP_AMOUNT = 1
        record.TRANSP_NBR_MONTHS = -1
        result = val(record)
        assert result == (False, 'if TRANSP_AMOUNT :1 validator1 passed then '
                          + 'TRANSP_NBR_MONTHS -1 is not larger than 0.',
                          ['TRANSP_AMOUNT', 'TRANSP_NBR_MONTHS'])

    def test_validate_transitional_services(self, record):
        """Test cat3 validator for transitional services."""
        val = validators.if_then_validator(
          condition_field='TRANSITION_SERVICES_AMOUNT', condition_function=validators.isLargerThan(0),
          result_field='TRANSITION_NBR_MONTHS', result_function=validators.isLargerThan(0),
        )
        result = val(record)
        assert result == (True, None, ['TRANSITION_SERVICES_AMOUNT', 'TRANSITION_NBR_MONTHS'])

        record.TRANSITION_SERVICES_AMOUNT = 1
        record.TRANSITION_NBR_MONTHS = -1
        result = val(record)
        assert result == (False, 'if TRANSITION_SERVICES_AMOUNT :1 validator1 passed then '
                          + 'TRANSITION_NBR_MONTHS -1 is not larger than 0.',
                          ['TRANSITION_SERVICES_AMOUNT', 'TRANSITION_NBR_MONTHS'])

    def test_validate_other(self, record):
        """Test cat3 validator for other."""
        val = validators.if_then_validator(
          condition_field='OTHER_AMOUNT', condition_function=validators.isLargerThan(0),
          result_field='OTHER_NBR_MONTHS', result_function=validators.isLargerThan(0),
        )
        result = val(record)
        assert result == (True, None, ['OTHER_AMOUNT', 'OTHER_NBR_MONTHS'])

        record.OTHER_AMOUNT = 1
        record.OTHER_NBR_MONTHS = -1
        result = val(record)
        assert result == (False, 'if OTHER_AMOUNT :1 validator1 passed then OTHER_NBR_MONTHS -1 is not larger than 0.',
                          ['OTHER_AMOUNT', 'OTHER_NBR_MONTHS'])

    def test_validate_reasons_for_amount_of_assistance_reductions(self, record):
        """Test cat3 validator for assistance reductions."""
        val = validators.if_then_validator(
          condition_field='SANC_REDUCTION_AMT', condition_function=validators.isLargerThan(0),
          result_field='WORK_REQ_SANCTION', result_function=validators.oneOf((1, 2)),
        )
        record.SANC_REDUCTION_AMT = 1
        result = val(record)
        assert result == (True, None, ['SANC_REDUCTION_AMT', 'WORK_REQ_SANCTION'])

        record.SANC_REDUCTION_AMT = 10
        record.WORK_REQ_SANCTION = -1
        result = val(record)
        assert result == (False, 'if SANC_REDUCTION_AMT :10 validator1 passed then '
                          + 'WORK_REQ_SANCTION -1 is not in (1, 2).',
                          ['SANC_REDUCTION_AMT', 'WORK_REQ_SANCTION'])

    def test_validate_sum(self, record):
        """Test cat3 validator for sum of cash fields."""
        val = validators.sumIsLarger(("AMT_FOOD_STAMP_ASSISTANCE", "AMT_SUB_CC", "CC_AMOUNT", "TRANSP_AMOUNT",
                                      "TRANSITION_SERVICES_AMOUNT", "OTHER_AMOUNT"), 0)
        result = val(record)
        assert result == (True, None, ['AMT_FOOD_STAMP_ASSISTANCE', 'AMT_SUB_CC', 'CC_AMOUNT', 'TRANSP_AMOUNT',
                                       'TRANSITION_SERVICES_AMOUNT', 'OTHER_AMOUNT'])

        record.AMT_FOOD_STAMP_ASSISTANCE = 0
        record.AMT_SUB_CC = 0
        record.CC_AMOUNT = 0
        record.TRANSP_AMOUNT = 0
        record.TRANSITION_SERVICES_AMOUNT = 0
        record.OTHER_AMOUNT = 0
        result = val(record)
        assert result == (False, "The sum of ('AMT_FOOD_STAMP_ASSISTANCE', 'AMT_SUB_CC', 'CC_AMOUNT', " +
                          "'TRANSP_AMOUNT', 'TRANSITION_SERVICES_AMOUNT', 'OTHER_AMOUNT') is not larger than 0.",
                          ['AMT_FOOD_STAMP_ASSISTANCE', 'AMT_SUB_CC', 'CC_AMOUNT', 'TRANSP_AMOUNT',
                           'TRANSITION_SERVICES_AMOUNT', 'OTHER_AMOUNT'])


class TestT2Cat3Validators(TestCat3ValidatorsBase):
    """Test category three validators for TANF T2 records."""

    @pytest.fixture
    def record(self):
        """Override default record with TANF T2 record."""
        return TanfT2Factory.create()

    def test_validate_ssn(self, record):
        """Test cat3 validator for social security number."""
        val = validators.if_then_validator(
                  condition_field='FAMILY_AFFILIATION', condition_function=validators.oneOf((1, 2)),
                  result_field='SSN', result_function=validators.notOneOf(("000000000", "111111111", "222222222",
                                                                           "333333333", "444444444", "555555555",
                                                                           "666666666", "777777777", "888888888",
                                                                           "999999999")),
            )
        record.SSN = "999989999"
        record.FAMILY_AFFILIATION = 1
        result = val(record)
        assert result == (True, None, ['FAMILY_AFFILIATION', 'SSN'])

        record.FAMILY_AFFILIATION = 1
        record.SSN = "999999999"
        result = val(record)
        assert result == (False, "if FAMILY_AFFILIATION :1 validator1 passed then "
                          + "SSN 999999999 is in ('000000000', '111111111', " +
                          "'222222222', '333333333', '444444444', '555555555', '666666666', '777777777', '888888888'," +
                          " '999999999').", ['FAMILY_AFFILIATION', 'SSN'])

    def test_validate_race_ethnicity(self, record):
        """Test cat3 validator for race/ethnicity."""
        races = ["RACE_HISPANIC", "RACE_AMER_INDIAN", "RACE_ASIAN", "RACE_BLACK", "RACE_HAWAIIAN", "RACE_WHITE"]
        record.FAMILY_AFFILIATION = 1
        for race in races:
            val = validators.if_then_validator(
                  condition_field='FAMILY_AFFILIATION', condition_function=validators.oneOf((1, 2, 3)),
                  result_field=race, result_function=validators.isInLimits(1, 2),
            )
            result = val(record)
            assert result == (True, None, ['FAMILY_AFFILIATION', race])

        record.FAMILY_AFFILIATION = 0
        for race in races:
            val = validators.if_then_validator(
                  condition_field='FAMILY_AFFILIATION', condition_function=validators.oneOf((1, 2, 3)),
                  result_field=race, result_function=validators.isInLimits(1, 2)
            )
            result = val(record)
            assert result == (True, None, ['FAMILY_AFFILIATION', race])

    def test_validate_marital_status(self, record):
        """Test cat3 validator for marital status."""
        val = validators.if_then_validator(
                        condition_field='FAMILY_AFFILIATION', condition_function=validators.isInLimits(1, 3),
                        result_field='MARITAL_STATUS', result_function=validators.isInLimits(1, 5),
                    )
        record.FAMILY_AFFILIATION = 1
        result = val(record)
        assert result == (True, None, ['FAMILY_AFFILIATION', 'MARITAL_STATUS'])

        record.FAMILY_AFFILIATION = 3
        record.MARITAL_STATUS = 0
        result = val(record)
        assert result == (False, 'if FAMILY_AFFILIATION :3 validator1 passed then MARITAL_STATUS 0 is not larger or ' +
                          'equal to 1 and smaller or equal to 5.', ['FAMILY_AFFILIATION', 'MARITAL_STATUS'])

    def test_validate_parent_with_minor(self, record):
        """Test cat3 validator for parent with a minor child."""
        val = validators.if_then_validator(
                        condition_field='FAMILY_AFFILIATION', condition_function=validators.isInLimits(1, 3),
                        result_field='PARENT_MINOR_CHILD', result_function=validators.isInLimits(1, 3),
                    )
        result = val(record)
        assert result == (True, None, ['FAMILY_AFFILIATION', 'PARENT_MINOR_CHILD'])

        record.PARENT_MINOR_CHILD = 0
        result = val(record)
        assert result == (False, 'if FAMILY_AFFILIATION :1 validator1 passed then PARENT_MINOR_CHILD 0 is not ' +
                          'larger or equal to 1 and smaller or equal to 3.',
                          ['FAMILY_AFFILIATION', 'PARENT_MINOR_CHILD'])

    def test_validate_education_level(self, record):
        """Test cat3 validator for education level."""
        val = validators.if_then_validator(
                      condition_field='FAMILY_AFFILIATION', condition_function=validators.oneOf((1, 2, 3)),
                      result_field='EDUCATION_LEVEL', result_function=validators.oneOf(("01", "02", "03", "04", "05",
                                                                                        "06", "07", "08", "09", "10",
                                                                                        "11", "12", "13", "14", "15",
                                                                                        "16", "98", "99")),
                )
        record.FAMILY_AFFILIATION = 3
        result = val(record)
        assert result == (True, None, ['FAMILY_AFFILIATION', 'EDUCATION_LEVEL'])

        record.FAMILY_AFFILIATION = 1
        record.EDUCATION_LEVEL = "00"
        result = val(record)
        assert result == (False, "if FAMILY_AFFILIATION :1 validator1 passed then "
                          + "EDUCATION_LEVEL 00 is not in ('01', '02', '03', '04', '05', '06',"
                          + " '07', '08', '09', '10', '11', '12', '13', '14', '15', '16', '98', '99').",
                          ['FAMILY_AFFILIATION', 'EDUCATION_LEVEL'])

    def test_validate_citizenship(self, record):
        """Test cat3 validator for citizenship."""
        val = validators.if_then_validator(
                        condition_field='FAMILY_AFFILIATION', condition_function=validators.matches(1),
                        result_field='CITIZENSHIP_STATUS', result_function=validators.oneOf((1, 2)),
                    )
        record.FAMILY_AFFILIATION = 0
        result = val(record)
        assert result == (True, None, ['FAMILY_AFFILIATION', 'CITIZENSHIP_STATUS'])

        record.FAMILY_AFFILIATION = 1
        record.CITIZENSHIP_STATUS = 0
        result = val(record)
        assert result == (False, 'if FAMILY_AFFILIATION :1 validator1 passed then CITIZENSHIP_STATUS 0 ' +
                          'is not in (1, 2).', ['FAMILY_AFFILIATION', 'CITIZENSHIP_STATUS'])

    def test_validate_cooperation_with_child_support(self, record):
        """Test cat3 validator for cooperation with child support."""
        val = validators.if_then_validator(
                        condition_field='FAMILY_AFFILIATION', condition_function=validators.isInLimits(1, 3),
                        result_field='COOPERATION_CHILD_SUPPORT', result_function=validators.oneOf((1, 2, 9)),
                    )
        record.FAMILY_AFFILIATION = 0
        result = val(record)
        assert result == (True, None, ['FAMILY_AFFILIATION', 'COOPERATION_CHILD_SUPPORT'])

        record.FAMILY_AFFILIATION = 1
        record.COOPERATION_CHILD_SUPPORT = 0
        result = val(record)
        assert result == (False, 'if FAMILY_AFFILIATION :1 validator1 passed then COOPERATION_CHILD_SUPPORT 0 ' +
                          'is not in (1, 2, 9).', ['FAMILY_AFFILIATION', 'COOPERATION_CHILD_SUPPORT'])

    def test_validate_months_federal_time_limit(self, record):
        """Test cat3 validator for federal time limit."""
        # TODO THIS ISNT EXACTLY RIGHT SINCE FED TIME LIMIT IS A STRING.
        val = validators.validate__FAM_AFF__HOH__Fed_Time()
        record.FAMILY_AFFILIATION = 0
        result = val(record)
        assert result == (True, None, ['FAMILY_AFFILIATION', 'RELATIONSHIP_HOH', 'MONTHS_FED_TIME_LIMIT'])

        record.FAMILY_AFFILIATION = 1
        record.MONTHS_FED_TIME_LIMIT = "000"
        record.RELATIONSHIP_HOH = "01"
        result = val(record)
        assert result == (False, 'If FAMILY_AFFILIATION == 2 and MONTHS_FED_TIME_LIMIT== 1 or 2, ' +
                          'then MONTHS_FED_TIME_LIMIT > 1.',
                          ['FAMILY_AFFILIATION', 'MONTHS_FED_TIME_LIMIT'])

    def test_validate_employment_status(self, record):
        """Test cat3 validator for employment status."""
        val = validators.if_then_validator(
                        condition_field='FAMILY_AFFILIATION', condition_function=validators.isInLimits(1, 3),
                        result_field='EMPLOYMENT_STATUS', result_function=validators.isInLimits(1, 3),
                    )
        record.FAMILY_AFFILIATION = 0
        result = val(record)
        assert result == (True, None, ['FAMILY_AFFILIATION', 'EMPLOYMENT_STATUS'])

        record.FAMILY_AFFILIATION = 3
        record.EMPLOYMENT_STATUS = 4
        result = val(record)
        assert result == (False, 'if FAMILY_AFFILIATION :3 validator1 passed then EMPLOYMENT_STATUS 4 is not larger ' +
                          'or equal to 1 and smaller or equal to 3.', ['FAMILY_AFFILIATION', 'EMPLOYMENT_STATUS'])

    def test_validate_work_eligible_indicator(self, record):
        """Test cat3 validator for work eligibility."""
        val = validators.if_then_validator(
                        condition_field='FAMILY_AFFILIATION', condition_function=validators.oneOf((1, 2)),
                        result_field='WORK_ELIGIBLE_INDICATOR', result_function=validators.or_validators(
                            validators.isInStringRange(1, 9),
                            validators.matches('12')
                        ),
                    )
        record.FAMILY_AFFILIATION = 0
        result = val(record)
        assert result == (True, None, ['FAMILY_AFFILIATION', 'WORK_ELIGIBLE_INDICATOR'])

        record.FAMILY_AFFILIATION = 1
        record.WORK_ELIGIBLE_INDICATOR = "00"
        result = val(record)
        assert result == (False, 'if FAMILY_AFFILIATION :1 validator1 passed then WORK_ELIGIBLE_INDICATOR 00 is not ' +
                          'in range [1, 9]. or 00 does not match 12.',
                          ['FAMILY_AFFILIATION', 'WORK_ELIGIBLE_INDICATOR'])

    def test_validate_work_participation(self, record):
        """Test cat3 validator for work participation."""
        val = validators.if_then_validator(
                        condition_field='FAMILY_AFFILIATION', condition_function=validators.oneOf((1, 2)),
                        result_field='WORK_PART_STATUS', result_function=validators.oneOf(['01', '02', '05', '07', '09',
                                                                                           '15', '17', '18', '19', '99']
                                                                                          ),
                    )
        record.FAMILY_AFFILIATION = 0
        result = val(record)
        assert result == (True, None, ['FAMILY_AFFILIATION', 'WORK_PART_STATUS'])

        record.FAMILY_AFFILIATION = 2
        record.WORK_PART_STATUS = "04"
        result = val(record)
        assert result == (False, "if FAMILY_AFFILIATION :2 validator1 passed then WORK_PART_STATUS 04 is not " +
                          "in ['01', '02', '05', '07', '09', '15', '17', '18', '19', '99'].",
                          ['FAMILY_AFFILIATION', 'WORK_PART_STATUS'])

        val = validators.if_then_validator(
                        condition_field='WORK_ELIGIBLE_INDICATOR', condition_function=validators.isInStringRange(1, 5),
                        result_field='WORK_PART_STATUS', result_function=validators.notMatches('99'),
                    )
        record.WORK_PART_STATUS = "99"
        record.WORK_ELIGIBLE_INDICATOR = "01"
        result = val(record)
        assert result == (False, 'if WORK_ELIGIBLE_INDICATOR :01 validator1 passed then '
                          + 'WORK_PART_STATUS 99 matches 99.', ['WORK_ELIGIBLE_INDICATOR', 'WORK_PART_STATUS'])


class TestT3Cat3Validators(TestCat3ValidatorsBase):
    """Test category three validators for TANF T3 records."""

    @pytest.fixture
    def record(self):
        """Override default record with TANF T3 record."""
        return TanfT3Factory.create()

    def test_validate_ssn(self, record):
        """Test cat3 validator for relationship to head of household."""
        record.FAMILY_AFFILIATION = 1
        record.SSN = "199199991"
        val = validators.if_then_validator(
                  condition_field='FAMILY_AFFILIATION', condition_function=validators.matches(1),
                  result_field='SSN', result_function=validators.notOneOf(("999999999", "000000000")),
            )
        result = val(record)
        assert result == (True, None, ['FAMILY_AFFILIATION', 'SSN'])

        record.FAMILY_AFFILIATION = 1
        record.SSN = "999999999"
        result = val(record)
        assert result == (False, "if FAMILY_AFFILIATION :1 validator1 passed then "
                          + "SSN 999999999 is in ('999999999', '000000000').", ['FAMILY_AFFILIATION', 'SSN'])

    def test_validate_t3_race_ethnicity(self, record):
        """Test cat3 validator for race/ethnicity."""
        races = ["RACE_HISPANIC", "RACE_AMER_INDIAN", "RACE_ASIAN", "RACE_BLACK", "RACE_HAWAIIAN", "RACE_WHITE"]
        record.FAMILY_AFFILIATION = 1
        for race in races:
            val = validators.if_then_validator(
                  condition_field='FAMILY_AFFILIATION', condition_function=validators.oneOf((1, 2)),
                  result_field=race, result_function=validators.oneOf((1, 2)),
            )
            result = val(record)
            assert result == (True, None, ['FAMILY_AFFILIATION', race])

        record.FAMILY_AFFILIATION = 0
        for race in races:
            val = validators.if_then_validator(
                  condition_field='FAMILY_AFFILIATION', condition_function=validators.oneOf((1, 2)),
                  result_field=race, result_function=validators.oneOf((1, 2)),
            )
            result = val(record)
            assert result == (True, None, ['FAMILY_AFFILIATION', race])

    def test_validate_relationship_hoh(self, record):
        """Test cat3 validator for relationship to head of household."""
        val = validators.if_then_validator(
                  condition_field='FAMILY_AFFILIATION', condition_function=validators.oneOf((1, 2)),
                  result_field='RELATIONSHIP_HOH', result_function=validators.isInStringRange(4, 9),
            )
        record.FAMILY_AFFILIATION = 0
        record.RELATIONSHIP_HOH = "04"
        result = val(record)
        assert result == (True, None, ['FAMILY_AFFILIATION', 'RELATIONSHIP_HOH'])

        record.FAMILY_AFFILIATION = 1
        record.RELATIONSHIP_HOH = "01"
        result = val(record)
        assert result == (False, 'if FAMILY_AFFILIATION :1 validator1 passed then RELATIONSHIP_HOH 01 is ' +
                          'not in range [4, 9].', ['FAMILY_AFFILIATION', 'RELATIONSHIP_HOH'])

    def test_validate_t3_education_level(self, record):
        """Test cat3 validator for education level."""
        val = validators.if_then_validator(
                  condition_field='FAMILY_AFFILIATION', condition_function=validators.matches(1),
                  result_field='EDUCATION_LEVEL', result_function=validators.notMatches("99"),
            )
        record.FAMILY_AFFILIATION = 1
        result = val(record)
        assert result == (True, None, ['FAMILY_AFFILIATION', 'EDUCATION_LEVEL'])

        record.FAMILY_AFFILIATION = 1
        record.EDUCATION_LEVEL = "99"
        result = val(record)
        assert result == (False, 'if FAMILY_AFFILIATION :1 validator1 passed then EDUCATION_LEVEL 99 matches 99.',
                          ['FAMILY_AFFILIATION', 'EDUCATION_LEVEL'])

    def test_validate_t3_citizenship(self, record):
        """Test cat3 validator for citizenship."""
        val = validators.if_then_validator(
                  condition_field='FAMILY_AFFILIATION', condition_function=validators.matches(1),
                  result_field='CITIZENSHIP_STATUS', result_function=validators.oneOf((1, 2)),
            )
        record.FAMILY_AFFILIATION = 1
        result = val(record)
        assert result == (True, None, ['FAMILY_AFFILIATION', 'CITIZENSHIP_STATUS'])

        record.FAMILY_AFFILIATION = 1
        record.CITIZENSHIP_STATUS = 3
        result = val(record)
        assert result == (False, 'if FAMILY_AFFILIATION :1 validator1 passed then CITIZENSHIP_STATUS 3 ' +
                          'is not in (1, 2).', ['FAMILY_AFFILIATION', 'CITIZENSHIP_STATUS'])

        val = validators.if_then_validator(
                  condition_field='FAMILY_AFFILIATION', condition_function=validators.matches(2),
                  result_field='CITIZENSHIP_STATUS', result_function=validators.oneOf((1, 2, 9)),
            )
        record.FAMILY_AFFILIATION = 2
        record.CITIZENSHIP_STATUS = 3
        result = val(record)
        assert result == (False, 'if FAMILY_AFFILIATION :2 validator1 passed then CITIZENSHIP_STATUS 3 ' +
                          'is not in (1, 2, 9).', ['FAMILY_AFFILIATION', 'CITIZENSHIP_STATUS'])


class TestT5Cat3Validators(TestCat3ValidatorsBase):
    """Test category three validators for TANF T5 records."""

    @pytest.fixture
    def record(self):
        """Override default record with TANF T5 record."""
        return TanfT5Factory.create()

    def test_validate_ssn(self, record):
        """Test cat3 validator for SSN."""
        val = validators.if_then_validator(
                  condition_field='FAMILY_AFFILIATION', condition_function=validators.notMatches(1),
                  result_field='SSN', result_function=validators.isNumber()
                  )

        result = val(record)
        assert result == (True, None, ['FAMILY_AFFILIATION', 'SSN'])

        record.SSN = "abc"
        record.FAMILY_AFFILIATION = 2

        result = val(record)
        assert result == (False, 'if FAMILY_AFFILIATION :2 validator1 passed then SSN abc is not a number.',
                          ['FAMILY_AFFILIATION', 'SSN'])

    def test_validate_ssn_citizenship(self, record):
        """Test cat3 validator for SSN/citizenship."""
        val = validators.validate__FAM_AFF__SSN()

        result = val(record)
        assert result == (True, None, ['FAMILY_AFFILIATION', 'CITIZENSHIP_STATUS', 'SSN'])

        record.FAMILY_AFFILIATION = 2
        record.SSN = "000000000"

        result = val(record)
        assert result == (False, "If FAMILY_AFFILIATION ==2 and CITIZENSHIP_STATUS==1 or 2, then SSN " +
                          "!= 000000000 -- 999999999.", ['FAMILY_AFFILIATION', 'CITIZENSHIP_STATUS', 'SSN'])

    def test_validate_race_ethnicity(self, record):
        """Test cat3 validator for race/ethnicity."""
        races = ["RACE_HISPANIC", "RACE_AMER_INDIAN", "RACE_ASIAN", "RACE_BLACK", "RACE_HAWAIIAN", "RACE_WHITE"]
        record.FAMILY_AFFILIATION = 1
        for race in races:
            val = validators.if_then_validator(
                    condition_field='FAMILY_AFFILIATION', condition_function=validators.isInLimits(1, 3),
                    result_field='RACE_HISPANIC', result_function=validators.isInLimits(1, 2)
                  )
            result = val(record)
            assert result == (True, None, ['FAMILY_AFFILIATION', 'RACE_HISPANIC'])

        record.FAMILY_AFFILIATION = 1
        record.RACE_HISPANIC = 0
        record.RACE_AMER_INDIAN = 0
        record.RACE_ASIAN = 0
        record.RACE_BLACK = 0
        record.RACE_HAWAIIAN = 0
        record.RACE_WHITE = 0
        for race in races:
            val = validators.if_then_validator(
                    condition_field='FAMILY_AFFILIATION', condition_function=validators.isInLimits(1, 3),
                    result_field=race, result_function=validators.isInLimits(1, 2)
                  )
            result = val(record)
            assert result == (False, f'if FAMILY_AFFILIATION :1 validator1 passed then {race} 0 is not larger or ' +
                              'equal to 1 and smaller or equal to 2.',
                              ['FAMILY_AFFILIATION', race])

    def test_validate_marital_status(self, record):
        """Test cat3 validator for marital status."""
        val = validators.if_then_validator(
                    condition_field='FAMILY_AFFILIATION', condition_function=validators.isInLimits(1, 3),
                    result_field='MARITAL_STATUS', result_function=validators.isInLimits(0, 5)
                  )

        record.FAMILY_AFFILIATION = 0
        result = val(record)
        assert result == (True, None, ['FAMILY_AFFILIATION', 'MARITAL_STATUS'])

        record.FAMILY_AFFILIATION = 2
        record.MARITAL_STATUS = 6

        result = val(record)
        assert result == (False, 'if FAMILY_AFFILIATION :2 validator1 passed then MARITAL_STATUS 6 is not larger or ' +
                          'equal to 0 and smaller or equal to 5.',
                          ['FAMILY_AFFILIATION', 'MARITAL_STATUS'])

    def test_validate_parent_minor(self, record):
        """Test cat3 validator for parent with minor."""
        val = validators.if_then_validator(
                    condition_field='FAMILY_AFFILIATION', condition_function=validators.isInLimits(1, 2),
                    result_field='PARENT_MINOR_CHILD', result_function=validators.isInLimits(1, 3)
                  )

        record.FAMILY_AFFILIATION = 0
        result = val(record)
        assert result == (True, None, ['FAMILY_AFFILIATION', 'PARENT_MINOR_CHILD'])

        record.FAMILY_AFFILIATION = 2
        record.PARENT_MINOR_CHILD = 0

        result = val(record)
        assert result == (False, 'if FAMILY_AFFILIATION :2 validator1 passed then PARENT_MINOR_CHILD 0 is not larger ' +
                          'or equal to 1 and smaller or equal to 3.',
                          ['FAMILY_AFFILIATION', 'PARENT_MINOR_CHILD'])

    def test_validate_education(self, record):
        """Test cat3 validator for education level."""
        val = validators.if_then_validator(
                  condition_field='FAMILY_AFFILIATION', condition_function=validators.isInLimits(1, 3),
                  result_field='EDUCATION_LEVEL', result_function=validators.or_validators(
                      validators.isInStringRange(1, 16),
                      validators.isInStringRange(98, 99)
                      )
                  )

        record.FAMILY_AFFILIATION = 0
        result = val(record)
        assert result == (True, None, ['FAMILY_AFFILIATION', 'EDUCATION_LEVEL'])

        record.FAMILY_AFFILIATION = 2
        record.EDUCATION_LEVEL = "0"

        result = val(record)
        assert result == (False, "if FAMILY_AFFILIATION :2 validator1 passed then EDUCATION_LEVEL 0 is not in range " +
                          "[1, 16]. or 0 is not in range [98, 99].",
                          ['FAMILY_AFFILIATION', 'EDUCATION_LEVEL'])

    def test_validate_citizenship_status(self, record):
        """Test cat3 validator for citizenship status."""
        val = validators.if_then_validator(
                    condition_field='FAMILY_AFFILIATION', condition_function=validators.matches(1),
                    result_field='CITIZENSHIP_STATUS', result_function=validators.isInLimits(1, 2)
                  )

        record.FAMILY_AFFILIATION = 0
        result = val(record)
        assert result == (True, None, ['FAMILY_AFFILIATION', 'CITIZENSHIP_STATUS'])

        record.FAMILY_AFFILIATION = 1
        record.CITIZENSHIP_STATUS = 0

        result = val(record)
        assert result == (False, 'if FAMILY_AFFILIATION :1 validator1 passed then CITIZENSHIP_STATUS 0 is not larger ' +
                          'or equal to 1 and smaller or equal to 2.',
                          ['FAMILY_AFFILIATION', 'CITIZENSHIP_STATUS'])

    def test_validate_hoh_fed_time(self, record):
        """Test cat3 validator for federal disability."""
        val = validators.validate__FAM_AFF__HOH__Count_Fed_Time()

        record.FAMILY_AFFILIATION = 0
        result = val(record)
        assert result == (True, None, ['FAMILY_AFFILIATION', 'RELATIONSHIP_HOH', 'COUNTABLE_MONTH_FED_TIME'])

        record.FAMILY_AFFILIATION = 1
        record.RELATIONSHIP_HOH = 1
        record.COUNTABLE_MONTH_FED_TIME = 0

        result = val(record)
        assert result == (False, 'If FAMILY_AFFILIATION == 2 and COUNTABLE_MONTH_FED_TIME== 1 or 2, then ' +
                          'COUNTABLE_MONTH_FED_TIME > 1.',
                          ['FAMILY_AFFILIATION', 'RELATIONSHIP_HOH', 'COUNTABLE_MONTH_FED_TIME'])

    def test_validate_oasdi_insurance(self, record):
        """Test cat3 validator for OASDI insurance."""
        val = validators.if_then_validator(
                    condition_field='DATE_OF_BIRTH', condition_function=validators.olderThan(18),
                    result_field='REC_OASDI_INSURANCE', result_function=validators.isInLimits(1, 2)
                  )

        record.DATE_OF_BIRTH = 0
        result = val(record)
        assert result == (True, None, ['DATE_OF_BIRTH', 'REC_OASDI_INSURANCE'])

        record.DATE_OF_BIRTH = 200001
        record.REC_OASDI_INSURANCE = 0

        result = val(record)
        assert result == (False, 'if DATE_OF_BIRTH :200001 validator1 passed then REC_OASDI_INSURANCE 0 is not ' +
                          'larger or equal to 1 and smaller or equal to 2.', ['DATE_OF_BIRTH', 'REC_OASDI_INSURANCE'])

    def test_validate_federal_disability(self, record):
        """Test cat3 validator for federal disability."""
        val = validators.if_then_validator(
                    condition_field='FAMILY_AFFILIATION', condition_function=validators.matches(1),
                    result_field='REC_FEDERAL_DISABILITY', result_function=validators.isInLimits(1, 2)
                  )

        record.FAMILY_AFFILIATION = 0
        result = val(record)
        assert result == (True, None, ['FAMILY_AFFILIATION', 'REC_FEDERAL_DISABILITY'])

        record.FAMILY_AFFILIATION = 1
        record.REC_FEDERAL_DISABILITY = 0

        result = val(record)
        assert result == (False, 'if FAMILY_AFFILIATION :1 validator1 passed then REC_FEDERAL_DISABILITY 0 is not ' +
                          'larger or equal to 1 and smaller or equal to 2.',
                          ['FAMILY_AFFILIATION', 'REC_FEDERAL_DISABILITY'])


class TestT6Cat3Validators(TestCat3ValidatorsBase):
    """Test category three validators for TANF T6 records."""

    @pytest.fixture
    def record(self):
        """Override default record with TANF T6 record."""
        return TanfT6Factory.create()

    def test_sum_of_applications(self, record):
        """Test cat3 validator for sum of applications."""
        val = validators.sumIsEqual("NUM_APPLICATIONS", ["NUM_APPROVED", "NUM_DENIED"])

        record.NUM_APPLICATIONS = 2
        result = val(record)

        assert result == (True, None, ['NUM_APPLICATIONS', 'NUM_APPROVED', 'NUM_DENIED'])

        record.NUM_APPLICATIONS = 1
        result = val(record)

        assert result == (False, "The sum of ['NUM_APPROVED', 'NUM_DENIED'] does not equal NUM_APPLICATIONS.",
                          ['NUM_APPLICATIONS', 'NUM_APPROVED', 'NUM_DENIED'])

    def test_sum_of_families(self, record):
        """Test cat3 validator for sum of families."""
        val = validators.sumIsEqual("NUM_FAMILIES", ["NUM_2_PARENTS", "NUM_1_PARENTS", "NUM_NO_PARENTS"])

        record.NUM_FAMILIES = 3
        result = val(record)

        assert result == (True, None, ['NUM_FAMILIES', 'NUM_2_PARENTS', 'NUM_1_PARENTS', 'NUM_NO_PARENTS'])

        record.NUM_FAMILIES = 1
        result = val(record)

        assert result == (False, "The sum of ['NUM_2_PARENTS', 'NUM_1_PARENTS', 'NUM_NO_PARENTS'] does not equal " +
                          "NUM_FAMILIES.", ['NUM_FAMILIES', 'NUM_2_PARENTS', 'NUM_1_PARENTS', 'NUM_NO_PARENTS'])

    def test_sum_of_recipients(self, record):
        """Test cat3 validator for sum of recipients."""
        val = validators.sumIsEqual("NUM_RECIPIENTS", ["NUM_ADULT_RECIPIENTS", "NUM_CHILD_RECIPIENTS"])

        record.NUM_RECIPIENTS = 2
        result = val(record)

        assert result == (True, None, ['NUM_RECIPIENTS', 'NUM_ADULT_RECIPIENTS', 'NUM_CHILD_RECIPIENTS'])

        record.NUM_RECIPIENTS = 1
        result = val(record)

        assert result == (False, "The sum of ['NUM_ADULT_RECIPIENTS', 'NUM_CHILD_RECIPIENTS'] does not equal " +
                          "NUM_RECIPIENTS.", ['NUM_RECIPIENTS', 'NUM_ADULT_RECIPIENTS', 'NUM_CHILD_RECIPIENTS'])

class TestM5Cat3Validators(TestCat3ValidatorsBase):
    """Test category three validators for TANF T6 records."""

    @pytest.fixture
    def record(self):
        """Override default record with TANF T6 record."""
        return SSPM5Factory.create()

    def test_fam_affil_ssn(self, record):
        """Test cat3 validator for family affiliation and ssn."""
        val = validators.if_then_validator(
                        condition_field='FAMILY_AFFILIATION', condition_function=validators.matches(1),
                        result_field='SSN', result_function=validators.validateSSN(),
                  )

        result = val(record)
        assert result == (True, None, ["FAMILY_AFFILIATION", "SSN"])

        record.SSN = '111111111'
        result = val(record)

        assert result == (False, "if FAMILY_AFFILIATION :1 validator1 passed then SSN 111111111 is in ['000000000', " +
                          "'111111111', '222222222', '333333333', '444444444', '555555555', '666666666', '777777777'," +
                          " '888888888', '999999999'].", ["FAMILY_AFFILIATION", "SSN"])

    def test_validate_race_ethnicity(self, record):
        """Test cat3 validator for race/ethnicity."""
        races = ["RACE_HISPANIC", "RACE_AMER_INDIAN", "RACE_ASIAN", "RACE_BLACK", "RACE_HAWAIIAN", "RACE_WHITE"]
        for race in races:
            val = validators.if_then_validator(
                        condition_field='FAMILY_AFFILIATION', condition_function=validators.isInLimits(1, 3),
                        result_field=race, result_function=validators.isInLimits(1, 2),
                  )
            result = val(record)
            assert result == (True, None, ['FAMILY_AFFILIATION', race])

    def test_fam_affil_marital_stat(self, record):
        """Test cat3 validator for family affiliation, and marital status."""
        val = validators.if_then_validator(
                        condition_field='FAMILY_AFFILIATION', condition_function=validators.isInLimits(1, 3),
                        result_field='MARITAL_STATUS', result_function=validators.isInLimits(1, 5),
                  )

        result = val(record)
        assert result == (True, None, ['FAMILY_AFFILIATION', 'MARITAL_STATUS'])

        record.MARITAL_STATUS = 0

        result = val(record)
        assert result == (False, 'if FAMILY_AFFILIATION :1 validator1 passed then MARITAL_STATUS 0 is not larger ' +
                          'or equal to 1 and smaller or equal to 5.', ['FAMILY_AFFILIATION', 'MARITAL_STATUS'])

    def test_fam_affil_parent_with_minor(self, record):
        """Test cat3 validator for family affiliation, and parent with minor child."""
        val = validators.if_then_validator(
                        condition_field='FAMILY_AFFILIATION', condition_function=validators.isInLimits(1, 2),
                        result_field='PARENT_MINOR_CHILD', result_function=validators.isInLimits(1, 3),
                  )

        result = val(record)
        assert result == (True, None, ['FAMILY_AFFILIATION', 'PARENT_MINOR_CHILD'])

        record.PARENT_MINOR_CHILD = 0

        result = val(record)
        assert result == (False,
                          'if FAMILY_AFFILIATION :1 validator1 passed then PARENT_MINOR_CHILD 0 is not ' +
                          'larger or equal to 1 and smaller or equal to 3.',
                          ['FAMILY_AFFILIATION', 'PARENT_MINOR_CHILD'])

    def test_fam_affil_ed_level(self, record):
        """Test cat3 validator for family affiliation, and education level."""
        val = validators.if_then_validator(
                        condition_field='FAMILY_AFFILIATION', condition_function=validators.isInLimits(1, 3),
                        result_field='EDUCATION_LEVEL', result_function=validators.or_validators(
                            validators.isInStringRange(1, 16), validators.isInStringRange(98, 99)),
                  )

        result = val(record)
        assert result == (True, None, ['FAMILY_AFFILIATION', 'EDUCATION_LEVEL'])

        record.EDUCATION_LEVEL = 0

        result = val(record)
        assert result == (False, 'if FAMILY_AFFILIATION :1 validator1 passed then EDUCATION_LEVEL 0 is not in range ' +
                          '[1, 16]. or 0 is not in range [98, 99].', ['FAMILY_AFFILIATION', 'EDUCATION_LEVEL'])

    def test_fam_affil_citz_stat(self, record):
        """Test cat3 validator for family affiliation, and citizenship status."""
        val = validators.if_then_validator(
                        condition_field='FAMILY_AFFILIATION', condition_function=validators.matches(1),
                        result_field='CITIZENSHIP_STATUS', result_function=validators.isInLimits(1, 3),
                  )

        result = val(record)
        assert result == (True, None, ['FAMILY_AFFILIATION', 'CITIZENSHIP_STATUS'])

        record.CITIZENSHIP_STATUS = 0

        result = val(record)
        assert result == (False, 'if FAMILY_AFFILIATION :1 validator1 passed then CITIZENSHIP_STATUS 0 is not larger ' +
                          'or equal to 1 and smaller or equal to 3.', ['FAMILY_AFFILIATION', 'CITIZENSHIP_STATUS'])

    def test_dob_oasdi_insur(self, record):
        """Test cat3 validator for dob, and REC_OASDI_INSURANCE."""
        val = validators.if_then_validator(
                        condition_field='DATE_OF_BIRTH', condition_function=validators.olderThan(18),
                        result_field='REC_OASDI_INSURANCE', result_function=validators.isInLimits(1, 2),
                  )

        result = val(record)
        assert result == (True, None, ['DATE_OF_BIRTH', 'REC_OASDI_INSURANCE'])

        record.REC_OASDI_INSURANCE = 0

        result = val(record)
        assert result == (False, 'if DATE_OF_BIRTH :11111111 validator1 passed then REC_OASDI_INSURANCE 0 is not ' +
                          'larger or equal to 1 and smaller or equal to 2.', ['DATE_OF_BIRTH', 'REC_OASDI_INSURANCE'])

    def test_fam_affil_fed_disability(self, record):
        """Test cat3 validator for family affiliation, and REC_FEDERAL_DISABILITY."""
        val = validators.if_then_validator(
                        condition_field='FAMILY_AFFILIATION', condition_function=validators.matches(1),
                        result_field='REC_FEDERAL_DISABILITY', result_function=validators.isInLimits(1, 2),
                  )

        result = val(record)
        assert result == (True, None, ['FAMILY_AFFILIATION', 'REC_FEDERAL_DISABILITY'])

        record.REC_FEDERAL_DISABILITY = 0

        result = val(record)
        assert result == (False, 'if FAMILY_AFFILIATION :1 validator1 passed then REC_FEDERAL_DISABILITY 0 is not ' +
                          'larger or equal to 1 and smaller or equal to 2.',
                          ['FAMILY_AFFILIATION', 'REC_FEDERAL_DISABILITY'])


class TestCaseConsistencyValidator:
    """Test case consistency (cat4) validators."""

    def parse_header(self, datafile):
        """Parse datafile header into header object."""
        rawfile = datafile.file

        # parse header, trailer
        rawfile.seek(0)
        header_line = rawfile.readline().decode().strip()
        return schema_defs.header.parse_and_validate(
            header_line,
            util.make_generate_file_precheck_parser_error(datafile, 1)
        )

    @pytest.fixture
    def tanf_s1_records(self):
        """Return group of TANF Section 1 records."""
        t1 = TanfT1Factory.create()
        t2 = TanfT2Factory.create()
        t3 = TanfT3Factory.create()
        t3_1 = TanfT3Factory.create()
        return [t1, t2, t3, t3_1]

    @pytest.fixture
    def tanf_s1_schemas(self):
        """Return group of TANF Section 1 schemas."""
        s1 = schema_defs.tanf.t1.schemas[0]
        s2 = schema_defs.tanf.t2.schemas[0]
        s3 = schema_defs.tanf.t3.schemas[0]
        return [s1, s2, s3, s3]

    @pytest.fixture
    def small_correct_file(self, stt_user, stt):
        """Fixture for small_correct_file."""
        return util.create_test_datafile('small_correct_file.txt', stt_user, stt)

    @pytest.fixture
    def small_correct_file_header(self, small_correct_file):
        """Return a valid header record."""
        header, header_is_valid, header_errors = self.parse_header(small_correct_file)

        if not header_is_valid:
            logger.error('Header is not valid: %s', header_errors)
            return None
        return header

    @pytest.mark.django_db
    def test_add_record(self, small_correct_file_header, small_correct_file, tanf_s1_records, tanf_s1_schemas):
        """Test add_record logic."""
        case_consistency_validator = CaseConsistencyValidator(small_correct_file_header,
                                                              util.make_generate_parser_error(small_correct_file, None))

        for record, schema in zip(tanf_s1_records, tanf_s1_schemas):
            case_consistency_validator.add_record(record, schema, True)

        assert case_consistency_validator.has_validated is False
        assert case_consistency_validator.case_has_errors is True
        assert len(case_consistency_validator.record_schema_pairs) == 4
        assert case_consistency_validator.total_cases_cached == 0
        assert case_consistency_validator.total_cases_validated == 0

        # Add record with different case number to proc validation again and start caching a new case.
        t1 = TanfT1Factory.create()
        t1.CASE_NUMBER = 2
        case_consistency_validator.add_record(t1, tanf_s1_schemas[0], False)
        assert case_consistency_validator.has_validated is False
        assert case_consistency_validator.case_has_errors is False
        assert len(case_consistency_validator.record_schema_pairs) == 1
        assert case_consistency_validator.total_cases_cached == 1
        assert case_consistency_validator.total_cases_validated == 0

        # Complete the case to proc validation and verify that it occured. Even if the next case has errors.
        t2 = TanfT2Factory.create()
        t3 = TanfT3Factory.create()
        t2.CASE_NUMBER = 2
        t3.CASE_NUMBER = 2
        case_consistency_validator.add_record(t2, tanf_s1_schemas[1], False)
        case_consistency_validator.add_record(t3, tanf_s1_schemas[2], False)
        assert case_consistency_validator.case_has_errors is False

        case_consistency_validator.add_record(tanf_s1_records[0], tanf_s1_schemas[0], True)

        assert case_consistency_validator.has_validated is True
        assert case_consistency_validator.case_has_errors is True
        assert len(case_consistency_validator.record_schema_pairs) == 1
        assert case_consistency_validator.total_cases_cached == 2
        assert case_consistency_validator.total_cases_validated == 1

    @pytest.mark.django_db
    def test_section1_fail(self, small_correct_file_header, small_correct_file, tanf_s1_records, tanf_s1_schemas):
        """Test TANF Section 1 records RPT_MONTH_YEAR don't align with header year and quarter."""
        case_consistency_validator = CaseConsistencyValidator(small_correct_file_header,
                                                              util.make_generate_parser_error(small_correct_file, None))

        for record, schema in zip(tanf_s1_records, tanf_s1_schemas):
            case_consistency_validator.add_record(record, schema, False)
            assert [] == case_consistency_validator.get_generated_errors()

        num_errors = case_consistency_validator.validate()
        errors = case_consistency_validator.get_generated_errors()

        assert len(errors) == 4
        for e in errors:
            assert e.error_message == ("Failed to validate record with CASE_NUMBER=1 and RPT_MONTH_YEAR=1 against "
                                       "header. If YEAR=2020 and QUARTER=4, then RPT_MONTH_YEAR must be in [202010, "
                                       "202011, 202012].")

        assert 4 == num_errors

    @pytest.mark.django_db
    def test_section1_pass(self, small_correct_file_header, small_correct_file, tanf_s1_records, tanf_s1_schemas):
        """Test TANF Section 1 records RPT_MONTH_YEAR do align with header year and quarter."""
        case_consistency_validator = CaseConsistencyValidator(small_correct_file_header,
                                                              util.make_generate_parser_error(small_correct_file, None))

        for record, schema in zip(tanf_s1_records, tanf_s1_schemas):
            record.RPT_MONTH_YEAR = 202010
            case_consistency_validator.add_record(record, schema, False)

        num_errors = case_consistency_validator.validate()

        assert 0 == num_errors<|MERGE_RESOLUTION|>--- conflicted
+++ resolved
@@ -1,11 +1,8 @@
 """Tests for generic validator functions."""
 
 import pytest
-<<<<<<< HEAD
 import logging
-=======
 from datetime import date
->>>>>>> abd50999
 from .. import validators
 from ..case_consistency_validator import CaseConsistencyValidator
 from .. import schema_defs, util
