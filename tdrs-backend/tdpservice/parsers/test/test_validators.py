"""Tests for generic validator functions."""

import pytest
<<<<<<< HEAD
import logging
=======
from datetime import date
>>>>>>> dedbd30f
from .. import validators
from tdpservice.parsers.test.factories import TanfT1Factory, TanfT2Factory, TanfT3Factory, TanfT5Factory, TanfT6Factory

from tdpservice.parsers.test.factories import SSPM5Factory

logger = logging.getLogger(__name__)

@pytest.mark.parametrize("value,length", [
    (None, 0),
    (None, 10),
    ('     ', 5),
    ('###', 3),
    ('', 0),
    ('', 10),
])
def test_value_is_empty_returns_true(value, length):
    """Test value_is_empty returns valid."""
    result = validators.value_is_empty(value, length)
    assert result is True


@pytest.mark.parametrize("value,length", [
    (0, 1),
    (1, 1),
    (10, 2),
    ('0', 1),
    ('0000', 4),
    ('1    ', 5),
    ('##3', 3),
])
def test_value_is_empty_returns_false(value, length):
    """Test value_is_empty returns invalid."""
    result = validators.value_is_empty(value, length)
    assert result is False


def test_or_validators():
    """Test `or_validators` gives a valid result."""
    value = "2"
    validator = validators.or_validators(validators.matches(("2")), validators.matches(("3")))
    assert validator(value) == (True, None)
    assert validator("2") == (True, None)
    assert validator("3") == (True, None)
    assert validator("5") == (False, "5 does not match 2. or 5 does not match 3.")

    validator = validators.or_validators(validators.matches(("2")), validators.matches(("3")),
                                         validators.matches(("4")))
    assert validator(value) == (True, None)

    value = "3"
    assert validator(value) == (True, None)

    value = "4"
    assert validator(value) == (True, None)

    value = "5"
    assert validator(value) == (False, "5 does not match 2. or 5 does not match 3. or 5 does not match 4.")

    validator = validators.or_validators(validators.matches((2)), validators.matches((3)), validators.isLargerThan(4))
    assert validator(5) == (True, None)
    assert validator(1) == (False, "1 does not match 2. or 1 does not match 3. or 1 is not larger than 4.")

def test_if_validators():
    """Test `if_then_validator` gives a valid result."""
    value = {"Field1": "1", "Field2": "2"}
    validator = validators.if_then_validator(
          condition_field="Field1", condition_function=validators.matches('1'),
          result_field="Field2", result_function=validators.matches('2'),
      )
    assert validator(value) == (True, None, ['Field1', 'Field2'])

    validator = validator = validators.if_then_validator(
          condition_field="Field1", condition_function=validators.matches('1'),
          result_field="Field2", result_function=validators.matches('1'),
      )
    result = validator(value)
    assert result == (False, 'if Field1 :1 validator1 passed then Field2 2 does not match 1.', ['Field1', 'Field2'])


def test_and_validators():
    """Test `and_validators` gives a valid result."""
    validator = validators.and_validators(validators.isLargerThan(2), validators.isLargerThan(0))
    assert validator(1) == (False, '1 is not larger than 2.')
    assert validator(3) == (True, None)


def test_validate__FAM_AFF__SSN():
    """Test `validate__FAM_AFF__SSN` gives a valid result."""
    instance = {
        'FAMILY_AFFILIATION': 2,
        'CITIZENSHIP_STATUS': 1,
        'SSN': '0'*9,
    }
    result = validators.validate__FAM_AFF__SSN()(instance)
    assert result == (False,
                      'If FAMILY_AFFILIATION ==2 and CITIZENSHIP_STATUS==1 or 2, then SSN != 000000000 -- 999999999.',
                      ['FAMILY_AFFILIATION', 'CITIZENSHIP_STATUS', 'SSN'])
    instance['SSN'] = '1'*8 + '0'
    result = validators.validate__FAM_AFF__SSN()(instance)
    assert result == (True, None, ['FAMILY_AFFILIATION', 'CITIZENSHIP_STATUS', 'SSN'])


def test_quarterIsValid():
    """Test `quarterIsValid`."""
    value = "20204"
    val = validators.quarterIsValid()
    result = val(value)
    assert result == (True, None)

    value = "20205"
    result = val(value)
    assert result == (False, "5 is not a valid quarter.")

def test_validateSSN():
    """Test `validateSSN`."""
    value = "123456789"
    val = validators.validateSSN()
    result = val(value)
    assert result == (True, None)

    value = "111111111"
    options = [str(i) * 9 for i in range(0, 10)]
    result = val(value)
    assert result == (False, f"{value} is in {options}.")

def test_validateRace():
    """Test `validateRace`."""
    value = 1
    val = validators.validateRace()
    result = val(value)
    assert result == (True, None)

    value = 3
    result = val(value)
    assert result == (False, f"{value} is not greater than or equal to 0 or smaller than or equal to 2.")

def test_validateRptMonthYear():
    """Test `validateRptMonthYear`."""
    value = "T1202012"
    val = validators.validateRptMonthYear()
    result = val(value)
    assert result == (True, None)

    value = "T1      "
    result = val(value)
    assert result == (False, f"The value: {value[2:8]}, does not follow the YYYYMM format for Reporting Year and "
                      "Month.")

    value = "T1189912"
    result = val(value)
    assert result == (False, f"The value: {value[2:8]}, does not follow the YYYYMM format for Reporting Year and "
                      "Month.")

    value = "T1202013"
    result = val(value)
    assert result == (False, f"The value: {value[2:8]}, does not follow the YYYYMM format for Reporting Year and "
                      "Month.")

def test_matches_returns_valid():
    """Test `matches` gives a valid result."""
    value = 'TEST'

    validator = validators.matches('TEST')
    is_valid, error = validator(value)

    assert is_valid is True
    assert error is None


def test_matches_returns_invalid():
    """Test `matches` gives an invalid result."""
    value = 'TEST'

    validator = validators.matches('test')
    is_valid, error = validator(value)

    assert is_valid is False
    assert error == 'TEST does not match test.'


def test_oneOf_returns_valid():
    """Test `oneOf` gives a valid result."""
    value = 17
    options = [17, 24, 36]

    validator = validators.oneOf(options)
    is_valid, error = validator(value)

    assert is_valid is True
    assert error is None


def test_oneOf_returns_invalid():
    """Test `oneOf` gives an invalid result."""
    value = 64
    options = [17, 24, 36]

    validator = validators.oneOf(options)
    is_valid, error = validator(value)

    assert is_valid is False
    assert error == '64 is not in [17, 24, 36].'


def test_between_returns_valid():
    """Test `between` gives a valid result for integers."""
    value = 47

    validator = validators.between(3, 400)
    is_valid, error = validator(value)

    assert is_valid is True
    assert error is None


def test_between_returns_valid_for_string_value():
    """Test `between` gives a valid result for strings."""
    value = '047'

    validator = validators.between(3, 400)
    is_valid, error = validator(value)

    assert is_valid is True
    assert error is None


def test_between_returns_invalid():
    """Test `between` gives an invalid result for integers."""
    value = 47

    validator = validators.between(48, 400)
    is_valid, error = validator(value)

    assert is_valid is False
    assert error == '47 is not between 48 and 400.'


def test_date_month_is_valid_returns_valid():
    """Test `dateMonthIsValid` gives a valid result."""
    value = '20191027'
    validator = validators.dateMonthIsValid()
    is_valid, error = validator(value)
    assert is_valid is True
    assert error is None


def test_date_month_is_valid_returns_invalid():
    """Test `dateMonthIsValid` gives an invalid result."""
    value = '20191327'
    validator = validators.dateMonthIsValid()
    is_valid, error = validator(value)
    assert is_valid is False
    assert error == '13 is not a valid month.'


def test_date_day_is_valid_returns_valid():
    """Test `dateDayIsValid` gives a valid result."""
    value = '20191027'
    validator = validators.dateDayIsValid()
    is_valid, error = validator(value)
    assert is_valid is True
    assert error is None


def test_date_day_is_valid_returns_invalid():
    """Test `dateDayIsValid` gives an invalid result."""
    value = '20191132'
    validator = validators.dateDayIsValid()
    is_valid, error = validator(value)
    assert is_valid is False
    assert error == '32 is not a valid day.'


def test_olderThan():
    """Test `olderThan`."""
    min_age = 18
    value = 19830223
    validator = validators.olderThan(min_age)
    assert validator(value) == (True, None)

    value = 20240101
    assert validator(value) == (False, (f"{str(value)[:4]} must be less than or equal to {date.today().year - min_age} "
                                        "to meet the minimum age requirement."))


def test_dateYearIsLargerThan():
    """Test `dateYearIsLargerThan`."""
    year = 1900
    value = 19830223
    validator = validators.dateYearIsLargerThan(year)
    assert validator(value) == (True, None)

    value = 18990101
    assert validator(value) == (False, f"{str(value)[:4]} must be larger than year {year}.")


def test_between_returns_invalid_for_string_value():
    """Test `between` gives an invalid result for strings."""
    value = '047'

    validator = validators.between(100, 400)
    is_valid, error = validator(value)

    assert is_valid is False
    assert error == '047 is not between 100 and 400.'


def test_hasLength_returns_valid():
    """Test `hasLength` gives a valid result."""
    value = 'abcd123'

    validator = validators.hasLength(7)
    is_valid, error = validator(value)

    assert is_valid is True
    assert error is None


def test_hasLength_returns_invalid():
    """Test `hasLength` gives an invalid result."""
    value = 'abcd123'

    validator = validators.hasLength(22)
    is_valid, error = validator(value)

    assert is_valid is False
    assert error == 'Value length 7 does not match 22.'


def test_intHasLength_returns_valid():
    """Test `intHasLength` gives a valid result."""
    value = '123'

    validator = validators.intHasLength(3)
    is_valid, error = validator(value)

    assert is_valid is True
    assert error is None


def test_intHasLength_returns_invalid():
    """Test `intHasLength` gives an invalid result."""
    value = '1a3'

    validator = validators.intHasLength(22)
    is_valid, error = validator(value)

    assert is_valid is False
    assert error == '1a3 does not have exactly 22 digits.'


def test_contains_returns_valid():
    """Test `contains` gives a valid result."""
    value = '12345abcde'

    validator = validators.contains('2345')
    is_valid, error = validator(value)

    assert is_valid is True
    assert error is None


def test_contains_returns_invalid():
    """Test `contains` gives an invalid result."""
    value = '12345abcde'

    validator = validators.contains('6789')
    is_valid, error = validator(value)

    assert is_valid is False
    assert error == '12345abcde does not contain 6789.'


def test_startsWith_returns_valid():
    """Test `startsWith` gives a valid result."""
    value = '12345abcde'

    validator = validators.startsWith('1234')
    is_valid, error = validator(value)

    assert is_valid is True
    assert error is None


def test_startsWith_returns_invalid():
    """Test `startsWith` gives an invalid result."""
    value = '12345abcde'

    validator = validators.startsWith('abc')
    is_valid, error = validator(value)

    assert is_valid is False
    assert error == '12345abcde does not start with abc.'


def test_notEmpty_returns_valid_full_string():
    """Test `notEmpty` gives a valid result for a full string."""
    value = '1        '

    validator = validators.notEmpty()
    is_valid, error = validator(value)

    assert is_valid is True
    assert error is None


def test_notEmpty_returns_invalid_full_string():
    """Test `notEmpty` gives an invalid result for a full string."""
    value = '         '

    validator = validators.notEmpty()
    is_valid, error = validator(value)

    assert is_valid is False
    assert error == '          contains blanks between positions 0 and 9.'


def test_notEmpty_returns_valid_substring():
    """Test `notEmpty` gives a valid result for a partial string."""
    value = '11122333'

    validator = validators.notEmpty(start=3, end=5)
    is_valid, error = validator(value)

    assert is_valid is True
    assert error is None


def test_notEmpty_returns_invalid_substring():
    """Test `notEmpty` gives an invalid result for a partial string."""
    value = '111  333'

    validator = validators.notEmpty(start=3, end=5)
    is_valid, error = validator(value)

    assert is_valid is False
    assert error == "111  333 contains blanks between positions 3 and 5."


def test_notEmpty_returns_nonexistent_substring():
    """Test `notEmpty` gives an invalid result for a nonexistent substring."""
    value = '111  333'

    validator = validators.notEmpty(start=10, end=12)
    is_valid, error = validator(value)

    assert is_valid is False
    assert error == "111  333 contains blanks between positions 10 and 12."

@pytest.mark.usefixtures('db')
class TestCat3ValidatorsBase:
    """A base test class for tests that evaluate category three validators."""

    @pytest.fixture
    def record(self):
        """Record instance that returns a valid Section 1 record.

        This fixture must be overridden in all child classes.
        """
        raise NotImplementedError()


class TestT1Cat3Validators(TestCat3ValidatorsBase):
    """Test category three validators for TANF T1 records."""

    @pytest.fixture
    def record(self):
        """Override default record with TANF T1 record."""
        return TanfT1Factory.create()

    def test_validate_food_stamps(self, record):
        """Test cat3 validator for food stamps."""
        val = validators.if_then_validator(
          condition_field='RECEIVES_FOOD_STAMPS', condition_function=validators.matches(1),
          result_field='AMT_FOOD_STAMP_ASSISTANCE', result_function=validators.isLargerThan(0),
        )
        record.RECEIVES_FOOD_STAMPS = 1
        record.AMT_FOOD_STAMP_ASSISTANCE = 1
        result = val(record)
        assert result == (True, None, ['RECEIVES_FOOD_STAMPS', 'AMT_FOOD_STAMP_ASSISTANCE'])

        record.AMT_FOOD_STAMP_ASSISTANCE = 0
        result = val(record)
        assert result == (False, 'if RECEIVES_FOOD_STAMPS :1 validator1 passed then '
                          + 'AMT_FOOD_STAMP_ASSISTANCE 0 is not larger than 0.',
                          ['RECEIVES_FOOD_STAMPS', 'AMT_FOOD_STAMP_ASSISTANCE'])

    def test_validate_subsidized_child_care(self, record):
        """Test cat3 validator for subsidized child care."""
        val = validators.if_then_validator(
          condition_field='RECEIVES_SUB_CC', condition_function=validators.notMatches(3),
          result_field='AMT_SUB_CC', result_function=validators.isLargerThan(0),
        )
        record.RECEIVES_SUB_CC = 4
        record.AMT_SUB_CC = 1
        result = val(record)
        assert result == (True, None, ['RECEIVES_SUB_CC', 'AMT_SUB_CC'])

        record.RECEIVES_SUB_CC = 4
        record.AMT_SUB_CC = 0
        result = val(record)
        assert result == (False, 'if RECEIVES_SUB_CC :4 validator1 passed then AMT_SUB_CC 0 is not larger than 0.',
                          ['RECEIVES_SUB_CC', 'AMT_SUB_CC'])

    def test_validate_cash_amount_and_nbr_months(self, record):
        """Test cat3 validator for cash amount and number of months."""
        val = validators.if_then_validator(
          condition_field='CASH_AMOUNT', condition_function=validators.isLargerThan(0),
          result_field='NBR_MONTHS', result_function=validators.isLargerThan(0),
        )
        result = val(record)
        assert result == (True, None, ['CASH_AMOUNT', 'NBR_MONTHS'])

        record.CASH_AMOUNT = 1
        record.NBR_MONTHS = -1
        result = val(record)
        assert result == (False, 'if CASH_AMOUNT :1 validator1 passed then NBR_MONTHS -1 is not larger than 0.',
                          ['CASH_AMOUNT', 'NBR_MONTHS'])

    def test_validate_child_care(self, record):
        """Test cat3 validator for child care."""
        val = validators.if_then_validator(
          condition_field='CC_AMOUNT', condition_function=validators.isLargerThan(0),
          result_field='CHILDREN_COVERED', result_function=validators.isLargerThan(0),
        )
        result = val(record)
        assert result == (True, None, ['CC_AMOUNT', 'CHILDREN_COVERED'])

        record.CC_AMOUNT = 1
        record.CHILDREN_COVERED = -1
        result = val(record)
        assert result == (False, 'if CC_AMOUNT :1 validator1 passed then CHILDREN_COVERED -1 is not larger than 0.',
                          ['CC_AMOUNT', 'CHILDREN_COVERED'])

        val = validators.if_then_validator(
          condition_field='CC_AMOUNT', condition_function=validators.isLargerThan(0),
          result_field='CC_NBR_MONTHS', result_function=validators.isLargerThan(0),
        )
        record.CC_AMOUNT = 10
        record.CC_NBR_MONTHS = -1
        result = val(record)
        assert result == (False, 'if CC_AMOUNT :10 validator1 passed then CC_NBR_MONTHS -1 is not larger than 0.',
                          ['CC_AMOUNT', 'CC_NBR_MONTHS'])

    def test_validate_transportation(self, record):
        """Test cat3 validator for transportation."""
        val = validators.if_then_validator(
          condition_field='TRANSP_AMOUNT', condition_function=validators.isLargerThan(0),
          result_field='TRANSP_NBR_MONTHS', result_function=validators.isLargerThan(0),
        )
        result = val(record)
        assert result == (True, None, ['TRANSP_AMOUNT', 'TRANSP_NBR_MONTHS'])

        record.TRANSP_AMOUNT = 1
        record.TRANSP_NBR_MONTHS = -1
        result = val(record)
        assert result == (False, 'if TRANSP_AMOUNT :1 validator1 passed then '
                          + 'TRANSP_NBR_MONTHS -1 is not larger than 0.',
                          ['TRANSP_AMOUNT', 'TRANSP_NBR_MONTHS'])

    def test_validate_transitional_services(self, record):
        """Test cat3 validator for transitional services."""
        val = validators.if_then_validator(
          condition_field='TRANSITION_SERVICES_AMOUNT', condition_function=validators.isLargerThan(0),
          result_field='TRANSITION_NBR_MONTHS', result_function=validators.isLargerThan(0),
        )
        result = val(record)
        assert result == (True, None, ['TRANSITION_SERVICES_AMOUNT', 'TRANSITION_NBR_MONTHS'])

        record.TRANSITION_SERVICES_AMOUNT = 1
        record.TRANSITION_NBR_MONTHS = -1
        result = val(record)
        assert result == (False, 'if TRANSITION_SERVICES_AMOUNT :1 validator1 passed then '
                          + 'TRANSITION_NBR_MONTHS -1 is not larger than 0.',
                          ['TRANSITION_SERVICES_AMOUNT', 'TRANSITION_NBR_MONTHS'])

    def test_validate_other(self, record):
        """Test cat3 validator for other."""
        val = validators.if_then_validator(
          condition_field='OTHER_AMOUNT', condition_function=validators.isLargerThan(0),
          result_field='OTHER_NBR_MONTHS', result_function=validators.isLargerThan(0),
        )
        result = val(record)
        assert result == (True, None, ['OTHER_AMOUNT', 'OTHER_NBR_MONTHS'])

        record.OTHER_AMOUNT = 1
        record.OTHER_NBR_MONTHS = -1
        result = val(record)
        assert result == (False, 'if OTHER_AMOUNT :1 validator1 passed then OTHER_NBR_MONTHS -1 is not larger than 0.',
                          ['OTHER_AMOUNT', 'OTHER_NBR_MONTHS'])

    def test_validate_reasons_for_amount_of_assistance_reductions(self, record):
        """Test cat3 validator for assistance reductions."""
        val = validators.if_then_validator(
          condition_field='SANC_REDUCTION_AMT', condition_function=validators.isLargerThan(0),
          result_field='WORK_REQ_SANCTION', result_function=validators.oneOf((1, 2)),
        )
        record.SANC_REDUCTION_AMT = 1
        result = val(record)
        assert result == (True, None, ['SANC_REDUCTION_AMT', 'WORK_REQ_SANCTION'])

        record.SANC_REDUCTION_AMT = 10
        record.WORK_REQ_SANCTION = -1
        result = val(record)
        assert result == (False, 'if SANC_REDUCTION_AMT :10 validator1 passed then '
                          + 'WORK_REQ_SANCTION -1 is not in (1, 2).',
                          ['SANC_REDUCTION_AMT', 'WORK_REQ_SANCTION'])

    def test_validate_sum(self, record):
        """Test cat3 validator for sum of cash fields."""
        val = validators.sumIsLarger(("AMT_FOOD_STAMP_ASSISTANCE", "AMT_SUB_CC", "CC_AMOUNT", "TRANSP_AMOUNT",
                                      "TRANSITION_SERVICES_AMOUNT", "OTHER_AMOUNT"), 0)
        result = val(record)
        assert result == (True, None, ['AMT_FOOD_STAMP_ASSISTANCE', 'AMT_SUB_CC', 'CC_AMOUNT', 'TRANSP_AMOUNT',
                                       'TRANSITION_SERVICES_AMOUNT', 'OTHER_AMOUNT'])

        record.AMT_FOOD_STAMP_ASSISTANCE = 0
        record.AMT_SUB_CC = 0
        record.CC_AMOUNT = 0
        record.TRANSP_AMOUNT = 0
        record.TRANSITION_SERVICES_AMOUNT = 0
        record.OTHER_AMOUNT = 0
        result = val(record)
        assert result == (False, "The sum of ('AMT_FOOD_STAMP_ASSISTANCE', 'AMT_SUB_CC', 'CC_AMOUNT', " +
                          "'TRANSP_AMOUNT', 'TRANSITION_SERVICES_AMOUNT', 'OTHER_AMOUNT') is not larger than 0.",
                          ['AMT_FOOD_STAMP_ASSISTANCE', 'AMT_SUB_CC', 'CC_AMOUNT', 'TRANSP_AMOUNT',
                           'TRANSITION_SERVICES_AMOUNT', 'OTHER_AMOUNT'])


class TestT2Cat3Validators(TestCat3ValidatorsBase):
    """Test category three validators for TANF T2 records."""

    @pytest.fixture
    def record(self):
        """Override default record with TANF T2 record."""
        return TanfT2Factory.create()

    def test_validate_ssn(self, record):
        """Test cat3 validator for social security number."""
        val = validators.if_then_validator(
                  condition_field='FAMILY_AFFILIATION', condition_function=validators.oneOf((1, 2)),
                  result_field='SSN', result_function=validators.notOneOf(("000000000", "111111111", "222222222",
                                                                           "333333333", "444444444", "555555555",
                                                                           "666666666", "777777777", "888888888",
                                                                           "999999999")),
            )
        record.SSN = "999989999"
        record.FAMILY_AFFILIATION = 1
        result = val(record)
        assert result == (True, None, ['FAMILY_AFFILIATION', 'SSN'])

        record.FAMILY_AFFILIATION = 1
        record.SSN = "999999999"
        result = val(record)
        assert result == (False, "if FAMILY_AFFILIATION :1 validator1 passed then "
                          + "SSN 999999999 is in ('000000000', '111111111', " +
                          "'222222222', '333333333', '444444444', '555555555', '666666666', '777777777', '888888888'," +
                          " '999999999').", ['FAMILY_AFFILIATION', 'SSN'])

    def test_validate_race_ethnicity(self, record):
        """Test cat3 validator for race/ethnicity."""
        races = ["RACE_HISPANIC", "RACE_AMER_INDIAN", "RACE_ASIAN", "RACE_BLACK", "RACE_HAWAIIAN", "RACE_WHITE"]
        record.FAMILY_AFFILIATION = 1
        for race in races:
            val = validators.if_then_validator(
                  condition_field='FAMILY_AFFILIATION', condition_function=validators.oneOf((1, 2, 3)),
                  result_field=race, result_function=validators.isInLimits(1, 2),
            )
            result = val(record)
            assert result == (True, None, ['FAMILY_AFFILIATION', race])

        record.FAMILY_AFFILIATION = 0
        for race in races:
            val = validators.if_then_validator(
                  condition_field='FAMILY_AFFILIATION', condition_function=validators.oneOf((1, 2, 3)),
                  result_field=race, result_function=validators.isInLimits(1, 2)
            )
            result = val(record)
            assert result == (True, None, ['FAMILY_AFFILIATION', race])

    def test_validate_marital_status(self, record):
        """Test cat3 validator for marital status."""
        val = validators.if_then_validator(
                        condition_field='FAMILY_AFFILIATION', condition_function=validators.isInLimits(1, 3),
                        result_field='MARITAL_STATUS', result_function=validators.isInLimits(1, 5),
                    )
        record.FAMILY_AFFILIATION = 1
        result = val(record)
        assert result == (True, None, ['FAMILY_AFFILIATION', 'MARITAL_STATUS'])

        record.FAMILY_AFFILIATION = 3
        record.MARITAL_STATUS = 0
        result = val(record)
        assert result == (False, 'if FAMILY_AFFILIATION :3 validator1 passed then MARITAL_STATUS 0 is not larger or ' +
                          'equal to 1 and smaller or equal to 5.', ['FAMILY_AFFILIATION', 'MARITAL_STATUS'])

    def test_validate_parent_with_minor(self, record):
        """Test cat3 validator for parent with a minor child."""
        val = validators.if_then_validator(
                        condition_field='FAMILY_AFFILIATION', condition_function=validators.isInLimits(1, 3),
                        result_field='PARENT_MINOR_CHILD', result_function=validators.isInLimits(1, 3),
                    )
        result = val(record)
        assert result == (True, None, ['FAMILY_AFFILIATION', 'PARENT_MINOR_CHILD'])

        record.PARENT_MINOR_CHILD = 0
        result = val(record)
        assert result == (False, 'if FAMILY_AFFILIATION :1 validator1 passed then PARENT_MINOR_CHILD 0 is not ' +
                          'larger or equal to 1 and smaller or equal to 3.',
                          ['FAMILY_AFFILIATION', 'PARENT_MINOR_CHILD'])

    def test_validate_education_level(self, record):
        """Test cat3 validator for education level."""
        val = validators.if_then_validator(
                      condition_field='FAMILY_AFFILIATION', condition_function=validators.oneOf((1, 2, 3)),
                      result_field='EDUCATION_LEVEL', result_function=validators.oneOf(("01", "02", "03", "04", "05",
                                                                                        "06", "07", "08", "09", "10",
                                                                                        "11", "12", "13", "14", "15",
                                                                                        "16", "98", "99")),
                )
        record.FAMILY_AFFILIATION = 3
        result = val(record)
        assert result == (True, None, ['FAMILY_AFFILIATION', 'EDUCATION_LEVEL'])

        record.FAMILY_AFFILIATION = 1
        record.EDUCATION_LEVEL = "00"
        result = val(record)
        assert result == (False, "if FAMILY_AFFILIATION :1 validator1 passed then "
                          + "EDUCATION_LEVEL 00 is not in ('01', '02', '03', '04', '05', '06',"
                          + " '07', '08', '09', '10', '11', '12', '13', '14', '15', '16', '98', '99').",
                          ['FAMILY_AFFILIATION', 'EDUCATION_LEVEL'])

    def test_validate_citizenship(self, record):
        """Test cat3 validator for citizenship."""
        val = validators.if_then_validator(
                        condition_field='FAMILY_AFFILIATION', condition_function=validators.matches(1),
                        result_field='CITIZENSHIP_STATUS', result_function=validators.oneOf((1, 2)),
                    )
        record.FAMILY_AFFILIATION = 0
        result = val(record)
        assert result == (True, None, ['FAMILY_AFFILIATION', 'CITIZENSHIP_STATUS'])

        record.FAMILY_AFFILIATION = 1
        record.CITIZENSHIP_STATUS = 0
        result = val(record)
        assert result == (False, 'if FAMILY_AFFILIATION :1 validator1 passed then CITIZENSHIP_STATUS 0 ' +
                          'is not in (1, 2).', ['FAMILY_AFFILIATION', 'CITIZENSHIP_STATUS'])

    def test_validate_cooperation_with_child_support(self, record):
        """Test cat3 validator for cooperation with child support."""
        val = validators.if_then_validator(
                        condition_field='FAMILY_AFFILIATION', condition_function=validators.isInLimits(1, 3),
                        result_field='COOPERATION_CHILD_SUPPORT', result_function=validators.oneOf((1, 2, 9)),
                    )
        record.FAMILY_AFFILIATION = 0
        result = val(record)
        assert result == (True, None, ['FAMILY_AFFILIATION', 'COOPERATION_CHILD_SUPPORT'])

        record.FAMILY_AFFILIATION = 1
        record.COOPERATION_CHILD_SUPPORT = 0
        result = val(record)
        assert result == (False, 'if FAMILY_AFFILIATION :1 validator1 passed then COOPERATION_CHILD_SUPPORT 0 ' +
                          'is not in (1, 2, 9).', ['FAMILY_AFFILIATION', 'COOPERATION_CHILD_SUPPORT'])

    def test_validate_months_federal_time_limit(self, record):
        """Test cat3 validator for federal time limit."""
        val = validators.validate__FAM_AFF__HOH__Fed_Time()
        record.FAMILY_AFFILIATION = 0
        result = val(record)
        assert result == (True, None, ['FAMILY_AFFILIATION', 'RELATIONSHIP_HOH', 'MONTHS_FED_TIME_LIMIT'])

        record.FAMILY_AFFILIATION = 1
        record.MONTHS_FED_TIME_LIMIT = "000"
        record.RELATIONSHIP_HOH = "01"
        result = val(record)
        assert result == (False,
                          "If FAMILY_AFFILIATION == 1 and RELATIONSHIP_HOH == 1 or 2, then "
                          + "MONTHS_FED_TIME_LIMIT >= 1.",
                          ["FAMILY_AFFILIATION", "RELATIONSHIP_HOH", "MONTHS_FED_TIME_LIMIT",],
                          )

    def test_validate_employment_status(self, record):
        """Test cat3 validator for employment status."""
        val = validators.if_then_validator(
                        condition_field='FAMILY_AFFILIATION', condition_function=validators.isInLimits(1, 3),
                        result_field='EMPLOYMENT_STATUS', result_function=validators.isInLimits(1, 3),
                    )
        record.FAMILY_AFFILIATION = 0
        result = val(record)
        assert result == (True, None, ['FAMILY_AFFILIATION', 'EMPLOYMENT_STATUS'])

        record.FAMILY_AFFILIATION = 3
        record.EMPLOYMENT_STATUS = 4
        result = val(record)
        assert result == (False, 'if FAMILY_AFFILIATION :3 validator1 passed then EMPLOYMENT_STATUS 4 is not larger ' +
                          'or equal to 1 and smaller or equal to 3.', ['FAMILY_AFFILIATION', 'EMPLOYMENT_STATUS'])

    def test_validate_work_eligible_indicator(self, record):
        """Test cat3 validator for work eligibility."""
        val = validators.if_then_validator(
                        condition_field='FAMILY_AFFILIATION', condition_function=validators.oneOf((1, 2)),
                        result_field='WORK_ELIGIBLE_INDICATOR', result_function=validators.or_validators(
                            validators.isInStringRange(1, 9),
                            validators.matches('12')
                        ),
                    )
        record.FAMILY_AFFILIATION = 0
        result = val(record)
        assert result == (True, None, ['FAMILY_AFFILIATION', 'WORK_ELIGIBLE_INDICATOR'])

        record.FAMILY_AFFILIATION = 1
        record.WORK_ELIGIBLE_INDICATOR = "00"
        result = val(record)
        assert result == (False, 'if FAMILY_AFFILIATION :1 validator1 passed then WORK_ELIGIBLE_INDICATOR 00 is not ' +
                          'in range [1, 9]. or 00 does not match 12.',
                          ['FAMILY_AFFILIATION', 'WORK_ELIGIBLE_INDICATOR'])

    def test_validate_work_participation(self, record):
        """Test cat3 validator for work participation."""
        val = validators.if_then_validator(
                        condition_field='FAMILY_AFFILIATION', condition_function=validators.oneOf((1, 2)),
                        result_field='WORK_PART_STATUS', result_function=validators.oneOf(['01', '02', '05', '07', '09',
                                                                                           '15', '17', '18', '19', '99']
                                                                                          ),
                    )
        record.FAMILY_AFFILIATION = 0
        result = val(record)
        assert result == (True, None, ['FAMILY_AFFILIATION', 'WORK_PART_STATUS'])

        record.FAMILY_AFFILIATION = 2
        record.WORK_PART_STATUS = "04"
        result = val(record)
        assert result == (False, "if FAMILY_AFFILIATION :2 validator1 passed then WORK_PART_STATUS 04 is not " +
                          "in ['01', '02', '05', '07', '09', '15', '17', '18', '19', '99'].",
                          ['FAMILY_AFFILIATION', 'WORK_PART_STATUS'])

        val = validators.if_then_validator(
                        condition_field='WORK_ELIGIBLE_INDICATOR', condition_function=validators.isInStringRange(1, 5),
                        result_field='WORK_PART_STATUS', result_function=validators.notMatches('99'),
                    )
        record.WORK_PART_STATUS = "99"
        record.WORK_ELIGIBLE_INDICATOR = "01"
        result = val(record)
        assert result == (False, 'if WORK_ELIGIBLE_INDICATOR :01 validator1 passed then '
                          + 'WORK_PART_STATUS 99 matches 99.', ['WORK_ELIGIBLE_INDICATOR', 'WORK_PART_STATUS'])


class TestT3Cat3Validators(TestCat3ValidatorsBase):
    """Test category three validators for TANF T3 records."""

    @pytest.fixture
    def record(self):
        """Override default record with TANF T3 record."""
        return TanfT3Factory.create()

    def test_validate_ssn(self, record):
        """Test cat3 validator for relationship to head of household."""
        record.FAMILY_AFFILIATION = 1
        record.SSN = "199199991"
        val = validators.if_then_validator(
                  condition_field='FAMILY_AFFILIATION', condition_function=validators.matches(1),
                  result_field='SSN', result_function=validators.notOneOf(("999999999", "000000000")),
            )
        result = val(record)
        assert result == (True, None, ['FAMILY_AFFILIATION', 'SSN'])

        record.FAMILY_AFFILIATION = 1
        record.SSN = "999999999"
        result = val(record)
        assert result == (False, "if FAMILY_AFFILIATION :1 validator1 passed then "
                          + "SSN 999999999 is in ('999999999', '000000000').", ['FAMILY_AFFILIATION', 'SSN'])

    def test_validate_t3_race_ethnicity(self, record):
        """Test cat3 validator for race/ethnicity."""
        races = ["RACE_HISPANIC", "RACE_AMER_INDIAN", "RACE_ASIAN", "RACE_BLACK", "RACE_HAWAIIAN", "RACE_WHITE"]
        record.FAMILY_AFFILIATION = 1
        for race in races:
            val = validators.if_then_validator(
                  condition_field='FAMILY_AFFILIATION', condition_function=validators.oneOf((1, 2)),
                  result_field=race, result_function=validators.oneOf((1, 2)),
            )
            result = val(record)
            assert result == (True, None, ['FAMILY_AFFILIATION', race])

        record.FAMILY_AFFILIATION = 0
        for race in races:
            val = validators.if_then_validator(
                  condition_field='FAMILY_AFFILIATION', condition_function=validators.oneOf((1, 2)),
                  result_field=race, result_function=validators.oneOf((1, 2)),
            )
            result = val(record)
            assert result == (True, None, ['FAMILY_AFFILIATION', race])

    def test_validate_relationship_hoh(self, record):
        """Test cat3 validator for relationship to head of household."""
        val = validators.if_then_validator(
                  condition_field='FAMILY_AFFILIATION', condition_function=validators.oneOf((1, 2)),
                  result_field='RELATIONSHIP_HOH', result_function=validators.isInStringRange(4, 9),
            )
        record.FAMILY_AFFILIATION = 0
        record.RELATIONSHIP_HOH = "04"
        result = val(record)
        assert result == (True, None, ['FAMILY_AFFILIATION', 'RELATIONSHIP_HOH'])

        record.FAMILY_AFFILIATION = 1
        record.RELATIONSHIP_HOH = "01"
        result = val(record)
        assert result == (False, 'if FAMILY_AFFILIATION :1 validator1 passed then RELATIONSHIP_HOH 01 is ' +
                          'not in range [4, 9].', ['FAMILY_AFFILIATION', 'RELATIONSHIP_HOH'])

    def test_validate_t3_education_level(self, record):
        """Test cat3 validator for education level."""
        val = validators.if_then_validator(
                  condition_field='FAMILY_AFFILIATION', condition_function=validators.matches(1),
                  result_field='EDUCATION_LEVEL', result_function=validators.notMatches("99"),
            )
        record.FAMILY_AFFILIATION = 1
        result = val(record)
        assert result == (True, None, ['FAMILY_AFFILIATION', 'EDUCATION_LEVEL'])

        record.FAMILY_AFFILIATION = 1
        record.EDUCATION_LEVEL = "99"
        result = val(record)
        assert result == (False, 'if FAMILY_AFFILIATION :1 validator1 passed then EDUCATION_LEVEL 99 matches 99.',
                          ['FAMILY_AFFILIATION', 'EDUCATION_LEVEL'])

    def test_validate_t3_citizenship(self, record):
        """Test cat3 validator for citizenship."""
        val = validators.if_then_validator(
                  condition_field='FAMILY_AFFILIATION', condition_function=validators.matches(1),
                  result_field='CITIZENSHIP_STATUS', result_function=validators.oneOf((1, 2)),
            )
        record.FAMILY_AFFILIATION = 1
        result = val(record)
        assert result == (True, None, ['FAMILY_AFFILIATION', 'CITIZENSHIP_STATUS'])

        record.FAMILY_AFFILIATION = 1
        record.CITIZENSHIP_STATUS = 3
        result = val(record)
        assert result == (False, 'if FAMILY_AFFILIATION :1 validator1 passed then CITIZENSHIP_STATUS 3 ' +
                          'is not in (1, 2).', ['FAMILY_AFFILIATION', 'CITIZENSHIP_STATUS'])

        val = validators.if_then_validator(
                  condition_field='FAMILY_AFFILIATION', condition_function=validators.matches(2),
                  result_field='CITIZENSHIP_STATUS', result_function=validators.oneOf((1, 2, 9)),
            )
        record.FAMILY_AFFILIATION = 2
        record.CITIZENSHIP_STATUS = 3
        result = val(record)
        assert result == (False, 'if FAMILY_AFFILIATION :2 validator1 passed then CITIZENSHIP_STATUS 3 ' +
                          'is not in (1, 2, 9).', ['FAMILY_AFFILIATION', 'CITIZENSHIP_STATUS'])


class TestT5Cat3Validators(TestCat3ValidatorsBase):
    """Test category three validators for TANF T5 records."""

    @pytest.fixture
    def record(self):
        """Override default record with TANF T5 record."""
        return TanfT5Factory.create()

    def test_validate_ssn(self, record):
        """Test cat3 validator for SSN."""
        val = validators.if_then_validator(
                  condition_field='FAMILY_AFFILIATION', condition_function=validators.notMatches(1),
                  result_field='SSN', result_function=validators.isNumber()
                  )

        result = val(record)
        assert result == (True, None, ['FAMILY_AFFILIATION', 'SSN'])

        record.SSN = "abc"
        record.FAMILY_AFFILIATION = 2

        result = val(record)
        assert result == (False, 'if FAMILY_AFFILIATION :2 validator1 passed then SSN abc is not a number.',
                          ['FAMILY_AFFILIATION', 'SSN'])

    def test_validate_ssn_citizenship(self, record):
        """Test cat3 validator for SSN/citizenship."""
        val = validators.validate__FAM_AFF__SSN()

        result = val(record)
        assert result == (True, None, ['FAMILY_AFFILIATION', 'CITIZENSHIP_STATUS', 'SSN'])

        record.FAMILY_AFFILIATION = 2
        record.SSN = "000000000"

        result = val(record)
        assert result == (False, "If FAMILY_AFFILIATION ==2 and CITIZENSHIP_STATUS==1 or 2, then SSN " +
                          "!= 000000000 -- 999999999.", ['FAMILY_AFFILIATION', 'CITIZENSHIP_STATUS', 'SSN'])

    def test_validate_race_ethnicity(self, record):
        """Test cat3 validator for race/ethnicity."""
        races = ["RACE_HISPANIC", "RACE_AMER_INDIAN", "RACE_ASIAN", "RACE_BLACK", "RACE_HAWAIIAN", "RACE_WHITE"]
        record.FAMILY_AFFILIATION = 1
        for race in races:
            val = validators.if_then_validator(
                    condition_field='FAMILY_AFFILIATION', condition_function=validators.isInLimits(1, 3),
                    result_field='RACE_HISPANIC', result_function=validators.isInLimits(1, 2)
                  )
            result = val(record)
            assert result == (True, None, ['FAMILY_AFFILIATION', 'RACE_HISPANIC'])

        record.FAMILY_AFFILIATION = 1
        record.RACE_HISPANIC = 0
        record.RACE_AMER_INDIAN = 0
        record.RACE_ASIAN = 0
        record.RACE_BLACK = 0
        record.RACE_HAWAIIAN = 0
        record.RACE_WHITE = 0
        for race in races:
            val = validators.if_then_validator(
                    condition_field='FAMILY_AFFILIATION', condition_function=validators.isInLimits(1, 3),
                    result_field=race, result_function=validators.isInLimits(1, 2)
                  )
            result = val(record)
            assert result == (False, f'if FAMILY_AFFILIATION :1 validator1 passed then {race} 0 is not larger or ' +
                              'equal to 1 and smaller or equal to 2.',
                              ['FAMILY_AFFILIATION', race])

    def test_validate_marital_status(self, record):
        """Test cat3 validator for marital status."""
        val = validators.if_then_validator(
                    condition_field='FAMILY_AFFILIATION', condition_function=validators.isInLimits(1, 3),
                    result_field='MARITAL_STATUS', result_function=validators.isInLimits(0, 5)
                  )

        record.FAMILY_AFFILIATION = 0
        result = val(record)
        assert result == (True, None, ['FAMILY_AFFILIATION', 'MARITAL_STATUS'])

        record.FAMILY_AFFILIATION = 2
        record.MARITAL_STATUS = 6

        result = val(record)
        assert result == (False, 'if FAMILY_AFFILIATION :2 validator1 passed then MARITAL_STATUS 6 is not larger or ' +
                          'equal to 0 and smaller or equal to 5.',
                          ['FAMILY_AFFILIATION', 'MARITAL_STATUS'])

    def test_validate_parent_minor(self, record):
        """Test cat3 validator for parent with minor."""
        val = validators.if_then_validator(
                    condition_field='FAMILY_AFFILIATION', condition_function=validators.isInLimits(1, 2),
                    result_field='PARENT_MINOR_CHILD', result_function=validators.isInLimits(1, 3)
                  )

        record.FAMILY_AFFILIATION = 0
        result = val(record)
        assert result == (True, None, ['FAMILY_AFFILIATION', 'PARENT_MINOR_CHILD'])

        record.FAMILY_AFFILIATION = 2
        record.PARENT_MINOR_CHILD = 0

        result = val(record)
        assert result == (False, 'if FAMILY_AFFILIATION :2 validator1 passed then PARENT_MINOR_CHILD 0 is not larger ' +
                          'or equal to 1 and smaller or equal to 3.',
                          ['FAMILY_AFFILIATION', 'PARENT_MINOR_CHILD'])

    def test_validate_education(self, record):
        """Test cat3 validator for education level."""
        val = validators.if_then_validator(
                  condition_field='FAMILY_AFFILIATION', condition_function=validators.isInLimits(1, 3),
                  result_field='EDUCATION_LEVEL', result_function=validators.or_validators(
                      validators.isInStringRange(1, 16),
                      validators.isInStringRange(98, 99)
                      )
                  )

        record.FAMILY_AFFILIATION = 0
        result = val(record)
        assert result == (True, None, ['FAMILY_AFFILIATION', 'EDUCATION_LEVEL'])

        record.FAMILY_AFFILIATION = 2
        record.EDUCATION_LEVEL = "0"

        result = val(record)
        assert result == (False, "if FAMILY_AFFILIATION :2 validator1 passed then EDUCATION_LEVEL 0 is not in range " +
                          "[1, 16]. or 0 is not in range [98, 99].",
                          ['FAMILY_AFFILIATION', 'EDUCATION_LEVEL'])

    def test_validate_citizenship_status(self, record):
        """Test cat3 validator for citizenship status."""
        val = validators.if_then_validator(
                    condition_field='FAMILY_AFFILIATION', condition_function=validators.matches(1),
                    result_field='CITIZENSHIP_STATUS', result_function=validators.isInLimits(1, 2)
                  )

        record.FAMILY_AFFILIATION = 0
        result = val(record)
        assert result == (True, None, ['FAMILY_AFFILIATION', 'CITIZENSHIP_STATUS'])

        record.FAMILY_AFFILIATION = 1
        record.CITIZENSHIP_STATUS = 0

        result = val(record)
        assert result == (False, 'if FAMILY_AFFILIATION :1 validator1 passed then CITIZENSHIP_STATUS 0 is not larger ' +
                          'or equal to 1 and smaller or equal to 2.',
                          ['FAMILY_AFFILIATION', 'CITIZENSHIP_STATUS'])

    def test_validate_hoh_fed_time(self, record):
        """Test cat3 validator for federal disability."""
        val = validators.validate__FAM_AFF__HOH__Count_Fed_Time()

        record.FAMILY_AFFILIATION = 0
        result = val(record)
        assert result == (True, None, ['FAMILY_AFFILIATION', 'RELATIONSHIP_HOH', 'COUNTABLE_MONTH_FED_TIME'])

        record.FAMILY_AFFILIATION = 1
        record.RELATIONSHIP_HOH = 1
        record.COUNTABLE_MONTH_FED_TIME = 0

        result = val(record)
        assert result == (False,
                          "If FAMILY_AFFILIATION == 1 and RELATIONSHIP_HOH == 1 or 2, then "
                          + "COUNTABLE_MONTH_FED_TIME >= 1.",
                          ["FAMILY_AFFILIATION", "RELATIONSHIP_HOH", "COUNTABLE_MONTH_FED_TIME",],
                          )

    def test_validate_oasdi_insurance(self, record):
        """Test cat3 validator for OASDI insurance."""
        val = validators.if_then_validator(
                    condition_field='DATE_OF_BIRTH', condition_function=validators.olderThan(18),
                    result_field='REC_OASDI_INSURANCE', result_function=validators.isInLimits(1, 2)
                  )

        record.DATE_OF_BIRTH = 0
        result = val(record)
        assert result == (True, None, ['DATE_OF_BIRTH', 'REC_OASDI_INSURANCE'])

        record.DATE_OF_BIRTH = 200001
        record.REC_OASDI_INSURANCE = 0

        result = val(record)
        assert result == (False, 'if DATE_OF_BIRTH :200001 validator1 passed then REC_OASDI_INSURANCE 0 is not ' +
                          'larger or equal to 1 and smaller or equal to 2.', ['DATE_OF_BIRTH', 'REC_OASDI_INSURANCE'])

    def test_validate_federal_disability(self, record):
        """Test cat3 validator for federal disability."""
        val = validators.if_then_validator(
                    condition_field='FAMILY_AFFILIATION', condition_function=validators.matches(1),
                    result_field='REC_FEDERAL_DISABILITY', result_function=validators.isInLimits(1, 2)
                  )

        record.FAMILY_AFFILIATION = 0
        result = val(record)
        assert result == (True, None, ['FAMILY_AFFILIATION', 'REC_FEDERAL_DISABILITY'])

        record.FAMILY_AFFILIATION = 1
        record.REC_FEDERAL_DISABILITY = 0

        result = val(record)
        assert result == (False, 'if FAMILY_AFFILIATION :1 validator1 passed then REC_FEDERAL_DISABILITY 0 is not ' +
                          'larger or equal to 1 and smaller or equal to 2.',
                          ['FAMILY_AFFILIATION', 'REC_FEDERAL_DISABILITY'])


class TestT6Cat3Validators(TestCat3ValidatorsBase):
    """Test category three validators for TANF T6 records."""

    @pytest.fixture
    def record(self):
        """Override default record with TANF T6 record."""
        return TanfT6Factory.create()

    def test_sum_of_applications(self, record):
        """Test cat3 validator for sum of applications."""
        val = validators.sumIsEqual("NUM_APPLICATIONS", ["NUM_APPROVED", "NUM_DENIED"])

        record.NUM_APPLICATIONS = 2
        result = val(record)

        assert result == (True, None, ['NUM_APPLICATIONS', 'NUM_APPROVED', 'NUM_DENIED'])

        record.NUM_APPLICATIONS = 1
        result = val(record)

        assert result == (False, "The sum of ['NUM_APPROVED', 'NUM_DENIED'] does not equal NUM_APPLICATIONS.",
                          ['NUM_APPLICATIONS', 'NUM_APPROVED', 'NUM_DENIED'])

    def test_sum_of_families(self, record):
        """Test cat3 validator for sum of families."""
        val = validators.sumIsEqual("NUM_FAMILIES", ["NUM_2_PARENTS", "NUM_1_PARENTS", "NUM_NO_PARENTS"])

        record.NUM_FAMILIES = 3
        result = val(record)

        assert result == (True, None, ['NUM_FAMILIES', 'NUM_2_PARENTS', 'NUM_1_PARENTS', 'NUM_NO_PARENTS'])

        record.NUM_FAMILIES = 1
        result = val(record)

        assert result == (False, "The sum of ['NUM_2_PARENTS', 'NUM_1_PARENTS', 'NUM_NO_PARENTS'] does not equal " +
                          "NUM_FAMILIES.", ['NUM_FAMILIES', 'NUM_2_PARENTS', 'NUM_1_PARENTS', 'NUM_NO_PARENTS'])

    def test_sum_of_recipients(self, record):
        """Test cat3 validator for sum of recipients."""
        val = validators.sumIsEqual("NUM_RECIPIENTS", ["NUM_ADULT_RECIPIENTS", "NUM_CHILD_RECIPIENTS"])

        record.NUM_RECIPIENTS = 2
        result = val(record)

        assert result == (True, None, ['NUM_RECIPIENTS', 'NUM_ADULT_RECIPIENTS', 'NUM_CHILD_RECIPIENTS'])

        record.NUM_RECIPIENTS = 1
        result = val(record)

        assert result == (False, "The sum of ['NUM_ADULT_RECIPIENTS', 'NUM_CHILD_RECIPIENTS'] does not equal " +
                          "NUM_RECIPIENTS.", ['NUM_RECIPIENTS', 'NUM_ADULT_RECIPIENTS', 'NUM_CHILD_RECIPIENTS'])

class TestM5Cat3Validators(TestCat3ValidatorsBase):
    """Test category three validators for TANF T6 records."""

    @pytest.fixture
    def record(self):
        """Override default record with TANF T6 record."""
        return SSPM5Factory.create()

    def test_fam_affil_ssn(self, record):
        """Test cat3 validator for family affiliation and ssn."""
        val = validators.if_then_validator(
                        condition_field='FAMILY_AFFILIATION', condition_function=validators.matches(1),
                        result_field='SSN', result_function=validators.validateSSN(),
                  )

        result = val(record)
        assert result == (True, None, ["FAMILY_AFFILIATION", "SSN"])

        record.SSN = '111111111'
        result = val(record)

        assert result == (False, "if FAMILY_AFFILIATION :1 validator1 passed then SSN 111111111 is in ['000000000', " +
                          "'111111111', '222222222', '333333333', '444444444', '555555555', '666666666', '777777777'," +
                          " '888888888', '999999999'].", ["FAMILY_AFFILIATION", "SSN"])

    def test_validate_race_ethnicity(self, record):
        """Test cat3 validator for race/ethnicity."""
        races = ["RACE_HISPANIC", "RACE_AMER_INDIAN", "RACE_ASIAN", "RACE_BLACK", "RACE_HAWAIIAN", "RACE_WHITE"]
        for race in races:
            val = validators.if_then_validator(
                        condition_field='FAMILY_AFFILIATION', condition_function=validators.isInLimits(1, 3),
                        result_field=race, result_function=validators.isInLimits(1, 2),
                  )
            result = val(record)
            assert result == (True, None, ['FAMILY_AFFILIATION', race])

    def test_fam_affil_marital_stat(self, record):
        """Test cat3 validator for family affiliation, and marital status."""
        val = validators.if_then_validator(
                        condition_field='FAMILY_AFFILIATION', condition_function=validators.isInLimits(1, 3),
                        result_field='MARITAL_STATUS', result_function=validators.isInLimits(1, 5),
                  )

        result = val(record)
        assert result == (True, None, ['FAMILY_AFFILIATION', 'MARITAL_STATUS'])

        record.MARITAL_STATUS = 0

        result = val(record)
        assert result == (False, 'if FAMILY_AFFILIATION :1 validator1 passed then MARITAL_STATUS 0 is not larger ' +
                          'or equal to 1 and smaller or equal to 5.', ['FAMILY_AFFILIATION', 'MARITAL_STATUS'])

    def test_fam_affil_parent_with_minor(self, record):
        """Test cat3 validator for family affiliation, and parent with minor child."""
        val = validators.if_then_validator(
                        condition_field='FAMILY_AFFILIATION', condition_function=validators.isInLimits(1, 2),
                        result_field='PARENT_MINOR_CHILD', result_function=validators.isInLimits(1, 3),
                  )

        result = val(record)
        assert result == (True, None, ['FAMILY_AFFILIATION', 'PARENT_MINOR_CHILD'])

        record.PARENT_MINOR_CHILD = 0

        result = val(record)
        assert result == (False,
                          'if FAMILY_AFFILIATION :1 validator1 passed then PARENT_MINOR_CHILD 0 is not ' +
                          'larger or equal to 1 and smaller or equal to 3.',
                          ['FAMILY_AFFILIATION', 'PARENT_MINOR_CHILD'])

    def test_fam_affil_ed_level(self, record):
        """Test cat3 validator for family affiliation, and education level."""
        val = validators.if_then_validator(
                        condition_field='FAMILY_AFFILIATION', condition_function=validators.isInLimits(1, 3),
                        result_field='EDUCATION_LEVEL', result_function=validators.or_validators(
                            validators.isInStringRange(1, 16), validators.isInStringRange(98, 99)),
                  )

        result = val(record)
        assert result == (True, None, ['FAMILY_AFFILIATION', 'EDUCATION_LEVEL'])

        record.EDUCATION_LEVEL = 0

        result = val(record)
        assert result == (False, 'if FAMILY_AFFILIATION :1 validator1 passed then EDUCATION_LEVEL 0 is not in range ' +
                          '[1, 16]. or 0 is not in range [98, 99].', ['FAMILY_AFFILIATION', 'EDUCATION_LEVEL'])

    def test_fam_affil_citz_stat(self, record):
        """Test cat3 validator for family affiliation, and citizenship status."""
        val = validators.if_then_validator(
                        condition_field='FAMILY_AFFILIATION', condition_function=validators.matches(1),
                        result_field='CITIZENSHIP_STATUS', result_function=validators.isInLimits(1, 3),
                  )

        result = val(record)
        assert result == (True, None, ['FAMILY_AFFILIATION', 'CITIZENSHIP_STATUS'])

        record.CITIZENSHIP_STATUS = 0

        result = val(record)
        assert result == (False, 'if FAMILY_AFFILIATION :1 validator1 passed then CITIZENSHIP_STATUS 0 is not larger ' +
                          'or equal to 1 and smaller or equal to 3.', ['FAMILY_AFFILIATION', 'CITIZENSHIP_STATUS'])

    def test_dob_oasdi_insur(self, record):
        """Test cat3 validator for dob, and REC_OASDI_INSURANCE."""
        val = validators.if_then_validator(
                        condition_field='DATE_OF_BIRTH', condition_function=validators.olderThan(18),
                        result_field='REC_OASDI_INSURANCE', result_function=validators.isInLimits(1, 2),
                  )

        result = val(record)
        assert result == (True, None, ['DATE_OF_BIRTH', 'REC_OASDI_INSURANCE'])

        record.REC_OASDI_INSURANCE = 0

        result = val(record)
        assert result == (False, 'if DATE_OF_BIRTH :11111111 validator1 passed then REC_OASDI_INSURANCE 0 is not ' +
                          'larger or equal to 1 and smaller or equal to 2.', ['DATE_OF_BIRTH', 'REC_OASDI_INSURANCE'])

    def test_fam_affil_fed_disability(self, record):
        """Test cat3 validator for family affiliation, and REC_FEDERAL_DISABILITY."""
        val = validators.if_then_validator(
                        condition_field='FAMILY_AFFILIATION', condition_function=validators.matches(1),
                        result_field='REC_FEDERAL_DISABILITY', result_function=validators.isInLimits(1, 2),
                  )

        result = val(record)
        assert result == (True, None, ['FAMILY_AFFILIATION', 'REC_FEDERAL_DISABILITY'])

        record.REC_FEDERAL_DISABILITY = 0

        result = val(record)
        assert result == (False, 'if FAMILY_AFFILIATION :1 validator1 passed then REC_FEDERAL_DISABILITY 0 is not ' +
                          'larger or equal to 1 and smaller or equal to 2.',
                          ['FAMILY_AFFILIATION', 'REC_FEDERAL_DISABILITY'])<|MERGE_RESOLUTION|>--- conflicted
+++ resolved
@@ -1,11 +1,8 @@
 """Tests for generic validator functions."""
 
 import pytest
-<<<<<<< HEAD
 import logging
-=======
 from datetime import date
->>>>>>> dedbd30f
 from .. import validators
 from tdpservice.parsers.test.factories import TanfT1Factory, TanfT2Factory, TanfT3Factory, TanfT5Factory, TanfT6Factory
 
