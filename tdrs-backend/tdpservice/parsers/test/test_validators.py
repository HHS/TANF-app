"""Tests for generic validator functions."""

import pytest
import logging
from datetime import date
from .. import validators
<<<<<<< HEAD
from ..case_consistency_validator import CaseConsistencyValidator
from .. import schema_defs, util
=======
from ..row_schema import RowSchema
>>>>>>> e6b0fb7a
from tdpservice.parsers.test.factories import TanfT1Factory, TanfT2Factory, TanfT3Factory, TanfT5Factory, TanfT6Factory
from tdpservice.parsers.test.factories import SSPM5Factory

logger = logging.getLogger(__name__)

@pytest.mark.parametrize("value,length", [
    (None, 0),
    (None, 10),
    ('     ', 5),
    ('###', 3),
    ('', 0),
    ('', 10),
])
def test_value_is_empty_returns_true(value, length):
    """Test value_is_empty returns valid."""
    result = validators.value_is_empty(value, length)
    assert result is True


@pytest.mark.parametrize("value,length", [
    (0, 1),
    (1, 1),
    (10, 2),
    ('0', 1),
    ('0000', 4),
    ('1    ', 5),
    ('##3', 3),
])
def test_value_is_empty_returns_false(value, length):
    """Test value_is_empty returns invalid."""
    result = validators.value_is_empty(value, length)
    assert result is False


def test_or_validators():
    """Test `or_validators` gives a valid result."""
    value = "2"
    validator = validators.or_validators(validators.matches(("2")), validators.matches(("3")))
    assert validator(value, RowSchema(), "friendly_name", "item_no") == (True, None)
    assert validator("3", RowSchema(), "friendly_name", "item_no") == (True, None)
    assert validator("5", RowSchema(), "friendly_name", "item_no") == (False,
                                                                       "T1: 5 does not match 2. or T1: 5 does not "
                                                                       "match 3.")

    validator = validators.or_validators(validators.matches(("2")), validators.matches(("3")),
                                         validators.matches(("4")))
    assert validator(value, RowSchema(), "friendly_name", "item_no") == (True, None)

    value = "3"
    assert validator(value, RowSchema(), "friendly_name", "item_no") == (True, None)

    value = "4"
    assert validator(value, RowSchema(), "friendly_name", "item_no") == (True, None)

    value = "5"
    assert validator(value, RowSchema(), "friendly_name", "item_no") == (False,
                                                                         "T1: 5 does not match 2. or T1: 5 does not "
                                                                         "match 3. or T1: 5 does not match 4.")

    validator = validators.or_validators(validators.matches((2)), validators.matches((3)), validators.isLargerThan(4))
    assert validator(5, RowSchema(), "friendly_name", "item_no") == (True, None)
    assert validator(1, RowSchema(), "friendly_name", "item_no") == (False,
                                                                     "T1: 1 does not match 2. or T1: 1 does not "
                                                                     "match 3. or T1: 1 is not larger than 4.")

def test_if_validators():
    """Test `if_then_validator` gives a valid result."""
    value = {"Field1": "1", "Field2": "2"}
    validator = validators.if_then_validator(
          condition_field_name="Field1", condition_function=validators.matches('1'),
          result_field_name="Field2", result_function=validators.matches('2'),
      )
    assert validator(value, RowSchema()) == (True, None, ['Field1', 'Field2'])

    validator = validator = validators.if_then_validator(
          condition_field_name="Field1", condition_function=validators.matches('1'),
          result_field_name="Field2", result_function=validators.matches('1'),
      )
    result = validator(value, RowSchema())
    assert result == (False, 'if Field1 :1 validator1 passed then Field2 T1: 2 does not match 1.', ['Field1', 'Field2'])


def test_and_validators():
    """Test `and_validators` gives a valid result."""
    validator = validators.and_validators(validators.isLargerThan(2), validators.isLargerThan(0))
    assert validator(1, RowSchema(), "friendly_name", "item_no") == (False, 'T1: 1 is not larger than 2.')
    assert validator(3, RowSchema(), "friendly_name", "item_no") == (True, None)


def test_validate__FAM_AFF__SSN():
    """Test `validate__FAM_AFF__SSN` gives a valid result."""
    instance = {
        'FAMILY_AFFILIATION': 2,
        'CITIZENSHIP_STATUS': 1,
        'SSN': '0'*9,
    }
    result = validators.validate__FAM_AFF__SSN()(instance, RowSchema())
    assert result == (False,
                      'T1: If FAMILY_AFFILIATION ==2 and CITIZENSHIP_STATUS==1 or 2, ' +
                      'then SSN != 000000000 -- 999999999.',
                      ['FAMILY_AFFILIATION', 'CITIZENSHIP_STATUS', 'SSN'])
    instance['SSN'] = '1'*8 + '0'
    result = validators.validate__FAM_AFF__SSN()(instance, RowSchema())
    assert result == (True, None, ['FAMILY_AFFILIATION', 'CITIZENSHIP_STATUS', 'SSN'])

def test_quarterIsValid():
    """Test `quarterIsValid`."""
    value = "20204"
    val = validators.quarterIsValid()
    result = val(value)
    assert result == (True, None)

    value = "20205"
    result = val(value, RowSchema(), "friendly_name", "item_no")
    assert result == (False, "T1: 5 is not a valid quarter.")

def test_validateSSN():
    """Test `validateSSN`."""
    value = "123456789"
    val = validators.validateSSN()
    result = val(value)
    assert result == (True, None)

    value = "111111111"
    options = [str(i) * 9 for i in range(0, 10)]
    result = val(value, RowSchema(), "friendly_name", "item_no")
    assert result == (False, f"T1: {value} is in {options}.")

def test_validateRace():
    """Test `validateRace`."""
    value = 1
    val = validators.validateRace()
    result = val(value)
    assert result == (True, None)

    value = 3
    result = val(value, RowSchema(), "friendly_name", "item_no")
    assert result == (False, f"T1: {value} is not greater than or equal to 0 or smaller than or equal to 2.")

def test_validateRptMonthYear():
    """Test `validateRptMonthYear`."""
    value = "T1202012"
    val = validators.validateRptMonthYear()
    result = val(value)
    assert result == (True, None)

    value = "T1      "
    result = val(value, RowSchema(), "friendly_name", "item_no")
    assert result == (False, f"T1: The value: {value[2:8]}, does not follow the YYYYMM format for Reporting Year and "
                      "Month.")

    value = "T1189912"
    result = val(value, RowSchema(), "friendly_name", "item_no")
    assert result == (False, f"T1: The value: {value[2:8]}, does not follow the YYYYMM format for Reporting Year and "
                      "Month.")

    value = "T1202013"
    result = val(value, RowSchema(), "friendly_name", "item_no")
    assert result == (False, f"T1: The value: {value[2:8]}, does not follow the YYYYMM format for Reporting Year and "
                      "Month.")

def test_matches_returns_valid():
    """Test `matches` gives a valid result."""
    value = 'TEST'

    validator = validators.matches('TEST')
    is_valid, error = validator(value)

    assert is_valid is True
    assert error is None


def test_matches_returns_invalid():
    """Test `matches` gives an invalid result."""
    value = 'TEST'

    validator = validators.matches('test')
    is_valid, error = validator(value, RowSchema(), "friendly_name", "item_no")

    assert is_valid is False
    assert error == 'T1: TEST does not match test.'


def test_oneOf_returns_valid():
    """Test `oneOf` gives a valid result."""
    value = 17
    options = [17, 24, 36]

    validator = validators.oneOf(options)
    is_valid, error = validator(value)

    assert is_valid is True
    assert error is None


def test_oneOf_returns_invalid():
    """Test `oneOf` gives an invalid result."""
    value = 64
    options = [17, 24, 36]

    validator = validators.oneOf(options)
    is_valid, error = validator(value, RowSchema(), "friendly_name", "item_no")

    assert is_valid is False
    assert error == 'T1: 64 is not in [17, 24, 36].'


def test_between_returns_valid():
    """Test `between` gives a valid result for integers."""
    value = 47

    validator = validators.between(3, 400)
    is_valid, error = validator(value)

    assert is_valid is True
    assert error is None


def test_between_returns_valid_for_string_value():
    """Test `between` gives a valid result for strings."""
    value = '047'

    validator = validators.between(3, 400)
    is_valid, error = validator(value)

    assert is_valid is True
    assert error is None


def test_between_returns_invalid():
    """Test `between` gives an invalid result for integers."""
    value = 47

    validator = validators.between(48, 400)
    is_valid, error = validator(value, RowSchema(), "friendly_name", "item_no")

    assert is_valid is False
    assert error == 'T1: 47 is not between 48 and 400.'


def test_date_month_is_valid_returns_valid():
    """Test `dateMonthIsValid` gives a valid result."""
    value = '20191027'
    validator = validators.dateMonthIsValid()
    is_valid, error = validator(value)
    assert is_valid is True
    assert error is None


def test_date_month_is_valid_returns_invalid():
    """Test `dateMonthIsValid` gives an invalid result."""
    value = '20191327'
    validator = validators.dateMonthIsValid()
    is_valid, error = validator(value, RowSchema(), "friendly_name", "item_no")
    assert is_valid is False
    assert error == 'T1: 13 is not a valid month.'


def test_date_day_is_valid_returns_valid():
    """Test `dateDayIsValid` gives a valid result."""
    value = '20191027'
    validator = validators.dateDayIsValid()
    is_valid, error = validator(value)
    assert is_valid is True
    assert error is None


def test_date_day_is_valid_returns_invalid():
    """Test `dateDayIsValid` gives an invalid result."""
    value = '20191132'
    validator = validators.dateDayIsValid()
    is_valid, error = validator(value, RowSchema(), "friendly_name", "item_no")
    assert is_valid is False
    assert error == 'T1: 32 is not a valid day.'


def test_olderThan():
    """Test `olderThan`."""
    min_age = 18
    value = 19830223
    validator = validators.olderThan(min_age)
    assert validator(value) == (True, None)

    value = 20240101
    result = validator(value, RowSchema(), "friendly_name", "item_no")
    assert result == (False, (f"T1: {str(value)[:4]} must be less than or equal to {date.today().year - min_age} "
                              "to meet the minimum age requirement."))


def test_dateYearIsLargerThan():
    """Test `dateYearIsLargerThan`."""
    year = 1900
    value = 19830223
    validator = validators.dateYearIsLargerThan(year)
    assert validator(value) == (True, None)

    value = 18990101
    assert validator(value, RowSchema(), "friendly_name", "item_no") == (False,
                                                                         f"T1: Year {str(value)[:4]} must be larger "
                                                                         f"than {year}.")


def test_between_returns_invalid_for_string_value():
    """Test `between` gives an invalid result for strings."""
    value = '047'

    validator = validators.between(100, 400)
    is_valid, error = validator(value, RowSchema(), "friendly_name", "item_no")

    assert is_valid is False
    assert error == 'T1: 047 is not between 100 and 400.'


def test_recordHasLength_returns_valid():
    """Test `recordHasLength` gives a valid result."""
    value = 'abcd123'

    validator = validators.recordHasLength(7)
    is_valid, error = validator(value)

    assert is_valid is True
    assert error is None


def test_recordHasLength_returns_invalid():
    """Test `recordHasLength` gives an invalid result."""
    value = 'abcd123'

    validator = validators.recordHasLength(22)
    is_valid, error = validator(value, RowSchema(), "friendly_name", "item_no")

    assert is_valid is False
    assert error == 'T1 record length is 7 characters but must be 22.'


def test_intHasLength_returns_valid():
    """Test `intHasLength` gives a valid result."""
    value = '123'

    validator = validators.intHasLength(3)
    is_valid, error = validator(value)

    assert is_valid is True
    assert error is None


def test_intHasLength_returns_invalid():
    """Test `intHasLength` gives an invalid result."""
    value = '1a3'

    validator = validators.intHasLength(22)
    is_valid, error = validator(value, RowSchema(), "friendly_name", "item_no")

    assert is_valid is False
    assert error == 'T1: 1a3 does not have exactly 22 digits.'


def test_contains_returns_valid():
    """Test `contains` gives a valid result."""
    value = '12345abcde'

    validator = validators.contains('2345')
    is_valid, error = validator(value)

    assert is_valid is True
    assert error is None


def test_contains_returns_invalid():
    """Test `contains` gives an invalid result."""
    value = '12345abcde'

    validator = validators.contains('6789')
    is_valid, error = validator(value, RowSchema(), "friendly_name", "item_no")

    assert is_valid is False
    assert error == 'T1: 12345abcde does not contain 6789.'


def test_startsWith_returns_valid():
    """Test `startsWith` gives a valid result."""
    value = '12345abcde'

    validator = validators.startsWith('1234')
    is_valid, error = validator(value)

    assert is_valid is True
    assert error is None


def test_startsWith_returns_invalid():
    """Test `startsWith` gives an invalid result."""
    value = '12345abcde'

    validator = validators.startsWith('abc')
    is_valid, error = validator(value, RowSchema(), "friendly_name", "item_no")

    assert is_valid is False
    assert error == 'T1: 12345abcde does not start with abc.'


def test_notEmpty_returns_valid_full_string():
    """Test `notEmpty` gives a valid result for a full string."""
    value = '1        '

    validator = validators.notEmpty()
    is_valid, error = validator(value)

    assert is_valid is True
    assert error is None


def test_notEmpty_returns_invalid_full_string():
    """Test `notEmpty` gives an invalid result for a full string."""
    value = '         '

    validator = validators.notEmpty()
    is_valid, error = validator(value, RowSchema(), "friendly_name", "item_no")

    assert is_valid is False
    assert error == 'T1:           contains blanks between positions 0 and 9.'


def test_notEmpty_returns_valid_substring():
    """Test `notEmpty` gives a valid result for a partial string."""
    value = '11122333'

    validator = validators.notEmpty(start=3, end=5)
    is_valid, error = validator(value)

    assert is_valid is True
    assert error is None


def test_notEmpty_returns_invalid_substring():
    """Test `notEmpty` gives an invalid result for a partial string."""
    value = '111  333'

    validator = validators.notEmpty(start=3, end=5)
    is_valid, error = validator(value, RowSchema(), "friendly_name", "item_no")

    assert is_valid is False
    assert error == "T1: 111  333 contains blanks between positions 3 and 5."


def test_notEmpty_returns_nonexistent_substring():
    """Test `notEmpty` gives an invalid result for a nonexistent substring."""
    value = '111  333'

    validator = validators.notEmpty(start=10, end=12)
    is_valid, error = validator(value, RowSchema(), "friendly_name", "item_no")

    assert is_valid is False
    assert error == "T1: 111  333 contains blanks between positions 10 and 12."

@pytest.mark.usefixtures('db')
class TestCat3ValidatorsBase:
    """A base test class for tests that evaluate category three validators."""

    @pytest.fixture
    def record(self):
        """Record instance that returns a valid Section 1 record.

        This fixture must be overridden in all child classes.
        """
        raise NotImplementedError()


class TestT1Cat3Validators(TestCat3ValidatorsBase):
    """Test category three validators for TANF T1 records."""

    @pytest.fixture
    def record(self):
        """Override default record with TANF T1 record."""
        return TanfT1Factory.create()

    def test_validate_food_stamps(self, record):
        """Test cat3 validator for food stamps."""
        val = validators.if_then_validator(
          condition_field_name='RECEIVES_FOOD_STAMPS', condition_function=validators.matches(1),
          result_field_name='AMT_FOOD_STAMP_ASSISTANCE', result_function=validators.isLargerThan(0),
        )
        record.RECEIVES_FOOD_STAMPS = 1
        record.AMT_FOOD_STAMP_ASSISTANCE = 1
        result = val(record, RowSchema())
        assert result == (True, None, ['RECEIVES_FOOD_STAMPS', 'AMT_FOOD_STAMP_ASSISTANCE'])

        record.AMT_FOOD_STAMP_ASSISTANCE = 0
        result = val(record, RowSchema())
        assert result[0] is False

    def test_validate_subsidized_child_care(self, record):
        """Test cat3 validator for subsidized child care."""
        val = validators.if_then_validator(
          condition_field_name='RECEIVES_SUB_CC', condition_function=validators.notMatches(3),
          result_field_name='AMT_SUB_CC', result_function=validators.isLargerThan(0),
        )
        record.RECEIVES_SUB_CC = 4
        record.AMT_SUB_CC = 1
        result = val(record, RowSchema())
        assert result == (True, None, ['RECEIVES_SUB_CC', 'AMT_SUB_CC'])

        record.RECEIVES_SUB_CC = 4
        record.AMT_SUB_CC = 0
        result = val(record, RowSchema())
        assert result[0] is False

    def test_validate_cash_amount_and_nbr_months(self, record):
        """Test cat3 validator for cash amount and number of months."""
        val = validators.if_then_validator(
          condition_field_name='CASH_AMOUNT', condition_function=validators.isLargerThan(0),
          result_field_name='NBR_MONTHS', result_function=validators.isLargerThan(0),
        )
        result = val(record, RowSchema())
        assert result == (True, None, ['CASH_AMOUNT', 'NBR_MONTHS'])

        record.CASH_AMOUNT = 1
        record.NBR_MONTHS = -1
        result = val(record, RowSchema())
        assert result[0] is False

    def test_validate_child_care(self, record):
        """Test cat3 validator for child care."""
        val = validators.if_then_validator(
          condition_field_name='CC_AMOUNT', condition_function=validators.isLargerThan(0),
          result_field_name='CHILDREN_COVERED', result_function=validators.isLargerThan(0),
        )
        result = val(record, RowSchema())
        assert result == (True, None, ['CC_AMOUNT', 'CHILDREN_COVERED'])

        record.CC_AMOUNT = 1
        record.CHILDREN_COVERED = -1
        result = val(record, RowSchema())
        assert result[0] is False

        val = validators.if_then_validator(
          condition_field_name='CC_AMOUNT', condition_function=validators.isLargerThan(0),
          result_field_name='CC_NBR_MONTHS', result_function=validators.isLargerThan(0),
        )
        record.CC_AMOUNT = 10
        record.CC_NBR_MONTHS = -1
        result = val(record, RowSchema())
        assert result[0] is False

    def test_validate_transportation(self, record):
        """Test cat3 validator for transportation."""
        val = validators.if_then_validator(
          condition_field_name='TRANSP_AMOUNT', condition_function=validators.isLargerThan(0),
          result_field_name='TRANSP_NBR_MONTHS', result_function=validators.isLargerThan(0),
        )
        result = val(record, RowSchema())
        assert result == (True, None, ['TRANSP_AMOUNT', 'TRANSP_NBR_MONTHS'])

        record.TRANSP_AMOUNT = 1
        record.TRANSP_NBR_MONTHS = -1
        result = val(record, RowSchema())
        assert result[0] is False

    def test_validate_transitional_services(self, record):
        """Test cat3 validator for transitional services."""
        val = validators.if_then_validator(
          condition_field_name='TRANSITION_SERVICES_AMOUNT', condition_function=validators.isLargerThan(0),
          result_field_name='TRANSITION_NBR_MONTHS', result_function=validators.isLargerThan(0),
        )
        result = val(record, RowSchema())
        assert result == (True, None, ['TRANSITION_SERVICES_AMOUNT', 'TRANSITION_NBR_MONTHS'])

        record.TRANSITION_SERVICES_AMOUNT = 1
        record.TRANSITION_NBR_MONTHS = -1
        result = val(record, RowSchema())
        assert result[0] is False

    def test_validate_other(self, record):
        """Test cat3 validator for other."""
        val = validators.if_then_validator(
          condition_field_name='OTHER_AMOUNT', condition_function=validators.isLargerThan(0),
          result_field_name='OTHER_NBR_MONTHS', result_function=validators.isLargerThan(0),
        )
        result = val(record, RowSchema())
        assert result == (True, None, ['OTHER_AMOUNT', 'OTHER_NBR_MONTHS'])

        record.OTHER_AMOUNT = 1
        record.OTHER_NBR_MONTHS = -1
        result = val(record, RowSchema())
        assert result[0] is False

    def test_validate_reasons_for_amount_of_assistance_reductions(self, record):
        """Test cat3 validator for assistance reductions."""
        val = validators.if_then_validator(
          condition_field_name='SANC_REDUCTION_AMT', condition_function=validators.isLargerThan(0),
          result_field_name='WORK_REQ_SANCTION', result_function=validators.oneOf((1, 2)),
        )
        record.SANC_REDUCTION_AMT = 1
        result = val(record, RowSchema())
        assert result == (True, None, ['SANC_REDUCTION_AMT', 'WORK_REQ_SANCTION'])

        record.SANC_REDUCTION_AMT = 10
        record.WORK_REQ_SANCTION = -1
        result = val(record, RowSchema())
        assert result[0] is False

    def test_validate_sum(self, record):
        """Test cat3 validator for sum of cash fields."""
        val = validators.sumIsLarger(("AMT_FOOD_STAMP_ASSISTANCE", "AMT_SUB_CC", "CC_AMOUNT", "TRANSP_AMOUNT",
                                      "TRANSITION_SERVICES_AMOUNT", "OTHER_AMOUNT"), 0)
        result = val(record, RowSchema())
        assert result == (True, None, ['AMT_FOOD_STAMP_ASSISTANCE', 'AMT_SUB_CC', 'CC_AMOUNT', 'TRANSP_AMOUNT',
                                       'TRANSITION_SERVICES_AMOUNT', 'OTHER_AMOUNT'])

        record.AMT_FOOD_STAMP_ASSISTANCE = 0
        record.AMT_SUB_CC = 0
        record.CC_AMOUNT = 0
        record.TRANSP_AMOUNT = 0
        record.TRANSITION_SERVICES_AMOUNT = 0
        record.OTHER_AMOUNT = 0
        result = val(record, RowSchema())
        assert result[0] is False


class TestT2Cat3Validators(TestCat3ValidatorsBase):
    """Test category three validators for TANF T2 records."""

    @pytest.fixture
    def record(self):
        """Override default record with TANF T2 record."""
        return TanfT2Factory.create()

    def test_validate_ssn(self, record):
        """Test cat3 validator for social security number."""
        val = validators.if_then_validator(
                  condition_field_name='FAMILY_AFFILIATION', condition_function=validators.oneOf((1, 2)),
                  result_field_name='SSN', result_function=validators.notOneOf(("000000000", "111111111", "222222222",
                                                                                "333333333", "444444444", "555555555",
                                                                                "666666666", "777777777", "888888888",
                                                                                "999999999")),
            )
        record.SSN = "999989999"
        record.FAMILY_AFFILIATION = 1
        result = val(record, RowSchema())
        assert result == (True, None, ['FAMILY_AFFILIATION', 'SSN'])

        record.FAMILY_AFFILIATION = 1
        record.SSN = "999999999"
        result = val(record, RowSchema())
        assert result[0] is False

    def test_validate_race_ethnicity(self, record):
        """Test cat3 validator for race/ethnicity."""
        races = ["RACE_HISPANIC", "RACE_AMER_INDIAN", "RACE_ASIAN", "RACE_BLACK", "RACE_HAWAIIAN", "RACE_WHITE"]
        record.FAMILY_AFFILIATION = 1
        for race in races:
            val = validators.if_then_validator(
                  condition_field_name='FAMILY_AFFILIATION', condition_function=validators.oneOf((1, 2, 3)),
                  result_field_name=race, result_function=validators.isInLimits(1, 2),
            )
            result = val(record, RowSchema())
            assert result == (True, None, ['FAMILY_AFFILIATION', race])

        record.FAMILY_AFFILIATION = 0
        for race in races:
            val = validators.if_then_validator(
                  condition_field_name='FAMILY_AFFILIATION', condition_function=validators.oneOf((1, 2, 3)),
                  result_field_name=race, result_function=validators.isInLimits(1, 2)
            )
            result = val(record, RowSchema())
            assert result == (True, None, ['FAMILY_AFFILIATION', race])

    def test_validate_marital_status(self, record):
        """Test cat3 validator for marital status."""
        val = validators.if_then_validator(
                        condition_field_name='FAMILY_AFFILIATION', condition_function=validators.isInLimits(1, 3),
                        result_field_name='MARITAL_STATUS', result_function=validators.isInLimits(1, 5),
                    )
        record.FAMILY_AFFILIATION = 1
        result = val(record, RowSchema())
        assert result == (True, None, ['FAMILY_AFFILIATION', 'MARITAL_STATUS'])

        record.FAMILY_AFFILIATION = 3
        record.MARITAL_STATUS = 0
        result = val(record, RowSchema())
        assert result[0] is False

    def test_validate_parent_with_minor(self, record):
        """Test cat3 validator for parent with a minor child."""
        val = validators.if_then_validator(
                        condition_field_name='FAMILY_AFFILIATION', condition_function=validators.isInLimits(1, 3),
                        result_field_name='PARENT_MINOR_CHILD', result_function=validators.isInLimits(1, 3),
                    )
        result = val(record, RowSchema())
        assert result == (True, None, ['FAMILY_AFFILIATION', 'PARENT_MINOR_CHILD'])

        record.PARENT_MINOR_CHILD = 0
        result = val(record, RowSchema())
        assert result[0] is False

    def test_validate_education_level(self, record):
        """Test cat3 validator for education level."""
        val = validators.if_then_validator(
                      condition_field_name='FAMILY_AFFILIATION', condition_function=validators.oneOf((1, 2, 3)),
                      result_field_name='EDUCATION_LEVEL', result_function=validators.oneOf(("01", "02", "03", "04",
                                                                                             "05", "06", "07", "08",
                                                                                             "09", "10", "11", "12",
                                                                                             "13", "14", "15", "16",
                                                                                             "98", "99")),
                )
        record.FAMILY_AFFILIATION = 3
        result = val(record, RowSchema())
        assert result == (True, None, ['FAMILY_AFFILIATION', 'EDUCATION_LEVEL'])

        record.FAMILY_AFFILIATION = 1
        record.EDUCATION_LEVEL = "00"
        result = val(record, RowSchema())
        assert result[0] is False

    def test_validate_citizenship(self, record):
        """Test cat3 validator for citizenship."""
        val = validators.if_then_validator(
                        condition_field_name='FAMILY_AFFILIATION', condition_function=validators.matches(1),
                        result_field_name='CITIZENSHIP_STATUS', result_function=validators.oneOf((1, 2)),
                    )
        record.FAMILY_AFFILIATION = 0
        result = val(record, RowSchema())
        assert result == (True, None, ['FAMILY_AFFILIATION', 'CITIZENSHIP_STATUS'])

        record.FAMILY_AFFILIATION = 1
        record.CITIZENSHIP_STATUS = 0
        result = val(record, RowSchema())
        assert result[0] is False

    def test_validate_cooperation_with_child_support(self, record):
        """Test cat3 validator for cooperation with child support."""
        val = validators.if_then_validator(
                        condition_field_name='FAMILY_AFFILIATION', condition_function=validators.isInLimits(1, 3),
                        result_field_name='COOPERATION_CHILD_SUPPORT', result_function=validators.oneOf((1, 2, 9)),
                    )
        record.FAMILY_AFFILIATION = 0
        result = val(record, RowSchema())
        assert result == (True, None, ['FAMILY_AFFILIATION', 'COOPERATION_CHILD_SUPPORT'])

        record.FAMILY_AFFILIATION = 1
        record.COOPERATION_CHILD_SUPPORT = 0
        result = val(record, RowSchema())
        assert result[0] is False

    def test_validate_months_federal_time_limit(self, record):
        """Test cat3 validator for federal time limit."""
        val = validators.validate__FAM_AFF__HOH__Fed_Time()
        record.FAMILY_AFFILIATION = 0
        result = val(record, RowSchema())
        assert result == (True, None, ['FAMILY_AFFILIATION', 'RELATIONSHIP_HOH', 'MONTHS_FED_TIME_LIMIT'])

        record.FAMILY_AFFILIATION = 1
        record.MONTHS_FED_TIME_LIMIT = "000"
        record.RELATIONSHIP_HOH = "01"
        result = val(record, RowSchema())
        assert result[0] is False

    def test_validate_employment_status(self, record):
        """Test cat3 validator for employment status."""
        val = validators.if_then_validator(
                        condition_field_name='FAMILY_AFFILIATION', condition_function=validators.isInLimits(1, 3),
                        result_field_name='EMPLOYMENT_STATUS', result_function=validators.isInLimits(1, 3),
                    )
        record.FAMILY_AFFILIATION = 0
        result = val(record, RowSchema())
        assert result == (True, None, ['FAMILY_AFFILIATION', 'EMPLOYMENT_STATUS'])

        record.FAMILY_AFFILIATION = 3
        record.EMPLOYMENT_STATUS = 4
        result = val(record, RowSchema())
        assert result[0] is False

    def test_validate_work_eligible_indicator(self, record):
        """Test cat3 validator for work eligibility."""
        val = validators.if_then_validator(
                        condition_field_name='FAMILY_AFFILIATION', condition_function=validators.oneOf((1, 2)),
                        result_field_name='WORK_ELIGIBLE_INDICATOR', result_function=validators.or_validators(
                            validators.isInStringRange(1, 9),
                            validators.matches('12')
                        ),
                    )
        record.FAMILY_AFFILIATION = 0
        result = val(record, RowSchema())
        assert result == (True, None, ['FAMILY_AFFILIATION', 'WORK_ELIGIBLE_INDICATOR'])

        record.FAMILY_AFFILIATION = 1
        record.WORK_ELIGIBLE_INDICATOR = "00"
        result = val(record, RowSchema())
        assert result[0] is False

    def test_validate_work_participation(self, record):
        """Test cat3 validator for work participation."""
        val = validators.if_then_validator(
                        condition_field_name='FAMILY_AFFILIATION', condition_function=validators.oneOf((1, 2)),
                        result_field_name='WORK_PART_STATUS', result_function=validators.oneOf(['01', '02', '05', '07',
                                                                                                '09', '15', '17', '18',
                                                                                                '19', '99']),
                    )
        record.FAMILY_AFFILIATION = 0
        result = val(record, RowSchema())
        assert result == (True, None, ['FAMILY_AFFILIATION', 'WORK_PART_STATUS'])

        record.FAMILY_AFFILIATION = 2
        record.WORK_PART_STATUS = "04"
        result = val(record, RowSchema())
        assert result[0] is False

        val = validators.if_then_validator(
                        condition_field_name='WORK_ELIGIBLE_INDICATOR',
                        condition_function=validators.isInStringRange(1, 5),
                        result_field_name='WORK_PART_STATUS',
                        result_function=validators.notMatches('99'),
                    )
        record.WORK_PART_STATUS = "99"
        record.WORK_ELIGIBLE_INDICATOR = "01"
        result = val(record, RowSchema())
        assert result[0] is False


class TestT3Cat3Validators(TestCat3ValidatorsBase):
    """Test category three validators for TANF T3 records."""

    @pytest.fixture
    def record(self):
        """Override default record with TANF T3 record."""
        return TanfT3Factory.create()

    def test_validate_ssn(self, record):
        """Test cat3 validator for relationship to head of household."""
        record.FAMILY_AFFILIATION = 1
        record.SSN = "199199991"
        val = validators.if_then_validator(
                  condition_field_name='FAMILY_AFFILIATION', condition_function=validators.matches(1),
                  result_field_name='SSN', result_function=validators.notOneOf(("999999999", "000000000")),
            )
        result = val(record, RowSchema())
        assert result == (True, None, ['FAMILY_AFFILIATION', 'SSN'])

        record.FAMILY_AFFILIATION = 1
        record.SSN = "999999999"
        result = val(record, RowSchema())
        assert result[0] is False

    def test_validate_t3_race_ethnicity(self, record):
        """Test cat3 validator for race/ethnicity."""
        races = ["RACE_HISPANIC", "RACE_AMER_INDIAN", "RACE_ASIAN", "RACE_BLACK", "RACE_HAWAIIAN", "RACE_WHITE"]
        record.FAMILY_AFFILIATION = 1
        for race in races:
            val = validators.if_then_validator(
                  condition_field_name='FAMILY_AFFILIATION', condition_function=validators.oneOf((1, 2)),
                  result_field_name=race, result_function=validators.oneOf((1, 2)),
            )
            result = val(record, RowSchema())
            assert result == (True, None, ['FAMILY_AFFILIATION', race])

        record.FAMILY_AFFILIATION = 0
        for race in races:
            val = validators.if_then_validator(
                  condition_field_name='FAMILY_AFFILIATION', condition_function=validators.oneOf((1, 2)),
                  result_field_name=race, result_function=validators.oneOf((1, 2)),
            )
            result = val(record, RowSchema())
            assert result == (True, None, ['FAMILY_AFFILIATION', race])

    def test_validate_relationship_hoh(self, record):
        """Test cat3 validator for relationship to head of household."""
        val = validators.if_then_validator(
                  condition_field_name='FAMILY_AFFILIATION', condition_function=validators.oneOf((1, 2)),
                  result_field_name='RELATIONSHIP_HOH', result_function=validators.isInStringRange(4, 9),
            )
        record.FAMILY_AFFILIATION = 0
        record.RELATIONSHIP_HOH = "04"
        result = val(record, RowSchema())
        assert result == (True, None, ['FAMILY_AFFILIATION', 'RELATIONSHIP_HOH'])

        record.FAMILY_AFFILIATION = 1
        record.RELATIONSHIP_HOH = "01"
        result = val(record, RowSchema())
        assert result[0] is False

    def test_validate_t3_education_level(self, record):
        """Test cat3 validator for education level."""
        val = validators.if_then_validator(
                  condition_field_name='FAMILY_AFFILIATION', condition_function=validators.matches(1),
                  result_field_name='EDUCATION_LEVEL', result_function=validators.notMatches("99"),
            )
        record.FAMILY_AFFILIATION = 1
        result = val(record, RowSchema())
        assert result == (True, None, ['FAMILY_AFFILIATION', 'EDUCATION_LEVEL'])

        record.FAMILY_AFFILIATION = 1
        record.EDUCATION_LEVEL = "99"
        result = val(record, RowSchema())
        assert result[0] is False

    def test_validate_t3_citizenship(self, record):
        """Test cat3 validator for citizenship."""
        val = validators.if_then_validator(
                  condition_field_name='FAMILY_AFFILIATION', condition_function=validators.matches(1),
                  result_field_name='CITIZENSHIP_STATUS', result_function=validators.oneOf((1, 2)),
            )
        record.FAMILY_AFFILIATION = 1
        result = val(record, RowSchema())
        assert result == (True, None, ['FAMILY_AFFILIATION', 'CITIZENSHIP_STATUS'])

        record.FAMILY_AFFILIATION = 1
        record.CITIZENSHIP_STATUS = 3
        result = val(record, RowSchema())
        assert result[0] is False

        val = validators.if_then_validator(
                  condition_field_name='FAMILY_AFFILIATION', condition_function=validators.matches(2),
                  result_field_name='CITIZENSHIP_STATUS', result_function=validators.oneOf((1, 2, 9)),
            )
        record.FAMILY_AFFILIATION = 2
        record.CITIZENSHIP_STATUS = 3
        result = val(record, RowSchema())
        assert result[0] is False


class TestT5Cat3Validators(TestCat3ValidatorsBase):
    """Test category three validators for TANF T5 records."""

    @pytest.fixture
    def record(self):
        """Override default record with TANF T5 record."""
        return TanfT5Factory.create()

    def test_validate_ssn(self, record):
        """Test cat3 validator for SSN."""
        val = validators.if_then_validator(
                  condition_field_name='FAMILY_AFFILIATION', condition_function=validators.notMatches(1),
                  result_field_name='SSN', result_function=validators.isNumber()
                  )

        result = val(record, RowSchema())
        assert result == (True, None, ['FAMILY_AFFILIATION', 'SSN'])

        record.SSN = "abc"
        record.FAMILY_AFFILIATION = 2

        result = val(record, RowSchema())
        assert result[0] is False

    def test_validate_ssn_citizenship(self, record):
        """Test cat3 validator for SSN/citizenship."""
        val = validators.validate__FAM_AFF__SSN()

        result = val(record, RowSchema())
        assert result == (True, None, ['FAMILY_AFFILIATION', 'CITIZENSHIP_STATUS', 'SSN'])

        record.FAMILY_AFFILIATION = 2
        record.SSN = "000000000"

        result = val(record, RowSchema())
        assert result[0] is False

    def test_validate_race_ethnicity(self, record):
        """Test cat3 validator for race/ethnicity."""
        races = ["RACE_HISPANIC", "RACE_AMER_INDIAN", "RACE_ASIAN", "RACE_BLACK", "RACE_HAWAIIAN", "RACE_WHITE"]
        record.FAMILY_AFFILIATION = 1
        for race in races:
            val = validators.if_then_validator(
                    condition_field_name='FAMILY_AFFILIATION', condition_function=validators.isInLimits(1, 3),
                    result_field_name='RACE_HISPANIC', result_function=validators.isInLimits(1, 2)
                  )
            result = val(record, RowSchema())
            assert result == (True, None, ['FAMILY_AFFILIATION', 'RACE_HISPANIC'])

        record.FAMILY_AFFILIATION = 1
        record.RACE_HISPANIC = 0
        record.RACE_AMER_INDIAN = 0
        record.RACE_ASIAN = 0
        record.RACE_BLACK = 0
        record.RACE_HAWAIIAN = 0
        record.RACE_WHITE = 0
        for race in races:
            val = validators.if_then_validator(
                    condition_field_name='FAMILY_AFFILIATION', condition_function=validators.isInLimits(1, 3),
                    result_field_name=race, result_function=validators.isInLimits(1, 2)
                  )
            result = val(record, RowSchema())
            assert result[0] is False

    def test_validate_marital_status(self, record):
        """Test cat3 validator for marital status."""
        val = validators.if_then_validator(
                    condition_field_name='FAMILY_AFFILIATION', condition_function=validators.isInLimits(1, 3),
                    result_field_name='MARITAL_STATUS', result_function=validators.isInLimits(0, 5)
                  )

        record.FAMILY_AFFILIATION = 0
        result = val(record, RowSchema())
        assert result == (True, None, ['FAMILY_AFFILIATION', 'MARITAL_STATUS'])

        record.FAMILY_AFFILIATION = 2
        record.MARITAL_STATUS = 6

        result = val(record, RowSchema())
        assert result[0] is False

    def test_validate_parent_minor(self, record):
        """Test cat3 validator for parent with minor."""
        val = validators.if_then_validator(
                    condition_field_name='FAMILY_AFFILIATION', condition_function=validators.isInLimits(1, 2),
                    result_field_name='PARENT_MINOR_CHILD', result_function=validators.isInLimits(1, 3)
                  )

        record.FAMILY_AFFILIATION = 0
        result = val(record, RowSchema())
        assert result == (True, None, ['FAMILY_AFFILIATION', 'PARENT_MINOR_CHILD'])

        record.FAMILY_AFFILIATION = 2
        record.PARENT_MINOR_CHILD = 0

        result = val(record, RowSchema())
        assert result[0] is False

    def test_validate_education(self, record):
        """Test cat3 validator for education level."""
        val = validators.if_then_validator(
                  condition_field_name='FAMILY_AFFILIATION', condition_function=validators.isInLimits(1, 3),
                  result_field_name='EDUCATION_LEVEL', result_function=validators.or_validators(
                      validators.isInStringRange(1, 16),
                      validators.isInStringRange(98, 99)
                      )
                  )

        record.FAMILY_AFFILIATION = 0
        result = val(record, RowSchema())
        assert result == (True, None, ['FAMILY_AFFILIATION', 'EDUCATION_LEVEL'])

        record.FAMILY_AFFILIATION = 2
        record.EDUCATION_LEVEL = "0"

        result = val(record, RowSchema())
        assert result[0] is False

    def test_validate_citizenship_status(self, record):
        """Test cat3 validator for citizenship status."""
        val = validators.if_then_validator(
                    condition_field_name='FAMILY_AFFILIATION', condition_function=validators.matches(1),
                    result_field_name='CITIZENSHIP_STATUS', result_function=validators.isInLimits(1, 2)
                  )

        record.FAMILY_AFFILIATION = 0
        result = val(record, RowSchema())
        assert result == (True, None, ['FAMILY_AFFILIATION', 'CITIZENSHIP_STATUS'])

        record.FAMILY_AFFILIATION = 1
        record.CITIZENSHIP_STATUS = 0

        result = val(record, RowSchema())
        assert result[0] is False

    def test_validate_hoh_fed_time(self, record):
        """Test cat3 validator for federal disability."""
        val = validators.validate__FAM_AFF__HOH__Count_Fed_Time()

        record.FAMILY_AFFILIATION = 0
        result = val(record, RowSchema())
        assert result == (True, None, ['FAMILY_AFFILIATION', 'RELATIONSHIP_HOH', 'COUNTABLE_MONTH_FED_TIME'])

        record.FAMILY_AFFILIATION = 1
        record.RELATIONSHIP_HOH = 1
        record.COUNTABLE_MONTH_FED_TIME = 0

        result = val(record, RowSchema())
        assert result[0] is False

    def test_validate_oasdi_insurance(self, record):
        """Test cat3 validator for OASDI insurance."""
        val = validators.if_then_validator(
                    condition_field_name='DATE_OF_BIRTH', condition_function=validators.olderThan(18),
                    result_field_name='REC_OASDI_INSURANCE', result_function=validators.isInLimits(1, 2)
                  )

        record.DATE_OF_BIRTH = 0
        result = val(record, RowSchema())
        assert result == (True, None, ['DATE_OF_BIRTH', 'REC_OASDI_INSURANCE'])

        record.DATE_OF_BIRTH = 200001
        record.REC_OASDI_INSURANCE = 0

        result = val(record, RowSchema())
        assert result[0] is False

    def test_validate_federal_disability(self, record):
        """Test cat3 validator for federal disability."""
        val = validators.if_then_validator(
                    condition_field_name='FAMILY_AFFILIATION', condition_function=validators.matches(1),
                    result_field_name='REC_FEDERAL_DISABILITY', result_function=validators.isInLimits(1, 2)
                  )

        record.FAMILY_AFFILIATION = 0
        result = val(record, RowSchema())
        assert result == (True, None, ['FAMILY_AFFILIATION', 'REC_FEDERAL_DISABILITY'])

        record.FAMILY_AFFILIATION = 1
        record.REC_FEDERAL_DISABILITY = 0

        result = val(record, RowSchema())
        assert result[0] is False


class TestT6Cat3Validators(TestCat3ValidatorsBase):
    """Test category three validators for TANF T6 records."""

    @pytest.fixture
    def record(self):
        """Override default record with TANF T6 record."""
        return TanfT6Factory.create()

    def test_sum_of_applications(self, record):
        """Test cat3 validator for sum of applications."""
        val = validators.sumIsEqual("NUM_APPLICATIONS", ["NUM_APPROVED", "NUM_DENIED"])

        record.NUM_APPLICATIONS = 2
        result = val(record, RowSchema())

        assert result == (True, None, ['NUM_APPLICATIONS', 'NUM_APPROVED', 'NUM_DENIED'])

        record.NUM_APPLICATIONS = 1
        result = val(record, RowSchema())

        assert result[0] is False

    def test_sum_of_families(self, record):
        """Test cat3 validator for sum of families."""
        val = validators.sumIsEqual("NUM_FAMILIES", ["NUM_2_PARENTS", "NUM_1_PARENTS", "NUM_NO_PARENTS"])

        record.NUM_FAMILIES = 3
        result = val(record, RowSchema())

        assert result == (True, None, ['NUM_FAMILIES', 'NUM_2_PARENTS', 'NUM_1_PARENTS', 'NUM_NO_PARENTS'])

        record.NUM_FAMILIES = 1
        result = val(record, RowSchema())

        assert result[0] is False

    def test_sum_of_recipients(self, record):
        """Test cat3 validator for sum of recipients."""
        val = validators.sumIsEqual("NUM_RECIPIENTS", ["NUM_ADULT_RECIPIENTS", "NUM_CHILD_RECIPIENTS"])

        record.NUM_RECIPIENTS = 2
        result = val(record, RowSchema())

        assert result == (True, None, ['NUM_RECIPIENTS', 'NUM_ADULT_RECIPIENTS', 'NUM_CHILD_RECIPIENTS'])

        record.NUM_RECIPIENTS = 1
        result = val(record, RowSchema())

        assert result[0] is False

class TestM5Cat3Validators(TestCat3ValidatorsBase):
    """Test category three validators for TANF T6 records."""

    @pytest.fixture
    def record(self):
        """Override default record with TANF T6 record."""
        return SSPM5Factory.create()

    def test_fam_affil_ssn(self, record):
        """Test cat3 validator for family affiliation and ssn."""
        val = validators.if_then_validator(
                        condition_field_name='FAMILY_AFFILIATION', condition_function=validators.matches(1),
                        result_field_name='SSN', result_function=validators.validateSSN(),
                  )

        result = val(record, RowSchema())
        assert result == (True, None, ["FAMILY_AFFILIATION", "SSN"])

        record.SSN = '111111111'
        result = val(record, RowSchema())

        assert result[0] is False

    def test_validate_race_ethnicity(self, record):
        """Test cat3 validator for race/ethnicity."""
        races = ["RACE_HISPANIC", "RACE_AMER_INDIAN", "RACE_ASIAN", "RACE_BLACK", "RACE_HAWAIIAN", "RACE_WHITE"]
        for race in races:
            val = validators.if_then_validator(
                        condition_field_name='FAMILY_AFFILIATION', condition_function=validators.isInLimits(1, 3),
                        result_field_name=race, result_function=validators.isInLimits(1, 2),
                  )
            result = val(record, RowSchema())
            assert result == (True, None, ['FAMILY_AFFILIATION', race])

    def test_fam_affil_marital_stat(self, record):
        """Test cat3 validator for family affiliation, and marital status."""
        val = validators.if_then_validator(
                        condition_field_name='FAMILY_AFFILIATION', condition_function=validators.isInLimits(1, 3),
                        result_field_name='MARITAL_STATUS', result_function=validators.isInLimits(1, 5),
                  )

        result = val(record, RowSchema())
        assert result == (True, None, ['FAMILY_AFFILIATION', 'MARITAL_STATUS'])

        record.MARITAL_STATUS = 0

        result = val(record, RowSchema())
        assert result[0] is False

    def test_fam_affil_parent_with_minor(self, record):
        """Test cat3 validator for family affiliation, and parent with minor child."""
        val = validators.if_then_validator(
                        condition_field_name='FAMILY_AFFILIATION', condition_function=validators.isInLimits(1, 2),
                        result_field_name='PARENT_MINOR_CHILD', result_function=validators.isInLimits(1, 3),
                  )

        result = val(record, RowSchema())
        assert result == (True, None, ['FAMILY_AFFILIATION', 'PARENT_MINOR_CHILD'])

        record.PARENT_MINOR_CHILD = 0

        result = val(record, RowSchema())
        assert result[0] is False

    def test_fam_affil_ed_level(self, record):
        """Test cat3 validator for family affiliation, and education level."""
        val = validators.if_then_validator(
                        condition_field_name='FAMILY_AFFILIATION', condition_function=validators.isInLimits(1, 3),
                        result_field_name='EDUCATION_LEVEL', result_function=validators.or_validators(
                            validators.isInStringRange(1, 16), validators.isInStringRange(98, 99)),
                  )

        result = val(record, RowSchema())
        assert result == (True, None, ['FAMILY_AFFILIATION', 'EDUCATION_LEVEL'])

        record.EDUCATION_LEVEL = 0

        result = val(record, RowSchema())
        assert result[0] is False

    def test_fam_affil_citz_stat(self, record):
        """Test cat3 validator for family affiliation, and citizenship status."""
        val = validators.if_then_validator(
                        condition_field_name='FAMILY_AFFILIATION', condition_function=validators.matches(1),
                        result_field_name='CITIZENSHIP_STATUS', result_function=validators.isInLimits(1, 3),
                  )

        result = val(record, RowSchema())
        assert result == (True, None, ['FAMILY_AFFILIATION', 'CITIZENSHIP_STATUS'])

        record.CITIZENSHIP_STATUS = 0

        result = val(record, RowSchema())
        assert result[0] is False

    def test_dob_oasdi_insur(self, record):
        """Test cat3 validator for dob, and REC_OASDI_INSURANCE."""
        val = validators.if_then_validator(
                        condition_field_name='DATE_OF_BIRTH', condition_function=validators.olderThan(18),
                        result_field_name='REC_OASDI_INSURANCE', result_function=validators.isInLimits(1, 2),
                  )

        result = val(record, RowSchema())
        assert result == (True, None, ['DATE_OF_BIRTH', 'REC_OASDI_INSURANCE'])

        record.REC_OASDI_INSURANCE = 0

        result = val(record, RowSchema())
        assert result[0] is False

    def test_fam_affil_fed_disability(self, record):
        """Test cat3 validator for family affiliation, and REC_FEDERAL_DISABILITY."""
        val = validators.if_then_validator(
                        condition_field_name='FAMILY_AFFILIATION', condition_function=validators.matches(1),
                        result_field_name='REC_FEDERAL_DISABILITY', result_function=validators.isInLimits(1, 2),
                  )

        result = val(record, RowSchema())
        assert result == (True, None, ['FAMILY_AFFILIATION', 'REC_FEDERAL_DISABILITY'])

        record.REC_FEDERAL_DISABILITY = 0

<<<<<<< HEAD
        result = val(record)
        assert result == (False, 'if FAMILY_AFFILIATION :1 validator1 passed then REC_FEDERAL_DISABILITY 0 is not ' +
                          'larger or equal to 1 and smaller or equal to 2.',
                          ['FAMILY_AFFILIATION', 'REC_FEDERAL_DISABILITY'])


class TestCaseConsistencyValidator:
    """Test case consistency (cat4) validators."""

    def parse_header(self, datafile):
        """Parse datafile header into header object."""
        rawfile = datafile.file

        # parse header, trailer
        rawfile.seek(0)
        header_line = rawfile.readline().decode().strip()
        return schema_defs.header.parse_and_validate(
            header_line,
            util.make_generate_file_precheck_parser_error(datafile, 1)
        )

    @pytest.fixture
    def tanf_s1_records(self):
        """Return group of TANF Section 1 records."""
        t1 = TanfT1Factory.create()
        t2 = TanfT2Factory.create()
        t3 = TanfT3Factory.create()
        t3_1 = TanfT3Factory.create()
        return [t1, t2, t3, t3_1]

    @pytest.fixture
    def tanf_s1_schemas(self):
        """Return group of TANF Section 1 schemas."""
        s1 = schema_defs.tanf.t1.schemas[0]
        s2 = schema_defs.tanf.t2.schemas[0]
        s3 = schema_defs.tanf.t3.schemas[0]
        return [s1, s2, s3, s3]

    @pytest.fixture
    def small_correct_file(self, stt_user, stt):
        """Fixture for small_correct_file."""
        return util.create_test_datafile('small_correct_file.txt', stt_user, stt)

    @pytest.fixture
    def small_correct_file_header(self, small_correct_file):
        """Return a valid header record."""
        header, header_is_valid, header_errors = self.parse_header(small_correct_file)

        if not header_is_valid:
            logger.error('Header is not valid: %s', header_errors)
            return None
        return header

    @pytest.mark.django_db
    def test_add_record(self, small_correct_file_header, small_correct_file, tanf_s1_records, tanf_s1_schemas):
        """Test add_record logic."""
        case_consistency_validator = CaseConsistencyValidator(small_correct_file_header,
                                                              util.make_generate_parser_error(small_correct_file, None))

        for record, schema in zip(tanf_s1_records, tanf_s1_schemas):
            case_consistency_validator.add_record(record, schema, True)

        assert case_consistency_validator.has_validated is False
        assert case_consistency_validator.case_has_errors is True
        assert len(case_consistency_validator.record_schema_pairs) == 4
        assert case_consistency_validator.total_cases_cached == 0
        assert case_consistency_validator.total_cases_validated == 0

        # Add record with different case number to proc validation again and start caching a new case.
        t1 = TanfT1Factory.create()
        t1.CASE_NUMBER = 2
        case_consistency_validator.add_record(t1, tanf_s1_schemas[0], False)
        assert case_consistency_validator.has_validated is False
        assert case_consistency_validator.case_has_errors is False
        assert len(case_consistency_validator.record_schema_pairs) == 1
        assert case_consistency_validator.total_cases_cached == 1
        assert case_consistency_validator.total_cases_validated == 0

        # Complete the case to proc validation and verify that it occured. Even if the next case has errors.
        t2 = TanfT2Factory.create()
        t3 = TanfT3Factory.create()
        t2.CASE_NUMBER = 2
        t3.CASE_NUMBER = 2
        case_consistency_validator.add_record(t2, tanf_s1_schemas[1], False)
        case_consistency_validator.add_record(t3, tanf_s1_schemas[2], False)
        assert case_consistency_validator.case_has_errors is False

        case_consistency_validator.add_record(tanf_s1_records[0], tanf_s1_schemas[0], True)

        assert case_consistency_validator.has_validated is True
        assert case_consistency_validator.case_has_errors is True
        assert len(case_consistency_validator.record_schema_pairs) == 1
        assert case_consistency_validator.total_cases_cached == 2
        assert case_consistency_validator.total_cases_validated == 1

    @pytest.mark.django_db
    def test_section1_fail(self, small_correct_file_header, small_correct_file, tanf_s1_records, tanf_s1_schemas):
        """Test TANF Section 1 records RPT_MONTH_YEAR don't align with header year and quarter."""
        case_consistency_validator = CaseConsistencyValidator(small_correct_file_header,
                                                              util.make_generate_parser_error(small_correct_file, None))

        for record, schema in zip(tanf_s1_records, tanf_s1_schemas):
            case_consistency_validator.add_record(record, schema, False)
            assert [] == case_consistency_validator.get_generated_errors()

        num_errors = case_consistency_validator.validate()
        errors = case_consistency_validator.get_generated_errors()

        assert len(errors) == 4
        for e in errors:
            assert e.error_message == ("Failed to validate record with CASE_NUMBER=1 and RPT_MONTH_YEAR=1 against "
                                       "header. If YEAR=2020 and QUARTER=4, then RPT_MONTH_YEAR must be in [202010, "
                                       "202011, 202012].")

        assert 4 == num_errors

    @pytest.mark.django_db
    def test_section1_pass(self, small_correct_file_header, small_correct_file, tanf_s1_records, tanf_s1_schemas):
        """Test TANF Section 1 records RPT_MONTH_YEAR do align with header year and quarter."""
        case_consistency_validator = CaseConsistencyValidator(small_correct_file_header,
                                                              util.make_generate_parser_error(small_correct_file, None))

        for record, schema in zip(tanf_s1_records, tanf_s1_schemas):
            record.RPT_MONTH_YEAR = 202010
            case_consistency_validator.add_record(record, schema, False)

        num_errors = case_consistency_validator.validate()

        assert 0 == num_errors
=======
        result = val(record, RowSchema())
        assert result[0] is False
>>>>>>> e6b0fb7a
<|MERGE_RESOLUTION|>--- conflicted
+++ resolved
@@ -4,12 +4,9 @@
 import logging
 from datetime import date
 from .. import validators
-<<<<<<< HEAD
 from ..case_consistency_validator import CaseConsistencyValidator
 from .. import schema_defs, util
-=======
 from ..row_schema import RowSchema
->>>>>>> e6b0fb7a
 from tdpservice.parsers.test.factories import TanfT1Factory, TanfT2Factory, TanfT3Factory, TanfT5Factory, TanfT6Factory
 from tdpservice.parsers.test.factories import SSPM5Factory
 
@@ -1287,11 +1284,8 @@
 
         record.REC_FEDERAL_DISABILITY = 0
 
-<<<<<<< HEAD
-        result = val(record)
-        assert result == (False, 'if FAMILY_AFFILIATION :1 validator1 passed then REC_FEDERAL_DISABILITY 0 is not ' +
-                          'larger or equal to 1 and smaller or equal to 2.',
-                          ['FAMILY_AFFILIATION', 'REC_FEDERAL_DISABILITY'])
+        result = val(record, RowSchema())
+        assert result[0] is False
 
 
 class TestCaseConsistencyValidator:
@@ -1416,8 +1410,4 @@
 
         num_errors = case_consistency_validator.validate()
 
-        assert 0 == num_errors
-=======
-        result = val(record, RowSchema())
-        assert result[0] is False
->>>>>>> e6b0fb7a
+        assert 0 == num_errors