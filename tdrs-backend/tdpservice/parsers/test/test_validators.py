--- conflicted
+++ resolved
@@ -1052,10 +1052,7 @@
         result = val(record)
 
         assert result == (False, "The sum of ['NUM_ADULT_RECIPIENTS', 'NUM_CHILD_RECIPIENTS'] does not equal " +
-<<<<<<< HEAD
                           "NUM_RECIPIENTS.", ['NUM_RECIPIENTS', 'NUM_ADULT_RECIPIENTS', 'NUM_CHILD_RECIPIENTS'])
-=======
-                          "NUM_RECIPIENTS.")
 
 class TestM5Cat3Validators(TestCat3ValidatorsBase):
     """Test category three validators for TANF T6 records."""
@@ -1188,5 +1185,4 @@
 
         result = val(record)
         assert result == (False, 'if FAMILY_AFFILIATION :1 validator1 passed then REC_FEDERAL_DISABILITY 0 is not ' +
-                          'larger or equal to 1 and smaller or equal to 2.')
->>>>>>> cd6213a4
+                          'larger or equal to 1 and smaller or equal to 2.')