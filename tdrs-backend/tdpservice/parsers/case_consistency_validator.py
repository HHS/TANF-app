--- conflicted
+++ resolved
@@ -475,25 +475,15 @@
         is_state = self.stt_type == STT.EntityType.STATE
         is_territory = self.stt_type == STT.EntityType.TERRITORY
 
-<<<<<<< HEAD
         for record, schema, line_num in t5s:
-            rec_aabd = getattr(record, "REC_AID_TOTALLY_DISABLED")
-            rec_ssi = getattr(record, "REC_SSI")
-            family_affiliation = getattr(record, "FAMILY_AFFILIATION")
-            dob = getattr(record, "DATE_OF_BIRTH")
-=======
-        t5s = self.sorted_cases.get(t5_model, [])
-
-        for record, schema in t5s:
             rec_atd = getattr(record, 'REC_AID_TOTALLY_DISABLED')
             rec_ssi = getattr(record, 'REC_SSI')
             family_affiliation = getattr(record, 'FAMILY_AFFILIATION')
             dob = getattr(record, 'DATE_OF_BIRTH')
->>>>>>> c632f194
-
-            rpt_month_year_dd = f"{self.current_rpt_month_year}01"
-            rpt_date = datetime.strptime(rpt_month_year_dd, "%Y%m%d")
-            dob_date = datetime.strptime(dob, "%Y%m%d")
+
+            rpt_month_year_dd = f'{self.current_rpt_month_year}01'
+            rpt_date = datetime.strptime(rpt_month_year_dd, '%Y%m%d')
+            dob_date = datetime.strptime(dob, '%Y%m%d')
             is_adult = get_years_apart(rpt_date, dob_date) >= 19
 
             if is_territory and is_adult and rec_atd not in {1, 2}:
