"""Class definition for Category Four validator."""

<<<<<<< HEAD
from .models import ParserErrorCategoryChoices
from .util import get_rpt_month_year_list
from tdpservice.parsers.schema_defs.utils import get_program_model
=======
>>>>>>> 7bd28346
import logging

logger = logging.getLogger(__name__)


class SortedRecordSchemaPairs:
    """Maintains list of case record-schema-pairs and a copy object sorted by rpt_month_year and model_type."""

    def __init__(self):
        self.cases = []
        self.sorted_cases = {}

    def clear(self, seed_record_schema_pair=None):
        """Reset both the list and sorted object. Optionally add a seed record for the next run."""
        self.cases = []
        self.sorted_cases = {}

        if seed_record_schema_pair:
            self.add_record(seed_record_schema_pair)

    def add_record(self, record_schema_pair):
        """Add a record_schema_pair to both the cases list and sorted_cases object."""
        self.__add_record_to_sorted_object(record_schema_pair)
        self.cases.append(record_schema_pair)

    def __add_record_to_sorted_object(self, record_schema_pair):
        """Add a record_schema_pair to the sorted_cases object."""
        record, schema = record_schema_pair
        rpt_month_year = getattr(record, 'RPT_MONTH_YEAR')

        reporting_year_cases = self.sorted_cases.get(rpt_month_year, {})
        records = reporting_year_cases.get(type(record), [])
        records.append(record_schema_pair)

        reporting_year_cases[type(record)] = records
        self.sorted_cases[rpt_month_year] = reporting_year_cases


class CaseConsistencyValidator:
    """Caches records of the same case and month to perform category four validation while actively parsing."""

    def __init__(self, header, generate_error):
        self.header = header
        self.record_schema_pairs = SortedRecordSchemaPairs()
        self.current_case = None
        self.case_has_errors = False
        self.section = header["type"]
        self.case_is_section_one_or_two = self.section in {'A', 'C'}
        self.program_type = header["program_type"]
        self.has_validated = False
        self.generate_error = generate_error
        self.generated_errors = []
        self.total_cases_cached = 0
        self.total_cases_validated = 0

    def __get_model(self, model_str):
        """Return a model for the current program type/section given the model's string name."""
        manager = get_program_model(self.program_type, self.section, model_str)
        return manager.schemas[0].document.Django.model

    def __generate_and_add_error(self, schema, record, field, msg):
        """Generate a ParserError and add it to the `generated_errors` list."""
        err = self.generate_error(
            error_category=ParserErrorCategoryChoices.CASE_CONSISTENCY,
            schema=schema,
            record=record,
            field=field,
            error_message=msg,
        )
        self.generated_errors.append(err)

    def clear_errors(self):
        """Reset generated errors."""
        self.generated_errors = []

    def get_generated_errors(self):
        """Return all errors generated for the current validated case."""
        if self.has_validated:
            return self.generated_errors
        return []

    def add_record(self, record, schema, case_has_errors):
        """Add record to cache and validate if new case is detected."""
        if self.case_is_section_one_or_two:
            if record.CASE_NUMBER != self.current_case and self.current_case is not None:
                self.validate()
                self.record_schema_pairs.clear((record, schema))
                self.case_has_errors = case_has_errors
            else:
                self.case_has_errors = self.case_has_errors if self.case_has_errors else case_has_errors
                self.record_schema_pairs.add_record((record, schema))
                self.has_validated = False
            self.current_case = record.CASE_NUMBER

    def validate(self):
        """Perform category four validation on all cached records."""
        num_errors = 0
        try:
            if self.case_is_section_one_or_two:
                self.total_cases_cached += 1
                if not self.case_has_errors:
                    num_errors = self.__validate()
                else:
                    logger.debug(f"Case: {self.current_case} has errors associated with it's records. "
                                 "Skipping Cat4 validation.")
            return num_errors
        except Exception as e:
            logger.error(f"Uncaught exception during category four validation: {e}")
            return num_errors

    def __validate(self):
        """Private validate, lint complexity."""
        num_errors = 0
        self.total_cases_validated += 1
        self.has_validated = True
        logger.debug(f"Attempting to execute Cat4 validation for case: {self.current_case}.")

        if self.section == "A":
            num_errors += self.__validate_section1(num_errors)
        elif self.section == "C":
            num_errors += self.__validate_section2(num_errors)
        else:
            self.total_cases_validated -= 1
            logger.warn(f"Case: {self.current_case} has no errors but has either an incorrect program type: "
                        f"{self.program_type} or an incorrect section: {self.section}. No validation occurred.")
            self.has_validated = False
        return num_errors

    def __validate_section1(self, num_errors):
        """Perform TANF Section 1 category four validation on all cached records."""
<<<<<<< HEAD
        num_errors += self.__validate_header_with_records()
        num_errors += self.__validate_s1_records_are_related()
        return num_errors
=======
        return 0
>>>>>>> 7bd28346

    def __validate_section2(self, num_errors):
        """Perform TANF Section 2 category four validation on all cached records."""
<<<<<<< HEAD
        num_errors += self.__validate_header_with_records()
        num_errors += self.__validate_s2_records_are_related()
        return num_errors

    def __validate_header_with_records(self):
        """Header YEAR + header QUARTER must be consistent with RPT_MONTH_YEAR for all T1, T2, and T3 records."""
        year = self.header["year"]
        quarter = self.header["quarter"]
        header_rpt_month_year_list = get_rpt_month_year_list(year, quarter)
        num_errors = 0
        for record, schema in self.record_schema_pairs.cases:
            if record.RPT_MONTH_YEAR not in header_rpt_month_year_list:
                num_errors += 1
                err_msg = (f"Failed to validate record with CASE_NUMBER={record.CASE_NUMBER} and "
                           f"RPT_MONTH_YEAR={record.RPT_MONTH_YEAR} against header. If YEAR={year} and "
                           f"QUARTER={quarter}, then RPT_MONTH_YEAR must be in {header_rpt_month_year_list}.")
                self.__generate_and_add_error(
                    schema,
                    record,
                    field='RPT_MONTH_YEAR',
                    msg=err_msg
                )

        return num_errors

    def __validate_family_affiliation(self, num_errors, t1s, t2s, t3s, error_msg):
        """Validate at least one record in t2s+t3s has FAMILY_AFFILIATION == 1."""
        passed = False
        for record, schema in t2s + t3s:
            family_affiliation = getattr(record, 'FAMILY_AFFILIATION')
            if family_affiliation == 1:
                passed = True
                break

        if not passed:
            for record, schema in t1s:
                self.__generate_and_add_error(
                    schema,
                    record,
                    field='FAMILY_AFFILIATION',
                    msg=error_msg
                )
                num_errors += 1

        return num_errors

    def __validate_s1_records_are_related(self):
        """
        Validate section 1 records are related.

        Every T1 record should have at least one corresponding T2 or T3
        record with the same RPT_MONTH_YEAR and CASE_NUMBER.
        """
        num_errors = 0
        is_ssp = self.program_type == 'SSP'

        t1_model_name = 'M1' if is_ssp else 'T1'
        t1_model = self.__get_model(t1_model_name)
        t2_model_name = 'M2' if is_ssp else 'T2'
        t2_model = self.__get_model(t2_model_name)
        t3_model_name = 'M3' if is_ssp else 'T3'
        t3_model = self.__get_model(t3_model_name)

        cases = self.record_schema_pairs.sorted_cases

        for reporting_year_cases in cases.values():
            t1s = reporting_year_cases.get(t1_model, [])
            t2s = reporting_year_cases.get(t2_model, [])
            t3s = reporting_year_cases.get(t3_model, [])

            if len(t1s) > 0:
                if len(t2s) == 0 and len(t3s) == 0:
                    for record, schema in t1s:
                        self.__generate_and_add_error(
                            schema,
                            record,
                            field='RPT_MONTH_YEAR',
                            msg=(
                                f'Every {t1_model_name} record should have at least one '
                                f'corresponding {t2_model_name} or {t3_model_name} record '
                                f'with the same RPT_MONTH_YEAR and CASE_NUMBER.'
                            )
                        )
                        num_errors += 1

                else:
                    # loop through all t2s and t3s
                    # to find record where FAMILY_AFFILIATION == 1
                    num_errors += self.__validate_family_affiliation(num_errors, t1s, t2s, t3s, (
                            f'Every {t1_model_name} record should have at least one corresponding '
                            f'{t2_model_name} or {t3_model_name} record with the same RPT_MONTH_YEAR and '
                            f'CASE_NUMBER, where FAMILY_AFFILIATION==1'
                        ))

                    # the successful route
                    # pass
            else:
                for record, schema in t2s:
                    self.__generate_and_add_error(
                        schema,
                        record,
                        field='RPT_MONTH_YEAR',
                        msg=(
                            f'Every {t2_model_name} record should have at least one corresponding '
                            f'{t1_model_name} record with the same RPT_MONTH_YEAR and CASE_NUMBER.'
                        )
                    )
                    num_errors += 1

                for record, schema in t3s:
                    self.__generate_and_add_error(
                        schema,
                        record,
                        field='RPT_MONTH_YEAR',
                        msg=(
                            f'Every {t3_model_name} record should have at least one corresponding '
                            f'{t1_model_name} record with the same RPT_MONTH_YEAR and CASE_NUMBER.'
                        )
                    )
                    num_errors += 1

        return num_errors

    def __validate_s2_records_are_related(self):
        """
        Validate section 2 records are related.

        Every T4 record should have at least one corresponding T5 record
        with the same RPT_MONTH_YEAR and CASE_NUMBER.
        """
        num_errors = 0
        is_ssp = self.program_type == 'SSP'

        t4_model_name = 'M4' if is_ssp else 'T4'
        t4_model = self.__get_model(t4_model_name)
        t5_model_name = 'M5' if is_ssp else 'T5'
        t5_model = self.__get_model(t5_model_name)

        cases = self.record_schema_pairs.sorted_cases

        for reporting_year_cases in cases.values():
            t4s = reporting_year_cases.get(t4_model, [])
            t5s = reporting_year_cases.get(t5_model, [])

            if len(t4s) > 0:
                if len(t5s) == 0:
                    for record, schema in t4s:
                        self.__generate_and_add_error(
                            schema,
                            record,
                            field='RPT_MONTH_YEAR',
                            msg=(
                                f'Every {t4_model_name} record should have at least one corresponding '
                                f'{t5_model_name} record with the same RPT_MONTH_YEAR and CASE_NUMBER.'
                            )
                        )
                        num_errors += 1
                else:
                    # success
                    pass
            else:
                for record, schema in t5s:
                    self.__generate_and_add_error(
                        schema,
                        record,
                        field='RPT_MONTH_YEAR',
                        msg=(
                            f'Every {t5_model_name} record should have at least one corresponding '
                            f'{t4_model_name} record with the same RPT_MONTH_YEAR and CASE_NUMBER.'
                        )
                    )
                    num_errors += 1

        return num_errors
=======
        return 0

    def __validate_tribal_tanf_s1_case(self, num_errors):
        """Perform Tribal TANF Section 1 category four validation on all cached records."""
        return 0

    def __validate_tribal_tanf_s2_case(self, num_errors):
        """Perform Tribal TANF Section 2 category four validation on all cached records."""
        return 0

    def __validate_ssp_s1_case(self, num_errors):
        """Perform SSP Section 1 category four validation on all cached records."""
        return 0

    def __validate_ssp_s2_case(self, num_errors):
        """Perform SSP Section 2 category four validation on all cached records."""
        return 0
>>>>>>> 7bd28346
<|MERGE_RESOLUTION|>--- conflicted
+++ resolved
@@ -1,11 +1,8 @@
 """Class definition for Category Four validator."""
 
-<<<<<<< HEAD
 from .models import ParserErrorCategoryChoices
 from .util import get_rpt_month_year_list
 from tdpservice.parsers.schema_defs.utils import get_program_model
-=======
->>>>>>> 7bd28346
 import logging
 
 logger = logging.getLogger(__name__)
@@ -136,41 +133,14 @@
 
     def __validate_section1(self, num_errors):
         """Perform TANF Section 1 category four validation on all cached records."""
-<<<<<<< HEAD
-        num_errors += self.__validate_header_with_records()
         num_errors += self.__validate_s1_records_are_related()
         return num_errors
-=======
-        return 0
->>>>>>> 7bd28346
 
     def __validate_section2(self, num_errors):
         """Perform TANF Section 2 category four validation on all cached records."""
-<<<<<<< HEAD
-        num_errors += self.__validate_header_with_records()
         num_errors += self.__validate_s2_records_are_related()
         return num_errors
 
-    def __validate_header_with_records(self):
-        """Header YEAR + header QUARTER must be consistent with RPT_MONTH_YEAR for all T1, T2, and T3 records."""
-        year = self.header["year"]
-        quarter = self.header["quarter"]
-        header_rpt_month_year_list = get_rpt_month_year_list(year, quarter)
-        num_errors = 0
-        for record, schema in self.record_schema_pairs.cases:
-            if record.RPT_MONTH_YEAR not in header_rpt_month_year_list:
-                num_errors += 1
-                err_msg = (f"Failed to validate record with CASE_NUMBER={record.CASE_NUMBER} and "
-                           f"RPT_MONTH_YEAR={record.RPT_MONTH_YEAR} against header. If YEAR={year} and "
-                           f"QUARTER={quarter}, then RPT_MONTH_YEAR must be in {header_rpt_month_year_list}.")
-                self.__generate_and_add_error(
-                    schema,
-                    record,
-                    field='RPT_MONTH_YEAR',
-                    msg=err_msg
-                )
-
-        return num_errors
 
     def __validate_family_affiliation(self, num_errors, t1s, t2s, t3s, error_msg):
         """Validate at least one record in t2s+t3s has FAMILY_AFFILIATION == 1."""
@@ -320,23 +290,4 @@
                     )
                     num_errors += 1
 
-        return num_errors
-=======
-        return 0
-
-    def __validate_tribal_tanf_s1_case(self, num_errors):
-        """Perform Tribal TANF Section 1 category four validation on all cached records."""
-        return 0
-
-    def __validate_tribal_tanf_s2_case(self, num_errors):
-        """Perform Tribal TANF Section 2 category four validation on all cached records."""
-        return 0
-
-    def __validate_ssp_s1_case(self, num_errors):
-        """Perform SSP Section 1 category four validation on all cached records."""
-        return 0
-
-    def __validate_ssp_s2_case(self, num_errors):
-        """Perform SSP Section 2 category four validation on all cached records."""
-        return 0
->>>>>>> 7bd28346
+        return num_errors