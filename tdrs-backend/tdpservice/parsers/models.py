"""Models representing parser error."""

import datetime
import logging
import os

from django.contrib.contenttypes.fields import GenericForeignKey
from django.contrib.contenttypes.models import ContentType
from django.db import models

from tdpservice.backends import DataFilesS3Storage
from tdpservice.data_files.models import DataFile
from tdpservice.data_files.util import ParserErrorCategoryChoices

logger = logging.getLogger(__name__)


def get_s3_upload_path(instance, filename):
    """Produce a unique upload path for S3 files for a given STT and Quarter."""
    df = instance.datafile

    file_path = f"data_files/{df.year}/{df.quarter}/{df.stt.id}/{df.section}/"

    file_name_info = filename

    if df.s3_versioning_id:
        file_name_info += f"_{df.s3_versioning_id}"

    if df.reparses.count() > 0:
        reparse = df.reparses.order_by("-created_at").first()
        file_name_info += f"_reparse-{reparse.pk}"

    return os.path.join(file_path, f"{file_name_info}.xlsx")


class ParserError(models.Model):
    """Model representing a parser error."""

    class Meta:
        """Meta for ParserError."""

        db_table = "parser_error"

    id = models.AutoField(primary_key=True)
    file = models.ForeignKey(
        "data_files.DataFile",
        on_delete=models.CASCADE,
        related_name="parser_errors",
        null=True,
    )
    row_number = models.IntegerField(null=True)
    column_number = models.CharField(null=True, max_length=8)
    item_number = models.CharField(null=True, max_length=8)
    field_name = models.TextField(null=True, max_length=128)
    rpt_month_year = models.IntegerField(null=True, blank=False)
    case_number = models.TextField(null=True, max_length=128)

    error_message = models.TextField(null=True, max_length=512)
    error_type = models.TextField(
        max_length=128, choices=ParserErrorCategoryChoices.choices
    )

    content_type = models.ForeignKey(ContentType, on_delete=models.CASCADE, null=True)
    object_id = models.UUIDField(null=True)
    content_object = GenericForeignKey()

    created_at = models.DateTimeField(auto_now_add=True)
    fields_json = models.JSONField(null=True)
    values_json = models.JSONField(null=True)

    deprecated = models.BooleanField(default=False)

    @property
    def rpt_month_name(self):
        """Return the month name."""
        return datetime.datetime.strptime(str(self.rpt_month_year)[4:6], "%m").strftime(
            "%B"
        )

    def __repr__(self):
        """Return a string representation of the model."""
        return (
            f"{{id: {self.id}, file: {self.file.id}, row: {self.row_number}, column: {self.column_number}, "
            + f"error message: {self.error_message}}}"
        )

    def __str__(self):
        """Return a string representation of the model."""
        return (
            f"{{id: {self.id}, file: {self.file.id}, row: {self.row_number}, column: {self.column_number}, "
            + f"error message: {self.error_message}}}"
        )

    def _get_error_message(self):
        """Return the error message."""
        return self.error_message


class DataFileSummary(models.Model):
    """Aggregates information about a parsed file."""

    class Status(models.TextChoices):
        """Enum for status of parsed file."""

        PENDING = "Pending"  # file has been uploaded, but not validated
        ACCEPTED = "Accepted"
        ACCEPTED_WITH_ERRORS = "Accepted with Errors"
        PARTIALLY_ACCEPTED = "Partially Accepted with Errors"
        REJECTED = "Rejected"

    status = models.CharField(
        max_length=50,
        choices=Status.choices,
        default=Status.PENDING,
    )

    datafile = models.OneToOneField(
        DataFile, on_delete=models.CASCADE, related_name="summary"
    )
    error_report = models.FileField(
        storage=DataFilesS3Storage,
        upload_to=get_s3_upload_path,
        max_length=500,
        null=True,
        blank=True,
    )

    case_aggregates = models.JSONField(null=True, blank=False)

    total_number_of_records_in_file = models.IntegerField(
        null=True, blank=False, default=0
    )
    total_number_of_records_created = models.IntegerField(
        null=True, blank=False, default=0
    )

    def set_status(self, status):
        """Set the status on the summary object."""
        match status:
            case DataFileSummary.Status.PENDING:
                self.status = DataFileSummary.Status.PENDING
            case DataFileSummary.Status.ACCEPTED:
                self.status = DataFileSummary.Status.ACCEPTED
            case DataFileSummary.Status.ACCEPTED_WITH_ERRORS:
                self.status = DataFileSummary.Status.ACCEPTED_WITH_ERRORS
            case DataFileSummary.Status.PARTIALLY_ACCEPTED:
                self.status = DataFileSummary.Status.PARTIALLY_ACCEPTED
            case DataFileSummary.Status.REJECTED:
                self.status = DataFileSummary.Status.REJECTED
            case _:
                logger.warning(f"Unknown status: {status} passed into set_status.")

    def get_status(self):
        """Set and return the status field based on errors and models associated with datafile."""
        # Because we introduced a setter for the status for exception handling, we need to
        # check if it has been set before determining a status based on the queries below.
        if self.status != DataFileSummary.Status.PENDING:
            return self.status

        errors = ParserError.objects.filter(file=self.datafile, deprecated=False)

        # excluding row-level pre-checks and trailer pre-checks.
<<<<<<< HEAD
        precheck_errors = errors.filter(error_type=ParserErrorCategoryChoices.PRE_CHECK)\
                                .exclude(field_name="Record_Type")\
                                .exclude(error_message__icontains="trailer")\
                                .exclude(error_message__icontains="Unknown Record_Type was found.")

        record_precheck_errors = errors.filter(error_type=ParserErrorCategoryChoices.RECORD_PRE_CHECK)

        case_consistency_errors = errors.filter(error_type=ParserErrorCategoryChoices.CASE_CONSISTENCY)

        row_precheck_errors = errors.filter(error_type=ParserErrorCategoryChoices.PRE_CHECK)\
                                    .filter(field_name="Record_Type")\
                                    .exclude(error_message__icontains="trailer")
=======
        precheck_errors = (
            errors.filter(error_type=ParserErrorCategoryChoices.PRE_CHECK)
            .exclude(field_name="Record_Type")
            .exclude(error_message__icontains="trailer")
            .exclude(error_message__icontains="Unknown Record_Type was found.")
        )

        case_consistency_errors = errors.filter(
            error_type=ParserErrorCategoryChoices.CASE_CONSISTENCY
        )

        row_precheck_errors = (
            errors.filter(error_type=ParserErrorCategoryChoices.PRE_CHECK)
            .filter(field_name="Record_Type")
            .exclude(error_message__icontains="trailer")
        )
>>>>>>> 3958ec5f

        if errors is None:
            return DataFileSummary.Status.PENDING
        elif precheck_errors.count() > 0:
            return DataFileSummary.Status.REJECTED
        elif errors.count() == 0:
            return DataFileSummary.Status.ACCEPTED
<<<<<<< HEAD
        elif (row_precheck_errors.count() > 0 or case_consistency_errors.count() or record_precheck_errors.count()):
=======
        elif row_precheck_errors.count() > 0 or case_consistency_errors.count():
>>>>>>> 3958ec5f
            return DataFileSummary.Status.PARTIALLY_ACCEPTED
        else:
            return DataFileSummary.Status.ACCEPTED_WITH_ERRORS<|MERGE_RESOLUTION|>--- conflicted
+++ resolved
@@ -160,25 +160,15 @@
         errors = ParserError.objects.filter(file=self.datafile, deprecated=False)
 
         # excluding row-level pre-checks and trailer pre-checks.
-<<<<<<< HEAD
-        precheck_errors = errors.filter(error_type=ParserErrorCategoryChoices.PRE_CHECK)\
-                                .exclude(field_name="Record_Type")\
-                                .exclude(error_message__icontains="trailer")\
-                                .exclude(error_message__icontains="Unknown Record_Type was found.")
-
-        record_precheck_errors = errors.filter(error_type=ParserErrorCategoryChoices.RECORD_PRE_CHECK)
-
-        case_consistency_errors = errors.filter(error_type=ParserErrorCategoryChoices.CASE_CONSISTENCY)
-
-        row_precheck_errors = errors.filter(error_type=ParserErrorCategoryChoices.PRE_CHECK)\
-                                    .filter(field_name="Record_Type")\
-                                    .exclude(error_message__icontains="trailer")
-=======
         precheck_errors = (
             errors.filter(error_type=ParserErrorCategoryChoices.PRE_CHECK)
             .exclude(field_name="Record_Type")
             .exclude(error_message__icontains="trailer")
             .exclude(error_message__icontains="Unknown Record_Type was found.")
+        )
+
+        record_precheck_errors = errors.filter(
+            error_type=ParserErrorCategoryChoices.RECORD_PRE_CHECK
         )
 
         case_consistency_errors = errors.filter(
@@ -190,7 +180,6 @@
             .filter(field_name="Record_Type")
             .exclude(error_message__icontains="trailer")
         )
->>>>>>> 3958ec5f
 
         if errors is None:
             return DataFileSummary.Status.PENDING
@@ -198,11 +187,11 @@
             return DataFileSummary.Status.REJECTED
         elif errors.count() == 0:
             return DataFileSummary.Status.ACCEPTED
-<<<<<<< HEAD
-        elif (row_precheck_errors.count() > 0 or case_consistency_errors.count() or record_precheck_errors.count()):
-=======
-        elif row_precheck_errors.count() > 0 or case_consistency_errors.count():
->>>>>>> 3958ec5f
+        elif (
+            row_precheck_errors.count() > 0
+            or case_consistency_errors.count()
+            or record_precheck_errors.count()
+        ):
             return DataFileSummary.Status.PARTIALLY_ACCEPTED
         else:
             return DataFileSummary.Status.ACCEPTED_WITH_ERRORS