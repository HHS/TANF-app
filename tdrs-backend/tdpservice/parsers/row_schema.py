--- conflicted
+++ resolved
@@ -23,11 +23,8 @@
         self.postparsing_validators = postparsing_validators
         self.fields = fields
         self.quiet_preparser_errors = quiet_preparser_errors
-<<<<<<< HEAD
         self.record_type = record_type
-=======
         self.datafile = None
->>>>>>> fd071820
 
     def _add_field(self, item, name, length, start, end, type):
         """Add a field to the schema."""
@@ -77,12 +74,8 @@
         errors = []
 
         for validator in self.preparsing_validators:
-<<<<<<< HEAD
             validator_is_valid, validator_error = validator(line, self.record_type,
                                                             "record type", "0")
-=======
-            validator_is_valid, validator_error = validator(line, self)
->>>>>>> fd071820
             is_valid = False if not validator_is_valid else is_valid
 
             if validator_error and not self.quiet_preparser_errors:
