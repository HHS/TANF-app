"""Row schema for datafile."""

import logging
from abc import ABC, abstractmethod

from tdpservice.parsers.dataclasses import RawRow, SchemaResult, ValidationErrorArgs
from tdpservice.parsers.fields import Field
from tdpservice.parsers.models import ParserErrorCategoryChoices
from tdpservice.parsers.util import get_record_value_by_field_name
from tdpservice.parsers.validators.category2 import format_error_context
from tdpservice.parsers.validators.util import value_is_empty

logger = logging.getLogger(__name__)


class RowSchema(ABC):
    """Base schema class for tabular data."""

    def __init__(
        self,
        record_type,
        model,
        fields,
        generate_hashes_func,
        should_skip_partial_dup_func,
        preparsing_validators,
        quiet_preparser_errors,
    ):
        super().__init__()
        self.record_type = record_type
        self.model = model
        self.fields = list() if not fields else fields
        self.datafile = None
        self.generate_hashes_func = generate_hashes_func
        self.should_skip_partial_dup_func = should_skip_partial_dup_func
        self.preparsing_validators = []
        if preparsing_validators is not None:
            self.preparsing_validators = preparsing_validators
        self.quiet_preparser_errors = quiet_preparser_errors

        self.field_error_type = ParserErrorCategoryChoices.FIELD_VALUE
        self.record_precheck_error_type = ParserErrorCategoryChoices.RECORD_PRE_CHECK
        self.value_consisistency_error_type = ParserErrorCategoryChoices.VALUE_CONSISTENCY

    @abstractmethod
    def parse_and_validate(self, row: RawRow, generate_error) -> SchemaResult:
        """To be overriden in child class."""
        pass

    def parse_row(self, row: RawRow):
        """Create a model for the row based on the schema."""
        record = self.model()

        for field in self.fields:
            value = field.parse_value(row)

            if value is not None:
                if isinstance(record, dict):
                    record[field.name] = value
                else:
                    setattr(record, field.name, value)

        return record

    def set_datafile(self, datafile):
        """Datafile setter."""
        self.datafile = datafile

    def _add_field(self, item, name, length, position, type):
        """Add a field to the schema."""
        self.fields.append(Field(item, name, type, position))

    def add_fields(self, fields: list):
        """Add multiple fields to the schema."""
        for field, length, start, end, type in fields:
            self._add_field(field, length, start, end, type)

    def get_all_fields(self):
        """Get all fields from the schema."""
        return self.fields

    def run_field_validators(self, record, generate_error):
        """Run all validators for each field in the parsed model."""
        is_valid = True
        errors = []

        for field in self.fields:
            value = get_record_value_by_field_name(record, field.name)
            eargs = ValidationErrorArgs(
                value=value,
                row_schema=self,
                friendly_name=field.friendly_name,
                item_num=field.item,
            )
            is_empty = value_is_empty(value, len(field.position))
            if field.required and not is_empty:
                for validator in field.validators:
                    result = validator(value, eargs)
                    is_valid = (
                        False
                        if (not result.valid and not field.ignore_errors)
                        else is_valid
                    )
                    if result.error:
                        errors.append(
                            generate_error(
                                schema=self,
                                error_category=self.field_error_type,
                                error_message=result.error,
                                record=record,
                                field=field,
                                deprecated=result.deprecated,
                            )
                        )
            elif field.required:
                is_valid = False
                errors.append(
                    generate_error(
                        schema=self,
                        error_category=self.field_error_type,
                        error_message=(
                            f"{format_error_context(eargs)} "
                            "field is required but a value was not provided."
                        ),
                        record=record,
                        field=field,
                    )
                )

        return is_valid, errors

    def run_preparsing_validators(self, row: RawRow, record, generate_error):
        """Run each of the `preparsing_validator` functions in the schema against the un-parsed row."""
        is_valid = True
        errors = []

        field = self.get_field_by_name("RecordType")

        for validator in self.preparsing_validators:
            eargs = ValidationErrorArgs(
                value=row,
                row_schema=self,
                friendly_name=field.friendly_name if field else "record type",
                item_num=field.item if field else "0",
            )

            result = validator(row, eargs)
            is_valid = False if not result.valid else is_valid

            is_quiet_preparser_errors = (
                self.quiet_preparser_errors
                if type(self.quiet_preparser_errors) is bool
                else self.quiet_preparser_errors(row)
            )
            if result.error and not is_quiet_preparser_errors:
                errors.append(
                    generate_error(
                        schema=self,
                        error_category=self.record_precheck_error_type,
                        error_message=result.error,
                        record=record,
                        field=self.fields,
                        deprecated=result.deprecated,
                    )
                )
        return is_valid, errors

    def get_field_values_by_names(self, row: RawRow, names={}):
        """Return dictionary of field values keyed on their name."""
        field_values = {}
        for field in self.fields:
            if field.name in names:
                field_values[field.name] = field.parse_value(row)
        return field_values

    def get_field_by_name(self, name):
        """Get field by it's name."""
        for field in self.fields:
            if field.name == name:
                return field
        return None


class TanfDataReportSchema(RowSchema):
    """Maps the schema for TANF/SSP/Tribal data rows."""

    def __init__(
        self,
        record_type="T1",
        model=None,
        fields=None,
        # The default hash function covers all program types with record types ending in a 6 or 7.
        generate_hashes_func=lambda row, record: (hash(row), hash(record.RecordType)),
        should_skip_partial_dup_func=lambda record: False,
        get_partial_hash_members_func=lambda: ["RecordType"],
        preparsing_validators=None,
        postparsing_validators=None,
        quiet_preparser_errors=False,
    ):
        super().__init__(
            record_type,
            model,
            fields,
            generate_hashes_func,
            should_skip_partial_dup_func,
            preparsing_validators,
            quiet_preparser_errors,
        )

        self.get_partial_hash_members_func = get_partial_hash_members_func
        self.preparsing_validators = preparsing_validators
        self.postparsing_validators = []
        if postparsing_validators is not None:
            self.postparsing_validators = postparsing_validators

    def parse_and_validate(self, row: RawRow, generate_error):
        """Run all validation steps in order, and parse the given row into a record."""
        errors = []

        # parse row to model
        record = self.parse_row(row)

        # run preparsing validators
        preparsing_is_valid, preparsing_errors = self.run_preparsing_validators(
            row, record, generate_error
        )
        is_quiet_preparser_errors = (
            self.quiet_preparser_errors
            if type(self.quiet_preparser_errors) is bool
            else self.quiet_preparser_errors(row)
        )
        if not preparsing_is_valid:
            if is_quiet_preparser_errors:
                return SchemaResult(None, True, [])
            logger.info(f"{len(preparsing_errors)} preparser error(s) encountered.")
            return SchemaResult(None, False, preparsing_errors)

        # run field validators
        fields_are_valid, field_errors = self.run_field_validators(
            record, generate_error
        )

        # run postparsing validators
        postparsing_is_valid, postparsing_errors = self.run_postparsing_validators(
            record, generate_error
        )

        is_valid = fields_are_valid and postparsing_is_valid
        errors = field_errors + postparsing_errors

        return SchemaResult(record, is_valid, errors)

    def run_postparsing_validators(self, instance, generate_error):
        """Run each of the `postparsing_validator` functions against the parsed model."""
        is_valid = True
        errors = []

        for validator in self.postparsing_validators:
            result = validator(instance, self)
            is_valid = False if not result.valid else is_valid
            if result.error:
                # get field from field name
                fields = [self.get_field_by_name(name) for name in result.field_names]
                errors.append(
                    generate_error(
                        schema=self,
                        error_category=self.value_consisistency_error_type,
                        error_message=result.error,
                        record=instance,
                        field=fields,
                        deprecated=result.deprecated,
                    )
                )
        return is_valid, errors


class HeaderSchema(TanfDataReportSchema):
    """Maps the schema for Header data rows."""

    def __init__(
            self,
            record_type="HEADER",
            model=None,
            fields=None,
            # The default hash function covers all program types with record types ending in a 6 or 7.
            generate_hashes_func=lambda row, record: (hash(row),
                                                      hash(record.RecordType)),
            should_skip_partial_dup_func=lambda record: False,
            get_partial_hash_members_func=lambda: ["RecordType"],
            preparsing_validators=None,
            postparsing_validators=None,
            quiet_preparser_errors=False
            ):
        super().__init__(record_type, model, fields, generate_hashes_func,
                         should_skip_partial_dup_func, preparsing_validators, quiet_preparser_errors)

        self.get_partial_hash_members_func = get_partial_hash_members_func
        self.preparsing_validators = preparsing_validators
        self.postparsing_validators = []
        if postparsing_validators is not None:
            self.postparsing_validators = postparsing_validators

        self.record_precheck_error_type = ParserErrorCategoryChoices.PRE_CHECK


class FRASchema(RowSchema):
    """Maps the schema for FRA data rows."""

    def __init__(
        self,
        record_type="FRA_RECORD",
        model=None,
        fields=None,
        generate_hashes_func=lambda row, record: (hash(row), hash(record.RecordType)),
        should_skip_partial_dup_func=lambda record: True,
        preparsing_validators=None,
        quiet_preparser_errors=False,
    ):
        super().__init__(
            record_type,
            model,
            fields,
            generate_hashes_func,
            should_skip_partial_dup_func,
            preparsing_validators,
            quiet_preparser_errors,
        )

        self.record_precheck_error_type = ParserErrorCategoryChoices.CASE_CONSISTENCY
        self.field_error_type = ParserErrorCategoryChoices.CASE_CONSISTENCY

    def parse_and_validate(self, row: RawRow, generate_error):
        """Run all validation steps in order, and parse the given row into a record."""
        # Parse FRA row and run field validators, waiting for guidance on other categories of validators
        # The implementor should reference `UpdatedErrorReport.xlsx` to gain insight into appropriate
        # validators for fields.

        # parse row to model
        record = self.parse_row(row)

        # run preparsing validators
        preparsing_is_valid, preparsing_errors = self.run_preparsing_validators(
            row, record, generate_error
        )
        is_quiet_preparser_errors = (
            self.quiet_preparser_errors
            if type(self.quiet_preparser_errors) is bool
            else self.quiet_preparser_errors(row)
        )
        if not preparsing_is_valid:
            if is_quiet_preparser_errors:
                preparsing_errors = []
            logger.info(
                f"{len(preparsing_errors)} category4 preparser error(s) encountered."
            )

        fields_are_valid, field_errors = self.run_field_validators(
            record, generate_error
        )

        is_valid = fields_are_valid and preparsing_is_valid

        return SchemaResult(record, is_valid, field_errors + preparsing_errors)

<<<<<<< HEAD
=======
    def run_preparsing_validators(self, row: RawRow, record, generate_error):
        """Run each of the `preparsing_validator` functions in the schema against the un-parsed row."""
        is_valid = True
        errors = []

        field = self.get_field_by_name("RecordType")

        for validator in self.preparsing_validators:
            eargs = ValidationErrorArgs(
                value=row,
                row_schema=self,
                friendly_name=field.friendly_name if field else "record type",
                item_num=field.item if field else "0",
            )

            result = validator(row, eargs)
            is_valid = False if not result.valid else is_valid

            is_quiet_preparser_errors = (
                self.quiet_preparser_errors
                if type(self.quiet_preparser_errors) is bool
                else self.quiet_preparser_errors(row)
            )
            if result.error and not is_quiet_preparser_errors:
                errors.append(
                    generate_error(
                        schema=self,
                        error_category=ParserErrorCategoryChoices.CASE_CONSISTENCY,
                        error_message=result.error,
                        record=record,
                        offending_field=field,
                        fields=self.fields,
                        deprecated=result.deprecated,
                    )
                )
        return is_valid, errors

>>>>>>> 3958ec5f
    def run_field_validators(self, record, generate_error):
        """
        Run all validators for each field in the parsed model.

        NOTE: FRA (for the moment) needs all field based validators to produce category1 errors. This is the same exact
        logic as RowSchema.run_field_validators, but we need to override it here to ensure that the error category is
        correct.
        """
        is_valid = True
        errors = []

        for field in self.fields:
            value = get_record_value_by_field_name(record, field.name)
            eargs = ValidationErrorArgs(
                value=value,
                row_schema=self,
                friendly_name=field.friendly_name,
                item_num=field.item,
            )
            is_empty = value_is_empty(value, len(field.position))
            if field.required and not is_empty:
                for validator in field.validators:
                    result = validator(value, eargs)
                    is_valid = (
                        False
                        if (not result.valid and not field.ignore_errors)
                        else is_valid
                    )
                    if result.error:
                        errors.append(
                            generate_error(
                                schema=self,
                                error_category=self.field_error_type,
                                error_message=result.error,
                                record=record,
                                offending_field=field,
                                fields=self.fields,
                                deprecated=result.deprecated,
                            )
                        )
            elif field.required:
                is_valid = False
                errors.append(
                    generate_error(
                        schema=self,
                        error_category=ParserErrorCategoryChoices.PRE_CHECK,
                        error_message=(
                            f"{format_error_context(eargs)} "
                            "field is required but a value was not provided."
                        ),
                        record=record,
                        offending_field=field,
                        fields=self.fields,
                    )
                )

        return is_valid, errors<|MERGE_RESOLUTION|>--- conflicted
+++ resolved
@@ -40,7 +40,9 @@
 
         self.field_error_type = ParserErrorCategoryChoices.FIELD_VALUE
         self.record_precheck_error_type = ParserErrorCategoryChoices.RECORD_PRE_CHECK
-        self.value_consisistency_error_type = ParserErrorCategoryChoices.VALUE_CONSISTENCY
+        self.value_consisistency_error_type = (
+            ParserErrorCategoryChoices.VALUE_CONSISTENCY
+        )
 
     @abstractmethod
     def parse_and_validate(self, row: RawRow, generate_error) -> SchemaResult:
@@ -278,21 +280,27 @@
     """Maps the schema for Header data rows."""
 
     def __init__(
-            self,
-            record_type="HEADER",
-            model=None,
-            fields=None,
-            # The default hash function covers all program types with record types ending in a 6 or 7.
-            generate_hashes_func=lambda row, record: (hash(row),
-                                                      hash(record.RecordType)),
-            should_skip_partial_dup_func=lambda record: False,
-            get_partial_hash_members_func=lambda: ["RecordType"],
-            preparsing_validators=None,
-            postparsing_validators=None,
-            quiet_preparser_errors=False
-            ):
-        super().__init__(record_type, model, fields, generate_hashes_func,
-                         should_skip_partial_dup_func, preparsing_validators, quiet_preparser_errors)
+        self,
+        record_type="HEADER",
+        model=None,
+        fields=None,
+        # The default hash function covers all program types with record types ending in a 6 or 7.
+        generate_hashes_func=lambda row, record: (hash(row), hash(record.RecordType)),
+        should_skip_partial_dup_func=lambda record: False,
+        get_partial_hash_members_func=lambda: ["RecordType"],
+        preparsing_validators=None,
+        postparsing_validators=None,
+        quiet_preparser_errors=False,
+    ):
+        super().__init__(
+            record_type,
+            model,
+            fields,
+            generate_hashes_func,
+            should_skip_partial_dup_func,
+            preparsing_validators,
+            quiet_preparser_errors,
+        )
 
         self.get_partial_hash_members_func = get_partial_hash_members_func
         self.preparsing_validators = preparsing_validators
@@ -362,46 +370,6 @@
 
         return SchemaResult(record, is_valid, field_errors + preparsing_errors)
 
-<<<<<<< HEAD
-=======
-    def run_preparsing_validators(self, row: RawRow, record, generate_error):
-        """Run each of the `preparsing_validator` functions in the schema against the un-parsed row."""
-        is_valid = True
-        errors = []
-
-        field = self.get_field_by_name("RecordType")
-
-        for validator in self.preparsing_validators:
-            eargs = ValidationErrorArgs(
-                value=row,
-                row_schema=self,
-                friendly_name=field.friendly_name if field else "record type",
-                item_num=field.item if field else "0",
-            )
-
-            result = validator(row, eargs)
-            is_valid = False if not result.valid else is_valid
-
-            is_quiet_preparser_errors = (
-                self.quiet_preparser_errors
-                if type(self.quiet_preparser_errors) is bool
-                else self.quiet_preparser_errors(row)
-            )
-            if result.error and not is_quiet_preparser_errors:
-                errors.append(
-                    generate_error(
-                        schema=self,
-                        error_category=ParserErrorCategoryChoices.CASE_CONSISTENCY,
-                        error_message=result.error,
-                        record=record,
-                        offending_field=field,
-                        fields=self.fields,
-                        deprecated=result.deprecated,
-                    )
-                )
-        return is_valid, errors
-
->>>>>>> 3958ec5f
     def run_field_validators(self, record, generate_error):
         """
         Run all validators for each field in the parsed model.
