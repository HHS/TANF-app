--- conflicted
+++ resolved
@@ -152,13 +152,8 @@
             should_validate = not field.required and not is_empty
             if (field.required and not is_empty) or should_validate:
                 for validator in field.validators:
-<<<<<<< HEAD
                     validator_is_valid, validator_error = validator(value, eargs)
-                    is_valid = False if not validator_is_valid else is_valid
-=======
-                    validator_is_valid, validator_error = validator(value, self, field.friendly_name, field.item)
                     is_valid = False if (not validator_is_valid and not field.ignore_errors) else is_valid
->>>>>>> c03a1ea4
                     if validator_error:
                         errors.append(
                             generate_error(
