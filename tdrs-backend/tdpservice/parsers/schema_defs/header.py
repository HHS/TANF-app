--- conflicted
+++ resolved
@@ -126,15 +126,14 @@
             startIndex=22,
             endIndex=23,
             required=True,
-<<<<<<< HEAD
-            validators=[FieldValidators.isEqual("D")],
-=======
-            validators=[validators.matches("D",
-                                           error_func=lambda eargs: ("HEADER Update Indicator must be set to D "
-                                                                     f"instead of {eargs.value}. Please review "
-                                                                     "Exporting Complete Data Using FTANF in the "
-                                                                     "Knowledge Center."))],
->>>>>>> 034d3972
+            validators=[
+                FieldValidators.isEqual(
+                    "D", error_func=lambda eargs: (
+                        f"HEADER Update Indicator must be set to D instead of {eargs.value}. "
+                        "Please review Exporting Complete Data Using FTANF in the Knowledge Center."
+                    )
+                ),
+            ],
         ),
     ],
 )