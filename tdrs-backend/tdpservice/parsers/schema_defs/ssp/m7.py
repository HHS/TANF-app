"""Schema for TANF T7 Row."""

from ...util import SchemaManager
from ...fields import Field, TransformField
from ...row_schema import RowSchema
from ...transforms import calendar_quarter_to_rpt_month_year
from ... import validators
from tdpservice.search_indexes.documents.ssp import SSP_M7DataSubmissionDocument

schemas = []

validator_index = 7
section_ind_index = 7
stratum_index = 8
families_index = 10

sub_item_labels = ["5A", "5B", "5C"]
families_item_numbers = [sub_item_labels[i % 3] for i in range(30)]

for i in range(1, 31):
    schemas.append(
        RowSchema(
            document=SSP_M7DataSubmissionDocument(),
            quiet_preparser_errors=i > 1,
            preparsing_validators=[
                validators.hasLength(247),
                validators.notEmpty(0, 7),
                validators.notEmpty(validator_index, validator_index + 24),
            ],
            postparsing_validators=[],
            fields=[
                Field(
                    item="0",
                    name="RecordType",
                    friendly_name="record type",
                    type="string",
                    startIndex=0,
                    endIndex=2,
                    required=True,
                    validators=[],
                ),
                Field(
                    item="2",
                    name="CALENDAR_QUARTER",
                    friendly_name="calendar quarter",
                    type="number",
                    startIndex=2,
                    endIndex=7,
                    required=True,
                    validators=[
                        validators.dateYearIsLargerThan(1998),
                        validators.quarterIsValid(),
                    ],
                ),
                TransformField(
                    transform_func=calendar_quarter_to_rpt_month_year((i - 1) % 3),
                    item="2A",
                    name="RPT_MONTH_YEAR",
<<<<<<< HEAD
                    friendly_name="reporting month year",
=======
                    friendly_name="reporting month and year",
>>>>>>> beda306f
                    type="number",
                    startIndex=2,
                    endIndex=7,
                    required=True,
                    validators=[
                        validators.dateYearIsLargerThan(1998),
                        validators.dateMonthIsValid(),
                    ],
                ),
                Field(
                    item="3",
                    name="TDRS_SECTION_IND",
                    friendly_name="tdrs section indicator",
                    type="string",
                    startIndex=section_ind_index,
                    endIndex=section_ind_index + 1,
                    required=True,
                    validators=[validators.oneOf(["1", "2"])],
                ),
                Field(
                    item="4",
                    name="STRATUM",
                    friendly_name="stratum",
                    type="string",
                    startIndex=stratum_index,
                    endIndex=stratum_index + 2,
                    required=True,
                    validators=[validators.isInStringRange(0, 99)],
                ),
                Field(
                    item=families_item_numbers[i - 1],
                    name="FAMILIES_MONTH",
                    friendly_name="families month",
                    type="number",
                    startIndex=families_index,
                    endIndex=families_index + 7,
                    required=True,
                    validators=[validators.isInLimits(0, 9999999)],
                ),
            ],
        )
    )

    index_offset = 0 if i % 3 != 0 else 24
    validator_index += index_offset
    section_ind_index += index_offset
    stratum_index += index_offset
    families_index += 7 if i % 3 != 0 else 10

m7 = SchemaManager(schemas=schemas)<|MERGE_RESOLUTION|>--- conflicted
+++ resolved
@@ -56,11 +56,7 @@
                     transform_func=calendar_quarter_to_rpt_month_year((i - 1) % 3),
                     item="2A",
                     name="RPT_MONTH_YEAR",
-<<<<<<< HEAD
-                    friendly_name="reporting month year",
-=======
                     friendly_name="reporting month and year",
->>>>>>> beda306f
                     type="number",
                     startIndex=2,
                     endIndex=7,
