--- conflicted
+++ resolved
@@ -12,677 +12,6 @@
 m2 = SchemaManager(
     schemas=[
         RowSchema(
-<<<<<<< HEAD
-            model=SSP_M2,
-            preparsing_validators=[
-                validators.hasLength(150),
-            ],
-            postparsing_validators=[],
-            fields=[
-                Field(
-                    item="0",
-                    name="RecordType",
-                    friendly_name="record type",
-                    type="string",
-                    startIndex=0,
-                    endIndex=2,
-                    required=True,
-                    validators=[],
-                ),
-                Field(
-                    item="3",
-                    name="RPT_MONTH_YEAR",
-                    friendly_name="report month year",
-                    type="number",
-                    startIndex=2,
-                    endIndex=8,
-                    required=True,
-                    validators=[],
-                ),
-                Field(
-                    item="5",
-                    name="CASE_NUMBER",
-                    friendly_name="case number",
-                    type="string",
-                    startIndex=8,
-                    endIndex=19,
-                    required=True,
-                    validators=[],
-                ),
-                Field(
-                    item="26",
-                    name="FAMILY_AFFILIATION",
-                    friendly_name="family affiliation",
-                    type="number",
-                    startIndex=19,
-                    endIndex=20,
-                    required=True,
-                    validators=[],
-                ),
-                Field(
-                    item="27",
-                    name="NONCUSTODIAL_PARENT",
-                    friendly_name="noncustodial parent",
-                    type="number",
-                    startIndex=20,
-                    endIndex=21,
-                    required=True,
-                    validators=[],
-                ),
-                Field(
-                    item="28",
-                    name="DATE_OF_BIRTH",
-                    friendly_name="date of birth",
-                    type="string",
-                    startIndex=21,
-                    endIndex=29,
-                    required=True,
-                    validators=[],
-                ),
-                TransformField(
-                    transform_func=ssp_ssn_decryption_func,
-                    item="29",
-                    name="SSN",
-                    friendly_name="social security number - SSN",
-                    type="string",
-                    startIndex=29,
-                    endIndex=38,
-                    required=True,
-                    validators=[],
-                    is_encrypted=False,
-                ),
-                Field(
-                    item="30A",
-                    name="RACE_HISPANIC",
-                    friendly_name="race hispanic",
-                    type="number",
-                    startIndex=38,
-                    endIndex=39,
-                    required=True,
-                    validators=[],
-                ),
-                Field(
-                    item="30B",
-                    name="RACE_AMER_INDIAN",
-                    friendly_name="race american indian",
-                    type="number",
-                    startIndex=39,
-                    endIndex=40,
-                    required=True,
-                    validators=[],
-                ),
-                Field(
-                    item="30C",
-                    name="RACE_ASIAN",
-                    friendly_name="race asian",
-                    type="number",
-                    startIndex=40,
-                    endIndex=41,
-                    required=True,
-                    validators=[],
-                ),
-                Field(
-                    item="30D",
-                    name="RACE_BLACK",
-                    friendly_name="race black",
-                    type="number",
-                    startIndex=41,
-                    endIndex=42,
-                    required=True,
-                    validators=[],
-                ),
-                Field(
-                    item="30E",
-                    name="RACE_HAWAIIAN",
-                    friendly_name="race hawaiian",
-                    type="number",
-                    startIndex=42,
-                    endIndex=43,
-                    required=True,
-                    validators=[],
-                ),
-                Field(
-                    item="30F",
-                    name="RACE_WHITE",
-                    friendly_name="race white",
-                    type="number",
-                    startIndex=43,
-                    endIndex=44,
-                    required=True,
-                    validators=[],
-                ),
-                Field(
-                    item="31",
-                    name="GENDER",
-                    friendly_name="gender",
-                    type="number",
-                    startIndex=44,
-                    endIndex=45,
-                    required=True,
-                    validators=[],
-                ),
-                Field(
-                    item="32A",
-                    name="FED_OASDI_PROGRAM",
-                    friendly_name="federal qasdi program",
-                    type="number",
-                    startIndex=45,
-                    endIndex=46,
-                    required=True,
-                    validators=[],
-                ),
-                Field(
-                    item="32B",
-                    name="FED_DISABILITY_STATUS",
-                    friendly_name="federal disability status",
-                    type="number",
-                    startIndex=46,
-                    endIndex=47,
-                    required=True,
-                    validators=[],
-                ),
-                Field(
-                    item="32C",
-                    name="DISABLED_TITLE_XIVAPDT",
-                    friendly_name="disabled title xivapdt",
-                    type="number",
-                    startIndex=47,
-                    endIndex=48,
-                    required=True,
-                    validators=[],
-                ),
-                Field(
-                    item="32D",
-                    name="AID_AGED_BLIND",
-                    friendly_name="receives aid to the aid aged blind",
-                    type="number",
-                    startIndex=48,
-                    endIndex=49,
-                    required=True,
-                    validators=[],
-                ),
-                Field(
-                    item="32E",
-                    name="RECEIVE_SSI",
-                    friendly_name="receive ssi",
-                    type="number",
-                    startIndex=49,
-                    endIndex=50,
-                    required=True,
-                    validators=[],
-                ),
-                Field(
-                    item="33",
-                    name="MARITAL_STATUS",
-                    friendly_name="marital status",
-                    type="number",
-                    startIndex=50,
-                    endIndex=51,
-                    required=True,
-                    validators=[],
-                ),
-                Field(
-                    item="34",
-                    name="RELATIONSHIP_HOH",
-                    friendly_name="relationship to head of household",
-                    type="number",
-                    startIndex=51,
-                    endIndex=53,
-                    required=True,
-                    validators=[],
-                ),
-                Field(
-                    item="35",
-                    name="PARENT_MINOR_CHILD",
-                    friendly_name="parent of minor child",
-                    type="number",
-                    startIndex=53,
-                    endIndex=54,
-                    required=True,
-                    validators=[],
-                ),
-                Field(
-                    item="36",
-                    name="NEEDS_PREGNANT_WOMAN",
-                    friendly_name="needs of pregnant woman",
-                    type="number",
-                    startIndex=54,
-                    endIndex=55,
-                    required=True,
-                    validators=[],
-                ),
-                Field(
-                    item="37",
-                    name="EDUCATION_LEVEL",
-                    friendly_name="education level",
-                    type="number",
-                    startIndex=55,
-                    endIndex=57,
-                    required=True,
-                    validators=[],
-                ),
-                Field(
-                    item="38",
-                    name="CITIZENSHIP_STATUS",
-                    friendly_name="citizenship status",
-                    type="number",
-                    startIndex=57,
-                    endIndex=58,
-                    required=True,
-                    validators=[],
-                ),
-                Field(
-                    item="39",
-                    name="COOPERATION_CHILD_SUPPORT",
-                    friendly_name="cooperation child support",
-                    type="number",
-                    startIndex=58,
-                    endIndex=59,
-                    required=True,
-                    validators=[],
-                ),
-                Field(
-                    item="40",
-                    name="EMPLOYMENT_STATUS",
-                    friendly_name="employment status",
-                    type="number",
-                    startIndex=59,
-                    endIndex=60,
-                    required=True,
-                    validators=[],
-                ),
-                Field(
-                    item="41",
-                    name="WORK_ELIGIBLE_INDICATOR",
-                    friendly_name="work eligible indicator",
-                    type="number",
-                    startIndex=60,
-                    endIndex=62,
-                    required=True,
-                    validators=[],
-                ),
-                Field(
-                    item="42",
-                    name="WORK_PART_STATUS",
-                    friendly_name="work part-time status",
-                    type="number",
-                    startIndex=62,
-                    endIndex=64,
-                    required=True,
-                    validators=[],
-                ),
-                Field(
-                    item="43",
-                    name="UNSUB_EMPLOYMENT",
-                    friendly_name="unsubsidized employment",
-                    type="number",
-                    startIndex=64,
-                    endIndex=66,
-                    required=True,
-                    validators=[],
-                ),
-                Field(
-                    item="44",
-                    name="SUB_PRIVATE_EMPLOYMENT",
-                    friendly_name="subsidized private employment",
-                    type="number",
-                    startIndex=66,
-                    endIndex=68,
-                    required=True,
-                    validators=[],
-                ),
-                Field(
-                    item="45",
-                    name="SUB_PUBLIC_EMPLOYMENT",
-                    friendly_name="subsidized public employment",
-                    type="number",
-                    startIndex=68,
-                    endIndex=70,
-                    required=True,
-                    validators=[],
-                ),
-                Field(
-                    item="46A",
-                    name="WORK_EXPERIENCE_HOP",
-                    friendly_name="work experience - hours of participation",
-                    type="number",
-                    startIndex=70,
-                    endIndex=72,
-                    required=True,
-                    validators=[],
-                ),
-                Field(
-                    item="46B",
-                    name="WORK_EXPERIENCE_EA",
-                    friendly_name="work experience - excused absense",
-                    type="number",
-                    startIndex=72,
-                    endIndex=74,
-                    required=True,
-                    validators=[],
-                ),
-                Field(
-                    item="46C",
-                    name="WORK_EXPERIENCE_HOL",
-                    friendly_name="work experience holiday",
-                    type="number",
-                    startIndex=74,
-                    endIndex=76,
-                    required=True,
-                    validators=[],
-                ),
-                Field(
-                    item="47",
-                    name="OJT",
-                    friendly_name="OJT",
-                    type="number",
-                    startIndex=76,
-                    endIndex=78,
-                    required=True,
-                    validators=[],
-                ),
-                Field(
-                    item="48A",
-                    name="JOB_SEARCH_HOP",
-                    friendly_name="job search - hours of participation",
-                    type="number",
-                    startIndex=78,
-                    endIndex=80,
-                    required=True,
-                    validators=[],
-                ),
-                Field(
-                    item="48B",
-                    name="JOB_SEARCH_EA",
-                    friendly_name="job search - excused absence",
-                    type="number",
-                    startIndex=80,
-                    endIndex=82,
-                    required=True,
-                    validators=[],
-                ),
-                Field(
-                    item="48C",
-                    name="JOB_SEARCH_HOL",
-                    friendly_name="job search - holiday",
-                    type="number",
-                    startIndex=82,
-                    endIndex=84,
-                    required=True,
-                    validators=[],
-                ),
-                Field(
-                    item="49A",
-                    name="COMM_SERVICES_HOP",
-                    friendly_name="community services - hours of participation",
-                    type="number",
-                    startIndex=84,
-                    endIndex=86,
-                    required=True,
-                    validators=[],
-                ),
-                Field(
-                    item="49B",
-                    name="COMM_SERVICES_EA",
-                    friendly_name="community services - excused absence",
-                    type="number",
-                    startIndex=86,
-                    endIndex=88,
-                    required=True,
-                    validators=[],
-                ),
-                Field(
-                    item="49C",
-                    name="COMM_SERVICES_HOL",
-                    friendly_name="community services - holiday",
-                    type="number",
-                    startIndex=88,
-                    endIndex=90,
-                    required=True,
-                    validators=[],
-                ),
-                Field(
-                    item="50A",
-                    name="VOCATIONAL_ED_TRAINING_HOP",
-                    friendly_name="vocational education training - hours of operation",
-                    type="number",
-                    startIndex=90,
-                    endIndex=92,
-                    required=True,
-                    validators=[],
-                ),
-                Field(
-                    item="50B",
-                    name="VOCATIONAL_ED_TRAINING_EA",
-                    friendly_name="vocational education training - excused absence",
-                    type="number",
-                    startIndex=92,
-                    endIndex=94,
-                    required=True,
-                    validators=[],
-                ),
-                Field(
-                    item="50C",
-                    name="VOCATIONAL_ED_TRAINING_HOL",
-                    friendly_name="vocational education training - holiday",
-                    type="number",
-                    startIndex=94,
-                    endIndex=96,
-                    required=True,
-                    validators=[],
-                ),
-                Field(
-                    item="51A",
-                    name="JOB_SKILLS_TRAINING_HOP",
-                    friendly_name="job skills training - hours of operation",
-                    type="number",
-                    startIndex=96,
-                    endIndex=98,
-                    required=True,
-                    validators=[],
-                ),
-                Field(
-                    item="51B",
-                    name="JOB_SKILLS_TRAINING_EA",
-                    friendly_name="job skills training - excused absence",
-                    type="number",
-                    startIndex=98,
-                    endIndex=100,
-                    required=True,
-                    validators=[],
-                ),
-                Field(
-                    item="51C",
-                    name="JOB_SKILLS_TRAINING_HOL",
-                    friendly_name="job skills training - holiday",
-                    type="number",
-                    startIndex=100,
-                    endIndex=102,
-                    required=True,
-                    validators=[],
-                ),
-                Field(
-                    item="52A",
-                    name="ED_NO_HIGH_SCHOOL_DIPL_HOP",
-                    friendly_name="education no high school diploma - hours of participation",
-                    type="number",
-                    startIndex=102,
-                    endIndex=104,
-                    required=True,
-                    validators=[],
-                ),
-                Field(
-                    item="52B",
-                    name="ED_NO_HIGH_SCHOOL_DIPL_EA",
-                    friendly_name="education no high school diploma - excused absence",
-                    type="number",
-                    startIndex=104,
-                    endIndex=106,
-                    required=True,
-                    validators=[],
-                ),
-                Field(
-                    item="52C",
-                    name="ED_NO_HIGH_SCHOOL_DIPL_HOL",
-                    friendly_name="education no high school diploma - holiday",
-                    type="number",
-                    startIndex=106,
-                    endIndex=108,
-                    required=True,
-                    validators=[],
-                ),
-                Field(
-                    item="53A",
-                    name="SCHOOL_ATTENDENCE_HOP",
-                    friendly_name="school attendance - hours of participation",
-                    type="number",
-                    startIndex=108,
-                    endIndex=110,
-                    required=True,
-                    validators=[],
-                ),
-                Field(
-                    item="53B",
-                    name="SCHOOL_ATTENDENCE_EA",
-                    friendly_name="school attendance - excused absence",
-                    type="number",
-                    startIndex=110,
-                    endIndex=112,
-                    required=True,
-                    validators=[],
-                ),
-                Field(
-                    item="53C",
-                    name="SCHOOL_ATTENDENCE_HOL",
-                    friendly_name="school attendance - holiday",
-                    type="number",
-                    startIndex=112,
-                    endIndex=114,
-                    required=True,
-                    validators=[],
-                ),
-                Field(
-                    item="54A",
-                    name="PROVIDE_CC_HOP",
-                    friendly_name="provide child care - hours of participation",
-                    type="number",
-                    startIndex=114,
-                    endIndex=116,
-                    required=True,
-                    validators=[],
-                ),
-                Field(
-                    item="54B",
-                    name="PROVIDE_CC_EA",
-                    friendly_name="provide child care - excused absence",
-                    type="number",
-                    startIndex=116,
-                    endIndex=118,
-                    required=True,
-                    validators=[],
-                ),
-                Field(
-                    item="54C",
-                    name="PROVIDE_CC_HOL",
-                    friendly_name="provide child care - holiday",
-                    type="number",
-                    startIndex=118,
-                    endIndex=120,
-                    required=True,
-                    validators=[],
-                ),
-                Field(
-                    item="55",
-                    name="OTHER_WORK_ACTIVITIES",
-                    friendly_name="other work activities",
-                    type="number",
-                    startIndex=120,
-                    endIndex=122,
-                    required=True,
-                    validators=[],
-                ),
-                Field(
-                    item="56",
-                    name="DEEMED_HOURS_FOR_OVERALL",
-                    friendly_name="deemed hours for overall",
-                    type="number",
-                    startIndex=122,
-                    endIndex=124,
-                    required=True,
-                    validators=[],
-                ),
-                Field(
-                    item="57",
-                    name="DEEMED_HOURS_FOR_TWO_PARENT",
-                    friendly_name="deemed hours for two parents",
-                    type="number",
-                    startIndex=124,
-                    endIndex=126,
-                    required=True,
-                    validators=[],
-                ),
-                Field(
-                    item="58",
-                    name="EARNED_INCOME",
-                    type="number",
-                    friendly_name="earned income",
-                    startIndex=126,
-                    endIndex=130,
-                    required=True,
-                    validators=[],
-                ),
-                Field(
-                    item="59A",
-                    name="UNEARNED_INCOME_TAX_CREDIT",
-                    friendly_name="unearned income tax credit",
-                    type="number",
-                    startIndex=130,
-                    endIndex=134,
-                    required=True,
-                    validators=[],
-                ),
-                Field(
-                    item="59B",
-                    name="UNEARNED_SOCIAL_SECURITY",
-                    friendly_name="unearned social security",
-                    type="number",
-                    startIndex=134,
-                    endIndex=138,
-                    required=True,
-                    validators=[],
-                ),
-                Field(
-                    item="59C",
-                    name="UNEARNED_SSI",
-                    friendly_name="unearned SSI benefit",
-                    type="number",
-                    startIndex=138,
-                    endIndex=142,
-                    required=True,
-                    validators=[],
-                ),
-                Field(
-                    item="59D",
-                    name="UNEARNED_WORKERS_COMP",
-                    friendly_name="unearned workers compensation",
-                    type="number",
-                    startIndex=142,
-                    endIndex=146,
-                    required=True,
-                    validators=[],
-                ),
-                Field(
-                    item="59E",
-                    name="OTHER_UNEARNED_INCOME",
-                    friendly_name="other unearned income",
-                    type="number",
-                    startIndex=146,
-                    endIndex=150,
-                    required=True,
-                    validators=[],
-                ),
-            ],
-=======
           model=SSP_M2,
           preparsing_validators=[
               validators.hasLength(150),
@@ -765,116 +94,116 @@
           ],
           fields=[
               Field(item="0", name='RecordType', type='string', startIndex=0, endIndex=2,
-                    required=True, validators=[]),
+                    friendly_name="record type", required=True, validators=[]),
               Field(item="3", name='RPT_MONTH_YEAR', type='number', startIndex=2, endIndex=8,
-                    required=True, validators=[
+                    friendly_name="report month year", required=True, validators=[
                         validators.dateYearIsLargerThan(1998),
                         validators.dateMonthIsValid(),
                     ]),
               Field(item="5", name='CASE_NUMBER', type='string', startIndex=8, endIndex=19,
-                    required=True, validators=[
+                    friendly_name="case number", required=True, validators=[
                         validators.isAlphaNumeric()
                     ]),
               Field(item="26", name='FAMILY_AFFILIATION', type='number', startIndex=19, endIndex=20,
-                    required=True, validators=[
+                    friendly_name="family affiliation", required=True, validators=[
                         validators.oneOf([1, 2, 3, 5])
                     ]),
               Field(item="27", name='NONCUSTODIAL_PARENT', type='number', startIndex=20, endIndex=21,
-                    required=True, validators=[
+                    friendly_name="noncustodial parent", required=True, validators=[
                         validators.oneOf([1, 2])
                     ]),
               Field(item="28", name='DATE_OF_BIRTH', type='number', startIndex=21, endIndex=29,
-                    required=True, validators=[
+                    friendly_name="date of birth", required=True, validators=[
                         validators.isLargerThan(0)
                     ]),
               TransformField(transform_func=ssp_ssn_decryption_func, item="29", name='SSN', type='string',
                              startIndex=29, endIndex=38, required=True, validators=[validators.validateSSN()],
-                             is_encrypted=False),
+                             friendly_name="social security number - SSN", is_encrypted=False),
               Field(item="30A", name='RACE_HISPANIC', type='number', startIndex=38, endIndex=39, required=False,
-                    validators=[
+                    friendly_name="race hispanic", validators=[
                         validators.isInLimits(0, 2)
                     ]),
               Field(item="30B", name='RACE_AMER_INDIAN', type='number', startIndex=39, endIndex=40,
-                    required=False, validators=[
+                    friendly_name="race american indian", required=False, validators=[
                         validators.isInLimits(0, 2)
                     ]),
               Field(item="30C", name='RACE_ASIAN', type='number', startIndex=40, endIndex=41,
-                    required=False, validators=[
+                    friendly_name="race asian", required=False, validators=[
                         validators.isInLimits(0, 2)
                     ]),
               Field(item="30D", name='RACE_BLACK', type='number', startIndex=41, endIndex=42,
-                    required=False, validators=[
+                    friendly_name="race black", required=False, validators=[
                         validators.isInLimits(0, 2)
                     ]),
               Field(item="30E", name='RACE_HAWAIIAN', type='number', startIndex=42, endIndex=43,
-                    required=False, validators=[
+                    friendly_name="race hawaiian", required=False, validators=[
                         validators.isInLimits(0, 2)
                     ]),
               Field(item="30F", name='RACE_WHITE', type='number', startIndex=43, endIndex=44,
-                    required=False, validators=[
+                    friendly_name="race white", required=False, validators=[
                         validators.isInLimits(0, 2)
                     ]),
               Field(item="31", name='GENDER', type='number', startIndex=44, endIndex=45,
-                    required=True, validators=[
+                    friendly_name="gender", required=True, validators=[
                         validators.isLargerThanOrEqualTo(0)
                     ]),
               Field(item="32A", name='FED_OASDI_PROGRAM', type='number', startIndex=45, endIndex=46,
-                    required=True, validators=[
+                    friendly_name="federal qasdi program", required=True, validators=[
                         validators.oneOf([1, 2])
                     ]),
               Field(item="32B", name='FED_DISABILITY_STATUS', type='number', startIndex=46, endIndex=47,
-                    required=True, validators=[
+                    friendly_name="federal disability status", required=True, validators=[
                         validators.oneOf([1, 2])
                     ]),
               Field(item="32C", name='DISABLED_TITLE_XIVAPDT', type='number', startIndex=47, endIndex=48,
-                    required=True, validators=[
+                    friendly_name="disabled title xivapdt", required=True, validators=[
                         validators.oneOf([1, 2])
                     ]),
               Field(item="32D", name='AID_AGED_BLIND', type='number', startIndex=48, endIndex=49,
-                    required=False, validators=[
+                    friendly_name="receives aid to the aid aged blind", required=False, validators=[
                         validators.isLargerThanOrEqualTo(0)
                     ]),
               Field(item="32E", name='RECEIVE_SSI', type='number', startIndex=49, endIndex=50,
-                    required=True, validators=[
+                    friendly_name="receive ssi", required=True, validators=[
                         validators.oneOf([1, 2])
                     ]),
               Field(item="33", name='MARITAL_STATUS', type='number', startIndex=50, endIndex=51,
-                    required=False, validators=[
+                    friendly_name="marital status", required=False, validators=[
                         validators.isInLimits(0, 5)
                     ]),
               Field(item="34", name='RELATIONSHIP_HOH', type='string', startIndex=51, endIndex=53,
-                    required=True, validators=[
+                    friendly_name="relationship to head of household", required=True, validators=[
                         validators.isInStringRange(1, 10)
                     ]),
               Field(item="35", name='PARENT_MINOR_CHILD', type='number', startIndex=53, endIndex=54,
-                    required=False, validators=[
+                    friendly_name="parent of minor child", required=False, validators=[
                         validators.isInLimits(0, 3)
                     ]),
               Field(item="36", name='NEEDS_PREGNANT_WOMAN', type='number', startIndex=54, endIndex=55,
-                    required=False, validators=[
+                    friendly_name="needs of pregnant woman", required=False, validators=[
                         validators.isInLimits(0, 9)
                     ]),
               Field(item="37", name='EDUCATION_LEVEL', type='number', startIndex=55, endIndex=57,
-                    required=False, validators=[
+                    friendly_name="education level", required=False, validators=[
                         validators.or_validators(
                             validators.isInLimits(0, 16),
                             validators.isInLimits(98, 99)
                         )
                     ]),
               Field(item="38", name='CITIZENSHIP_STATUS', type='number', startIndex=57, endIndex=58,
-                    required=False, validators=[
+                    friendly_name="citizenship status", required=False, validators=[
                         validators.oneOf([0, 1, 2, 3, 9])
                     ]),
               Field(item="39", name='COOPERATION_CHILD_SUPPORT', type='number', startIndex=58, endIndex=59,
-                    required=False, validators=[
+                    friendly_name="cooperation child support", required=False, validators=[
                         validators.oneOf([0, 1, 2, 9])
                     ]),
               Field(item="40", name='EMPLOYMENT_STATUS', type='number', startIndex=59, endIndex=60,
-                    required=False, validators=[
+                    friendly_name="employment status", required=False, validators=[
                         validators.isInLimits(0, 3)
                     ]),
               Field(item="41", name='WORK_ELIGIBLE_INDICATOR', type='number', startIndex=60, endIndex=62,
-                    required=True, validators=[
+                    friendly_name="work eligible indicator", required=True, validators=[
                         validators.or_validators(
                             validators.isInLimits(1, 4),
                             validators.isInLimits(6, 9),
@@ -882,159 +211,158 @@
                         )
                     ]),
               Field(item="42", name='WORK_PART_STATUS', type='number', startIndex=62, endIndex=64,
-                    required=False, validators=[
+                    friendly_name="work part-time status", required=False, validators=[
                         validators.oneOf([1, 2, 5, 7, 9, 15, 16, 17, 18, 19, 99])
                     ]),
               Field(item="43", name='UNSUB_EMPLOYMENT', type='number', startIndex=64, endIndex=66,
-                    required=False, validators=[
+                    friendly_name="unsubsidized employment", required=False, validators=[
                         validators.isInLimits(0, 99)
                     ]),
               Field(item="44", name='SUB_PRIVATE_EMPLOYMENT', type='number', startIndex=66, endIndex=68,
-                    required=False, validators=[
+                    friendly_name="subsidized private employment", required=False, validators=[
                         validators.isInLimits(0, 99)
                     ]),
               Field(item="45", name='SUB_PUBLIC_EMPLOYMENT', type='number', startIndex=68, endIndex=70,
-                    required=False, validators=[
+                    friendly_name="subsidized public employment", required=False, validators=[
                         validators.isInLimits(0, 99)
                     ]),
               Field(item="46A", name='WORK_EXPERIENCE_HOP', type='number', startIndex=70, endIndex=72,
-                    required=False, validators=[
+                    friendly_name="work experience - hours of participation", required=False, validators=[
                         validators.isInLimits(0, 99)
                     ]),
               Field(item="46B", name='WORK_EXPERIENCE_EA', type='number', startIndex=72, endIndex=74,
-                    required=False, validators=[
+                    friendly_name="work experience - excused absense", required=False, validators=[
                         validators.isInLimits(0, 99)
                     ]),
               Field(item="46C", name='WORK_EXPERIENCE_HOL', type='number', startIndex=74, endIndex=76,
-                    required=False, validators=[
+                    friendly_name="work experience holiday", required=False, validators=[
                         validators.isInLimits(0, 99)
                     ]),
               Field(item="47", name='OJT', type='number', startIndex=76, endIndex=78,
-                    required=False, validators=[
+                    friendly_name="OJT", required=False, validators=[
                         validators.isInLimits(0, 99)
                     ]),
               Field(item="48A", name='JOB_SEARCH_HOP', type='number', startIndex=78, endIndex=80,
-                    required=False, validators=[
+                    friendly_name="job search - hours of participation", required=False, validators=[
                         validators.isInLimits(0, 99)
                     ]),
               Field(item="48B", name='JOB_SEARCH_EA', type='number', startIndex=80, endIndex=82,
-                    required=False, validators=[
+                    friendly_name="job search - excused absence", required=False, validators=[
                         validators.isInLimits(0, 99)
                     ]),
               Field(item="48C", name='JOB_SEARCH_HOL', type='number', startIndex=82, endIndex=84,
-                    required=False, validators=[
+                    friendly_name="job search - holiday", required=False, validators=[
                         validators.isInLimits(0, 99)
                     ]),
               Field(item="49A", name='COMM_SERVICES_HOP', type='number', startIndex=84, endIndex=86,
-                    required=False, validators=[
+                    friendly_name="community services - hours of participation", required=False, validators=[
                         validators.isInLimits(0, 99)
                     ]),
               Field(item="49B", name='COMM_SERVICES_EA', type='number', startIndex=86, endIndex=88,
-                    required=False, validators=[
+                    friendly_name="community services - excused absence", required=False, validators=[
                         validators.isInLimits(0, 99)
                     ]),
               Field(item="49C", name='COMM_SERVICES_HOL', type='number', startIndex=88, endIndex=90,
-                    required=False, validators=[
+                    friendly_name="community services - holiday", required=False, validators=[
                         validators.isInLimits(0, 99)
                     ]),
               Field(item="50A", name='VOCATIONAL_ED_TRAINING_HOP', type='number', startIndex=90, endIndex=92,
-                    required=False, validators=[
+                    friendly_name="vocational education training - hours of operation", required=False, validators=[
                         validators.isInLimits(0, 99)
                     ]),
               Field(item="50B", name='VOCATIONAL_ED_TRAINING_EA', type='number', startIndex=92, endIndex=94,
-                    required=False, validators=[
+                    friendly_name="vocational education training - excused absence", required=False, validators=[
                         validators.isInLimits(0, 99)
                     ]),
               Field(item="50C", name='VOCATIONAL_ED_TRAINING_HOL', type='number', startIndex=94, endIndex=96,
-                    required=False, validators=[
+                    friendly_name="vocational education training - holiday", required=False, validators=[
                         validators.isInLimits(0, 99)
                     ]),
               Field(item="51A", name='JOB_SKILLS_TRAINING_HOP', type='number', startIndex=96, endIndex=98,
-                    required=False, validators=[
+                    friendly_name="job skills training - hours of operation", required=False, validators=[
                         validators.isInLimits(0, 99)
                     ]),
               Field(item="51B", name='JOB_SKILLS_TRAINING_EA', type='number', startIndex=98, endIndex=100,
-                    required=False, validators=[
+                    friendly_name="job skills training - excused absence", required=False, validators=[
                         validators.isInLimits(0, 99)
                     ]),
               Field(item="51C", name='JOB_SKILLS_TRAINING_HOL', type='number', startIndex=100, endIndex=102,
-                    required=False, validators=[
+                    friendly_name="job skills training - holiday", required=False, validators=[
                         validators.isInLimits(0, 99)
                     ]),
               Field(item="52A", name='ED_NO_HIGH_SCHOOL_DIPL_HOP', type='number', startIndex=102, endIndex=104,
-                    required=False, validators=[
+                    friendly_name="education no high school diploma - hours of participation", required=False, validators=[
                         validators.isInLimits(0, 99)
                     ]),
               Field(item="52B", name='ED_NO_HIGH_SCHOOL_DIPL_EA', type='number', startIndex=104, endIndex=106,
-                    required=False, validators=[
+                    friendly_name="education no high school diploma - excused absence", required=False, validators=[
                         validators.isInLimits(0, 99)
                     ]),
               Field(item="52C", name='ED_NO_HIGH_SCHOOL_DIPL_HOL', type='number', startIndex=106, endIndex=108,
-                    required=False, validators=[
+                    friendly_name="education no high school diploma - holiday", required=False, validators=[
                         validators.isInLimits(0, 99)
                     ]),
               Field(item="53A", name='SCHOOL_ATTENDENCE_HOP', type='number', startIndex=108, endIndex=110,
-                    required=False, validators=[
+                    friendly_name="school attendance - hours of participation", required=False, validators=[
                         validators.isInLimits(0, 99)
                     ]),
               Field(item="53B", name='SCHOOL_ATTENDENCE_EA', type='number', startIndex=110, endIndex=112,
-                    required=False, validators=[
+                    friendly_name="school attendance - excused absence", required=False, validators=[
                         validators.isInLimits(0, 99)
                     ]),
               Field(item="53C", name='SCHOOL_ATTENDENCE_HOL', type='number', startIndex=112, endIndex=114,
-                    required=False, validators=[
+                    friendly_name="school attendance - holiday", required=False, validators=[
                         validators.isInLimits(0, 99)
                     ]),
               Field(item="54A", name='PROVIDE_CC_HOP', type='number', startIndex=114, endIndex=116,
-                    required=False, validators=[
+                    friendly_name="provide child care - hours of participation", required=False, validators=[
                         validators.isInLimits(0, 99)
                     ]),
               Field(item="54B", name='PROVIDE_CC_EA', type='number', startIndex=116, endIndex=118,
-                    required=False, validators=[
+                    friendly_name="provide child care - excused absence", required=False, validators=[
                         validators.isInLimits(0, 99)
                     ]),
               Field(item="54C", name='PROVIDE_CC_HOL', type='number', startIndex=118, endIndex=120,
-                    required=False, validators=[
+                    friendly_name="provide child care - holiday", required=False, validators=[
                         validators.isInLimits(0, 99)
                     ]),
               Field(item="55", name='OTHER_WORK_ACTIVITIES', type='number', startIndex=120, endIndex=122,
-                    required=False, validators=[
+                    friendly_name="other work activities", required=False, validators=[
                         validators.isInLimits(0, 99)
                     ]),
               Field(item="56", name='DEEMED_HOURS_FOR_OVERALL', type='number', startIndex=122, endIndex=124,
-                    required=False, validators=[
+                    friendly_name="deemed hours for overall", required=False, validators=[
                         validators.isInLimits(0, 99)
                     ]),
               Field(item="57", name='DEEMED_HOURS_FOR_TWO_PARENT', type='number', startIndex=124, endIndex=126,
-                    required=False, validators=[
+                    friendly_name="deemed hours for two parents", required=False, validators=[
                         validators.isInLimits(0, 99)
                     ]),
               Field(item="58", name='EARNED_INCOME', type='number', startIndex=126, endIndex=130,
-                    required=True, validators=[
+                    friendly_name="earned income", required=True, validators=[
                         validators.isInLimits(0, 9999)
                     ]),
               Field(item="59A", name='UNEARNED_INCOME_TAX_CREDIT', type='number', startIndex=130, endIndex=134,
-                    required=False, validators=[
+                    friendly_name="unearned income tax credit", required=False, validators=[
                         validators.isInLimits(0, 9999)
                     ]),
               Field(item="59B", name='UNEARNED_SOCIAL_SECURITY', type='number', startIndex=134, endIndex=138,
-                    required=True, validators=[
+                    friendly_name="unearned social security", required=True, validators=[
                         validators.isInLimits(0, 9999)
                     ]),
               Field(item="59C", name='UNEARNED_SSI', type='number', startIndex=138, endIndex=142,
-                    required=True, validators=[
+                    friendly_name="unearned SSI benefit", required=True, validators=[
                         validators.isInLimits(0, 9999)
                     ]),
               Field(item="59D", name='UNEARNED_WORKERS_COMP', type='number', startIndex=142, endIndex=146,
-                    required=True, validators=[
+                    friendly_name="unearned workers compensation", required=True, validators=[
                         validators.isInLimits(0, 9999)
                     ]),
               Field(item="59E", name='OTHER_UNEARNED_INCOME', type='number', startIndex=146, endIndex=150,
-                    required=True, validators=[
+                    friendly_name="other unearned income", required=True, validators=[
                         validators.isInLimits(0, 9999)
                     ]),
           ],
->>>>>>> 872c5b07
         )
     ]
 )