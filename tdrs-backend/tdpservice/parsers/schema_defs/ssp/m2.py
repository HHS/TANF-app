"""Schema for SSP M1 record type."""


from tdpservice.parsers.transforms import ssp_ssn_decryption_func
from tdpservice.parsers.fields import TransformField, Field
from tdpservice.parsers.row_schema import RowSchema, SchemaManager
from tdpservice.parsers import validators
from tdpservice.search_indexes.documents.ssp import SSP_M2DataSubmissionDocument


m2 = SchemaManager(
    schemas=[
        RowSchema(
            record_type="M2",
            document=SSP_M2DataSubmissionDocument(),
            preparsing_validators=[
<<<<<<< HEAD
                validators.recordHasLength(150),
                validators.caseNumberNotEmpty(8, 19),
                validators.validateRptMonthYear(),
=======
                validators.hasLength(150),
                validators.or_priority_validators([
                    validators.field_year_month_with_header_year_quarter(),
                    validators.validateRptMonthYear(),
                ]),
                validators.notEmpty(8, 19)
>>>>>>> fd071820
            ],
            postparsing_validators=[
                validators.validate__FAM_AFF__SSN(),
                validators.if_then_validator(
                    condition_field_name='FAMILY_AFFILIATION',
                    condition_function=validators.matches(1),
                    result_field_name='SSN',
                    result_function=validators.validateSSN(),
                ),
                validators.if_then_validator(
                    condition_field_name='FAMILY_AFFILIATION',
                    condition_function=validators.isInLimits(1, 3),
                    result_field_name='RACE_HISPANIC',
                    result_function=validators.isInLimits(1, 2),
                ),
                validators.if_then_validator(
                    condition_field_name='FAMILY_AFFILIATION',
                    condition_function=validators.isInLimits(1, 3),
                    result_field_name='RACE_AMER_INDIAN',
                    result_function=validators.isInLimits(1, 2),
                ),
                validators.if_then_validator(
                    condition_field_name='FAMILY_AFFILIATION',
                    condition_function=validators.isInLimits(1, 3),
                    result_field_name='RACE_ASIAN',
                    result_function=validators.isInLimits(1, 2),
                ),
                validators.if_then_validator(
                    condition_field_name='FAMILY_AFFILIATION',
                    condition_function=validators.isInLimits(1, 3),
                    result_field_name='RACE_BLACK',
                    result_function=validators.isInLimits(1, 2),
                ),
                validators.if_then_validator(
                    condition_field_name='FAMILY_AFFILIATION',
                    condition_function=validators.isInLimits(1, 3),
                    result_field_name='RACE_HAWAIIAN',
                    result_function=validators.isInLimits(1, 2),
                ),
                validators.if_then_validator(
                    condition_field_name='FAMILY_AFFILIATION',
                    condition_function=validators.isInLimits(1, 3),
                    result_field_name='RACE_WHITE',
                    result_function=validators.isInLimits(1, 2),
                ),
                validators.if_then_validator(
                    condition_field_name='FAMILY_AFFILIATION',
                    condition_function=validators.isInLimits(1, 3),
                    result_field_name='MARITAL_STATUS',
                    result_function=validators.isInLimits(1, 5),
                ),
                validators.if_then_validator(
                    condition_field_name='FAMILY_AFFILIATION',
                    condition_function=validators.isInLimits(1, 2),
                    result_field_name='PARENT_MINOR_CHILD',
                    result_function=validators.isInLimits(1, 3),
                ),
                validators.if_then_validator(
                    condition_field_name='FAMILY_AFFILIATION',
                    condition_function=validators.isInLimits(1, 3),
                    result_field_name='EDUCATION_LEVEL',
                    result_function=validators.or_validators(
                        validators.isInStringRange(1, 16),
                        validators.isInStringRange(98, 99),
                    ),
                ),
                validators.if_then_validator(
                    condition_field_name='FAMILY_AFFILIATION',
                    condition_function=validators.matches(1),
                    result_field_name='CITIZENSHIP_STATUS',
                    result_function=validators.oneOf((1, 2)),
                ),
                validators.if_then_validator(
                    condition_field_name='FAMILY_AFFILIATION',
                    condition_function=validators.isInLimits(1, 3),
                    result_field_name='COOPERATION_CHILD_SUPPORT',
                    result_function=validators.oneOf((1, 2, 9)),
                ),
                validators.if_then_validator(
                    condition_field_name='FAMILY_AFFILIATION',
                    condition_function=validators.isInLimits(1, 3),
                    result_field_name='EMPLOYMENT_STATUS',
                    result_function=validators.isInLimits(1, 3),
                ),
                validators.if_then_validator(
                    condition_field_name='FAMILY_AFFILIATION',
                    condition_function=validators.oneOf((1, 2)),
                    result_field_name='WORK_ELIGIBLE_INDICATOR',
                    result_function=validators.or_validators(
                        validators.isInLimits(1, 9),
                        validators.oneOf((11, 12))
                    ),
                ),
                validators.if_then_validator(
                    condition_field_name='FAMILY_AFFILIATION',
                    condition_function=validators.oneOf((1, 2)),
                    result_field_name='WORK_PART_STATUS',
                    result_function=validators.oneOf([1, 2, 5, 7, 9, 15, 16, 17, 18, 99]),
                ),
                validators.if_then_validator(
                    condition_field_name='WORK_ELIGIBLE_INDICATOR',
                    condition_function=validators.isInLimits(1, 5),
                    result_field_name='WORK_PART_STATUS',
                    result_function=validators.notMatches(99),
                ),
            ],
            fields=[
                Field(
                    item="0",
                    name='RecordType',
                    friendly_name="record type",
                    type='string',
                    startIndex=0,
                    endIndex=2,
                    required=True,
                    validators=[]
                ),
                Field(
                    item="3",
                    name='RPT_MONTH_YEAR',
                    friendly_name="reporting month and year",
                    type='number',
                    startIndex=2,
                    endIndex=8,
                    required=True,
                    validators=[
                        validators.dateYearIsLargerThan(1998),
                        validators.dateMonthIsValid(),
                    ]
                ),
                Field(
                    item="5",
                    name='CASE_NUMBER',
                    friendly_name="case number",
                    type='string',
                    startIndex=8,
                    endIndex=19,
                    required=True,
                    validators=[validators.notEmpty()]
                ),
                Field(
                    item="26",
                    name='FAMILY_AFFILIATION',
                    friendly_name="family affiliation",
                    type='number',
                    startIndex=19,
                    endIndex=20,
                    required=True,
                    validators=[validators.oneOf([1, 2, 3, 5])]
                ),
                Field(
                    item="27",
                    name='NONCUSTODIAL_PARENT',
                    friendly_name="noncustodial parent",
                    type='number',
                    startIndex=20,
                    endIndex=21,
                    required=True,
                    validators=[validators.oneOf([1, 2])]
                ),
                Field(
                    item="28",
                    name='DATE_OF_BIRTH',
                    friendly_name="date of birth",
                    type='string',
                    startIndex=21,
                    endIndex=29,
                    required=True,
                    validators=[validators.intHasLength(8),
                                validators.dateYearIsLargerThan(1900),
                                validators.dateMonthIsValid(),
                                validators.dateDayIsValid()]
                ),
                TransformField(
                    transform_func=ssp_ssn_decryption_func,
                    item="29",
                    name='SSN',
                    friendly_name="social security number",
                    type='string',
                    startIndex=29,
                    endIndex=38,
                    required=True,
                    validators=[validators.isNumber()],
                    is_encrypted=False
                ),
                Field(
                    item="30A",
                    name='RACE_HISPANIC',
                    type='number',
                    friendly_name="race hispanic",
                    startIndex=38,
                    endIndex=39,
                    required=False,
                    validators=[validators.isInLimits(0, 2)]
                ),
                Field(
                    item="30B",
                    name='RACE_AMER_INDIAN',
                    friendly_name="race american-indian",
                    type='number',
                    startIndex=39,
                    endIndex=40,
                    required=False,
                    validators=[validators.isInLimits(0, 2)]
                ),
                Field(
                    item="30C",
                    name='RACE_ASIAN',
                    friendly_name="race asian",
                    type='number',
                    startIndex=40,
                    endIndex=41,
                    required=False,
                    validators=[validators.isInLimits(0, 2)]
                ),
                Field(
                    item="30D",
                    name='RACE_BLACK',
                    friendly_name="race black",
                    type='number',
                    startIndex=41,
                    endIndex=42,
                    required=False,
                    validators=[validators.isInLimits(0, 2)]
                ),
                Field(
                    item="30E",
                    name='RACE_HAWAIIAN',
                    friendly_name="race hawaiian",
                    type='number',
                    startIndex=42,
                    endIndex=43,
                    required=False,
                    validators=[validators.isInLimits(0, 2)]
                ),
                Field(
                    item="30F",
                    name='RACE_WHITE',
                    friendly_name="race white",
                    type='number',
                    startIndex=43,
                    endIndex=44,
                    required=False,
                    validators=[validators.isInLimits(0, 2)]
                ),
                Field(
                    item="31",
                    name='GENDER',
                    friendly_name="gender",
                    type='number',
                    startIndex=44,
                    endIndex=45,
                    required=True,
                    validators=[validators.isLargerThanOrEqualTo(0)]
                ),
                Field(
                    item="32A",
                    name='FED_OASDI_PROGRAM',
                    friendly_name="federal old-age survivors and disability insurance program",
                    type='number',
                    startIndex=45,
                    endIndex=46,
                    required=True,
                    validators=[validators.oneOf([1, 2])]
                ),
                Field(
                    item="32B",
                    name='FED_DISABILITY_STATUS',
                    friendly_name="federal disability status",
                    type='number',
                    startIndex=46,
                    endIndex=47,
                    required=True,
                    validators=[validators.oneOf([1, 2])]
                ),
                Field(
                    item="32C",
                    name='DISABLED_TITLE_XIVAPDT',
                    friendly_name="received aid under Title XIV-APDT",
                    type='number',
                    startIndex=47,
                    endIndex=48,
                    required=True,
                    validators=[validators.oneOf([1, 2])]
                ),
                Field(
                    item="32D",
                    name='AID_AGED_BLIND',
                    friendly_name="receives from aid to the aged, blind, and disabled program",
                    type='number',
                    startIndex=48,
                    endIndex=49,
                    required=False,
                    validators=[validators.isLargerThanOrEqualTo(0)]
                ),
                Field(
                    item="32E",
                    name='RECEIVE_SSI',
                    friendly_name="receives SSI",
                    type='number',
                    startIndex=49,
                    endIndex=50,
                    required=True,
                    validators=[validators.oneOf([1, 2])]
                ),
                Field(
                    item="33",
                    name='MARITAL_STATUS',
                    friendly_name="marital status",
                    type='number',
                    startIndex=50,
                    endIndex=51,
                    required=False,
                    validators=[validators.isInLimits(0, 5)]
                ),
                Field(
                    item="34",
                    name='RELATIONSHIP_HOH',
                    friendly_name="relationship to head of household",
                    type='string',
                    startIndex=51,
                    endIndex=53,
                    required=True,
                    validators=[validators.isInStringRange(1, 10)]
                ),
                Field(
                    item="35",
                    name='PARENT_MINOR_CHILD',
                    friendly_name="parent of minor child",
                    type='number',
                    startIndex=53,
                    endIndex=54,
                    required=False,
                    validators=[validators.isInLimits(0, 3)]
                ),
                Field(
                    item="36",
                    name='NEEDS_PREGNANT_WOMAN',
                    friendly_name="needs of pregnant woman",
                    type='number',
                    startIndex=54,
                    endIndex=55,
                    required=False,
                    validators=[validators.isInLimits(0, 9)]
                ),
                Field(
                    item="37",
                    name='EDUCATION_LEVEL',
                    friendly_name="education level",
                    type='number',
                    startIndex=55,
                    endIndex=57,
                    required=False,
                    validators=[
                        validators.or_validators(
                            validators.isInLimits(0, 16), validators.isInLimits(98, 99)
                        )
                    ]
                ),
                Field(
                    item="38",
                    name='CITIZENSHIP_STATUS',
                    friendly_name="citizenship status",
                    type='number',
                    startIndex=57,
                    endIndex=58,
                    required=False,
                    validators=[validators.oneOf([0, 1, 2, 3, 9])]
                ),
                Field(
                    item="39",
                    name='COOPERATION_CHILD_SUPPORT',
                    friendly_name="cooperation with child support",
                    type='number',
                    startIndex=58,
                    endIndex=59,
                    required=False,
                    validators=[validators.oneOf([0, 1, 2, 9])]
                ),
                Field(
                    item="40",
                    name='EMPLOYMENT_STATUS',
                    friendly_name="employment status",
                    type='number',
                    startIndex=59,
                    endIndex=60,
                    required=False,
                    validators=[validators.isInLimits(0, 3)]
                ),
                Field(
                    item="41",
                    name='WORK_ELIGIBLE_INDICATOR',
                    friendly_name="work eligible indicator",
                    type='number',
                    startIndex=60,
                    endIndex=62,
                    required=True,
                    validators=[
                        validators.or_validators(
                            validators.isInLimits(1, 4),
                            validators.isInLimits(6, 9),
                            validators.isInLimits(11, 12),
                        )
                    ]
                ),
                Field(
                    item="42",
                    name='WORK_PART_STATUS',
                    friendly_name="work participation status",
                    type='number',
                    startIndex=62,
                    endIndex=64,
                    required=False,
                    validators=[validators.oneOf([1, 2, 5, 7, 9, 15, 16, 17, 18, 19, 99])]
                ),
                Field(
                    item="43",
                    name='UNSUB_EMPLOYMENT',
                    friendly_name="unsubsidized employment",
                    type='number',
                    startIndex=64,
                    endIndex=66,
                    required=False,
                    validators=[validators.isInLimits(0, 99)]
                ),
                Field(
                    item="44",
                    name='SUB_PRIVATE_EMPLOYMENT',
                    friendly_name="subsidized private employment",
                    type='number',
                    startIndex=66,
                    endIndex=68,
                    required=False,
                    validators=[validators.isInLimits(0, 99)]
                ),
                Field(
                    item="45",
                    name='SUB_PUBLIC_EMPLOYMENT',
                    friendly_name="subsidized public employment",
                    type='number',
                    startIndex=68,
                    endIndex=70,
                    required=False,
                    validators=[validators.isInLimits(0, 99)]
                ),
                Field(
                    item="46A",
                    name='WORK_EXPERIENCE_HOP',
                    friendly_name="work experience - hours of participation",
                    type='number',
                    startIndex=70,
                    endIndex=72,
                    required=False,
                    validators=[validators.isInLimits(0, 99)]
                ),
                Field(
                    item="46B",
                    name='WORK_EXPERIENCE_EA',
                    friendly_name="work experience - excused absence",
                    type='number',
                    startIndex=72,
                    endIndex=74,
                    required=False,
                    validators=[validators.isInLimits(0, 99)]
                ),
                Field(
                    item="46C",
                    name='WORK_EXPERIENCE_HOL',
                    friendly_name="work experience hours - holiday",
                    type='number',
                    startIndex=74,
                    endIndex=76,
                    required=False,
                    validators=[validators.isInLimits(0, 99)]
                ),
                Field(
                    item="47",
                    name='OJT',
                    friendly_name="OJT",
                    type='number',
                    startIndex=76,
                    endIndex=78,
                    required=False,
                    validators=[validators.isInLimits(0, 99)]
                ),
                Field(
                    item="48A",
                    name='JOB_SEARCH_HOP',
                    friendly_name="job search - hours of participation",
                    type='number',
                    startIndex=78,
                    endIndex=80,
                    required=False,
                    validators=[validators.isInLimits(0, 99)]
                ),
                Field(
                    item="48B",
                    name='JOB_SEARCH_EA',
                    friendly_name="job search - excused absence",
                    type='number',
                    startIndex=80,
                    endIndex=82,
                    required=False,
                    validators=[validators.isInLimits(0, 99)]
                ),
                Field(
                    item="48C",
                    name='JOB_SEARCH_HOL',
                    friendly_name="job search - holiday",
                    type='number',
                    startIndex=82,
                    endIndex=84,
                    required=False,
                    validators=[validators.isInLimits(0, 99)]
                ),
                Field(
                    item="49A",
                    name='COMM_SERVICES_HOP',
                    friendly_name="community services - hours of participation",
                    type='number',
                    startIndex=84,
                    endIndex=86,
                    required=False,
                    validators=[validators.isInLimits(0, 99)]
                ),
                Field(
                    item="49B",
                    name='COMM_SERVICES_EA',
                    friendly_name="community services - excused absence",
                    type='number',
                    startIndex=86,
                    endIndex=88,
                    required=False,
                    validators=[validators.isInLimits(0, 99)]
                ),
                Field(
                    item="49C",
                    name='COMM_SERVICES_HOL',
                    friendly_name="community services - holiday",
                    type='number',
                    startIndex=88,
                    endIndex=90,
                    required=False,
                    validators=[validators.isInLimits(0, 99)]
                ),
                Field(
                    item="50A",
                    name='VOCATIONAL_ED_TRAINING_HOP',
                    friendly_name="vocational education training - hours of participation",
                    type='number',
                    startIndex=90,
                    endIndex=92,
                    required=False,
                    validators=[validators.isInLimits(0, 99)]
                ),
                Field(
                    item="50B",
                    name='VOCATIONAL_ED_TRAINING_EA',
                    friendly_name="vocational education training - excused absence",
                    type='number',
                    startIndex=92,
                    endIndex=94,
                    required=False,
                    validators=[validators.isInLimits(0, 99)]
                ),
                Field(
                    item="50C",
                    name='VOCATIONAL_ED_TRAINING_HOL',
                    friendly_name="vocational education training - holiday",
                    type='number',
                    startIndex=94,
                    endIndex=96,
                    required=False,
                    validators=[validators.isInLimits(0, 99)]
                ),
                Field(
                    item="51A",
                    name='JOB_SKILLS_TRAINING_HOP',
                    friendly_name="job skills training - hours of participation",
                    type='number',
                    startIndex=96,
                    endIndex=98,
                    required=False,
                    validators=[validators.isInLimits(0, 99)]
                ),
                Field(
                    item="51B",
                    name='JOB_SKILLS_TRAINING_EA',
                    friendly_name="job skills training - excused absence",
                    type='number',
                    startIndex=98,
                    endIndex=100,
                    required=False,
                    validators=[validators.isInLimits(0, 99)]
                ),
                Field(
                    item="51C",
                    name='JOB_SKILLS_TRAINING_HOL',
                    friendly_name="job skills training - holiday",
                    type='number',
                    startIndex=100,
                    endIndex=102,
                    required=False,
                    validators=[validators.isInLimits(0, 99)]
                ),
                Field(
                    item="52A",
                    name='ED_NO_HIGH_SCHOOL_DIPL_HOP',
                    friendly_name="education no high school diploma - hours of participation",
                    type='number',
                    startIndex=102,
                    endIndex=104,
                    required=False,
                    validators=[validators.isInLimits(0, 99)]
                ),
                Field(
                    item="52B",
                    name='ED_NO_HIGH_SCHOOL_DIPL_EA',
                    friendly_name="education no high school diploma - excused absence",
                    type='number',
                    startIndex=104,
                    endIndex=106,
                    required=False,
                    validators=[validators.isInLimits(0, 99)]
                ),
                Field(
                    item="52C",
                    name='ED_NO_HIGH_SCHOOL_DIPL_HOL',
                    friendly_name="education no high school diploma - holiday",
                    type='number',
                    startIndex=106,
                    endIndex=108,
                    required=False,
                    validators=[validators.isInLimits(0, 99)]
                ),
                Field(
                    item="53A",
                    name='SCHOOL_ATTENDENCE_HOP',
                    friendly_name="school attendance - hours of participation",
                    type='number',
                    startIndex=108,
                    endIndex=110,
                    required=False,
                    validators=[validators.isInLimits(0, 99)]
                ),
                Field(
                    item="53B",
                    name='SCHOOL_ATTENDENCE_EA',
                    friendly_name="school attendance - excused absence",
                    type='number',
                    startIndex=110,
                    endIndex=112,
                    required=False,
                    validators=[validators.isInLimits(0, 99)]
                ),
                Field(
                    item="53C",
                    name='SCHOOL_ATTENDENCE_HOL',
                    friendly_name="school attendance - holiday",
                    type='number',
                    startIndex=112,
                    endIndex=114,
                    required=False,
                    validators=[validators.isInLimits(0, 99)]
                ),
                Field(
                    item="54A",
                    name='PROVIDE_CC_HOP',
                    friendly_name="provide child care - hours of participation",
                    type='number',
                    startIndex=114,
                    endIndex=116,
                    required=False,
                    validators=[validators.isInLimits(0, 99)]
                ),
                Field(
                    item="54B",
                    name='PROVIDE_CC_EA',
                    friendly_name="provide child care - excused absence",
                    type='number',
                    startIndex=116,
                    endIndex=118,
                    required=False,
                    validators=[validators.isInLimits(0, 99)]
                ),
                Field(
                    item="54C",
                    name='PROVIDE_CC_HOL',
                    friendly_name="provide child care - holiday",
                    type='number',
                    startIndex=118,
                    endIndex=120,
                    required=False,
                    validators=[validators.isInLimits(0, 99)]
                ),
                Field(
                    item="55",
                    name='OTHER_WORK_ACTIVITIES',
                    friendly_name="other work activities",
                    type='number',
                    startIndex=120,
                    endIndex=122,
                    required=False,
                    validators=[validators.isInLimits(0, 99)]
                ),
                Field(
                    item="56",
                    name='DEEMED_HOURS_FOR_OVERALL',
                    friendly_name="deemed hours for overall",
                    type='number',
                    startIndex=122,
                    endIndex=124,
                    required=False,
                    validators=[validators.isInLimits(0, 99)]
                ),
                Field(
                    item="57",
                    name='DEEMED_HOURS_FOR_TWO_PARENT',
                    friendly_name="deemed hours for two parents",
                    type='number',
                    startIndex=124,
                    endIndex=126,
                    required=False,
                    validators=[validators.isInLimits(0, 99)]
                ),
                Field(
                    item="58",
                    name='EARNED_INCOME',
                    friendly_name="earned income",
                    type='number',
                    startIndex=126,
                    endIndex=130,
                    required=True,
                    validators=[validators.isInLimits(0, 9999)]
                ),
                Field(
                    item="59A",
                    name='UNEARNED_INCOME_TAX_CREDIT',
                    friendly_name="unearned income tax credit",
                    type='number',
                    startIndex=130,
                    endIndex=134,
                    required=False,
                    validators=[validators.isInLimits(0, 9999)]
                ),
                Field(
                    item="59B",
                    name='UNEARNED_SOCIAL_SECURITY',
                    friendly_name="unearned social security",
                    type='number',
                    startIndex=134,
                    endIndex=138,
                    required=True,
                    validators=[validators.isInLimits(0, 9999)]
                ),
                Field(
                    item="59C",
                    name='UNEARNED_SSI',
                    friendly_name="unearned SSI benefit",
                    type='number',
                    startIndex=138,
                    endIndex=142,
                    required=True,
                    validators=[validators.isInLimits(0, 9999)]
                ),
                Field(
                    item="59D",
                    name='UNEARNED_WORKERS_COMP',
                    friendly_name="unearned workers compensation",
                    type='number',
                    startIndex=142,
                    endIndex=146,
                    required=True,
                    validators=[validators.isInLimits(0, 9999)]
                ),
                Field(
                    item="59E",
                    name='OTHER_UNEARNED_INCOME',
                    friendly_name="other unearned income",
                    type='number',
                    startIndex=146,
                    endIndex=150,
                    required=True,
                    validators=[validators.isInLimits(0, 9999)]
                ),
            ],
        )
    ]
)<|MERGE_RESOLUTION|>--- conflicted
+++ resolved
@@ -14,18 +14,13 @@
             record_type="M2",
             document=SSP_M2DataSubmissionDocument(),
             preparsing_validators=[
-<<<<<<< HEAD
                 validators.recordHasLength(150),
                 validators.caseNumberNotEmpty(8, 19),
                 validators.validateRptMonthYear(),
-=======
-                validators.hasLength(150),
                 validators.or_priority_validators([
                     validators.field_year_month_with_header_year_quarter(),
                     validators.validateRptMonthYear(),
                 ]),
-                validators.notEmpty(8, 19)
->>>>>>> fd071820
             ],
             postparsing_validators=[
                 validators.validate__FAM_AFF__SSN(),
