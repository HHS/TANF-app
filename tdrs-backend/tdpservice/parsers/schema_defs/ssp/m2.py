--- conflicted
+++ resolved
@@ -368,13 +368,8 @@
                 Field(
                     item="37",
                     name='EDUCATION_LEVEL',
-<<<<<<< HEAD
                     friendly_name="Educational Level",
-                    type='number',
-=======
-                    friendly_name="education level",
                     type='string',
->>>>>>> 03268961
                     startIndex=55,
                     endIndex=57,
                     required=False,
