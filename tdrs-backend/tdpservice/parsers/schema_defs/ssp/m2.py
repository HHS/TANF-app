"""Schema for SSP M1 record type."""


from tdpservice.parsers.transforms import ssp_ssn_decryption_func
from tdpservice.parsers.fields import TransformField, Field
from tdpservice.parsers.row_schema import RowSchema, SchemaManager
from tdpservice.parsers import validators
from tdpservice.search_indexes.documents.ssp import SSP_M2DataSubmissionDocument


m2 = SchemaManager(
    schemas=[
        RowSchema(
            record_type="M2",
            document=SSP_M2DataSubmissionDocument(),
            preparsing_validators=[
<<<<<<< HEAD
                validators.hasLength(150),
                validators.notEmpty(8, 19)
=======
                validators.recordHasLength(150),
                validators.caseNumberNotEmpty(8, 19),
                validators.validateRptMonthYear(),
                validators.or_priority_validators([
                    validators.field_year_month_with_header_year_quarter(),
                    validators.validateRptMonthYear(),
                ]),
>>>>>>> e6b0fb7a
            ],
            postparsing_validators=[
                validators.validate__FAM_AFF__SSN(),
                validators.if_then_validator(
                    condition_field_name='FAMILY_AFFILIATION',
                    condition_function=validators.matches(1),
                    result_field_name='SSN',
                    result_function=validators.validateSSN(),
                ),
                validators.if_then_validator(
                    condition_field_name='FAMILY_AFFILIATION',
                    condition_function=validators.isInLimits(1, 3),
                    result_field_name='RACE_HISPANIC',
                    result_function=validators.isInLimits(1, 2),
                ),
                validators.if_then_validator(
                    condition_field_name='FAMILY_AFFILIATION',
                    condition_function=validators.isInLimits(1, 3),
                    result_field_name='RACE_AMER_INDIAN',
                    result_function=validators.isInLimits(1, 2),
                ),
                validators.if_then_validator(
                    condition_field_name='FAMILY_AFFILIATION',
                    condition_function=validators.isInLimits(1, 3),
                    result_field_name='RACE_ASIAN',
                    result_function=validators.isInLimits(1, 2),
                ),
                validators.if_then_validator(
                    condition_field_name='FAMILY_AFFILIATION',
                    condition_function=validators.isInLimits(1, 3),
                    result_field_name='RACE_BLACK',
                    result_function=validators.isInLimits(1, 2),
                ),
                validators.if_then_validator(
                    condition_field_name='FAMILY_AFFILIATION',
                    condition_function=validators.isInLimits(1, 3),
                    result_field_name='RACE_HAWAIIAN',
                    result_function=validators.isInLimits(1, 2),
                ),
                validators.if_then_validator(
                    condition_field_name='FAMILY_AFFILIATION',
                    condition_function=validators.isInLimits(1, 3),
                    result_field_name='RACE_WHITE',
                    result_function=validators.isInLimits(1, 2),
                ),
                validators.if_then_validator(
                    condition_field_name='FAMILY_AFFILIATION',
                    condition_function=validators.isInLimits(1, 3),
                    result_field_name='MARITAL_STATUS',
                    result_function=validators.isInLimits(1, 5),
                ),
                validators.if_then_validator(
                    condition_field_name='FAMILY_AFFILIATION',
                    condition_function=validators.isInLimits(1, 2),
                    result_field_name='PARENT_MINOR_CHILD',
                    result_function=validators.isInLimits(1, 3),
                ),
                validators.if_then_validator(
                    condition_field_name='FAMILY_AFFILIATION',
                    condition_function=validators.isInLimits(1, 3),
                    result_field_name='EDUCATION_LEVEL',
                    result_function=validators.or_validators(
                        validators.isInStringRange(1, 16),
                        validators.isInStringRange(98, 99),
                    ),
                ),
                validators.if_then_validator(
                    condition_field_name='FAMILY_AFFILIATION',
                    condition_function=validators.matches(1),
                    result_field_name='CITIZENSHIP_STATUS',
                    result_function=validators.oneOf((1, 2)),
                ),
                validators.if_then_validator(
                    condition_field_name='FAMILY_AFFILIATION',
                    condition_function=validators.isInLimits(1, 3),
                    result_field_name='COOPERATION_CHILD_SUPPORT',
                    result_function=validators.oneOf((1, 2, 9)),
                ),
                validators.if_then_validator(
                    condition_field_name='FAMILY_AFFILIATION',
                    condition_function=validators.isInLimits(1, 3),
                    result_field_name='EMPLOYMENT_STATUS',
                    result_function=validators.isInLimits(1, 3),
                ),
                validators.if_then_validator(
                    condition_field_name='FAMILY_AFFILIATION',
                    condition_function=validators.oneOf((1, 2)),
                    result_field_name='WORK_ELIGIBLE_INDICATOR',
                    result_function=validators.or_validators(
                        validators.isInLimits(1, 9),
                        validators.oneOf((11, 12))
                    ),
                ),
                validators.if_then_validator(
                    condition_field_name='FAMILY_AFFILIATION',
                    condition_function=validators.oneOf((1, 2)),
                    result_field_name='WORK_PART_STATUS',
                    result_function=validators.oneOf([1, 2, 5, 7, 9, 15, 16, 17, 18, 99]),
                ),
                validators.if_then_validator(
                    condition_field_name='WORK_ELIGIBLE_INDICATOR',
                    condition_function=validators.isInLimits(1, 5),
                    result_field_name='WORK_PART_STATUS',
                    result_function=validators.notMatches(99),
                ),
            ],
            fields=[
                Field(
                    item="0",
                    name='RecordType',
                    friendly_name="Record Type",
                    type='string',
                    startIndex=0,
                    endIndex=2,
                    required=True,
                    validators=[]
                ),
                Field(
                    item="3",
                    name='RPT_MONTH_YEAR',
                    friendly_name="Reporting Year and Month",
                    type='number',
                    startIndex=2,
                    endIndex=8,
                    required=True,
                    validators=[
                        validators.dateYearIsLargerThan(1998),
                        validators.dateMonthIsValid(),
                    ]
                ),
                Field(
                    item="5",
                    name='CASE_NUMBER',
                    friendly_name="Case Number",
                    type='string',
                    startIndex=8,
                    endIndex=19,
                    required=True,
                    validators=[validators.notEmpty()]
                ),
                Field(
                    item="26",
                    name='FAMILY_AFFILIATION',
                    friendly_name="Family Affiliation",
                    type='number',
                    startIndex=19,
                    endIndex=20,
                    required=True,
                    validators=[validators.oneOf([1, 2, 3, 5])]
                ),
                Field(
                    item="27",
                    name='NONCUSTODIAL_PARENT',
                    friendly_name="Noncustodial Parent Indicator",
                    type='number',
                    startIndex=20,
                    endIndex=21,
                    required=True,
                    validators=[validators.oneOf([1, 2])]
                ),
                Field(
                    item="28",
                    name='DATE_OF_BIRTH',
                    friendly_name="Date of Birth",
                    type='number',
                    startIndex=21,
                    endIndex=29,
                    required=True,
                    validators=[validators.isLargerThan(0)]
                ),
                TransformField(
                    transform_func=ssp_ssn_decryption_func,
                    item="29",
                    name='SSN',
                    friendly_name="Social Security Number",
                    type='string',
                    startIndex=29,
                    endIndex=38,
                    required=True,
                    validators=[validators.isNumber()],
                    is_encrypted=False
                ),
                Field(
                    item="30A",
                    name='RACE_HISPANIC',
                    type='number',
                    friendly_name="Race/Ethnicity: Hispanic or Latino",
                    startIndex=38,
                    endIndex=39,
                    required=False,
                    validators=[validators.isInLimits(0, 2)]
                ),
                Field(
                    item="30B",
                    name='RACE_AMER_INDIAN',
                    friendly_name="Race/Ethnicity: American Indian or Alaska Native",
                    type='number',
                    startIndex=39,
                    endIndex=40,
                    required=False,
                    validators=[validators.isInLimits(0, 2)]
                ),
                Field(
                    item="30C",
                    name='RACE_ASIAN',
                    friendly_name="Race/Ethnicity: Asian",
                    type='number',
                    startIndex=40,
                    endIndex=41,
                    required=False,
                    validators=[validators.isInLimits(0, 2)]
                ),
                Field(
                    item="30D",
                    name='RACE_BLACK',
                    friendly_name="Race/Ethnicity: Black or African American",
                    type='number',
                    startIndex=41,
                    endIndex=42,
                    required=False,
                    validators=[validators.isInLimits(0, 2)]
                ),
                Field(
                    item="30E",
                    name='RACE_HAWAIIAN',
                    friendly_name="Race/Ethnicity: Native Hawaiian or Other Pacific Islander",
                    type='number',
                    startIndex=42,
                    endIndex=43,
                    required=False,
                    validators=[validators.isInLimits(0, 2)]
                ),
                Field(
                    item="30F",
                    name='RACE_WHITE',
                    friendly_name="Race/Ethnicity: White",
                    type='number',
                    startIndex=43,
                    endIndex=44,
                    required=False,
                    validators=[validators.isInLimits(0, 2)]
                ),
                Field(
                    item="31",
                    name='GENDER',
                    friendly_name="Gender",
                    type='number',
                    startIndex=44,
                    endIndex=45,
                    required=True,
                    validators=[validators.isLargerThanOrEqualTo(0)]
                ),
                Field(
                    item="32A",
                    name='FED_OASDI_PROGRAM',
                    friendly_name="Receives Disability Benefits: OASDI Program",
                    type='number',
                    startIndex=45,
                    endIndex=46,
                    required=True,
                    validators=[validators.oneOf([1, 2])]
                ),
                Field(
                    item="32B",
                    name='FED_DISABILITY_STATUS',
                    friendly_name="Receives Disability Benefits: Federal Disability Status",
                    type='number',
                    startIndex=46,
                    endIndex=47,
                    required=True,
                    validators=[validators.oneOf([1, 2])]
                ),
                Field(
                    item="32C",
                    name='DISABLED_TITLE_XIVAPDT',
                    friendly_name="Receives Disability Benefits: Permanently and Totally Disabled Under Title XIV-APDT",
                    type='number',
                    startIndex=47,
                    endIndex=48,
                    required=True,
                    validators=[validators.oneOf([1, 2])]
                ),
                Field(
                    item="32D",
                    name='AID_AGED_BLIND',
                    friendly_name="Receives Disability Benefits: Code no longer in use.",
                    type='number',
                    startIndex=48,
                    endIndex=49,
                    required=False,
                    validators=[validators.isLargerThanOrEqualTo(0)]
                ),
                Field(
                    item="32E",
                    name='RECEIVE_SSI',
                    friendly_name="Receives Disability Benefits: Supplemental Security Income Under Title XVI-SSI ",
                    type='number',
                    startIndex=49,
                    endIndex=50,
                    required=True,
                    validators=[validators.oneOf([1, 2])]
                ),
                Field(
                    item="33",
                    name='MARITAL_STATUS',
                    friendly_name="Marital Status",
                    type='number',
                    startIndex=50,
                    endIndex=51,
                    required=False,
                    validators=[validators.isInLimits(0, 5)]
                ),
                Field(
                    item="34",
                    name='RELATIONSHIP_HOH',
                    friendly_name="Relationship to Head-of-Household",
                    type='string',
                    startIndex=51,
                    endIndex=53,
                    required=True,
                    validators=[validators.isInStringRange(1, 10)]
                ),
                Field(
                    item="35",
                    name='PARENT_MINOR_CHILD',
                    friendly_name="Parent with Minor Child in the Family",
                    type='number',
                    startIndex=53,
                    endIndex=54,
                    required=False,
                    validators=[validators.isInLimits(0, 3)]
                ),
                Field(
                    item="36",
                    name='NEEDS_PREGNANT_WOMAN',
                    friendly_name="Needs of a Pregnant Woman",
                    type='number',
                    startIndex=54,
                    endIndex=55,
                    required=False,
                    validators=[validators.isInLimits(0, 9)]
                ),
                Field(
                    item="37",
                    name='EDUCATION_LEVEL',
                    friendly_name="Educational Level",
                    type='number',
                    startIndex=55,
                    endIndex=57,
                    required=False,
                    validators=[
                        validators.or_validators(
                            validators.isInLimits(0, 16), validators.isInLimits(98, 99)
                        )
                    ]
                ),
                Field(
                    item="38",
                    name='CITIZENSHIP_STATUS',
                    friendly_name="Citizenship/Immigration Status",
                    type='number',
                    startIndex=57,
                    endIndex=58,
                    required=False,
                    validators=[validators.oneOf([0, 1, 2, 3, 9])]
                ),
                Field(
                    item="39",
                    name='COOPERATION_CHILD_SUPPORT',
                    friendly_name="Cooperated with Child Support",
                    type='number',
                    startIndex=58,
                    endIndex=59,
                    required=False,
                    validators=[validators.oneOf([0, 1, 2, 9])]
                ),
                Field(
                    item="40",
                    name='EMPLOYMENT_STATUS',
                    friendly_name="Employment Status",
                    type='number',
                    startIndex=59,
                    endIndex=60,
                    required=False,
                    validators=[validators.isInLimits(0, 3)]
                ),
                Field(
                    item="41",
                    name='WORK_ELIGIBLE_INDICATOR',
                    friendly_name="Work-Eligible Individual Indicator",
                    type='number',
                    startIndex=60,
                    endIndex=62,
                    required=True,
                    validators=[
                        validators.or_validators(
                            validators.isInLimits(1, 4),
                            validators.isInLimits(6, 9),
                            validators.isInLimits(11, 12),
                        )
                    ]
                ),
                Field(
                    item="42",
                    name='WORK_PART_STATUS',
                    friendly_name="Work Participation Status",
                    type='number',
                    startIndex=62,
                    endIndex=64,
                    required=False,
                    validators=[validators.oneOf([1, 2, 5, 7, 9, 15, 16, 17, 18, 19, 99])]
                ),
                Field(
                    item="43",
                    name='UNSUB_EMPLOYMENT',
                    friendly_name="Unsubsidized Employment",
                    type='number',
                    startIndex=64,
                    endIndex=66,
                    required=False,
                    validators=[validators.isInLimits(0, 99)]
                ),
                Field(
                    item="44",
                    name='SUB_PRIVATE_EMPLOYMENT',
                    friendly_name="Subsidized Private-Sector Employment",
                    type='number',
                    startIndex=66,
                    endIndex=68,
                    required=False,
                    validators=[validators.isInLimits(0, 99)]
                ),
                Field(
                    item="45",
                    name='SUB_PUBLIC_EMPLOYMENT',
                    friendly_name="Subsidized Public-Sector Employment",
                    type='number',
                    startIndex=68,
                    endIndex=70,
                    required=False,
                    validators=[validators.isInLimits(0, 99)]
                ),
                Field(
                    item="46A",
                    name='WORK_EXPERIENCE_HOP',
                    friendly_name="Work Experience: Hours of Participation",
                    type='number',
                    startIndex=70,
                    endIndex=72,
                    required=False,
                    validators=[validators.isInLimits(0, 99)]
                ),
                Field(
                    item="46B",
                    name='WORK_EXPERIENCE_EA',
                    friendly_name="Work Experience: Hours of Excused Absences",
                    type='number',
                    startIndex=72,
                    endIndex=74,
                    required=False,
                    validators=[validators.isInLimits(0, 99)]
                ),
                Field(
                    item="46C",
                    name='WORK_EXPERIENCE_HOL',
                    friendly_name="Work Experience: Hours of Holidays",
                    type='number',
                    startIndex=74,
                    endIndex=76,
                    required=False,
                    validators=[validators.isInLimits(0, 99)]
                ),
                Field(
                    item="47",
                    name='OJT',
                    friendly_name="On-the-job Training ",
                    type='number',
                    startIndex=76,
                    endIndex=78,
                    required=False,
                    validators=[validators.isInLimits(0, 99)]
                ),
                Field(
                    item="48A",
                    name='JOB_SEARCH_HOP',
                    friendly_name="Job Search and Job Readiness Assistance: Hours of Participation",
                    type='number',
                    startIndex=78,
                    endIndex=80,
                    required=False,
                    validators=[validators.isInLimits(0, 99)]
                ),
                Field(
                    item="48B",
                    name='JOB_SEARCH_EA',
                    friendly_name="Job Search and Job Readiness Assistance: Hours of Excused Absences",
                    type='number',
                    startIndex=80,
                    endIndex=82,
                    required=False,
                    validators=[validators.isInLimits(0, 99)]
                ),
                Field(
                    item="48C",
                    name='JOB_SEARCH_HOL',
                    friendly_name="Job Search and Job Readiness Assistance: Hours of Holidays",
                    type='number',
                    startIndex=82,
                    endIndex=84,
                    required=False,
                    validators=[validators.isInLimits(0, 99)]
                ),
                Field(
                    item="49A",
                    name='COMM_SERVICES_HOP',
                    friendly_name="Community Service Program: Hours of Participation",
                    type='number',
                    startIndex=84,
                    endIndex=86,
                    required=False,
                    validators=[validators.isInLimits(0, 99)]
                ),
                Field(
                    item="49B",
                    name='COMM_SERVICES_EA',
                    friendly_name="Community Service Program: Hours of Excused Absences",
                    type='number',
                    startIndex=86,
                    endIndex=88,
                    required=False,
                    validators=[validators.isInLimits(0, 99)]
                ),
                Field(
                    item="49C",
                    name='COMM_SERVICES_HOL',
                    friendly_name="Community Service Program: Hours of Holidays",
                    type='number',
                    startIndex=88,
                    endIndex=90,
                    required=False,
                    validators=[validators.isInLimits(0, 99)]
                ),
                Field(
                    item="50A",
                    name='VOCATIONAL_ED_TRAINING_HOP',
                    friendly_name="Vocational Educational Training: Hours of Participation",
                    type='number',
                    startIndex=90,
                    endIndex=92,
                    required=False,
                    validators=[validators.isInLimits(0, 99)]
                ),
                Field(
                    item="50B",
                    name='VOCATIONAL_ED_TRAINING_EA',
                    friendly_name="Vocational Educational Training: Hours of Excused Absences",
                    type='number',
                    startIndex=92,
                    endIndex=94,
                    required=False,
                    validators=[validators.isInLimits(0, 99)]
                ),
                Field(
                    item="50C",
                    name='VOCATIONAL_ED_TRAINING_HOL',
                    friendly_name="Vocational Educational Training: Hours of Holidays",
                    type='number',
                    startIndex=94,
                    endIndex=96,
                    required=False,
                    validators=[validators.isInLimits(0, 99)]
                ),
                Field(
                    item="51A",
                    name='JOB_SKILLS_TRAINING_HOP',
                    friendly_name="Job Skills Training: Hours of Participation",
                    type='number',
                    startIndex=96,
                    endIndex=98,
                    required=False,
                    validators=[validators.isInLimits(0, 99)]
                ),
                Field(
                    item="51B",
                    name='JOB_SKILLS_TRAINING_EA',
                    friendly_name="Job Skills Training: Hours of Excused Absences",
                    type='number',
                    startIndex=98,
                    endIndex=100,
                    required=False,
                    validators=[validators.isInLimits(0, 99)]
                ),
                Field(
                    item="51C",
                    name='JOB_SKILLS_TRAINING_HOL',
                    friendly_name="Job Skills Training: Hours of Holidays",
                    type='number',
                    startIndex=100,
                    endIndex=102,
                    required=False,
                    validators=[validators.isInLimits(0, 99)]
                ),
                Field(
                    item="52A",
                    name='ED_NO_HIGH_SCHOOL_DIPL_HOP',
                    friendly_name="Education Directly Related to Employment for an Individual with NO High School Diploma or Certificate of High School Equivalency: Hours of Participation",
                    type='number',
                    startIndex=102,
                    endIndex=104,
                    required=False,
                    validators=[validators.isInLimits(0, 99)]
                ),
                Field(
                    item="52B",
                    name='ED_NO_HIGH_SCHOOL_DIPL_EA',
                    friendly_name="Education Directly Related to Employment for an Individual with NO High School Diploma or Certificate of High School Equivalency: Hours of Excused Absences",
                    type='number',
                    startIndex=104,
                    endIndex=106,
                    required=False,
                    validators=[validators.isInLimits(0, 99)]
                ),
                Field(
                    item="52C",
                    name='ED_NO_HIGH_SCHOOL_DIPL_HOL',
                    friendly_name="Education Directly Related to Employment for an Individual with NO High School Diploma or Certificate of High School Equivalency: Hours of Holidays",
                    type='number',
                    startIndex=106,
                    endIndex=108,
                    required=False,
                    validators=[validators.isInLimits(0, 99)]
                ),
                Field(
                    item="53A",
                    name='SCHOOL_ATTENDENCE_HOP',
                    friendly_name="Satisfactory School Attendance for Individuals with No High School Diploma or Certificate of High School Equivalency: Hours of Participation",
                    type='number',
                    startIndex=108,
                    endIndex=110,
                    required=False,
                    validators=[validators.isInLimits(0, 99)]
                ),
                Field(
                    item="53B",
                    name='SCHOOL_ATTENDENCE_EA',
                    friendly_name="Satisfactory School Attendance for Individuals with No High School Diploma or Certificate of High School Equivalency: Hours of Excused Absences",
                    type='number',
                    startIndex=110,
                    endIndex=112,
                    required=False,
                    validators=[validators.isInLimits(0, 99)]
                ),
                Field(
                    item="53C",
                    name='SCHOOL_ATTENDENCE_HOL',
                    friendly_name="Satisfactory School Attendance for Individuals with No High School Diploma or Certificate: Hours of Holidays",
                    type='number',
                    startIndex=112,
                    endIndex=114,
                    required=False,
                    validators=[validators.isInLimits(0, 99)]
                ),
                Field(
                    item="54A",
                    name='PROVIDE_CC_HOP',
                    friendly_name="Providing Child Care Services to an Individual Who Is Participating in a Community Service Program: Hours of Participation",
                    type='number',
                    startIndex=114,
                    endIndex=116,
                    required=False,
                    validators=[validators.isInLimits(0, 99)]
                ),
                Field(
                    item="54B",
                    name='PROVIDE_CC_EA',
                    friendly_name="Providing Child Care Services to an Individual Who Is Participating in a Community Service Program: Hours of Excused Absences",
                    type='number',
                    startIndex=116,
                    endIndex=118,
                    required=False,
                    validators=[validators.isInLimits(0, 99)]
                ),
                Field(
                    item="54C",
                    name='PROVIDE_CC_HOL',
                    friendly_name="Providing Child Care Services to an Individual Who Is Participating in a Community Service Program: Hours of Holidays",
                    type='number',
                    startIndex=118,
                    endIndex=120,
                    required=False,
                    validators=[validators.isInLimits(0, 99)]
                ),
                Field(
                    item="55",
                    name='OTHER_WORK_ACTIVITIES',
                    friendly_name="Hours of Other Work Activities",
                    type='number',
                    startIndex=120,
                    endIndex=122,
                    required=False,
                    validators=[validators.isInLimits(0, 99)]
                ),
                Field(
                    item="56",
                    name='DEEMED_HOURS_FOR_OVERALL',
                    friendly_name="Number of Deemed Core Hours for Overall Rate",
                    type='number',
                    startIndex=122,
                    endIndex=124,
                    required=False,
                    validators=[validators.isInLimits(0, 99)]
                ),
                Field(
                    item="57",
                    name='DEEMED_HOURS_FOR_TWO_PARENT',
                    friendly_name="Number of Deemed Core Hours for the Two-Parent Rate",
                    type='number',
                    startIndex=124,
                    endIndex=126,
                    required=False,
                    validators=[validators.isInLimits(0, 99)]
                ),
                Field(
                    item="58",
                    name='EARNED_INCOME',
                    friendly_name="Amount of Earned Income",
                    type='number',
                    startIndex=126,
                    endIndex=130,
                    required=True,
                    validators=[validators.isInLimits(0, 9999)]
                ),
                Field(
                    item="59A",
                    name='UNEARNED_INCOME_TAX_CREDIT',
                    friendly_name="Amount of Unearned Income: Tax Credit",
                    type='number',
                    startIndex=130,
                    endIndex=134,
                    required=False,
                    validators=[validators.isInLimits(0, 9999)]
                ),
                Field(
                    item="59B",
                    name='UNEARNED_SOCIAL_SECURITY',
                    friendly_name="Amount of Unearned Income: Social Security",
                    type='number',
                    startIndex=134,
                    endIndex=138,
                    required=True,
                    validators=[validators.isInLimits(0, 9999)]
                ),
                Field(
                    item="59C",
                    name='UNEARNED_SSI',
                    friendly_name="Amount of Unearned Income: Social Security: SSI Benefit",
                    type='number',
                    startIndex=138,
                    endIndex=142,
                    required=True,
                    validators=[validators.isInLimits(0, 9999)]
                ),
                Field(
                    item="59D",
                    name='UNEARNED_WORKERS_COMP',
                    friendly_name="Amount of Unearned Income: Worker's Compensation",
                    type='number',
                    startIndex=142,
                    endIndex=146,
                    required=True,
                    validators=[validators.isInLimits(0, 9999)]
                ),
                Field(
                    item="59E",
                    name='OTHER_UNEARNED_INCOME',
                    friendly_name="Amount of Unearned Income: Other",
                    type='number',
                    startIndex=146,
                    endIndex=150,
                    required=True,
                    validators=[validators.isInLimits(0, 9999)]
                ),
            ],
        )
    ]
)<|MERGE_RESOLUTION|>--- conflicted
+++ resolved
@@ -14,10 +14,6 @@
             record_type="M2",
             document=SSP_M2DataSubmissionDocument(),
             preparsing_validators=[
-<<<<<<< HEAD
-                validators.hasLength(150),
-                validators.notEmpty(8, 19)
-=======
                 validators.recordHasLength(150),
                 validators.caseNumberNotEmpty(8, 19),
                 validators.validateRptMonthYear(),
@@ -25,7 +21,6 @@
                     validators.field_year_month_with_header_year_quarter(),
                     validators.validateRptMonthYear(),
                 ]),
->>>>>>> e6b0fb7a
             ],
             postparsing_validators=[
                 validators.validate__FAM_AFF__SSN(),
