"""Schema for SSP M1 record type."""


from ...util import SchemaManager
from ...fields import Field
from ...row_schema import RowSchema
from ... import validators
from tdpservice.search_indexes.models.ssp import SSP_M1

m1 = SchemaManager(
    schemas=[
        RowSchema(
<<<<<<< HEAD
            model=SSP_M1,
            preparsing_validators=[
                validators.hasLength(150),
            ],
            postparsing_validators=[],
            fields=[
                Field(
                    item="0",
                    name="RecordType",
                    friendly_name="record type",
                    type="string",
                    startIndex=0,
                    endIndex=2,
                    required=True,
                    validators=[],
                ),
                Field(
                    item="3",
                    name="RPT_MONTH_YEAR",
                    friendly_name="report month year",
                    type="number",
                    startIndex=2,
                    endIndex=8,
                    required=True,
                    validators=[],
                ),
                Field(
                    item="5",
                    name="CASE_NUMBER",
                    friendly_name="case number",
                    type="string",
                    startIndex=8,
                    endIndex=19,
                    required=True,
                    validators=[],
                ),
                Field(
                    item="2",
                    name="COUNTY_FIPS_CODE",
                    friendly_name="county fips code",
                    type="string",
                    startIndex=19,
                    endIndex=22,
                    required=True,
                    validators=[],
                ),
                Field(
                    item="4",
                    name="STRATUM",
                    friendly_name="stratum",
                    type="string",
                    startIndex=22,
                    endIndex=24,
                    required=True,
                    validators=[],
                ),
                Field(
                    item="6",
                    name="ZIP_CODE",
                    friendly_name="zip code",
                    type="string",
                    startIndex=24,
                    endIndex=29,
                    required=True,
                    validators=[],
                ),
                Field(
                    item="7",
                    name="DISPOSITION",
                    friendly_name="disposition",
                    type="number",
                    startIndex=29,
                    endIndex=30,
                    required=True,
                    validators=[],
                ),
                Field(
                    item="8",
                    name="NBR_FAMILY_MEMBERS",
                    friendly_name="number of family numbers",
                    type="number",
                    startIndex=30,
                    endIndex=32,
                    required=True,
                    validators=[],
                ),
                Field(
                    item="9",
                    name="FAMILY_TYPE",
                    friendly_name="family type",
                    type="number",
                    startIndex=32,
                    endIndex=33,
                    required=True,
                    validators=[],
                ),
                Field(
                    item="10",
                    name="TANF_ASST_IN_6MONTHS",
                    friendly_name="tanf assitance in 6 months",
                    type="number",
                    startIndex=33,
                    endIndex=34,
                    required=True,
                    validators=[],
                ),
                Field(
                    item="11",
                    name="RECEIVES_SUB_HOUSING",
                    friendly_name="receives subsidized housing",
                    type="number",
                    startIndex=34,
                    endIndex=35,
                    required=True,
                    validators=[],
                ),
                Field(
                    item="12",
                    name="RECEIVES_MED_ASSISTANCE",
                    friendly_name="receives medical assisstance",
                    type="number",
                    startIndex=35,
                    endIndex=36,
                    required=True,
                    validators=[],
                ),
                Field(
                    item="13",
                    name="RECEIVES_FOOD_STAMPS",
                    friendly_name="receives food assisstance",
                    type="number",
                    startIndex=36,
                    endIndex=37,
                    required=True,
                    validators=[],
                ),
                Field(
                    item="14",
                    name="AMT_FOOD_STAMP_ASSISTANCE",
                    friendly_name="aount of food stamp assisstance",
                    type="number",
                    startIndex=37,
                    endIndex=41,
                    required=True,
                    validators=[],
                ),
                Field(
                    item="15",
                    name="RECEIVES_SUB_CC",
                    friendly_name="receives subsidized child care",
                    type="number",
                    startIndex=41,
                    endIndex=42,
                    required=True,
                    validators=[],
                ),
                Field(
                    item="16",
                    name="AMT_SUB_CC",
                    friendly_name="amount of subsidized child care",
                    type="number",
                    startIndex=42,
                    endIndex=46,
                    required=True,
                    validators=[],
                ),
                Field(
                    item="17",
                    name="CHILD_SUPPORT_AMT",
                    friendly_name="child support amount",
                    type="number",
                    startIndex=46,
                    endIndex=50,
                    required=True,
                    validators=[],
                ),
                Field(
                    item="18",
                    name="FAMILY_CASH_RESOURCES",
                    friendly_name="family cash resources",
                    type="number",
                    startIndex=50,
                    endIndex=54,
                    required=True,
                    validators=[],
                ),
                Field(
                    item="19A",
                    name="CASH_AMOUNT",
                    friendly_name="cash amount",
                    type="number",
                    startIndex=54,
                    endIndex=58,
                    required=True,
                    validators=[],
                ),
                Field(
                    item="19B",
                    name="NBR_MONTHS",
                    friendly_name="number of months",
                    type="number",
                    startIndex=58,
                    endIndex=61,
                    required=True,
                    validators=[],
                ),
                Field(
                    item="20A",
                    name="CC_AMOUNT",
                    friendly_name="child care amount",
                    type="number",
                    startIndex=61,
                    endIndex=65,
                    required=True,
                    validators=[],
                ),
                Field(
                    item="20B",
                    name="CHILDREN_COVERED",
                    friendly_name="children covered",
                    type="number",
                    startIndex=65,
                    endIndex=67,
                    required=True,
                    validators=[],
                ),
                Field(
                    item="20C",
                    name="CC_NBR_MONTHS",
                    friendly_name="child care - number of months",
                    type="number",
                    startIndex=67,
                    endIndex=70,
                    required=True,
                    validators=[],
                ),
                Field(
                    item="21A",
                    name="TRANSP_AMOUNT",
                    friendly_name="transportation amount",
                    type="number",
                    startIndex=70,
                    endIndex=74,
                    required=True,
                    validators=[],
                ),
                Field(
                    item="21B",
                    name="TRANSP_NBR_MONTHS",
                    friendly_name="transmportation number of months",
                    type="number",
                    startIndex=74,
                    endIndex=77,
                    required=True,
                    validators=[],
                ),
                Field(
                    item="22A",
                    name="TRANSITION_SERVICES_AMOUNT",
                    friendly_name="transition services amount",
                    type="number",
                    startIndex=77,
                    endIndex=81,
                    required=True,
                    validators=[],
                ),
                Field(
                    item="22B",
                    name="TRANSITION_NBR_MONTHS",
                    friendly_name="transition number of months",
                    type="number",
                    startIndex=81,
                    endIndex=84,
                    required=True,
                    validators=[],
                ),
                Field(
                    item="23A",
                    name="OTHER_AMOUNT",
                    friendly_name="other amount",
                    type="number",
                    startIndex=84,
                    endIndex=88,
                    required=True,
                    validators=[],
                ),
                Field(
                    item="23B",
                    name="OTHER_NBR_MONTHS",
                    friendly_name="other nuber of months",
                    type="number",
                    startIndex=88,
                    endIndex=91,
                    required=True,
                    validators=[],
                ),
                Field(
                    item="24AI",
                    name="SANC_REDUCTION_AMT",
                    friendly_name="sanction reduction amount",
                    type="number",
                    startIndex=91,
                    endIndex=95,
                    required=True,
                    validators=[],
                ),
                Field(
                    item="24AII",
                    name="WORK_REQ_SANCTION",
                    friendly_name="work requirements sanction",
                    type="number",
                    startIndex=95,
                    endIndex=96,
                    required=True,
                    validators=[],
                ),
                Field(
                    item="24AIII",
                    name="FAMILY_SANC_ADULT",
                    friendly_name="family sanction for adult",
                    type="number",
                    startIndex=96,
                    endIndex=97,
                    required=True,
                    validators=[],
                ),
                Field(
                    item="24AIV",
                    name="SANC_TEEN_PARENT",
                    friendly_name="santion for teen parent",
                    type="number",
                    startIndex=97,
                    endIndex=98,
                    required=True,
                    validators=[],
                ),
                Field(
                    item="24AV",
                    name="NON_COOPERATION_CSE",
                    friendly_name="non coopeartion case",
                    type="number",
                    startIndex=98,
                    endIndex=99,
                    required=True,
                    validators=[],
                ),
                Field(
                    item="24AVI",
                    name="FAILURE_TO_COMPLY",
                    friendly_name="failure to comply",
                    type="number",
                    startIndex=99,
                    endIndex=100,
                    required=True,
                    validators=[],
                ),
                Field(
                    item="24AVII",
                    name="OTHER_SANCTION",
                    friendly_name="other sanciton",
                    type="number",
                    startIndex=100,
                    endIndex=101,
                    required=True,
                    validators=[],
                ),
                Field(
                    item="24B",
                    name="RECOUPMENT_PRIOR_OVRPMT",
                    friendly_name="recoupment prior overpayment",
                    type="number",
                    startIndex=101,
                    endIndex=105,
                    required=True,
                    validators=[],
                ),
                Field(
                    item="24CI",
                    name="OTHER_TOTAL_REDUCTIONS",
                    friendly_name="other total reductions",
                    type="number",
                    startIndex=105,
                    endIndex=109,
                    required=True,
                    validators=[],
                ),
                Field(
                    item="24CII",
                    name="FAMILY_CAP",
                    friendly_name="family cap",
                    type="number",
                    startIndex=109,
                    endIndex=110,
                    required=True,
                    validators=[],
                ),
                Field(
                    item="24CIII",
                    name="REDUCTIONS_ON_RECEIPTS",
                    friendly_name="reductions on receipts",
                    type="number",
                    startIndex=110,
                    endIndex=111,
                    required=True,
                    validators=[],
                ),
                Field(
                    item="24CIV",
                    name="OTHER_NON_SANCTION",
                    friendly_name="other non santion",
                    type="number",
                    startIndex=111,
                    endIndex=112,
                    required=True,
                    validators=[],
                ),
                Field(
                    item="25",
                    name="WAIVER_EVAL_CONTROL_GRPS",
                    friendly_name="waiver evaluation xperimental and control groups",
                    type="number",
                    startIndex=112,
                    endIndex=113,
                    required=True,
                    validators=[],
                ),
                Field(
                    item="-1",
                    name="BLANK",
                    friendly_name="blank",
                    type="string",
                    startIndex=113,
                    endIndex=150,
                    required=False,
                    validators=[],
                ),
            ],
=======
          model=SSP_M1,
          preparsing_validators=[
              validators.hasLength(150),
          ],
          postparsing_validators=[
            validators.if_then_validator(
                  condition_field='CASH_AMOUNT', condition_function=validators.isLargerThan(0),
                  result_field='NBR_MONTHS', result_function=validators.isLargerThan(0),
            ),
            validators.if_then_validator(
                  condition_field='CC_AMOUNT', condition_function=validators.isLargerThan(0),
                  result_field='CHILDREN_COVERED', result_function=validators.isLargerThan(0),
            ),
            validators.if_then_validator(
                  condition_field='CC_AMOUNT', condition_function=validators.isLargerThan(0),
                  result_field='CC_NBR_MONTHS', result_function=validators.isLargerThan(0),
            ),
            validators.if_then_validator(
                  condition_field='TRANSP_AMOUNT', condition_function=validators.isLargerThan(0),
                  result_field='TRANSP_NBR_MONTHS', result_function=validators.isLargerThan(0),
            ),
            validators.if_then_validator(
                  condition_field='SANC_REDUCTION_AMT', condition_function=validators.isLargerThan(0),
                  result_field='WORK_REQ_SANCTION', result_function=validators.oneOf((1, 2)),
            ),
            validators.if_then_validator(
                  condition_field='SANC_REDUCTION_AMT', condition_function=validators.isLargerThan(0),
                  result_field='SANC_TEEN_PARENT', result_function=validators.oneOf((1, 2)),
            ),
            validators.if_then_validator(
                  condition_field='SANC_REDUCTION_AMT', condition_function=validators.isLargerThan(0),
                  result_field='NON_COOPERATION_CSE', result_function=validators.oneOf((1, 2)),
            ),
            validators.if_then_validator(
                  condition_field='SANC_REDUCTION_AMT', condition_function=validators.isLargerThan(0),
                  result_field='FAILURE_TO_COMPLY', result_function=validators.oneOf((1, 2)),
            ),
            validators.if_then_validator(
                  condition_field='SANC_REDUCTION_AMT', condition_function=validators.isLargerThan(0),
                  result_field='OTHER_SANCTION', result_function=validators.oneOf((1, 2)),
            ),
            validators.if_then_validator(
                  condition_field='OTHER_TOTAL_REDUCTIONS', condition_function=validators.isLargerThan(0),
                  result_field='FAMILY_CAP', result_function=validators.oneOf((1, 2)),
            ),
            validators.if_then_validator(
                  condition_field='OTHER_TOTAL_REDUCTIONS', condition_function=validators.isLargerThan(0),
                  result_field='REDUCTIONS_ON_RECEIPTS', result_function=validators.oneOf((1, 2)),
            ),
            validators.if_then_validator(
                  condition_field='OTHER_TOTAL_REDUCTIONS', condition_function=validators.isLargerThan(0),
                  result_field='OTHER_NON_SANCTION', result_function=validators.oneOf((1, 2)),
            ),
            validators.sumIsLarger([
                  "AMT_FOOD_STAMP_ASSISTANCE",
                  "AMT_SUB_CC",
                  "CASH_AMOUNT",
                  "CC_AMOUNT",
                  "CC_NBR_MONTHS"
                  ], 0)
          ],
          fields=[
              Field(item="0", name='RecordType', type='string', startIndex=0, endIndex=2,
                    required=True, validators=[]),
              Field(item="3", name='RPT_MONTH_YEAR', type='number', startIndex=2, endIndex=8,
                    required=True, validators=[
                        validators.dateYearIsLargerThan(1998),
                        validators.dateMonthIsValid(),
                    ]),
              Field(item="5", name='CASE_NUMBER', type='string', startIndex=8, endIndex=19,
                    required=True, validators=[
                        validators.isAlphaNumeric()
                    ]),
              Field(item="2", name='COUNTY_FIPS_CODE', type='string', startIndex=19, endIndex=22,
                    required=True, validators=[
                        validators.isNumber(),
                    ]),
              Field(item="4", name='STRATUM', type='string', startIndex=22, endIndex=24,
                    required=False, validators=[
                        validators.isInStringRange(0, 99),
                    ]),
              Field(item="6", name='ZIP_CODE', type='string', startIndex=24, endIndex=29,
                    required=True, validators=[
                        validators.isNumber(),
                    ]),
              Field(item="7", name='DISPOSITION', type='number', startIndex=29, endIndex=30,
                    required=True, validators=[
                        validators.oneOf([1, 2]),
                    ]),
              Field(item="8", name='NBR_FAMILY_MEMBERS', type='number', startIndex=30, endIndex=32,
                    required=True, validators=[
                        validators.isInLimits(1, 99),
                    ]),
              Field(item="9", name='FAMILY_TYPE', type='number', startIndex=32, endIndex=33,
                    required=True, validators=[
                        validators.isInLimits(1, 3),
                    ]),
              Field(item="10", name='TANF_ASST_IN_6MONTHS', type='number', startIndex=33, endIndex=34,
                    required=True, validators=[
                        validators.isInLimits(1, 3),
                    ]),
              Field(item="11", name='RECEIVES_SUB_HOUSING', type='number', startIndex=34, endIndex=35,
                    required=True, validators=[
                        validators.isInLimits(1, 2),
                    ]),
              Field(item="12", name='RECEIVES_MED_ASSISTANCE', type='number', startIndex=35, endIndex=36,
                    required=True, validators=[
                        validators.isInLimits(1, 2),
                    ]),
              Field(item="13", name='RECEIVES_FOOD_STAMPS', type='number', startIndex=36, endIndex=37,
                    required=False, validators=[
                        validators.isInLimits(0, 2),
                    ]),
              Field(item="14", name='AMT_FOOD_STAMP_ASSISTANCE', type='number', startIndex=37, endIndex=41,
                    required=True, validators=[
                        validators.isLargerThanOrEqualTo(0),
                    ]),
              Field(item="15", name='RECEIVES_SUB_CC', type='number', startIndex=41, endIndex=42,
                    required=False, validators=[
                        validators.isInLimits(0, 2),
                    ]),
              Field(item="16", name='AMT_SUB_CC', type='number', startIndex=42, endIndex=46,
                    required=True, validators=[
                        validators.isLargerThanOrEqualTo(0),
                    ]),
              Field(item="17", name='CHILD_SUPPORT_AMT', type='number', startIndex=46, endIndex=50,
                    required=True, validators=[
                        validators.isLargerThanOrEqualTo(0),
                    ]),
              Field(item="18", name='FAMILY_CASH_RESOURCES', type='number', startIndex=50, endIndex=54,
                    required=True, validators=[
                        validators.isLargerThanOrEqualTo(0),
                    ]),
              Field(item="19A", name='CASH_AMOUNT', type='number', startIndex=54, endIndex=58,
                    required=True, validators=[
                        validators.isLargerThanOrEqualTo(0),
                    ]),
              Field(item="19B", name='NBR_MONTHS', type='number', startIndex=58, endIndex=61,
                    required=True, validators=[
                        validators.isLargerThanOrEqualTo(0),
                    ]),
              Field(item="20A", name='CC_AMOUNT', type='number', startIndex=61, endIndex=65,
                    required=True, validators=[
                        validators.isLargerThanOrEqualTo(0),
                    ]),
              Field(item="20B", name='CHILDREN_COVERED', type='number', startIndex=65, endIndex=67,
                    required=True, validators=[
                        validators.isLargerThanOrEqualTo(0),
                    ]),
              Field(item="20C", name='CC_NBR_MONTHS', type='number', startIndex=67, endIndex=70,
                    required=True, validators=[
                        validators.isLargerThanOrEqualTo(0),
                    ]),
              Field(item="21A", name='TRANSP_AMOUNT', type='number', startIndex=70, endIndex=74,
                    required=True, validators=[
                        validators.isLargerThanOrEqualTo(0),
                    ]),
              Field(item="21B", name='TRANSP_NBR_MONTHS', type='number', startIndex=74, endIndex=77,
                    required=True, validators=[
                        validators.isLargerThanOrEqualTo(0),
                    ]),
              Field(item="22A", name='TRANSITION_SERVICES_AMOUNT', type='number', startIndex=77, endIndex=81,
                    required=False, validators=[
                        validators.isLargerThanOrEqualTo(0),
                    ]),
              Field(item="22B", name='TRANSITION_NBR_MONTHS', type='number', startIndex=81, endIndex=84,
                    required=False, validators=[
                        validators.isLargerThanOrEqualTo(0),
                    ]),
              Field(item="23A", name='OTHER_AMOUNT', type='number', startIndex=84, endIndex=88,
                    required=False, validators=[
                        validators.isLargerThanOrEqualTo(0),
                    ]),
              Field(item="23B", name='OTHER_NBR_MONTHS', type='number', startIndex=88, endIndex=91,
                    required=False, validators=[
                        validators.isLargerThanOrEqualTo(0),
                    ]),
              Field(item="24AI", name='SANC_REDUCTION_AMT', type='number', startIndex=91, endIndex=95,
                    required=True, validators=[
                        validators.isLargerThanOrEqualTo(0),
                    ]),
              Field(item="24AII", name='WORK_REQ_SANCTION', type='number', startIndex=95, endIndex=96,
                    required=True, validators=[
                        validators.oneOf([1, 2]),
                    ]),
              Field(item="24AIII", name='FAMILY_SANC_ADULT', type='number', startIndex=96, endIndex=97,
                    required=False, validators=[
                        validators.isInLimits(0, 9),
                    ]),
              Field(item="24AIV", name='SANC_TEEN_PARENT', type='number', startIndex=97, endIndex=98,
                    required=True, validators=[
                        validators.oneOf([1, 2]),
                    ]),
              Field(item="24AV", name='NON_COOPERATION_CSE', type='number', startIndex=98, endIndex=99,
                    required=True, validators=[
                        validators.oneOf([1, 2]),
                    ]),
              Field(item="24AVI", name='FAILURE_TO_COMPLY', type='number', startIndex=99, endIndex=100,
                    required=True, validators=[
                        validators.oneOf([1, 2]),
                    ]),
              Field(item="24AVII", name='OTHER_SANCTION', type='number', startIndex=100, endIndex=101,
                    required=True, validators=[
                        validators.oneOf([1, 2]),
                    ]),
              Field(item="24B", name='RECOUPMENT_PRIOR_OVRPMT', type='number', startIndex=101, endIndex=105,
                    required=True, validators=[
                        validators.isLargerThanOrEqualTo(0),
                    ]),
              Field(item="24CI", name='OTHER_TOTAL_REDUCTIONS', type='number', startIndex=105, endIndex=109,
                    required=True, validators=[
                        validators.isLargerThanOrEqualTo(0),
                    ]),
              Field(item="24CII", name='FAMILY_CAP', type='number', startIndex=109, endIndex=110,
                    required=True, validators=[
                        validators.oneOf([1, 2]),
                    ]),
              Field(item="24CIII", name='REDUCTIONS_ON_RECEIPTS', type='number', startIndex=110, endIndex=111,
                    required=True, validators=[
                        validators.oneOf([1, 2]),
                    ]),
              Field(item="24CIV", name='OTHER_NON_SANCTION', type='number', startIndex=111, endIndex=112,
                    required=True, validators=[
                        validators.oneOf([1, 2]),
                    ]),
              Field(item="25", name='WAIVER_EVAL_CONTROL_GRPS', type='number', startIndex=112, endIndex=113,
                    required=False, validators=[
                        validators.isInLimits(0, 9),
                    ]),
              Field(item="-1", name='BLANK', type='string', startIndex=113, endIndex=150,
                    required=False, validators=[]),
          ]
>>>>>>> 872c5b07
        )
    ]
)<|MERGE_RESOLUTION|>--- conflicted
+++ resolved
@@ -10,445 +10,6 @@
 m1 = SchemaManager(
     schemas=[
         RowSchema(
-<<<<<<< HEAD
-            model=SSP_M1,
-            preparsing_validators=[
-                validators.hasLength(150),
-            ],
-            postparsing_validators=[],
-            fields=[
-                Field(
-                    item="0",
-                    name="RecordType",
-                    friendly_name="record type",
-                    type="string",
-                    startIndex=0,
-                    endIndex=2,
-                    required=True,
-                    validators=[],
-                ),
-                Field(
-                    item="3",
-                    name="RPT_MONTH_YEAR",
-                    friendly_name="report month year",
-                    type="number",
-                    startIndex=2,
-                    endIndex=8,
-                    required=True,
-                    validators=[],
-                ),
-                Field(
-                    item="5",
-                    name="CASE_NUMBER",
-                    friendly_name="case number",
-                    type="string",
-                    startIndex=8,
-                    endIndex=19,
-                    required=True,
-                    validators=[],
-                ),
-                Field(
-                    item="2",
-                    name="COUNTY_FIPS_CODE",
-                    friendly_name="county fips code",
-                    type="string",
-                    startIndex=19,
-                    endIndex=22,
-                    required=True,
-                    validators=[],
-                ),
-                Field(
-                    item="4",
-                    name="STRATUM",
-                    friendly_name="stratum",
-                    type="string",
-                    startIndex=22,
-                    endIndex=24,
-                    required=True,
-                    validators=[],
-                ),
-                Field(
-                    item="6",
-                    name="ZIP_CODE",
-                    friendly_name="zip code",
-                    type="string",
-                    startIndex=24,
-                    endIndex=29,
-                    required=True,
-                    validators=[],
-                ),
-                Field(
-                    item="7",
-                    name="DISPOSITION",
-                    friendly_name="disposition",
-                    type="number",
-                    startIndex=29,
-                    endIndex=30,
-                    required=True,
-                    validators=[],
-                ),
-                Field(
-                    item="8",
-                    name="NBR_FAMILY_MEMBERS",
-                    friendly_name="number of family numbers",
-                    type="number",
-                    startIndex=30,
-                    endIndex=32,
-                    required=True,
-                    validators=[],
-                ),
-                Field(
-                    item="9",
-                    name="FAMILY_TYPE",
-                    friendly_name="family type",
-                    type="number",
-                    startIndex=32,
-                    endIndex=33,
-                    required=True,
-                    validators=[],
-                ),
-                Field(
-                    item="10",
-                    name="TANF_ASST_IN_6MONTHS",
-                    friendly_name="tanf assitance in 6 months",
-                    type="number",
-                    startIndex=33,
-                    endIndex=34,
-                    required=True,
-                    validators=[],
-                ),
-                Field(
-                    item="11",
-                    name="RECEIVES_SUB_HOUSING",
-                    friendly_name="receives subsidized housing",
-                    type="number",
-                    startIndex=34,
-                    endIndex=35,
-                    required=True,
-                    validators=[],
-                ),
-                Field(
-                    item="12",
-                    name="RECEIVES_MED_ASSISTANCE",
-                    friendly_name="receives medical assisstance",
-                    type="number",
-                    startIndex=35,
-                    endIndex=36,
-                    required=True,
-                    validators=[],
-                ),
-                Field(
-                    item="13",
-                    name="RECEIVES_FOOD_STAMPS",
-                    friendly_name="receives food assisstance",
-                    type="number",
-                    startIndex=36,
-                    endIndex=37,
-                    required=True,
-                    validators=[],
-                ),
-                Field(
-                    item="14",
-                    name="AMT_FOOD_STAMP_ASSISTANCE",
-                    friendly_name="aount of food stamp assisstance",
-                    type="number",
-                    startIndex=37,
-                    endIndex=41,
-                    required=True,
-                    validators=[],
-                ),
-                Field(
-                    item="15",
-                    name="RECEIVES_SUB_CC",
-                    friendly_name="receives subsidized child care",
-                    type="number",
-                    startIndex=41,
-                    endIndex=42,
-                    required=True,
-                    validators=[],
-                ),
-                Field(
-                    item="16",
-                    name="AMT_SUB_CC",
-                    friendly_name="amount of subsidized child care",
-                    type="number",
-                    startIndex=42,
-                    endIndex=46,
-                    required=True,
-                    validators=[],
-                ),
-                Field(
-                    item="17",
-                    name="CHILD_SUPPORT_AMT",
-                    friendly_name="child support amount",
-                    type="number",
-                    startIndex=46,
-                    endIndex=50,
-                    required=True,
-                    validators=[],
-                ),
-                Field(
-                    item="18",
-                    name="FAMILY_CASH_RESOURCES",
-                    friendly_name="family cash resources",
-                    type="number",
-                    startIndex=50,
-                    endIndex=54,
-                    required=True,
-                    validators=[],
-                ),
-                Field(
-                    item="19A",
-                    name="CASH_AMOUNT",
-                    friendly_name="cash amount",
-                    type="number",
-                    startIndex=54,
-                    endIndex=58,
-                    required=True,
-                    validators=[],
-                ),
-                Field(
-                    item="19B",
-                    name="NBR_MONTHS",
-                    friendly_name="number of months",
-                    type="number",
-                    startIndex=58,
-                    endIndex=61,
-                    required=True,
-                    validators=[],
-                ),
-                Field(
-                    item="20A",
-                    name="CC_AMOUNT",
-                    friendly_name="child care amount",
-                    type="number",
-                    startIndex=61,
-                    endIndex=65,
-                    required=True,
-                    validators=[],
-                ),
-                Field(
-                    item="20B",
-                    name="CHILDREN_COVERED",
-                    friendly_name="children covered",
-                    type="number",
-                    startIndex=65,
-                    endIndex=67,
-                    required=True,
-                    validators=[],
-                ),
-                Field(
-                    item="20C",
-                    name="CC_NBR_MONTHS",
-                    friendly_name="child care - number of months",
-                    type="number",
-                    startIndex=67,
-                    endIndex=70,
-                    required=True,
-                    validators=[],
-                ),
-                Field(
-                    item="21A",
-                    name="TRANSP_AMOUNT",
-                    friendly_name="transportation amount",
-                    type="number",
-                    startIndex=70,
-                    endIndex=74,
-                    required=True,
-                    validators=[],
-                ),
-                Field(
-                    item="21B",
-                    name="TRANSP_NBR_MONTHS",
-                    friendly_name="transmportation number of months",
-                    type="number",
-                    startIndex=74,
-                    endIndex=77,
-                    required=True,
-                    validators=[],
-                ),
-                Field(
-                    item="22A",
-                    name="TRANSITION_SERVICES_AMOUNT",
-                    friendly_name="transition services amount",
-                    type="number",
-                    startIndex=77,
-                    endIndex=81,
-                    required=True,
-                    validators=[],
-                ),
-                Field(
-                    item="22B",
-                    name="TRANSITION_NBR_MONTHS",
-                    friendly_name="transition number of months",
-                    type="number",
-                    startIndex=81,
-                    endIndex=84,
-                    required=True,
-                    validators=[],
-                ),
-                Field(
-                    item="23A",
-                    name="OTHER_AMOUNT",
-                    friendly_name="other amount",
-                    type="number",
-                    startIndex=84,
-                    endIndex=88,
-                    required=True,
-                    validators=[],
-                ),
-                Field(
-                    item="23B",
-                    name="OTHER_NBR_MONTHS",
-                    friendly_name="other nuber of months",
-                    type="number",
-                    startIndex=88,
-                    endIndex=91,
-                    required=True,
-                    validators=[],
-                ),
-                Field(
-                    item="24AI",
-                    name="SANC_REDUCTION_AMT",
-                    friendly_name="sanction reduction amount",
-                    type="number",
-                    startIndex=91,
-                    endIndex=95,
-                    required=True,
-                    validators=[],
-                ),
-                Field(
-                    item="24AII",
-                    name="WORK_REQ_SANCTION",
-                    friendly_name="work requirements sanction",
-                    type="number",
-                    startIndex=95,
-                    endIndex=96,
-                    required=True,
-                    validators=[],
-                ),
-                Field(
-                    item="24AIII",
-                    name="FAMILY_SANC_ADULT",
-                    friendly_name="family sanction for adult",
-                    type="number",
-                    startIndex=96,
-                    endIndex=97,
-                    required=True,
-                    validators=[],
-                ),
-                Field(
-                    item="24AIV",
-                    name="SANC_TEEN_PARENT",
-                    friendly_name="santion for teen parent",
-                    type="number",
-                    startIndex=97,
-                    endIndex=98,
-                    required=True,
-                    validators=[],
-                ),
-                Field(
-                    item="24AV",
-                    name="NON_COOPERATION_CSE",
-                    friendly_name="non coopeartion case",
-                    type="number",
-                    startIndex=98,
-                    endIndex=99,
-                    required=True,
-                    validators=[],
-                ),
-                Field(
-                    item="24AVI",
-                    name="FAILURE_TO_COMPLY",
-                    friendly_name="failure to comply",
-                    type="number",
-                    startIndex=99,
-                    endIndex=100,
-                    required=True,
-                    validators=[],
-                ),
-                Field(
-                    item="24AVII",
-                    name="OTHER_SANCTION",
-                    friendly_name="other sanciton",
-                    type="number",
-                    startIndex=100,
-                    endIndex=101,
-                    required=True,
-                    validators=[],
-                ),
-                Field(
-                    item="24B",
-                    name="RECOUPMENT_PRIOR_OVRPMT",
-                    friendly_name="recoupment prior overpayment",
-                    type="number",
-                    startIndex=101,
-                    endIndex=105,
-                    required=True,
-                    validators=[],
-                ),
-                Field(
-                    item="24CI",
-                    name="OTHER_TOTAL_REDUCTIONS",
-                    friendly_name="other total reductions",
-                    type="number",
-                    startIndex=105,
-                    endIndex=109,
-                    required=True,
-                    validators=[],
-                ),
-                Field(
-                    item="24CII",
-                    name="FAMILY_CAP",
-                    friendly_name="family cap",
-                    type="number",
-                    startIndex=109,
-                    endIndex=110,
-                    required=True,
-                    validators=[],
-                ),
-                Field(
-                    item="24CIII",
-                    name="REDUCTIONS_ON_RECEIPTS",
-                    friendly_name="reductions on receipts",
-                    type="number",
-                    startIndex=110,
-                    endIndex=111,
-                    required=True,
-                    validators=[],
-                ),
-                Field(
-                    item="24CIV",
-                    name="OTHER_NON_SANCTION",
-                    friendly_name="other non santion",
-                    type="number",
-                    startIndex=111,
-                    endIndex=112,
-                    required=True,
-                    validators=[],
-                ),
-                Field(
-                    item="25",
-                    name="WAIVER_EVAL_CONTROL_GRPS",
-                    friendly_name="waiver evaluation xperimental and control groups",
-                    type="number",
-                    startIndex=112,
-                    endIndex=113,
-                    required=True,
-                    validators=[],
-                ),
-                Field(
-                    item="-1",
-                    name="BLANK",
-                    friendly_name="blank",
-                    type="string",
-                    startIndex=113,
-                    endIndex=150,
-                    required=False,
-                    validators=[],
-                ),
-            ],
-=======
           model=SSP_M1,
           preparsing_validators=[
               validators.hasLength(150),
@@ -512,176 +73,175 @@
           ],
           fields=[
               Field(item="0", name='RecordType', type='string', startIndex=0, endIndex=2,
-                    required=True, validators=[]),
+                    friendly_name="record type", required=True, validators=[]),
               Field(item="3", name='RPT_MONTH_YEAR', type='number', startIndex=2, endIndex=8,
-                    required=True, validators=[
+                    friendly_name="report month year", required=True, validators=[
                         validators.dateYearIsLargerThan(1998),
                         validators.dateMonthIsValid(),
                     ]),
               Field(item="5", name='CASE_NUMBER', type='string', startIndex=8, endIndex=19,
-                    required=True, validators=[
+                    friendly_name="case number", required=True, validators=[
                         validators.isAlphaNumeric()
                     ]),
               Field(item="2", name='COUNTY_FIPS_CODE', type='string', startIndex=19, endIndex=22,
-                    required=True, validators=[
+                    friendly_name="county fips code", required=True, validators=[
                         validators.isNumber(),
                     ]),
               Field(item="4", name='STRATUM', type='string', startIndex=22, endIndex=24,
-                    required=False, validators=[
+                    friendly_name="stratum", required=False, validators=[
                         validators.isInStringRange(0, 99),
                     ]),
               Field(item="6", name='ZIP_CODE', type='string', startIndex=24, endIndex=29,
-                    required=True, validators=[
+                    friendly_name="zip code", required=True, validators=[
                         validators.isNumber(),
                     ]),
               Field(item="7", name='DISPOSITION', type='number', startIndex=29, endIndex=30,
-                    required=True, validators=[
+                    friendly_name="disposition", required=True, validators=[
                         validators.oneOf([1, 2]),
                     ]),
               Field(item="8", name='NBR_FAMILY_MEMBERS', type='number', startIndex=30, endIndex=32,
-                    required=True, validators=[
+                    friendly_name="number of family numbers", required=True, validators=[
                         validators.isInLimits(1, 99),
                     ]),
               Field(item="9", name='FAMILY_TYPE', type='number', startIndex=32, endIndex=33,
-                    required=True, validators=[
+                    friendly_name="family type", required=True, validators=[
                         validators.isInLimits(1, 3),
                     ]),
               Field(item="10", name='TANF_ASST_IN_6MONTHS', type='number', startIndex=33, endIndex=34,
-                    required=True, validators=[
+                    friendly_name="tanf assitance in 6 months", required=True, validators=[
                         validators.isInLimits(1, 3),
                     ]),
               Field(item="11", name='RECEIVES_SUB_HOUSING', type='number', startIndex=34, endIndex=35,
-                    required=True, validators=[
+                    friendly_name="receives subsidized housing", required=True, validators=[
                         validators.isInLimits(1, 2),
                     ]),
               Field(item="12", name='RECEIVES_MED_ASSISTANCE', type='number', startIndex=35, endIndex=36,
-                    required=True, validators=[
+                    friendly_name="receives medical assisstance", required=True, validators=[
                         validators.isInLimits(1, 2),
                     ]),
               Field(item="13", name='RECEIVES_FOOD_STAMPS', type='number', startIndex=36, endIndex=37,
-                    required=False, validators=[
+                    friendly_name="receives food assisstance", required=False, validators=[
                         validators.isInLimits(0, 2),
                     ]),
               Field(item="14", name='AMT_FOOD_STAMP_ASSISTANCE', type='number', startIndex=37, endIndex=41,
-                    required=True, validators=[
+                    friendly_name="amount of food stamp assisstance", required=True, validators=[
                         validators.isLargerThanOrEqualTo(0),
                     ]),
               Field(item="15", name='RECEIVES_SUB_CC', type='number', startIndex=41, endIndex=42,
-                    required=False, validators=[
+                    friendly_name="receives subsidized child care", required=False, validators=[
                         validators.isInLimits(0, 2),
                     ]),
               Field(item="16", name='AMT_SUB_CC', type='number', startIndex=42, endIndex=46,
-                    required=True, validators=[
+                    friendly_name="amount of subsidized child care", required=True, validators=[
                         validators.isLargerThanOrEqualTo(0),
                     ]),
               Field(item="17", name='CHILD_SUPPORT_AMT', type='number', startIndex=46, endIndex=50,
-                    required=True, validators=[
+                    friendly_name="child support amount", required=True, validators=[
                         validators.isLargerThanOrEqualTo(0),
                     ]),
               Field(item="18", name='FAMILY_CASH_RESOURCES', type='number', startIndex=50, endIndex=54,
-                    required=True, validators=[
+                    friendly_name="family cash resources", required=True, validators=[
                         validators.isLargerThanOrEqualTo(0),
                     ]),
               Field(item="19A", name='CASH_AMOUNT', type='number', startIndex=54, endIndex=58,
-                    required=True, validators=[
+                    friendly_name="cash amount", required=True, validators=[
                         validators.isLargerThanOrEqualTo(0),
                     ]),
               Field(item="19B", name='NBR_MONTHS', type='number', startIndex=58, endIndex=61,
-                    required=True, validators=[
+                    friendly_name="number of months", required=True, validators=[
                         validators.isLargerThanOrEqualTo(0),
                     ]),
               Field(item="20A", name='CC_AMOUNT', type='number', startIndex=61, endIndex=65,
-                    required=True, validators=[
+                    friendly_name="child care amount", required=True, validators=[
                         validators.isLargerThanOrEqualTo(0),
                     ]),
               Field(item="20B", name='CHILDREN_COVERED', type='number', startIndex=65, endIndex=67,
-                    required=True, validators=[
+                    friendly_name="children covered", required=True, validators=[
                         validators.isLargerThanOrEqualTo(0),
                     ]),
               Field(item="20C", name='CC_NBR_MONTHS', type='number', startIndex=67, endIndex=70,
-                    required=True, validators=[
+                    friendly_name="child care - number of months", required=True, validators=[
                         validators.isLargerThanOrEqualTo(0),
                     ]),
               Field(item="21A", name='TRANSP_AMOUNT', type='number', startIndex=70, endIndex=74,
-                    required=True, validators=[
+                    friendly_name="transportation amount", required=True, validators=[
                         validators.isLargerThanOrEqualTo(0),
                     ]),
               Field(item="21B", name='TRANSP_NBR_MONTHS', type='number', startIndex=74, endIndex=77,
-                    required=True, validators=[
+                    friendly_name="transmportation number of months", required=True, validators=[
                         validators.isLargerThanOrEqualTo(0),
                     ]),
               Field(item="22A", name='TRANSITION_SERVICES_AMOUNT', type='number', startIndex=77, endIndex=81,
-                    required=False, validators=[
+                    friendly_name="transition services amount", required=False, validators=[
                         validators.isLargerThanOrEqualTo(0),
                     ]),
               Field(item="22B", name='TRANSITION_NBR_MONTHS', type='number', startIndex=81, endIndex=84,
-                    required=False, validators=[
+                    friendly_name="transition number of months", required=False, validators=[
                         validators.isLargerThanOrEqualTo(0),
                     ]),
               Field(item="23A", name='OTHER_AMOUNT', type='number', startIndex=84, endIndex=88,
-                    required=False, validators=[
+                    friendly_name="other amount", required=False, validators=[
                         validators.isLargerThanOrEqualTo(0),
                     ]),
               Field(item="23B", name='OTHER_NBR_MONTHS', type='number', startIndex=88, endIndex=91,
-                    required=False, validators=[
+                    friendly_name="other nuber of months", required=False, validators=[
                         validators.isLargerThanOrEqualTo(0),
                     ]),
               Field(item="24AI", name='SANC_REDUCTION_AMT', type='number', startIndex=91, endIndex=95,
-                    required=True, validators=[
+                    friendly_name="sanction reduction amount", required=True, validators=[
                         validators.isLargerThanOrEqualTo(0),
                     ]),
               Field(item="24AII", name='WORK_REQ_SANCTION', type='number', startIndex=95, endIndex=96,
-                    required=True, validators=[
+                    friendly_name="work requirements sanction", srequired=True, validators=[
                         validators.oneOf([1, 2]),
                     ]),
               Field(item="24AIII", name='FAMILY_SANC_ADULT', type='number', startIndex=96, endIndex=97,
-                    required=False, validators=[
+                    friendly_name="family sanction for adult", required=False, validators=[
                         validators.isInLimits(0, 9),
                     ]),
               Field(item="24AIV", name='SANC_TEEN_PARENT', type='number', startIndex=97, endIndex=98,
-                    required=True, validators=[
+                    friendly_name="santion for teen parent", required=True, validators=[
                         validators.oneOf([1, 2]),
                     ]),
               Field(item="24AV", name='NON_COOPERATION_CSE', type='number', startIndex=98, endIndex=99,
-                    required=True, validators=[
+                    friendly_name="non coopeartion case", required=True, validators=[
                         validators.oneOf([1, 2]),
                     ]),
               Field(item="24AVI", name='FAILURE_TO_COMPLY', type='number', startIndex=99, endIndex=100,
-                    required=True, validators=[
+                    friendly_name="failure to comply", required=True, validators=[
                         validators.oneOf([1, 2]),
                     ]),
               Field(item="24AVII", name='OTHER_SANCTION', type='number', startIndex=100, endIndex=101,
-                    required=True, validators=[
+                    friendly_name="other sanciton", required=True, validators=[
                         validators.oneOf([1, 2]),
                     ]),
               Field(item="24B", name='RECOUPMENT_PRIOR_OVRPMT', type='number', startIndex=101, endIndex=105,
-                    required=True, validators=[
+                    friendly_name="recoupment prior overpayment", required=True, validators=[
                         validators.isLargerThanOrEqualTo(0),
                     ]),
               Field(item="24CI", name='OTHER_TOTAL_REDUCTIONS', type='number', startIndex=105, endIndex=109,
-                    required=True, validators=[
+                    friendly_name="other total reductions", required=True, validators=[
                         validators.isLargerThanOrEqualTo(0),
                     ]),
               Field(item="24CII", name='FAMILY_CAP', type='number', startIndex=109, endIndex=110,
-                    required=True, validators=[
+                    friendly_name="family cap", required=True, validators=[
                         validators.oneOf([1, 2]),
                     ]),
               Field(item="24CIII", name='REDUCTIONS_ON_RECEIPTS', type='number', startIndex=110, endIndex=111,
-                    required=True, validators=[
+                    friendly_name="reductions on receipts", required=True, validators=[
                         validators.oneOf([1, 2]),
                     ]),
               Field(item="24CIV", name='OTHER_NON_SANCTION', type='number', startIndex=111, endIndex=112,
-                    required=True, validators=[
+                    friendly_name="other non santion", required=True, validators=[
                         validators.oneOf([1, 2]),
                     ]),
               Field(item="25", name='WAIVER_EVAL_CONTROL_GRPS', type='number', startIndex=112, endIndex=113,
-                    required=False, validators=[
+                    friendly_name="waiver evaluation xperimental and control groups", required=False, validators=[
                         validators.isInLimits(0, 9),
                     ]),
               Field(item="-1", name='BLANK', type='string', startIndex=113, endIndex=150,
-                    required=False, validators=[]),
+                    friendly_name="blank", required=False, validators=[]),
           ]
->>>>>>> 872c5b07
         )
     ]
 )