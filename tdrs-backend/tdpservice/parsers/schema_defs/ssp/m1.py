"""Schema for SSP M1 record type."""


from tdpservice.parsers.fields import Field
from tdpservice.parsers.row_schema import RowSchema, SchemaManager
from tdpservice.parsers import validators
from tdpservice.search_indexes.documents.ssp import SSP_M1DataSubmissionDocument

m1 = SchemaManager(
    schemas=[
        RowSchema(
            record_type="M1",
            document=SSP_M1DataSubmissionDocument(),
            preparsing_validators=[
<<<<<<< HEAD
                validators.recordHasLength(150),
                validators.caseNumberNotEmpty(8, 19),
=======
                validators.hasLength(150),
                validators.validateRptMonthYear(),
                validators.notEmpty(8, 19)
>>>>>>> abd50999
            ],
            postparsing_validators=[
                validators.if_then_validator(
                    condition_field_name='CASH_AMOUNT',
                    condition_function=validators.isLargerThan(0),
                    result_field_name='NBR_MONTHS',
                    result_function=validators.isLargerThan(0),
                ),
                validators.if_then_validator(
                    condition_field_name='CC_AMOUNT',
                    condition_function=validators.isLargerThan(0),
                    result_field_name='CHILDREN_COVERED',
                    result_function=validators.isLargerThan(0),
                ),
                validators.if_then_validator(
                    condition_field_name='CC_AMOUNT',
                    condition_function=validators.isLargerThan(0),
                    result_field_name='CC_NBR_MONTHS',
                    result_function=validators.isLargerThan(0),
                ),
                validators.if_then_validator(
                    condition_field_name='TRANSP_AMOUNT',
                    condition_function=validators.isLargerThan(0),
                    result_field_name='TRANSP_NBR_MONTHS',
                    result_function=validators.isLargerThan(0),
                ),
                validators.if_then_validator(
                    condition_field_name='SANC_REDUCTION_AMT',
                    condition_function=validators.isLargerThan(0),
                    result_field_name='WORK_REQ_SANCTION',
                    result_function=validators.oneOf((1, 2)),
                ),
                validators.if_then_validator(
                    condition_field_name='SANC_REDUCTION_AMT',
                    condition_function=validators.isLargerThan(0),
                    result_field_name='SANC_TEEN_PARENT',
                    result_function=validators.oneOf((1, 2)),
                ),
                validators.if_then_validator(
                    condition_field_name='SANC_REDUCTION_AMT',
                    condition_function=validators.isLargerThan(0),
                    result_field_name='NON_COOPERATION_CSE',
                    result_function=validators.oneOf((1, 2)),
                ),
                validators.if_then_validator(
                    condition_field_name='SANC_REDUCTION_AMT',
                    condition_function=validators.isLargerThan(0),
                    result_field_name='FAILURE_TO_COMPLY',
                    result_function=validators.oneOf((1, 2)),
                ),
                validators.if_then_validator(
                    condition_field_name='SANC_REDUCTION_AMT',
                    condition_function=validators.isLargerThan(0),
                    result_field_name='OTHER_SANCTION',
                    result_function=validators.oneOf((1, 2)),
                ),
                validators.if_then_validator(
                    condition_field_name='OTHER_TOTAL_REDUCTIONS',
                    condition_function=validators.isLargerThan(0),
                    result_field_name='FAMILY_CAP',
                    result_function=validators.oneOf((1, 2)),
                ),
                validators.if_then_validator(
                    condition_field_name='OTHER_TOTAL_REDUCTIONS',
                    condition_function=validators.isLargerThan(0),
                    result_field_name='REDUCTIONS_ON_RECEIPTS',
                    result_function=validators.oneOf((1, 2)),
                ),
                validators.if_then_validator(
                    condition_field_name='OTHER_TOTAL_REDUCTIONS',
                    condition_function=validators.isLargerThan(0),
                    result_field_name='OTHER_NON_SANCTION',
                    result_function=validators.oneOf((1, 2)),
                ),
                validators.sumIsLarger([
                    "AMT_FOOD_STAMP_ASSISTANCE",
                    "AMT_SUB_CC",
                    "CASH_AMOUNT",
                    "CC_AMOUNT",
                    "CC_NBR_MONTHS"], 0)
            ],
            fields=[
                Field(
                    item="0",
                    name='RecordType',
                    friendly_name="record type",
                    type='string',
                    startIndex=0,
                    endIndex=2,
                    required=True,
                    validators=[]
                ),
                Field(
                    item="3",
                    name='RPT_MONTH_YEAR',
                    friendly_name="reporting month and year",
                    type='number',
                    startIndex=2,
                    endIndex=8,
                    required=True,
                    validators=[
                        validators.dateYearIsLargerThan(1998),
                        validators.dateMonthIsValid(),
                    ]
                ),
                Field(
                    item="5",
                    name='CASE_NUMBER',
                    friendly_name="case number",
                    type='string',
                    startIndex=8,
                    endIndex=19,
                    required=True,
                    validators=[validators.notEmpty()]
                ),
                Field(
                    item="2",
                    name='COUNTY_FIPS_CODE',
                    friendly_name="county fips code",
                    type='string',
                    startIndex=19,
                    endIndex=22,
                    required=True,
                    validators=[validators.isNumber(),]
                ),
                Field(
                    item="4",
                    name='STRATUM',
                    friendly_name="stratum",
                    type='string',
                    startIndex=22,
                    endIndex=24,
                    required=False,
                    validators=[validators.isInStringRange(0, 99),]
                ),
                Field(
                    item="6",
                    name='ZIP_CODE',
                    friendly_name="zip code",
                    type='string',
                    startIndex=24,
                    endIndex=29,
                    required=True,
                    validators=[validators.isNumber(),]
                ),
                Field(
                    item="7",
                    name='DISPOSITION',
                    friendly_name="disposition",
                    type='number',
                    startIndex=29,
                    endIndex=30,
                    required=True,
                    validators=[validators.oneOf([1, 2]),]
                ),
                Field(
                    item="8",
                    name='NBR_FAMILY_MEMBERS',
                    friendly_name="number of family members",
                    type='number',
                    startIndex=30,
                    endIndex=32,
                    required=True,
                    validators=[validators.isInLimits(1, 99),]
                ),
                Field(
                    item="9",
                    name='FAMILY_TYPE',
                    friendly_name="family type",
                    type='number',
                    startIndex=32,
                    endIndex=33,
                    required=True,
                    validators=[validators.isInLimits(1, 3),]
                ),
                Field(
                    item="10",
                    name='TANF_ASST_IN_6MONTHS',
                    friendly_name="tanf assistance in 6 months",
                    type='number',
                    startIndex=33,
                    endIndex=34,
                    required=True,
                    validators=[validators.isInLimits(1, 3),]
                ),
                Field(
                    item="11",
                    name='RECEIVES_SUB_HOUSING',
                    friendly_name="receives subsidized housing",
                    type='number',
                    startIndex=34,
                    endIndex=35,
                    required=True,
                    validators=[validators.isInLimits(1, 2),]
                ),
                Field(
                    item="12",
                    name='RECEIVES_MED_ASSISTANCE',
                    friendly_name="receives medical assistance",
                    type='number',
                    startIndex=35,
                    endIndex=36,
                    required=True,
                    validators=[validators.isInLimits(1, 2),]
                ),
                Field(
                    item="13",
                    name='RECEIVES_FOOD_STAMPS',
                    friendly_name="receives food assistance",
                    type='number',
                    startIndex=36,
                    endIndex=37,
                    required=False,
                    validators=[validators.isInLimits(0, 2),]
                ),
                Field(
                    item="14",
                    name='AMT_FOOD_STAMP_ASSISTANCE',
                    friendly_name="amount of food stamp assistance/stamps",
                    type='number',
                    startIndex=37,
                    endIndex=41,
                    required=True,
                    validators=[validators.isLargerThanOrEqualTo(0),]
                ),
                Field(
                    item="15",
                    name='RECEIVES_SUB_CC',
                    friendly_name="receives subsidized child care",
                    type='number',
                    startIndex=41,
                    endIndex=42,
                    required=False,
                    validators=[validators.isInLimits(0, 2),]
                ),
                Field(
                    item="16",
                    name='AMT_SUB_CC',
                    friendly_name="amount of subsidized child care",
                    type='number',
                    startIndex=42,
                    endIndex=46,
                    required=True,
                    validators=[validators.isLargerThanOrEqualTo(0),]
                ),
                Field(
                    item="17",
                    name='CHILD_SUPPORT_AMT',
                    friendly_name="child support amount",
                    type='number',
                    startIndex=46,
                    endIndex=50,
                    required=True,
                    validators=[validators.isLargerThanOrEqualTo(0),]
                ),
                Field(
                    item="18",
                    name='FAMILY_CASH_RESOURCES',
                    friendly_name="family cash resources",
                    type='number',
                    startIndex=50,
                    endIndex=54,
                    required=True,
                    validators=[validators.isLargerThanOrEqualTo(0),]
                ),
                Field(
                    item="19A",
                    name='CASH_AMOUNT',
                    friendly_name="cash amount",
                    type='number',
                    startIndex=54,
                    endIndex=58,
                    required=True,
                    validators=[validators.isLargerThanOrEqualTo(0),]
                ),
                Field(
                    item="19B",
                    name='NBR_MONTHS',
                    friendly_name="number of months",
                    type='number',
                    startIndex=58,
                    endIndex=61,
                    required=True,
                    validators=[validators.isLargerThanOrEqualTo(0),]
                ),
                Field(
                    item="20A",
                    name='CC_AMOUNT',
                    friendly_name="child care amount",
                    type='number',
                    startIndex=61,
                    endIndex=65,
                    required=True,
                    validators=[validators.isLargerThanOrEqualTo(0),]
                ),
                Field(
                    item="20B",
                    name='CHILDREN_COVERED',
                    friendly_name="children covered",
                    type='number',
                    startIndex=65,
                    endIndex=67,
                    required=True,
                    validators=[validators.isLargerThanOrEqualTo(0),]
                ),
                Field(
                    item="20C",
                    name='CC_NBR_MONTHS',
                    friendly_name="child care - number of months",
                    type='number',
                    startIndex=67,
                    endIndex=70,
                    required=True,
                    validators=[validators.isLargerThanOrEqualTo(0),]
                ),
                Field(
                    item="21A",
                    name='TRANSP_AMOUNT',
                    friendly_name="transportation amount",
                    type='number',
                    startIndex=70,
                    endIndex=74,
                    required=True,
                    validators=[validators.isLargerThanOrEqualTo(0),]
                ),
                Field(
                    item="21B",
                    name='TRANSP_NBR_MONTHS',
                    friendly_name="transportation - number of months",
                    type='number',
                    startIndex=74,
                    endIndex=77,
                    required=True,
                    validators=[validators.isLargerThanOrEqualTo(0),]
                ),
                Field(
                    item="22A",
                    name='TRANSITION_SERVICES_AMOUNT',
                    friendly_name="transition services amount",
                    type='number',
                    startIndex=77,
                    endIndex=81,
                    required=False,
                    validators=[validators.isLargerThanOrEqualTo(0),]
                ),
                Field(
                    item="22B",
                    name='TRANSITION_NBR_MONTHS',
                    friendly_name="transition services - number of months",
                    type='number',
                    startIndex=81,
                    endIndex=84,
                    required=False,
                    validators=[validators.isLargerThanOrEqualTo(0),]
                ),
                Field(
                    item="23A",
                    name='OTHER_AMOUNT',
                    friendly_name="other amount",
                    type='number',
                    startIndex=84,
                    endIndex=88,
                    required=False,
                    validators=[validators.isLargerThanOrEqualTo(0),]
                ),
                Field(
                    item="23B",
                    name='OTHER_NBR_MONTHS',
                    friendly_name="other - number of months",
                    type='number',
                    startIndex=88,
                    endIndex=91,
                    required=False,
                    validators=[validators.isLargerThanOrEqualTo(0),]
                ),
                Field(
                    item="24AI",
                    name='SANC_REDUCTION_AMT',
                    friendly_name="sanction reduction amount",
                    type='number',
                    startIndex=91,
                    endIndex=95,
                    required=True,
                    validators=[validators.isLargerThanOrEqualTo(0),]
                ),
                Field(
                    item="24AII",
                    name='WORK_REQ_SANCTION',
                    friendly_name="work requirements sanction",
                    type='number',
                    startIndex=95,
                    endIndex=96,
                    required=True,
                    validators=[validators.oneOf([1, 2]),]
                ),
                Field(
                    item="24AIII",
                    name='FAMILY_SANC_ADULT',
                    friendly_name="family sanction for adult",
                    type='number',
                    startIndex=96,
                    endIndex=97,
                    required=False,
                    validators=[validators.isInLimits(0, 9),]
                ),
                Field(
                    item="24AIV",
                    name='SANC_TEEN_PARENT',
                    friendly_name="sanction for teen parent",
                    type='number',
                    startIndex=97,
                    endIndex=98,
                    required=True,
                    validators=[validators.oneOf([1, 2]),]
                ),
                Field(
                    item="24AV",
                    name='NON_COOPERATION_CSE',
                    friendly_name="non-cooperation with child support",
                    type='number',
                    startIndex=98,
                    endIndex=99,
                    required=True,
                    validators=[validators.oneOf([1, 2]),]
                ),
                Field(
                    item="24AVI",
                    name='FAILURE_TO_COMPLY',
                    friendly_name="failure to comply",
                    type='number',
                    startIndex=99,
                    endIndex=100,
                    required=True,
                    validators=[validators.oneOf([1, 2]),]
                ),
                Field(
                    item="24AVII",
                    name='OTHER_SANCTION',
                    friendly_name="other sanction",
                    type='number',
                    startIndex=100,
                    endIndex=101,
                    required=True,
                    validators=[validators.oneOf([1, 2]),]
                ),
                Field(
                    item="24B",
                    name='RECOUPMENT_PRIOR_OVRPMT',
                    friendly_name="recoupment prior overpayment",
                    type='number',
                    startIndex=101,
                    endIndex=105,
                    required=True,
                    validators=[validators.isLargerThanOrEqualTo(0),]
                ),
                Field(
                    item="24CI",
                    name='OTHER_TOTAL_REDUCTIONS',
                    friendly_name="other total reductions",
                    type='number',
                    startIndex=105,
                    endIndex=109,
                    required=True,
                    validators=[validators.isLargerThanOrEqualTo(0),]
                ),
                Field(
                    item="24CII",
                    name='FAMILY_CAP',
                    friendly_name="family cap",
                    type='number',
                    startIndex=109,
                    endIndex=110,
                    required=True,
                    validators=[validators.oneOf([1, 2]),]
                ),
                Field(
                    item="24CIII",
                    name='REDUCTIONS_ON_RECEIPTS',
                    friendly_name="reductions on receipts",
                    type='number',
                    startIndex=110,
                    endIndex=111,
                    required=True,
                    validators=[validators.oneOf([1, 2]),]
                ),
                Field(
                    item="24CIV",
                    name='OTHER_NON_SANCTION',
                    friendly_name="other non-sanction",
                    type='number',
                    startIndex=111,
                    endIndex=112,
                    required=True,
                    validators=[validators.oneOf([1, 2]),]
                ),
                Field(
                    item="25",
                    name='WAIVER_EVAL_CONTROL_GRPS',
                    friendly_name="waiver evaluation experimental and control groups",
                    type='number',
                    startIndex=112,
                    endIndex=113,
                    required=False,
                    validators=[validators.isInLimits(0, 9),]
                ),
                Field(
                    item="-1",
                    name='BLANK',
                    friendly_name="blank",
                    type='string',
                    startIndex=113,
                    endIndex=150,
                    required=False,
                    validators=[]
                ),
            ]
        )
    ]
)<|MERGE_RESOLUTION|>--- conflicted
+++ resolved
@@ -12,14 +12,9 @@
             record_type="M1",
             document=SSP_M1DataSubmissionDocument(),
             preparsing_validators=[
-<<<<<<< HEAD
                 validators.recordHasLength(150),
                 validators.caseNumberNotEmpty(8, 19),
-=======
-                validators.hasLength(150),
                 validators.validateRptMonthYear(),
-                validators.notEmpty(8, 19)
->>>>>>> abd50999
             ],
             postparsing_validators=[
                 validators.if_then_validator(
