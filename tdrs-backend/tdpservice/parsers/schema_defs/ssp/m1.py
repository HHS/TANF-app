--- conflicted
+++ resolved
@@ -12,12 +12,8 @@
             record_type="M1",
             document=SSP_M1DataSubmissionDocument(),
             preparsing_validators=[
-<<<<<<< HEAD
                 validators.hasLengthBetween(113, 150),
-=======
-                validators.recordHasLength(150),
                 validators.caseNumberNotEmpty(8, 19),
->>>>>>> e6b0fb7a
                 validators.or_priority_validators([
                     validators.field_year_month_with_header_year_quarter(),
                     validators.validateRptMonthYear(),
