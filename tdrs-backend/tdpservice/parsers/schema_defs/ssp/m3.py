--- conflicted
+++ resolved
@@ -12,19 +12,11 @@
     document=SSP_M3DataSubmissionDocument(),
     preparsing_validators=[
         validators.notEmpty(start=19, end=60),
-<<<<<<< HEAD
-        validators.caseNumberNotEmpty(8, 19),
-        validators.or_priority_validators([
-                    validators.field_year_month_with_header_year_quarter(),
-                    validators.validateRptMonthYear(),
-                ]),
-=======
         validators.or_priority_validators([
         validators.field_year_month_with_header_year_quarter(),
         validators.validateRptMonthYear(),
         ]),
         validators.notEmpty(8, 19)
->>>>>>> 7388f80b
     ],
     postparsing_validators=[
         validators.if_then_validator(
