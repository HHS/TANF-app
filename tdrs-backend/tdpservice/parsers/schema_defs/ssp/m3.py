"""Schema for SSP M1 record type."""


from tdpservice.parsers.transforms import ssp_ssn_decryption_func
from tdpservice.parsers.fields import TransformField, Field
from tdpservice.parsers.row_schema import RowSchema, SchemaManager
from tdpservice.parsers import validators
from tdpservice.search_indexes.documents.ssp import SSP_M3DataSubmissionDocument

first_part_schema = RowSchema(
    document=SSP_M3DataSubmissionDocument(),
    preparsing_validators=[
        validators.notEmpty(start=19, end=60),
<<<<<<< HEAD
        validators.notEmpty(8, 19)
=======
        validators.field_year_month_with_header_year_quarter(),
>>>>>>> 8da16dc2
    ],
    postparsing_validators=[
        validators.if_then_validator(
            condition_field='FAMILY_AFFILIATION',
            condition_function=validators.matches(1),
            result_field='SSN',
            result_function=validators.validateSSN(),
            ),
        validators.if_then_validator(
            condition_field='FAMILY_AFFILIATION',
            condition_function=validators.oneOf((1, 2)),
            result_field='RACE_HISPANIC',
            result_function=validators.isInLimits(1, 2),
            ),
        validators.if_then_validator(
            condition_field='FAMILY_AFFILIATION',
            condition_function=validators.oneOf((1, 2)),
            result_field='RACE_AMER_INDIAN',
            result_function=validators.isInLimits(1, 2),
            ),
        validators.if_then_validator(
            condition_field='FAMILY_AFFILIATION',
            condition_function=validators.oneOf((1, 2)),
            result_field='RACE_ASIAN',
            result_function=validators.isInLimits(1, 2),
            ),
        validators.if_then_validator(
            condition_field='FAMILY_AFFILIATION',
            condition_function=validators.oneOf((1, 2)),
            result_field='RACE_BLACK',
            result_function=validators.isInLimits(1, 2),
            ),
        validators.if_then_validator(
            condition_field='FAMILY_AFFILIATION',
            condition_function=validators.oneOf((1, 2)),
            result_field='RACE_HAWAIIAN',
            result_function=validators.isInLimits(1, 2),
            ),
        validators.if_then_validator(
            condition_field='FAMILY_AFFILIATION',
            condition_function=validators.oneOf((1, 2)),
            result_field='RACE_WHITE',
            result_function=validators.isInLimits(1, 2),
            ),
        validators.if_then_validator(
            condition_field='FAMILY_AFFILIATION',
            condition_function=validators.oneOf((1, 2)),
            result_field='RELATIONSHIP_HOH',
            result_function=validators.isInLimits(4, 9),
            ),
        validators.if_then_validator(
            condition_field='FAMILY_AFFILIATION',
            condition_function=validators.oneOf((1, 2)),
            result_field='PARENT_MINOR_CHILD',
            result_function=validators.oneOf((1, 2, 3)),
            ),
        validators.if_then_validator(
            condition_field='FAMILY_AFFILIATION',
            condition_function=validators.matches(1),
            result_field='EDUCATION_LEVEL',
            result_function=validators.notMatches(99),
            ),
        validators.if_then_validator(
            condition_field='FAMILY_AFFILIATION',
            condition_function=validators.matches(1),
            result_field='CITIZENSHIP_STATUS',
            result_function=validators.oneOf((1, 2)),
            ),
        validators.if_then_validator(
            condition_field='FAMILY_AFFILIATION',
            condition_function=validators.matches(2),
            result_field='CITIZENSHIP_STATUS',
            result_function=validators.oneOf((1, 2, 3, 9)),
            ),
    ],
    fields=[
        Field(
            item="0",
            name='RecordType',
            friendly_name="record type",
            type='string',
            startIndex=0,
            endIndex=2,
            required=True,
            validators=[]
        ),
        Field(
            item="3",
            name='RPT_MONTH_YEAR',
            friendly_name="reporting month and year",
            type='number',
            startIndex=2,
            endIndex=8,
            required=True,
            validators=[
                validators.dateYearIsLargerThan(1998),
                validators.dateMonthIsValid(),
            ]
        ),
        Field(
            item="5",
            name='CASE_NUMBER',
            friendly_name="case number",
            type='string',
            startIndex=8,
            endIndex=19,
            required=True,
            validators=[validators.notEmpty()]
        ),
        Field(
            item="60",
            name='FAMILY_AFFILIATION',
            friendly_name="family affiliation",
            type='number',
            startIndex=19,
            endIndex=20,
            required=True,
            validators=[validators.oneOf([1, 2, 4])]
        ),
        Field(
            item="61",
            name='DATE_OF_BIRTH',
            friendly_name="date of birth",
            type='string',
            startIndex=20,
            endIndex=28,
            required=True,
            validators=[
                validators.dateYearIsLargerThan(1998),
                validators.dateMonthIsValid(),
            ]
        ),
        TransformField(
            transform_func=ssp_ssn_decryption_func,
            item="62",
            name='SSN',
            friendly_name="social security number",
            type='string',
            startIndex=28,
            endIndex=37,
            required=True,
            is_encrypted=False,
            validators=[validators.isNumber()]
        ),
        Field(
            item="63A",
            name='RACE_HISPANIC',
            friendly_name="race hispanic",
            type='number',
            startIndex=37,
            endIndex=38,
            required=False,
            validators=[validators.isInLimits(0, 2)]
        ),
        Field(
            item="63B",
            name='RACE_AMER_INDIAN',
            friendly_name="race american-indian",
            type='number',
            startIndex=38,
            endIndex=39,
            required=False,
            validators=[validators.isInLimits(0, 2)]
        ),
        Field(
            item="63C",
            name='RACE_ASIAN',
            friendly_name="race asian",
            type='number',
            startIndex=39,
            endIndex=40,
            required=False,
            validators=[validators.isInLimits(0, 2)]
        ),
        Field(
            item="63D",
            name='RACE_BLACK',
            friendly_name="race black",
            type='number',
            startIndex=40,
            endIndex=41,
            required=False,
            validators=[validators.isInLimits(0, 2)]
        ),
        Field(
            item="63E",
            name='RACE_HAWAIIAN',
            friendly_name="race hawaiian",
            type='number',
            startIndex=41,
            endIndex=42,
            required=False,
            validators=[validators.isInLimits(0, 2)]
        ),
        Field(
            item="63F",
            name='RACE_WHITE',
            friendly_name="race white",
            type='number',
            startIndex=42,
            endIndex=43,
            required=False,
            validators=[validators.isInLimits(0, 2)]
        ),
        Field(
            item="64",
            name='GENDER',
            friendly_name="gender",
            type='number',
            startIndex=43,
            endIndex=44,
            required=True,
            validators=[validators.isInLimits(0, 9)]
        ),
        Field(
            item="65A",
            name='RECEIVE_NONSSI_BENEFITS',
            friendly_name="receive non-SSI benefits",
            type='number',
            startIndex=44,
            endIndex=45,
            required=True,
            validators=[validators.oneOf([1, 2])]
        ),
        Field(
            item="65B",
            name='RECEIVE_SSI',
            friendly_name="receives SSI",
            type='number',
            startIndex=45,
            endIndex=46,
            required=True,
            validators=[validators.oneOf([1, 2])]
        ),
        Field(
            item="66",
            name='RELATIONSHIP_HOH',
            friendly_name="relationship to head of household",
            type='number',
            startIndex=46,
            endIndex=48,
            required=False,
            validators=[validators.isInStringRange(0, 10)]
        ),
        Field(
            item="67",
            name='PARENT_MINOR_CHILD',
            friendly_name="parent of minor child",
            type='number',
            startIndex=48,
            endIndex=49,
            required=False,
            validators=[validators.oneOf([0, 2, 3])]
        ),
        Field(
            item="68",
            name='EDUCATION_LEVEL',
            friendly_name="education level",
            type='number',
            startIndex=49,
            endIndex=51,
            required=True,
            validators=[
                validators.or_validators(
                    validators.isInStringRange(0, 16),
                    validators.isInStringRange(98, 99)
                )
            ]
        ),
        Field(
            item="69",
            name='CITIZENSHIP_STATUS',
            friendly_name="citizenship status",
            type='number',
            startIndex=51,
            endIndex=52,
            required=False,
            validators=[validators.oneOf([0, 1, 2, 3, 9])]
        ),
        Field(
            item="70A",
            name='UNEARNED_SSI',
            friendly_name="unearned SSI benefit",
            type='number',
            startIndex=52,
            endIndex=56,
            required=True,
            validators=[validators.isInLimits(0, 9999)]
        ),
        Field(
            item="70B",
            name='OTHER_UNEARNED_INCOME',
            friendly_name="other unearned income",
            type='number',
            startIndex=56,
            endIndex=60,
            required=True,
            validators=[validators.isInLimits(0, 9999)]
        )
    ]
)

second_part_schema = RowSchema(
    document=SSP_M3DataSubmissionDocument(),
    quiet_preparser_errors=True,
    preparsing_validators=[
        validators.notEmpty(start=60, end=101),
        validators.notEmpty(8, 19)
    ],
    postparsing_validators=[
        validators.if_then_validator(
            condition_field='FAMILY_AFFILIATION',
            condition_function=validators.matches(1),
            result_field='SSN',
            result_function=validators.validateSSN(),
            ),
        validators.if_then_validator(
            condition_field='FAMILY_AFFILIATION',
            condition_function=validators.oneOf((1, 2)),
            result_field='RACE_HISPANIC',
            result_function=validators.isInLimits(1, 2),
            ),
        validators.if_then_validator(
            condition_field='FAMILY_AFFILIATION',
            condition_function=validators.oneOf((1, 2)),
            result_field='RACE_AMER_INDIAN',
            result_function=validators.isInLimits(1, 2),
            ),
        validators.if_then_validator(
            condition_field='FAMILY_AFFILIATION',
            condition_function=validators.oneOf((1, 2)),
            result_field='RACE_ASIAN',
            result_function=validators.isInLimits(1, 2),
            ),
        validators.if_then_validator(
            condition_field='FAMILY_AFFILIATION',
            condition_function=validators.oneOf((1, 2)),
            result_field='RACE_BLACK',
            result_function=validators.isInLimits(1, 2),
            ),
        validators.if_then_validator(
            condition_field='FAMILY_AFFILIATION',
            condition_function=validators.oneOf((1, 2)),
            result_field='RACE_HAWAIIAN',
            result_function=validators.isInLimits(1, 2),
            ),
        validators.if_then_validator(
            condition_field='FAMILY_AFFILIATION',
            condition_function=validators.oneOf((1, 2)),
            result_field='RACE_WHITE',
            result_function=validators.isInLimits(1, 2),
            ),
        validators.if_then_validator(
            condition_field='FAMILY_AFFILIATION',
            condition_function=validators.oneOf((1, 2)),
            result_field='RELATIONSHIP_HOH',
            result_function=validators.isInStringRange(4, 9),
            ),
        validators.if_then_validator(
            condition_field='FAMILY_AFFILIATION',
            condition_function=validators.oneOf((1, 2)),
            result_field='PARENT_MINOR_CHILD',
            result_function=validators.oneOf((1, 2, 3)),
            ),
        validators.if_then_validator(
            condition_field='FAMILY_AFFILIATION',
            condition_function=validators.matches(1),
            result_field='EDUCATION_LEVEL',
            result_function=validators.notMatches(99),
            ),
        validators.if_then_validator(
            condition_field='FAMILY_AFFILIATION',
            condition_function=validators.matches(1),
            result_field='CITIZENSHIP_STATUS',
            result_function=validators.oneOf((1, 2)),
            ),
        validators.if_then_validator(
            condition_field='FAMILY_AFFILIATION',
            condition_function=validators.matches(2),
            result_field='CITIZENSHIP_STATUS',
            result_function=validators.oneOf((1, 2, 3, 9)),
            ),
    ],
    fields=[
        Field(
            item="0",
            name='RecordType',
            friendly_name="record type",
            type='string',
            startIndex=0,
            endIndex=2,
            required=True,
            validators=[]
        ),
        Field(
            item="3",
            name='RPT_MONTH_YEAR',
            friendly_name="reporting month and year",
            type='number',
            startIndex=2,
            endIndex=8,
            required=True,
            validators=[
                validators.dateYearIsLargerThan(1998),
                validators.dateMonthIsValid(),
            ]
        ),
        Field(
            item="5",
            name='CASE_NUMBER',
            friendly_name="case number",
            type='string',
            startIndex=8,
            endIndex=19,
            required=True,
            validators=[validators.notEmpty()]
        ),
        Field(
            item="60",
            name='FAMILY_AFFILIATION',
            friendly_name="family affiliation",
            type='number',
            startIndex=60,
            endIndex=61,
            required=True,
            validators=[validators.oneOf([1, 2, 4])]
        ),
        Field(
            item="61",
            name='DATE_OF_BIRTH',
            friendly_name="date of birth",
            type='string',
            startIndex=61,
            endIndex=69,
            required=True,
            validators=[
                validators.dateYearIsLargerThan(1998),
                validators.dateMonthIsValid(),
            ]
        ),
        TransformField(
            transform_func=ssp_ssn_decryption_func,
            item="62",
            name='SSN',
            friendly_name="social security number",
            type='string',
            startIndex=69,
            endIndex=78,
            required=True,
            is_encrypted=False,
            validators=[validators.isNumber()]
        ),
        Field(
            item="63A",
            name='RACE_HISPANIC',
            friendly_name="race hispanic",
            type='number',
            startIndex=78,
            endIndex=79,
            required=False,
            validators=[validators.isInLimits(0, 2)]
        ),
        Field(
            item="63B",
            name='RACE_AMER_INDIAN',
            friendly_name="race american-indian",
            type='number',
            startIndex=79,
            endIndex=80,
            required=False,
            validators=[validators.isInLimits(0, 2)]
        ),
        Field(
            item="63C",
            name='RACE_ASIAN',
            friendly_name="race asian",
            type='number',
            startIndex=80,
            endIndex=81,
            required=False,
            validators=[validators.isInLimits(0, 2)]
        ),
        Field(
            item="63D",
            name='RACE_BLACK',
            friendly_name="race black",
            type='number',
            startIndex=81,
            endIndex=82,
            required=False,
            validators=[validators.isInLimits(0, 2)]
        ),
        Field(
            item="63E",
            name='RACE_HAWAIIAN',
            friendly_name="race hawaiian",
            type='number',
            startIndex=82,
            endIndex=83,
            required=False,
            validators=[validators.isInLimits(0, 2)]
        ),
        Field(
            item="63F",
            name='RACE_WHITE',
            friendly_name="race white",
            type='number',
            startIndex=83,
            endIndex=84,
            required=False,
            validators=[validators.isInLimits(0, 2)]
        ),
        Field(
            item="64",
            name='GENDER',
            friendly_name="gender",
            type='number',
            startIndex=84,
            endIndex=85,
            required=True,
            validators=[validators.isInLimits(0, 9)]
        ),
        Field(
            item="65A",
            name='RECEIVE_NONSSI_BENEFITS',
            friendly_name="receives non-SSI benefit",
            type='number',
            startIndex=85,
            endIndex=86,
            required=True,
            validators=[validators.oneOf([1, 2])]
        ),
        Field(
            item="65B",
            name='RECEIVE_SSI',
            friendly_name="receives ssi",
            type='number',
            startIndex=86,
            endIndex=87,
            required=True,
            validators=[validators.oneOf([1, 2])]
        ),
        Field(
            item="66",
            name='RELATIONSHIP_HOH',
            friendly_name="relationship to head of household",
            type='number',
            startIndex=87,
            endIndex=89,
            required=False,
            validators=[validators.isInLimits(0, 10)]
        ),
        Field(
            item="67",
            name='PARENT_MINOR_CHILD',
            friendly_name="parent of minor child",
            type='number',
            startIndex=89,
            endIndex=90,
            required=False,
            validators=[validators.oneOf([0, 2, 3])]
        ),
        Field(
            item="68",
            name='EDUCATION_LEVEL',
            friendly_name="education level",
            type='number',
            startIndex=90,
            endIndex=92,
            required=True,
            validators=[
                validators.or_validators(
                    validators.isInStringRange(0, 16),
                    validators.isInStringRange(98, 99)
                )
            ]
        ),
        Field(
            item="69",
            name='CITIZENSHIP_STATUS',
            friendly_name="citizenship status",
            type='number',
            startIndex=92,
            endIndex=93,
            required=False,
            validators=[validators.oneOf([0, 1, 2, 3, 9])]
        ),
        Field(
            item="70A",
            name='UNEARNED_SSI',
            friendly_name="unearned SSI benefit",
            type='number',
            startIndex=93,
            endIndex=97,
            required=True,
            validators=[validators.isInLimits(0, 9999)]
        ),
        Field(
            item="70B",
            name='OTHER_UNEARNED_INCOME',
            friendly_name="other unearned income",
            type='number',
            startIndex=97,
            endIndex=101,
            required=True,
            validators=[validators.isInLimits(0, 9999)]
        )
    ]
)

m3 = SchemaManager(schemas=[first_part_schema, second_part_schema])<|MERGE_RESOLUTION|>--- conflicted
+++ resolved
@@ -11,11 +11,8 @@
     document=SSP_M3DataSubmissionDocument(),
     preparsing_validators=[
         validators.notEmpty(start=19, end=60),
-<<<<<<< HEAD
-        validators.notEmpty(8, 19)
-=======
+        validators.notEmpty(8, 19),
         validators.field_year_month_with_header_year_quarter(),
->>>>>>> 8da16dc2
     ],
     postparsing_validators=[
         validators.if_then_validator(
