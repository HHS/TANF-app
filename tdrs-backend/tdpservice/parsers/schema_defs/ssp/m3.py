"""Schema for SSP M1 record type."""


from tdpservice.parsers.transforms import ssp_ssn_decryption_func
from tdpservice.parsers.fields import TransformField, Field
from tdpservice.parsers.row_schema import RowSchema, SchemaManager
from tdpservice.parsers import validators
from tdpservice.search_indexes.documents.ssp import SSP_M3DataSubmissionDocument

first_part_schema = RowSchema(
    record_type="M3",
    document=SSP_M3DataSubmissionDocument(),
    preparsing_validators=[
        validators.notEmpty(start=19, end=60),
<<<<<<< HEAD
        validators.caseNumberNotEmpty(8, 19),
=======
        validators.validateRptMonthYear(),
        validators.notEmpty(8, 19)
>>>>>>> abd50999
    ],
    postparsing_validators=[
        validators.if_then_validator(
            condition_field_name='FAMILY_AFFILIATION',
            condition_function=validators.matches(1),
            result_field_name='SSN',
            result_function=validators.validateSSN(),
            ),
        validators.if_then_validator(
            condition_field_name='FAMILY_AFFILIATION',
            condition_function=validators.oneOf((1, 2)),
            result_field_name='RACE_HISPANIC',
            result_function=validators.isInLimits(1, 2),
            ),
        validators.if_then_validator(
            condition_field_name='FAMILY_AFFILIATION',
            condition_function=validators.oneOf((1, 2)),
            result_field_name='RACE_AMER_INDIAN',
            result_function=validators.isInLimits(1, 2),
            ),
        validators.if_then_validator(
            condition_field_name='FAMILY_AFFILIATION',
            condition_function=validators.oneOf((1, 2)),
            result_field_name='RACE_ASIAN',
            result_function=validators.isInLimits(1, 2),
            ),
        validators.if_then_validator(
            condition_field_name='FAMILY_AFFILIATION',
            condition_function=validators.oneOf((1, 2)),
            result_field_name='RACE_BLACK',
            result_function=validators.isInLimits(1, 2),
            ),
        validators.if_then_validator(
            condition_field_name='FAMILY_AFFILIATION',
            condition_function=validators.oneOf((1, 2)),
            result_field_name='RACE_HAWAIIAN',
            result_function=validators.isInLimits(1, 2),
            ),
        validators.if_then_validator(
            condition_field_name='FAMILY_AFFILIATION',
            condition_function=validators.oneOf((1, 2)),
            result_field_name='RACE_WHITE',
            result_function=validators.isInLimits(1, 2),
            ),
        validators.if_then_validator(
            condition_field_name='FAMILY_AFFILIATION',
            condition_function=validators.oneOf((1, 2)),
            result_field_name='RELATIONSHIP_HOH',
            result_function=validators.isInLimits(4, 9),
            ),
        validators.if_then_validator(
            condition_field_name='FAMILY_AFFILIATION',
            condition_function=validators.oneOf((1, 2)),
            result_field_name='PARENT_MINOR_CHILD',
            result_function=validators.oneOf((1, 2, 3)),
            ),
        validators.if_then_validator(
            condition_field_name='FAMILY_AFFILIATION',
            condition_function=validators.matches(1),
            result_field_name='EDUCATION_LEVEL',
            result_function=validators.notMatches(99),
            ),
        validators.if_then_validator(
            condition_field_name='FAMILY_AFFILIATION',
            condition_function=validators.matches(1),
            result_field_name='CITIZENSHIP_STATUS',
            result_function=validators.oneOf((1, 2)),
            ),
        validators.if_then_validator(
            condition_field_name='FAMILY_AFFILIATION',
            condition_function=validators.matches(2),
            result_field_name='CITIZENSHIP_STATUS',
            result_function=validators.oneOf((1, 2, 3, 9)),
            ),
    ],
    fields=[
        Field(
            item="0",
            name='RecordType',
            friendly_name="record type",
            type='string',
            startIndex=0,
            endIndex=2,
            required=True,
            validators=[]
        ),
        Field(
            item="3",
            name='RPT_MONTH_YEAR',
            friendly_name="reporting month and year",
            type='number',
            startIndex=2,
            endIndex=8,
            required=True,
            validators=[
                validators.dateYearIsLargerThan(1998),
                validators.dateMonthIsValid(),
            ]
        ),
        Field(
            item="5",
            name='CASE_NUMBER',
            friendly_name="case number",
            type='string',
            startIndex=8,
            endIndex=19,
            required=True,
            validators=[validators.notEmpty()]
        ),
        Field(
            item="60",
            name='FAMILY_AFFILIATION',
            friendly_name="family affiliation",
            type='number',
            startIndex=19,
            endIndex=20,
            required=True,
            validators=[validators.oneOf([1, 2, 4])]
        ),
        Field(
            item="61",
            name='DATE_OF_BIRTH',
            friendly_name="date of birth",
            type='string',
            startIndex=20,
            endIndex=28,
            required=True,
            validators=[validators.intHasLength(8),
                        validators.dateYearIsLargerThan(1900),
                        validators.dateMonthIsValid(),
                        validators.dateDayIsValid()
                        ]
        ),
        TransformField(
            transform_func=ssp_ssn_decryption_func,
            item="62",
            name='SSN',
            friendly_name="social security number",
            type='string',
            startIndex=28,
            endIndex=37,
            required=True,
            is_encrypted=False,
            validators=[validators.isNumber()]
        ),
        Field(
            item="63A",
            name='RACE_HISPANIC',
            friendly_name="race hispanic",
            type='number',
            startIndex=37,
            endIndex=38,
            required=False,
            validators=[validators.isInLimits(0, 2)]
        ),
        Field(
            item="63B",
            name='RACE_AMER_INDIAN',
            friendly_name="race american-indian",
            type='number',
            startIndex=38,
            endIndex=39,
            required=False,
            validators=[validators.isInLimits(0, 2)]
        ),
        Field(
            item="63C",
            name='RACE_ASIAN',
            friendly_name="race asian",
            type='number',
            startIndex=39,
            endIndex=40,
            required=False,
            validators=[validators.isInLimits(0, 2)]
        ),
        Field(
            item="63D",
            name='RACE_BLACK',
            friendly_name="race black",
            type='number',
            startIndex=40,
            endIndex=41,
            required=False,
            validators=[validators.isInLimits(0, 2)]
        ),
        Field(
            item="63E",
            name='RACE_HAWAIIAN',
            friendly_name="race hawaiian",
            type='number',
            startIndex=41,
            endIndex=42,
            required=False,
            validators=[validators.isInLimits(0, 2)]
        ),
        Field(
            item="63F",
            name='RACE_WHITE',
            friendly_name="race white",
            type='number',
            startIndex=42,
            endIndex=43,
            required=False,
            validators=[validators.isInLimits(0, 2)]
        ),
        Field(
            item="64",
            name='GENDER',
            friendly_name="gender",
            type='number',
            startIndex=43,
            endIndex=44,
            required=True,
            validators=[validators.isInLimits(0, 9)]
        ),
        Field(
            item="65A",
            name='RECEIVE_NONSSI_BENEFITS',
            friendly_name="receive non-SSI benefits",
            type='number',
            startIndex=44,
            endIndex=45,
            required=True,
            validators=[validators.oneOf([1, 2])]
        ),
        Field(
            item="65B",
            name='RECEIVE_SSI',
            friendly_name="receives SSI",
            type='number',
            startIndex=45,
            endIndex=46,
            required=True,
            validators=[validators.oneOf([1, 2])]
        ),
        Field(
            item="66",
            name='RELATIONSHIP_HOH',
            friendly_name="relationship to head of household",
            type='number',
            startIndex=46,
            endIndex=48,
            required=False,
            validators=[validators.isInStringRange(0, 10)]
        ),
        Field(
            item="67",
            name='PARENT_MINOR_CHILD',
            friendly_name="parent of minor child",
            type='number',
            startIndex=48,
            endIndex=49,
            required=False,
            validators=[validators.oneOf([0, 2, 3])]
        ),
        Field(
            item="68",
            name='EDUCATION_LEVEL',
            friendly_name="education level",
            type='number',
            startIndex=49,
            endIndex=51,
            required=True,
            validators=[
                validators.or_validators(
                    validators.isInStringRange(0, 16),
                    validators.isInStringRange(98, 99)
                )
            ]
        ),
        Field(
            item="69",
            name='CITIZENSHIP_STATUS',
            friendly_name="citizenship status",
            type='number',
            startIndex=51,
            endIndex=52,
            required=False,
            validators=[validators.oneOf([0, 1, 2, 3, 9])]
        ),
        Field(
            item="70A",
            name='UNEARNED_SSI',
            friendly_name="unearned SSI benefit",
            type='number',
            startIndex=52,
            endIndex=56,
            required=True,
            validators=[validators.isInLimits(0, 9999)]
        ),
        Field(
            item="70B",
            name='OTHER_UNEARNED_INCOME',
            friendly_name="other unearned income",
            type='number',
            startIndex=56,
            endIndex=60,
            required=True,
            validators=[validators.isInLimits(0, 9999)]
        )
    ]
)

second_part_schema = RowSchema(
    record_type="M3",
    document=SSP_M3DataSubmissionDocument(),
    quiet_preparser_errors=True,
    preparsing_validators=[
        validators.notEmpty(start=60, end=101),
<<<<<<< HEAD
        validators.caseNumberNotEmpty(8, 19)
=======
        validators.validateRptMonthYear(),
        validators.notEmpty(8, 19)
>>>>>>> abd50999
    ],
    postparsing_validators=[
        validators.if_then_validator(
            condition_field_name='FAMILY_AFFILIATION',
            condition_function=validators.matches(1),
            result_field_name='SSN',
            result_function=validators.validateSSN(),
            ),
        validators.if_then_validator(
            condition_field_name='FAMILY_AFFILIATION',
            condition_function=validators.oneOf((1, 2)),
            result_field_name='RACE_HISPANIC',
            result_function=validators.isInLimits(1, 2),
            ),
        validators.if_then_validator(
            condition_field_name='FAMILY_AFFILIATION',
            condition_function=validators.oneOf((1, 2)),
            result_field_name='RACE_AMER_INDIAN',
            result_function=validators.isInLimits(1, 2),
            ),
        validators.if_then_validator(
            condition_field_name='FAMILY_AFFILIATION',
            condition_function=validators.oneOf((1, 2)),
            result_field_name='RACE_ASIAN',
            result_function=validators.isInLimits(1, 2),
            ),
        validators.if_then_validator(
            condition_field_name='FAMILY_AFFILIATION',
            condition_function=validators.oneOf((1, 2)),
            result_field_name='RACE_BLACK',
            result_function=validators.isInLimits(1, 2),
            ),
        validators.if_then_validator(
            condition_field_name='FAMILY_AFFILIATION',
            condition_function=validators.oneOf((1, 2)),
            result_field_name='RACE_HAWAIIAN',
            result_function=validators.isInLimits(1, 2),
            ),
        validators.if_then_validator(
            condition_field_name='FAMILY_AFFILIATION',
            condition_function=validators.oneOf((1, 2)),
            result_field_name='RACE_WHITE',
            result_function=validators.isInLimits(1, 2),
            ),
        validators.if_then_validator(
            condition_field_name='FAMILY_AFFILIATION',
            condition_function=validators.oneOf((1, 2)),
            result_field_name='RELATIONSHIP_HOH',
            result_function=validators.isInStringRange(4, 9),
            ),
        validators.if_then_validator(
            condition_field_name='FAMILY_AFFILIATION',
            condition_function=validators.oneOf((1, 2)),
            result_field_name='PARENT_MINOR_CHILD',
            result_function=validators.oneOf((1, 2, 3)),
            ),
        validators.if_then_validator(
            condition_field_name='FAMILY_AFFILIATION',
            condition_function=validators.matches(1),
            result_field_name='EDUCATION_LEVEL',
            result_function=validators.notMatches(99),
            ),
        validators.if_then_validator(
            condition_field_name='FAMILY_AFFILIATION',
            condition_function=validators.matches(1),
            result_field_name='CITIZENSHIP_STATUS',
            result_function=validators.oneOf((1, 2)),
            ),
        validators.if_then_validator(
            condition_field_name='FAMILY_AFFILIATION',
            condition_function=validators.matches(2),
            result_field_name='CITIZENSHIP_STATUS',
            result_function=validators.oneOf((1, 2, 3, 9)),
            ),
    ],
    fields=[
        Field(
            item="0",
            name='RecordType',
            friendly_name="record type",
            type='string',
            startIndex=0,
            endIndex=2,
            required=True,
            validators=[]
        ),
        Field(
            item="3",
            name='RPT_MONTH_YEAR',
            friendly_name="reporting month and year",
            type='number',
            startIndex=2,
            endIndex=8,
            required=True,
            validators=[
                validators.dateYearIsLargerThan(1998),
                validators.dateMonthIsValid(),
            ]
        ),
        Field(
            item="5",
            name='CASE_NUMBER',
            friendly_name="case number",
            type='string',
            startIndex=8,
            endIndex=19,
            required=True,
            validators=[validators.notEmpty()]
        ),
        Field(
            item="60",
            name='FAMILY_AFFILIATION',
            friendly_name="family affiliation",
            type='number',
            startIndex=60,
            endIndex=61,
            required=True,
            validators=[validators.oneOf([1, 2, 4])]
        ),
        Field(
            item="61",
            name='DATE_OF_BIRTH',
            friendly_name="date of birth",
            type='string',
            startIndex=61,
            endIndex=69,
            required=True,
            validators=[validators.intHasLength(8),
                        validators.dateYearIsLargerThan(1900),
                        validators.dateMonthIsValid(),
                        validators.dateDayIsValid()
                        ]
        ),
        TransformField(
            transform_func=ssp_ssn_decryption_func,
            item="62",
            name='SSN',
            friendly_name="social security number",
            type='string',
            startIndex=69,
            endIndex=78,
            required=True,
            is_encrypted=False,
            validators=[validators.isNumber()]
        ),
        Field(
            item="63A",
            name='RACE_HISPANIC',
            friendly_name="race hispanic",
            type='number',
            startIndex=78,
            endIndex=79,
            required=False,
            validators=[validators.isInLimits(0, 2)]
        ),
        Field(
            item="63B",
            name='RACE_AMER_INDIAN',
            friendly_name="race american-indian",
            type='number',
            startIndex=79,
            endIndex=80,
            required=False,
            validators=[validators.isInLimits(0, 2)]
        ),
        Field(
            item="63C",
            name='RACE_ASIAN',
            friendly_name="race asian",
            type='number',
            startIndex=80,
            endIndex=81,
            required=False,
            validators=[validators.isInLimits(0, 2)]
        ),
        Field(
            item="63D",
            name='RACE_BLACK',
            friendly_name="race black",
            type='number',
            startIndex=81,
            endIndex=82,
            required=False,
            validators=[validators.isInLimits(0, 2)]
        ),
        Field(
            item="63E",
            name='RACE_HAWAIIAN',
            friendly_name="race hawaiian",
            type='number',
            startIndex=82,
            endIndex=83,
            required=False,
            validators=[validators.isInLimits(0, 2)]
        ),
        Field(
            item="63F",
            name='RACE_WHITE',
            friendly_name="race white",
            type='number',
            startIndex=83,
            endIndex=84,
            required=False,
            validators=[validators.isInLimits(0, 2)]
        ),
        Field(
            item="64",
            name='GENDER',
            friendly_name="gender",
            type='number',
            startIndex=84,
            endIndex=85,
            required=True,
            validators=[validators.isInLimits(0, 9)]
        ),
        Field(
            item="65A",
            name='RECEIVE_NONSSI_BENEFITS',
            friendly_name="receives non-SSI benefit",
            type='number',
            startIndex=85,
            endIndex=86,
            required=True,
            validators=[validators.oneOf([1, 2])]
        ),
        Field(
            item="65B",
            name='RECEIVE_SSI',
            friendly_name="receives ssi",
            type='number',
            startIndex=86,
            endIndex=87,
            required=True,
            validators=[validators.oneOf([1, 2])]
        ),
        Field(
            item="66",
            name='RELATIONSHIP_HOH',
            friendly_name="relationship to head of household",
            type='number',
            startIndex=87,
            endIndex=89,
            required=False,
            validators=[validators.isInLimits(0, 10)]
        ),
        Field(
            item="67",
            name='PARENT_MINOR_CHILD',
            friendly_name="parent of minor child",
            type='number',
            startIndex=89,
            endIndex=90,
            required=False,
            validators=[validators.oneOf([0, 2, 3])]
        ),
        Field(
            item="68",
            name='EDUCATION_LEVEL',
            friendly_name="education level",
            type='number',
            startIndex=90,
            endIndex=92,
            required=True,
            validators=[
                validators.or_validators(
                    validators.isInStringRange(0, 16),
                    validators.isInStringRange(98, 99)
                )
            ]
        ),
        Field(
            item="69",
            name='CITIZENSHIP_STATUS',
            friendly_name="citizenship status",
            type='number',
            startIndex=92,
            endIndex=93,
            required=False,
            validators=[validators.oneOf([0, 1, 2, 3, 9])]
        ),
        Field(
            item="70A",
            name='UNEARNED_SSI',
            friendly_name="unearned SSI benefit",
            type='number',
            startIndex=93,
            endIndex=97,
            required=True,
            validators=[validators.isInLimits(0, 9999)]
        ),
        Field(
            item="70B",
            name='OTHER_UNEARNED_INCOME',
            friendly_name="other unearned income",
            type='number',
            startIndex=97,
            endIndex=101,
            required=True,
            validators=[validators.isInLimits(0, 9999)]
        )
    ]
)

m3 = SchemaManager(schemas=[first_part_schema, second_part_schema])<|MERGE_RESOLUTION|>--- conflicted
+++ resolved
@@ -12,12 +12,8 @@
     document=SSP_M3DataSubmissionDocument(),
     preparsing_validators=[
         validators.notEmpty(start=19, end=60),
-<<<<<<< HEAD
         validators.caseNumberNotEmpty(8, 19),
-=======
         validators.validateRptMonthYear(),
-        validators.notEmpty(8, 19)
->>>>>>> abd50999
     ],
     postparsing_validators=[
         validators.if_then_validator(
@@ -327,12 +323,8 @@
     quiet_preparser_errors=True,
     preparsing_validators=[
         validators.notEmpty(start=60, end=101),
-<<<<<<< HEAD
         validators.caseNumberNotEmpty(8, 19)
-=======
         validators.validateRptMonthYear(),
-        validators.notEmpty(8, 19)
->>>>>>> abd50999
     ],
     postparsing_validators=[
         validators.if_then_validator(
