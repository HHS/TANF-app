"""Schema for SSP M1 record type."""


from tdpservice.parsers.transforms import ssp_ssn_decryption_func
from tdpservice.parsers.fields import TransformField, Field
from tdpservice.parsers.row_schema import RowSchema, SchemaManager
from tdpservice.parsers import validators
from tdpservice.search_indexes.documents.ssp import SSP_M3DataSubmissionDocument

first_part_schema = RowSchema(
    record_type="M3",
    document=SSP_M3DataSubmissionDocument(),
    preparsing_validators=[
        validators.notEmpty(start=19, end=60),
<<<<<<< HEAD
        validators.caseNumberNotEmpty(8, 19),
        validators.validateRptMonthYear(),
=======
        validators.or_priority_validators([
                    validators.field_year_month_with_header_year_quarter(),
                    validators.validateRptMonthYear(),
        ]),
        validators.notEmpty(8, 19)
>>>>>>> fd071820
    ],
    postparsing_validators=[
        validators.if_then_validator(
            condition_field_name='FAMILY_AFFILIATION',
            condition_function=validators.matches(1),
            result_field_name='SSN',
            result_function=validators.validateSSN(),
            ),
        validators.if_then_validator(
            condition_field_name='FAMILY_AFFILIATION',
            condition_function=validators.oneOf((1, 2)),
            result_field_name='RACE_HISPANIC',
            result_function=validators.isInLimits(1, 2),
            ),
        validators.if_then_validator(
            condition_field_name='FAMILY_AFFILIATION',
            condition_function=validators.oneOf((1, 2)),
            result_field_name='RACE_AMER_INDIAN',
            result_function=validators.isInLimits(1, 2),
            ),
        validators.if_then_validator(
            condition_field_name='FAMILY_AFFILIATION',
            condition_function=validators.oneOf((1, 2)),
            result_field_name='RACE_ASIAN',
            result_function=validators.isInLimits(1, 2),
            ),
        validators.if_then_validator(
            condition_field_name='FAMILY_AFFILIATION',
            condition_function=validators.oneOf((1, 2)),
            result_field_name='RACE_BLACK',
            result_function=validators.isInLimits(1, 2),
            ),
        validators.if_then_validator(
            condition_field_name='FAMILY_AFFILIATION',
            condition_function=validators.oneOf((1, 2)),
            result_field_name='RACE_HAWAIIAN',
            result_function=validators.isInLimits(1, 2),
            ),
        validators.if_then_validator(
            condition_field_name='FAMILY_AFFILIATION',
            condition_function=validators.oneOf((1, 2)),
            result_field_name='RACE_WHITE',
            result_function=validators.isInLimits(1, 2),
            ),
        validators.if_then_validator(
            condition_field_name='FAMILY_AFFILIATION',
            condition_function=validators.oneOf((1, 2)),
            result_field_name='RELATIONSHIP_HOH',
            result_function=validators.isInLimits(4, 9),
            ),
        validators.if_then_validator(
            condition_field_name='FAMILY_AFFILIATION',
            condition_function=validators.oneOf((1, 2)),
            result_field_name='PARENT_MINOR_CHILD',
            result_function=validators.oneOf((1, 2, 3)),
            ),
        validators.if_then_validator(
            condition_field_name='FAMILY_AFFILIATION',
            condition_function=validators.matches(1),
            result_field_name='EDUCATION_LEVEL',
            result_function=validators.notMatches(99),
            ),
        validators.if_then_validator(
            condition_field_name='FAMILY_AFFILIATION',
            condition_function=validators.matches(1),
            result_field_name='CITIZENSHIP_STATUS',
            result_function=validators.oneOf((1, 2)),
            ),
        validators.if_then_validator(
            condition_field_name='FAMILY_AFFILIATION',
            condition_function=validators.matches(2),
            result_field_name='CITIZENSHIP_STATUS',
            result_function=validators.oneOf((1, 2, 3, 9)),
            ),
    ],
    fields=[
        Field(
            item="0",
            name='RecordType',
            friendly_name="record type",
            type='string',
            startIndex=0,
            endIndex=2,
            required=True,
            validators=[]
        ),
        Field(
            item="3",
            name='RPT_MONTH_YEAR',
            friendly_name="reporting month and year",
            type='number',
            startIndex=2,
            endIndex=8,
            required=True,
            validators=[
                validators.dateYearIsLargerThan(1998),
                validators.dateMonthIsValid(),
            ]
        ),
        Field(
            item="5",
            name='CASE_NUMBER',
            friendly_name="case number",
            type='string',
            startIndex=8,
            endIndex=19,
            required=True,
            validators=[validators.notEmpty()]
        ),
        Field(
            item="60",
            name='FAMILY_AFFILIATION',
            friendly_name="family affiliation",
            type='number',
            startIndex=19,
            endIndex=20,
            required=True,
            validators=[validators.oneOf([1, 2, 4])]
        ),
        Field(
            item="61",
            name='DATE_OF_BIRTH',
            friendly_name="date of birth",
            type='string',
            startIndex=20,
            endIndex=28,
            required=True,
            validators=[validators.intHasLength(8),
                        validators.dateYearIsLargerThan(1900),
                        validators.dateMonthIsValid(),
                        validators.dateDayIsValid()
                        ]
        ),
        TransformField(
            transform_func=ssp_ssn_decryption_func,
            item="62",
            name='SSN',
            friendly_name="social security number",
            type='string',
            startIndex=28,
            endIndex=37,
            required=True,
            is_encrypted=False,
            validators=[validators.isNumber()]
        ),
        Field(
            item="63A",
            name='RACE_HISPANIC',
            friendly_name="race hispanic",
            type='number',
            startIndex=37,
            endIndex=38,
            required=False,
            validators=[validators.isInLimits(0, 2)]
        ),
        Field(
            item="63B",
            name='RACE_AMER_INDIAN',
            friendly_name="race american-indian",
            type='number',
            startIndex=38,
            endIndex=39,
            required=False,
            validators=[validators.isInLimits(0, 2)]
        ),
        Field(
            item="63C",
            name='RACE_ASIAN',
            friendly_name="race asian",
            type='number',
            startIndex=39,
            endIndex=40,
            required=False,
            validators=[validators.isInLimits(0, 2)]
        ),
        Field(
            item="63D",
            name='RACE_BLACK',
            friendly_name="race black",
            type='number',
            startIndex=40,
            endIndex=41,
            required=False,
            validators=[validators.isInLimits(0, 2)]
        ),
        Field(
            item="63E",
            name='RACE_HAWAIIAN',
            friendly_name="race hawaiian",
            type='number',
            startIndex=41,
            endIndex=42,
            required=False,
            validators=[validators.isInLimits(0, 2)]
        ),
        Field(
            item="63F",
            name='RACE_WHITE',
            friendly_name="race white",
            type='number',
            startIndex=42,
            endIndex=43,
            required=False,
            validators=[validators.isInLimits(0, 2)]
        ),
        Field(
            item="64",
            name='GENDER',
            friendly_name="gender",
            type='number',
            startIndex=43,
            endIndex=44,
            required=True,
            validators=[validators.isInLimits(0, 9)]
        ),
        Field(
            item="65A",
            name='RECEIVE_NONSSI_BENEFITS',
            friendly_name="receive non-SSI benefits",
            type='number',
            startIndex=44,
            endIndex=45,
            required=True,
            validators=[validators.oneOf([1, 2])]
        ),
        Field(
            item="65B",
            name='RECEIVE_SSI',
            friendly_name="receives SSI",
            type='number',
            startIndex=45,
            endIndex=46,
            required=True,
            validators=[validators.oneOf([1, 2])]
        ),
        Field(
            item="66",
            name='RELATIONSHIP_HOH',
            friendly_name="relationship to head of household",
            type='number',
            startIndex=46,
            endIndex=48,
            required=False,
            validators=[validators.isInStringRange(0, 10)]
        ),
        Field(
            item="67",
            name='PARENT_MINOR_CHILD',
            friendly_name="parent of minor child",
            type='number',
            startIndex=48,
            endIndex=49,
            required=False,
            validators=[validators.oneOf([0, 2, 3])]
        ),
        Field(
            item="68",
            name='EDUCATION_LEVEL',
            friendly_name="education level",
            type='number',
            startIndex=49,
            endIndex=51,
            required=True,
            validators=[
                validators.or_validators(
                    validators.isInStringRange(0, 16),
                    validators.isInStringRange(98, 99)
                )
            ]
        ),
        Field(
            item="69",
            name='CITIZENSHIP_STATUS',
            friendly_name="citizenship status",
            type='number',
            startIndex=51,
            endIndex=52,
            required=False,
            validators=[validators.oneOf([0, 1, 2, 3, 9])]
        ),
        Field(
            item="70A",
            name='UNEARNED_SSI',
            friendly_name="unearned SSI benefit",
            type='number',
            startIndex=52,
            endIndex=56,
            required=True,
            validators=[validators.isInLimits(0, 9999)]
        ),
        Field(
            item="70B",
            name='OTHER_UNEARNED_INCOME',
            friendly_name="other unearned income",
            type='number',
            startIndex=56,
            endIndex=60,
            required=True,
            validators=[validators.isInLimits(0, 9999)]
        )
    ]
)

second_part_schema = RowSchema(
    record_type="M3",
    document=SSP_M3DataSubmissionDocument(),
    quiet_preparser_errors=True,
    preparsing_validators=[
        validators.notEmpty(start=60, end=101),
<<<<<<< HEAD
        validators.caseNumberNotEmpty(8, 19),
        validators.validateRptMonthYear(),
=======
        validators.or_priority_validators([
                    validators.field_year_month_with_header_year_quarter(),
                    validators.validateRptMonthYear(),
        ]),
        validators.notEmpty(8, 19)
>>>>>>> fd071820
    ],
    postparsing_validators=[
        validators.if_then_validator(
            condition_field_name='FAMILY_AFFILIATION',
            condition_function=validators.matches(1),
            result_field_name='SSN',
            result_function=validators.validateSSN(),
            ),
        validators.if_then_validator(
            condition_field_name='FAMILY_AFFILIATION',
            condition_function=validators.oneOf((1, 2)),
            result_field_name='RACE_HISPANIC',
            result_function=validators.isInLimits(1, 2),
            ),
        validators.if_then_validator(
            condition_field_name='FAMILY_AFFILIATION',
            condition_function=validators.oneOf((1, 2)),
            result_field_name='RACE_AMER_INDIAN',
            result_function=validators.isInLimits(1, 2),
            ),
        validators.if_then_validator(
            condition_field_name='FAMILY_AFFILIATION',
            condition_function=validators.oneOf((1, 2)),
            result_field_name='RACE_ASIAN',
            result_function=validators.isInLimits(1, 2),
            ),
        validators.if_then_validator(
            condition_field_name='FAMILY_AFFILIATION',
            condition_function=validators.oneOf((1, 2)),
            result_field_name='RACE_BLACK',
            result_function=validators.isInLimits(1, 2),
            ),
        validators.if_then_validator(
            condition_field_name='FAMILY_AFFILIATION',
            condition_function=validators.oneOf((1, 2)),
            result_field_name='RACE_HAWAIIAN',
            result_function=validators.isInLimits(1, 2),
            ),
        validators.if_then_validator(
            condition_field_name='FAMILY_AFFILIATION',
            condition_function=validators.oneOf((1, 2)),
            result_field_name='RACE_WHITE',
            result_function=validators.isInLimits(1, 2),
            ),
        validators.if_then_validator(
            condition_field_name='FAMILY_AFFILIATION',
            condition_function=validators.oneOf((1, 2)),
            result_field_name='RELATIONSHIP_HOH',
            result_function=validators.isInStringRange(4, 9),
            ),
        validators.if_then_validator(
            condition_field_name='FAMILY_AFFILIATION',
            condition_function=validators.oneOf((1, 2)),
            result_field_name='PARENT_MINOR_CHILD',
            result_function=validators.oneOf((1, 2, 3)),
            ),
        validators.if_then_validator(
            condition_field_name='FAMILY_AFFILIATION',
            condition_function=validators.matches(1),
            result_field_name='EDUCATION_LEVEL',
            result_function=validators.notMatches(99),
            ),
        validators.if_then_validator(
            condition_field_name='FAMILY_AFFILIATION',
            condition_function=validators.matches(1),
            result_field_name='CITIZENSHIP_STATUS',
            result_function=validators.oneOf((1, 2)),
            ),
        validators.if_then_validator(
            condition_field_name='FAMILY_AFFILIATION',
            condition_function=validators.matches(2),
            result_field_name='CITIZENSHIP_STATUS',
            result_function=validators.oneOf((1, 2, 3, 9)),
            ),
    ],
    fields=[
        Field(
            item="0",
            name='RecordType',
            friendly_name="record type",
            type='string',
            startIndex=0,
            endIndex=2,
            required=True,
            validators=[]
        ),
        Field(
            item="3",
            name='RPT_MONTH_YEAR',
            friendly_name="reporting month and year",
            type='number',
            startIndex=2,
            endIndex=8,
            required=True,
            validators=[
                validators.dateYearIsLargerThan(1998),
                validators.dateMonthIsValid(),
            ]
        ),
        Field(
            item="5",
            name='CASE_NUMBER',
            friendly_name="case number",
            type='string',
            startIndex=8,
            endIndex=19,
            required=True,
            validators=[validators.notEmpty()]
        ),
        Field(
            item="60",
            name='FAMILY_AFFILIATION',
            friendly_name="family affiliation",
            type='number',
            startIndex=60,
            endIndex=61,
            required=True,
            validators=[validators.oneOf([1, 2, 4])]
        ),
        Field(
            item="61",
            name='DATE_OF_BIRTH',
            friendly_name="date of birth",
            type='string',
            startIndex=61,
            endIndex=69,
            required=True,
            validators=[validators.intHasLength(8),
                        validators.dateYearIsLargerThan(1900),
                        validators.dateMonthIsValid(),
                        validators.dateDayIsValid()
                        ]
        ),
        TransformField(
            transform_func=ssp_ssn_decryption_func,
            item="62",
            name='SSN',
            friendly_name="social security number",
            type='string',
            startIndex=69,
            endIndex=78,
            required=True,
            is_encrypted=False,
            validators=[validators.isNumber()]
        ),
        Field(
            item="63A",
            name='RACE_HISPANIC',
            friendly_name="race hispanic",
            type='number',
            startIndex=78,
            endIndex=79,
            required=False,
            validators=[validators.isInLimits(0, 2)]
        ),
        Field(
            item="63B",
            name='RACE_AMER_INDIAN',
            friendly_name="race american-indian",
            type='number',
            startIndex=79,
            endIndex=80,
            required=False,
            validators=[validators.isInLimits(0, 2)]
        ),
        Field(
            item="63C",
            name='RACE_ASIAN',
            friendly_name="race asian",
            type='number',
            startIndex=80,
            endIndex=81,
            required=False,
            validators=[validators.isInLimits(0, 2)]
        ),
        Field(
            item="63D",
            name='RACE_BLACK',
            friendly_name="race black",
            type='number',
            startIndex=81,
            endIndex=82,
            required=False,
            validators=[validators.isInLimits(0, 2)]
        ),
        Field(
            item="63E",
            name='RACE_HAWAIIAN',
            friendly_name="race hawaiian",
            type='number',
            startIndex=82,
            endIndex=83,
            required=False,
            validators=[validators.isInLimits(0, 2)]
        ),
        Field(
            item="63F",
            name='RACE_WHITE',
            friendly_name="race white",
            type='number',
            startIndex=83,
            endIndex=84,
            required=False,
            validators=[validators.isInLimits(0, 2)]
        ),
        Field(
            item="64",
            name='GENDER',
            friendly_name="gender",
            type='number',
            startIndex=84,
            endIndex=85,
            required=True,
            validators=[validators.isInLimits(0, 9)]
        ),
        Field(
            item="65A",
            name='RECEIVE_NONSSI_BENEFITS',
            friendly_name="receives non-SSI benefit",
            type='number',
            startIndex=85,
            endIndex=86,
            required=True,
            validators=[validators.oneOf([1, 2])]
        ),
        Field(
            item="65B",
            name='RECEIVE_SSI',
            friendly_name="receives ssi",
            type='number',
            startIndex=86,
            endIndex=87,
            required=True,
            validators=[validators.oneOf([1, 2])]
        ),
        Field(
            item="66",
            name='RELATIONSHIP_HOH',
            friendly_name="relationship to head of household",
            type='number',
            startIndex=87,
            endIndex=89,
            required=False,
            validators=[validators.isInLimits(0, 10)]
        ),
        Field(
            item="67",
            name='PARENT_MINOR_CHILD',
            friendly_name="parent of minor child",
            type='number',
            startIndex=89,
            endIndex=90,
            required=False,
            validators=[validators.oneOf([0, 2, 3])]
        ),
        Field(
            item="68",
            name='EDUCATION_LEVEL',
            friendly_name="education level",
            type='number',
            startIndex=90,
            endIndex=92,
            required=True,
            validators=[
                validators.or_validators(
                    validators.isInStringRange(0, 16),
                    validators.isInStringRange(98, 99)
                )
            ]
        ),
        Field(
            item="69",
            name='CITIZENSHIP_STATUS',
            friendly_name="citizenship status",
            type='number',
            startIndex=92,
            endIndex=93,
            required=False,
            validators=[validators.oneOf([0, 1, 2, 3, 9])]
        ),
        Field(
            item="70A",
            name='UNEARNED_SSI',
            friendly_name="unearned SSI benefit",
            type='number',
            startIndex=93,
            endIndex=97,
            required=True,
            validators=[validators.isInLimits(0, 9999)]
        ),
        Field(
            item="70B",
            name='OTHER_UNEARNED_INCOME',
            friendly_name="other unearned income",
            type='number',
            startIndex=97,
            endIndex=101,
            required=True,
            validators=[validators.isInLimits(0, 9999)]
        )
    ]
)

m3 = SchemaManager(schemas=[first_part_schema, second_part_schema])<|MERGE_RESOLUTION|>--- conflicted
+++ resolved
@@ -12,16 +12,11 @@
     document=SSP_M3DataSubmissionDocument(),
     preparsing_validators=[
         validators.notEmpty(start=19, end=60),
-<<<<<<< HEAD
         validators.caseNumberNotEmpty(8, 19),
-        validators.validateRptMonthYear(),
-=======
         validators.or_priority_validators([
                     validators.field_year_month_with_header_year_quarter(),
                     validators.validateRptMonthYear(),
-        ]),
-        validators.notEmpty(8, 19)
->>>>>>> fd071820
+                ]),
     ],
     postparsing_validators=[
         validators.if_then_validator(
@@ -331,16 +326,11 @@
     quiet_preparser_errors=True,
     preparsing_validators=[
         validators.notEmpty(start=60, end=101),
-<<<<<<< HEAD
         validators.caseNumberNotEmpty(8, 19),
-        validators.validateRptMonthYear(),
-=======
         validators.or_priority_validators([
                     validators.field_year_month_with_header_year_quarter(),
                     validators.validateRptMonthYear(),
-        ]),
-        validators.notEmpty(8, 19)
->>>>>>> fd071820
+                ]),
     ],
     postparsing_validators=[
         validators.if_then_validator(
