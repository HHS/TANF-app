"""Schema for SSP M1 record type."""


from tdpservice.parsers.transforms import ssp_ssn_decryption_func
from tdpservice.parsers.fields import TransformField, Field
from tdpservice.parsers.row_schema import RowSchema, SchemaManager
from tdpservice.parsers import validators
from tdpservice.search_indexes.documents.ssp import SSP_M3DataSubmissionDocument

FIRST_CHILD = 1
SECOND_CHILD = 2

first_part_schema = RowSchema(
    record_type="M3",
    document=SSP_M3DataSubmissionDocument(),
    preparsing_validators=[
<<<<<<< HEAD
        validators.notEmpty(start=19, end=60),
=======
        validators.t3_m3_child_validator(FIRST_CHILD),
        validators.caseNumberNotEmpty(8, 19),
>>>>>>> 27290260
        validators.or_priority_validators([
            validators.field_year_month_with_header_year_quarter(),
            validators.validateRptMonthYear(),
        ]),
        validators.notEmpty(8, 19)
    ],
    postparsing_validators=[
        validators.if_then_validator(
            condition_field_name='FAMILY_AFFILIATION',
            condition_function=validators.matches(1),
            result_field_name='SSN',
            result_function=validators.validateSSN(),
            ),
        validators.if_then_validator(
            condition_field_name='FAMILY_AFFILIATION',
            condition_function=validators.oneOf((1, 2)),
            result_field_name='RACE_HISPANIC',
            result_function=validators.isInLimits(1, 2),
            ),
        validators.if_then_validator(
            condition_field_name='FAMILY_AFFILIATION',
            condition_function=validators.oneOf((1, 2)),
            result_field_name='RACE_AMER_INDIAN',
            result_function=validators.isInLimits(1, 2),
            ),
        validators.if_then_validator(
            condition_field_name='FAMILY_AFFILIATION',
            condition_function=validators.oneOf((1, 2)),
            result_field_name='RACE_ASIAN',
            result_function=validators.isInLimits(1, 2),
            ),
        validators.if_then_validator(
            condition_field_name='FAMILY_AFFILIATION',
            condition_function=validators.oneOf((1, 2)),
            result_field_name='RACE_BLACK',
            result_function=validators.isInLimits(1, 2),
            ),
        validators.if_then_validator(
            condition_field_name='FAMILY_AFFILIATION',
            condition_function=validators.oneOf((1, 2)),
            result_field_name='RACE_HAWAIIAN',
            result_function=validators.isInLimits(1, 2),
            ),
        validators.if_then_validator(
            condition_field_name='FAMILY_AFFILIATION',
            condition_function=validators.oneOf((1, 2)),
            result_field_name='RACE_WHITE',
            result_function=validators.isInLimits(1, 2),
            ),
        validators.if_then_validator(
            condition_field_name='FAMILY_AFFILIATION',
            condition_function=validators.oneOf((1, 2)),
            result_field_name='RELATIONSHIP_HOH',
            result_function=validators.isInLimits(4, 9),
            ),
        validators.if_then_validator(
            condition_field_name='FAMILY_AFFILIATION',
            condition_function=validators.oneOf((1, 2)),
            result_field_name='PARENT_MINOR_CHILD',
            result_function=validators.oneOf((1, 2, 3)),
            ),
        validators.if_then_validator(
            condition_field_name='FAMILY_AFFILIATION',
            condition_function=validators.matches(1),
            result_field_name='EDUCATION_LEVEL',
            result_function=validators.notMatches(99),
            ),
        validators.if_then_validator(
            condition_field_name='FAMILY_AFFILIATION',
            condition_function=validators.matches(1),
            result_field_name='CITIZENSHIP_STATUS',
            result_function=validators.oneOf((1, 2)),
            ),
        validators.if_then_validator(
            condition_field_name='FAMILY_AFFILIATION',
            condition_function=validators.matches(2),
            result_field_name='CITIZENSHIP_STATUS',
            result_function=validators.oneOf((1, 2, 3, 9)),
            ),
    ],
    fields=[
        Field(
            item="0",
            name='RecordType',
            friendly_name="Record Type",
            type='string',
            startIndex=0,
            endIndex=2,
            required=True,
            validators=[]
        ),
        Field(
            item="3",
            name='RPT_MONTH_YEAR',
            friendly_name="Reporting Year and Month",
            type='number',
            startIndex=2,
            endIndex=8,
            required=True,
            validators=[
                validators.dateYearIsLargerThan(1998),
                validators.dateMonthIsValid(),
            ]
        ),
        Field(
            item="5",
            name='CASE_NUMBER',
            friendly_name="Case Number",
            type='string',
            startIndex=8,
            endIndex=19,
            required=True,
            validators=[validators.notEmpty()]
        ),
        Field(
            item="60",
            name='FAMILY_AFFILIATION',
            friendly_name="Family Affiliation",
            type='number',
            startIndex=19,
            endIndex=20,
            required=True,
            validators=[validators.oneOf([1, 2, 4])]
        ),
        Field(
            item="61",
            name='DATE_OF_BIRTH',
            friendly_name="Date of Birth",
            type='string',
            startIndex=20,
            endIndex=28,
            required=True,
            validators=[validators.intHasLength(8),
                        validators.dateYearIsLargerThan(1900),
                        validators.dateMonthIsValid(),
                        validators.dateDayIsValid()
                        ]
        ),
        TransformField(
            transform_func=ssp_ssn_decryption_func,
            item="62",
            name='SSN',
            friendly_name="Social Security Number",
            type='string',
            startIndex=28,
            endIndex=37,
            required=True,
            is_encrypted=False,
            validators=[validators.isNumber()]
        ),
        Field(
            item="63A",
            name='RACE_HISPANIC',
            friendly_name="Hispanic or Latino",
            type='number',
            startIndex=37,
            endIndex=38,
            required=False,
            validators=[validators.isInLimits(0, 2)]
        ),
        Field(
            item="63B",
            name='RACE_AMER_INDIAN',
            friendly_name="American Indian or Alaska Native",
            type='number',
            startIndex=38,
            endIndex=39,
            required=False,
            validators=[validators.isInLimits(0, 2)]
        ),
        Field(
            item="63C",
            name='RACE_ASIAN',
            friendly_name="Asian",
            type='number',
            startIndex=39,
            endIndex=40,
            required=False,
            validators=[validators.isInLimits(0, 2)]
        ),
        Field(
            item="63D",
            name='RACE_BLACK',
            friendly_name="Black or African American",
            type='number',
            startIndex=40,
            endIndex=41,
            required=False,
            validators=[validators.isInLimits(0, 2)]
        ),
        Field(
            item="63E",
            name='RACE_HAWAIIAN',
            friendly_name="Native Hawaiian or Pacific Islander",
            type='number',
            startIndex=41,
            endIndex=42,
            required=False,
            validators=[validators.isInLimits(0, 2)]
        ),
        Field(
            item="63F",
            name='RACE_WHITE',
            friendly_name="White",
            type='number',
            startIndex=42,
            endIndex=43,
            required=False,
            validators=[validators.isInLimits(0, 2)]
        ),
        Field(
            item="64",
            name='GENDER',
            friendly_name="Gender",
            type='number',
            startIndex=43,
            endIndex=44,
            required=True,
            validators=[validators.isInLimits(0, 9)]
        ),
        Field(
            item="65A",
            name='RECEIVE_NONSSI_BENEFITS',
            friendly_name="Receives Disability Benefits: Federal Disability Status",
            type='number',
            startIndex=44,
            endIndex=45,
            required=True,
            validators=[validators.oneOf([1, 2])]
        ),
        Field(
            item="65B",
            name='RECEIVE_SSI',
            friendly_name="Receives Disability Benefits: SSI Under Title XVI-SSI or " +
            "Aged, Blind, and Disabled Under Title XVI-AABD",
            type='number',
            startIndex=45,
            endIndex=46,
            required=True,
            validators=[validators.oneOf([1, 2])]
        ),
        Field(
            item="66",
            name='RELATIONSHIP_HOH',
            friendly_name="Relationship to Head-of-Household",
            type='number',
            startIndex=46,
            endIndex=48,
            required=False,
            validators=[validators.isInStringRange(0, 10)]
        ),
        Field(
            item="67",
            name='PARENT_MINOR_CHILD',
            friendly_name="Parental Status of Minor",
            type='number',
            startIndex=48,
            endIndex=49,
            required=False,
            validators=[validators.oneOf([0, 2, 3])]
        ),
        Field(
            item="68",
            name='EDUCATION_LEVEL',
            friendly_name="Educational Level",
            type='number',
            startIndex=49,
            endIndex=51,
            required=True,
            validators=[
                validators.or_validators(
                    validators.isInStringRange(0, 16),
                    validators.isInStringRange(98, 99)
                )
            ]
        ),
        Field(
            item="69",
            name='CITIZENSHIP_STATUS',
            friendly_name="Citizenship/Immigration Status",
            type='number',
            startIndex=51,
            endIndex=52,
            required=False,
            validators=[validators.oneOf([0, 1, 2, 3, 9])]
        ),
        Field(
            item="70A",
            name='UNEARNED_SSI',
            friendly_name="Amount of Unearned Income: SSI",
            type='number',
            startIndex=52,
            endIndex=56,
            required=True,
            validators=[validators.isInLimits(0, 9999)]
        ),
        Field(
            item="70B",
            name='OTHER_UNEARNED_INCOME',
            friendly_name="Amount of Unearned Income: Other",
            type='number',
            startIndex=56,
            endIndex=60,
            required=True,
            validators=[validators.isInLimits(0, 9999)]
        )
    ]
)

second_part_schema = RowSchema(
    record_type="M3",
    document=SSP_M3DataSubmissionDocument(),
    quiet_preparser_errors=validators.is_quiet_preparser_errors(min_length=61),
    preparsing_validators=[
        validators.t3_m3_child_validator(SECOND_CHILD),
        validators.caseNumberNotEmpty(8, 19),
        validators.or_priority_validators([
                    validators.field_year_month_with_header_year_quarter(),
                    validators.validateRptMonthYear(),
                ]),
    ],
    postparsing_validators=[
        validators.if_then_validator(
            condition_field_name='FAMILY_AFFILIATION',
            condition_function=validators.matches(1),
            result_field_name='SSN',
            result_function=validators.validateSSN(),
            ),
        validators.if_then_validator(
            condition_field_name='FAMILY_AFFILIATION',
            condition_function=validators.oneOf((1, 2)),
            result_field_name='RACE_HISPANIC',
            result_function=validators.isInLimits(1, 2),
            ),
        validators.if_then_validator(
            condition_field_name='FAMILY_AFFILIATION',
            condition_function=validators.oneOf((1, 2)),
            result_field_name='RACE_AMER_INDIAN',
            result_function=validators.isInLimits(1, 2),
            ),
        validators.if_then_validator(
            condition_field_name='FAMILY_AFFILIATION',
            condition_function=validators.oneOf((1, 2)),
            result_field_name='RACE_ASIAN',
            result_function=validators.isInLimits(1, 2),
            ),
        validators.if_then_validator(
            condition_field_name='FAMILY_AFFILIATION',
            condition_function=validators.oneOf((1, 2)),
            result_field_name='RACE_BLACK',
            result_function=validators.isInLimits(1, 2),
            ),
        validators.if_then_validator(
            condition_field_name='FAMILY_AFFILIATION',
            condition_function=validators.oneOf((1, 2)),
            result_field_name='RACE_HAWAIIAN',
            result_function=validators.isInLimits(1, 2),
            ),
        validators.if_then_validator(
            condition_field_name='FAMILY_AFFILIATION',
            condition_function=validators.oneOf((1, 2)),
            result_field_name='RACE_WHITE',
            result_function=validators.isInLimits(1, 2),
            ),
        validators.if_then_validator(
            condition_field_name='FAMILY_AFFILIATION',
            condition_function=validators.oneOf((1, 2)),
            result_field_name='RELATIONSHIP_HOH',
            result_function=validators.isInStringRange(4, 9),
            ),
        validators.if_then_validator(
            condition_field_name='FAMILY_AFFILIATION',
            condition_function=validators.oneOf((1, 2)),
            result_field_name='PARENT_MINOR_CHILD',
            result_function=validators.oneOf((1, 2, 3)),
            ),
        validators.if_then_validator(
            condition_field_name='FAMILY_AFFILIATION',
            condition_function=validators.matches(1),
            result_field_name='EDUCATION_LEVEL',
            result_function=validators.notMatches(99),
            ),
        validators.if_then_validator(
            condition_field_name='FAMILY_AFFILIATION',
            condition_function=validators.matches(1),
            result_field_name='CITIZENSHIP_STATUS',
            result_function=validators.oneOf((1, 2)),
            ),
        validators.if_then_validator(
            condition_field_name='FAMILY_AFFILIATION',
            condition_function=validators.matches(2),
            result_field_name='CITIZENSHIP_STATUS',
            result_function=validators.oneOf((1, 2, 3, 9)),
            ),
    ],
    fields=[
        Field(
            item="0",
            name='RecordType',
            friendly_name="Record Type",
            type='string',
            startIndex=0,
            endIndex=2,
            required=True,
            validators=[]
        ),
        Field(
            item="3",
            name='RPT_MONTH_YEAR',
            friendly_name="Reporting Year and Month",
            type='number',
            startIndex=2,
            endIndex=8,
            required=True,
            validators=[
                validators.dateYearIsLargerThan(1998),
                validators.dateMonthIsValid(),
            ]
        ),
        Field(
            item="5",
            name='CASE_NUMBER',
            friendly_name="Case Number",
            type='string',
            startIndex=8,
            endIndex=19,
            required=True,
            validators=[validators.notEmpty()]
        ),
        Field(
            item="60",
            name='FAMILY_AFFILIATION',
            friendly_name="Family Affiliation",
            type='number',
            startIndex=60,
            endIndex=61,
            required=True,
            validators=[validators.oneOf([1, 2, 4])]
        ),
        Field(
            item="61",
            name='DATE_OF_BIRTH',
            friendly_name="Date of Birth",
            type='string',
            startIndex=61,
            endIndex=69,
            required=True,
            validators=[validators.intHasLength(8),
                        validators.dateYearIsLargerThan(1900),
                        validators.dateMonthIsValid(),
                        validators.dateDayIsValid()
                        ]
        ),
        TransformField(
            transform_func=ssp_ssn_decryption_func,
            item="62",
            name='SSN',
            friendly_name="Social Security Number",
            type='string',
            startIndex=69,
            endIndex=78,
            required=True,
            is_encrypted=False,
            validators=[validators.isNumber()]
        ),
        Field(
            item="63A",
            name='RACE_HISPANIC',
            friendly_name="Hispanic or Latino",
            type='number',
            startIndex=78,
            endIndex=79,
            required=False,
            validators=[validators.isInLimits(0, 2)]
        ),
        Field(
            item="63B",
            name='RACE_AMER_INDIAN',
            friendly_name="American Indian or Alaska Native",
            type='number',
            startIndex=79,
            endIndex=80,
            required=False,
            validators=[validators.isInLimits(0, 2)]
        ),
        Field(
            item="63C",
            name='RACE_ASIAN',
            friendly_name="Asian",
            type='number',
            startIndex=80,
            endIndex=81,
            required=False,
            validators=[validators.isInLimits(0, 2)]
        ),
        Field(
            item="63D",
            name='RACE_BLACK',
            friendly_name="Black or African American",
            type='number',
            startIndex=81,
            endIndex=82,
            required=False,
            validators=[validators.isInLimits(0, 2)]
        ),
        Field(
            item="63E",
            name='RACE_HAWAIIAN',
            friendly_name="Native Hawaiian or Pacific Islander",
            type='number',
            startIndex=82,
            endIndex=83,
            required=False,
            validators=[validators.isInLimits(0, 2)]
        ),
        Field(
            item="63F",
            name='RACE_WHITE',
            friendly_name="White",
            type='number',
            startIndex=83,
            endIndex=84,
            required=False,
            validators=[validators.isInLimits(0, 2)]
        ),
        Field(
            item="64",
            name='GENDER',
            friendly_name="Gender",
            type='number',
            startIndex=84,
            endIndex=85,
            required=True,
            validators=[validators.isInLimits(0, 9)]
        ),
        Field(
            item="65A",
            name='RECEIVE_NONSSI_BENEFITS',
            friendly_name="Receives Disability Benefits: Other Federal Disability Status",
            type='number',
            startIndex=85,
            endIndex=86,
            required=True,
            validators=[validators.oneOf([1, 2])]
        ),
        Field(
            item="65B",
            name='RECEIVE_SSI',
            friendly_name="Receives Disability Benefits: SSI or AABD",
            type='number',
            startIndex=86,
            endIndex=87,
            required=True,
            validators=[validators.oneOf([1, 2])]
        ),
        Field(
            item="66",
            name='RELATIONSHIP_HOH',
            friendly_name="Relationship to Head-of-Household",
            type='number',
            startIndex=87,
            endIndex=89,
            required=False,
            validators=[validators.isInLimits(0, 10)]
        ),
        Field(
            item="67",
            name='PARENT_MINOR_CHILD',
            friendly_name="Parental Status of Minor",
            type='number',
            startIndex=89,
            endIndex=90,
            required=False,
            validators=[validators.oneOf([0, 2, 3])]
        ),
        Field(
            item="68",
            name='EDUCATION_LEVEL',
            friendly_name="Educational Level",
            type='number',
            startIndex=90,
            endIndex=92,
            required=True,
            validators=[
                validators.or_validators(
                    validators.isInStringRange(0, 16),
                    validators.isInStringRange(98, 99)
                )
            ]
        ),
        Field(
            item="69",
            name='CITIZENSHIP_STATUS',
            friendly_name="Citizenship/Immigration Status",
            type='number',
            startIndex=92,
            endIndex=93,
            required=False,
            validators=[validators.oneOf([0, 1, 2, 3, 9])]
        ),
        Field(
            item="70A",
            name='UNEARNED_SSI',
            friendly_name="Amount of Unearned Income: SSI",
            type='number',
            startIndex=93,
            endIndex=97,
            required=True,
            validators=[validators.isInLimits(0, 9999)]
        ),
        Field(
            item="70B",
            name='OTHER_UNEARNED_INCOME',
            friendly_name="Amount of Unearned Income: Other",
            type='number',
            startIndex=97,
            endIndex=101,
            required=True,
            validators=[validators.isInLimits(0, 9999)]
        )
    ]
)

m3 = SchemaManager(schemas=[first_part_schema, second_part_schema])<|MERGE_RESOLUTION|>--- conflicted
+++ resolved
@@ -14,12 +14,8 @@
     record_type="M3",
     document=SSP_M3DataSubmissionDocument(),
     preparsing_validators=[
-<<<<<<< HEAD
-        validators.notEmpty(start=19, end=60),
-=======
         validators.t3_m3_child_validator(FIRST_CHILD),
         validators.caseNumberNotEmpty(8, 19),
->>>>>>> 27290260
         validators.or_priority_validators([
             validators.field_year_month_with_header_year_quarter(),
             validators.validateRptMonthYear(),
