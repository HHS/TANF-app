"""Schema for SSP M1 record type."""


from tdpservice.parsers.transforms import ssp_ssn_decryption_func
from tdpservice.parsers.fields import TransformField, Field
from tdpservice.parsers.row_schema import RowSchema, SchemaManager
from tdpservice.parsers import validators
from tdpservice.search_indexes.documents.ssp import SSP_M3DataSubmissionDocument
from tdpservice.parsers.util import generate_t2_t3_t5_hashes

FIRST_CHILD = 1
SECOND_CHILD = 2

first_part_schema = RowSchema(
    record_type="M3",
    document=SSP_M3DataSubmissionDocument(),
    generate_hashes_func=generate_t2_t3_t5_hashes,
    should_skip_partial_dup_func=lambda record: record.FAMILY_AFFILIATION in {2, 4, 5},
    preparsing_validators=[
        validators.t3_m3_child_validator(FIRST_CHILD),
        validators.caseNumberNotEmpty(8, 19),
        validators.or_priority_validators([
                    validators.field_year_month_with_header_year_quarter(),
                    validators.validateRptMonthYear(),
                ]),
    ],
    postparsing_validators=[
        validators.if_then_validator(
            condition_field_name='FAMILY_AFFILIATION',
            condition_function=validators.matches(1),
            result_field_name='SSN',
            result_function=validators.validateSSN(),
            ),
        validators.if_then_validator(
            condition_field_name='FAMILY_AFFILIATION',
            condition_function=validators.oneOf((1, 2)),
            result_field_name='RACE_HISPANIC',
            result_function=validators.isInLimits(1, 2),
            ),
        validators.if_then_validator(
            condition_field_name='FAMILY_AFFILIATION',
            condition_function=validators.oneOf((1, 2)),
            result_field_name='RACE_AMER_INDIAN',
            result_function=validators.isInLimits(1, 2),
            ),
        validators.if_then_validator(
            condition_field_name='FAMILY_AFFILIATION',
            condition_function=validators.oneOf((1, 2)),
            result_field_name='RACE_ASIAN',
            result_function=validators.isInLimits(1, 2),
            ),
        validators.if_then_validator(
            condition_field_name='FAMILY_AFFILIATION',
            condition_function=validators.oneOf((1, 2)),
            result_field_name='RACE_BLACK',
            result_function=validators.isInLimits(1, 2),
            ),
        validators.if_then_validator(
            condition_field_name='FAMILY_AFFILIATION',
            condition_function=validators.oneOf((1, 2)),
            result_field_name='RACE_HAWAIIAN',
            result_function=validators.isInLimits(1, 2),
            ),
        validators.if_then_validator(
            condition_field_name='FAMILY_AFFILIATION',
            condition_function=validators.oneOf((1, 2)),
            result_field_name='RACE_WHITE',
            result_function=validators.isInLimits(1, 2),
            ),
        validators.if_then_validator(
            condition_field_name='FAMILY_AFFILIATION',
            condition_function=validators.oneOf((1, 2)),
            result_field_name='RELATIONSHIP_HOH',
            result_function=validators.isInLimits(4, 9),
            ),
        validators.if_then_validator(
            condition_field_name='FAMILY_AFFILIATION',
            condition_function=validators.oneOf((1, 2)),
            result_field_name='PARENT_MINOR_CHILD',
            result_function=validators.oneOf((1, 2, 3)),
            ),
        validators.if_then_validator(
            condition_field_name='FAMILY_AFFILIATION',
            condition_function=validators.matches(1),
            result_field_name='EDUCATION_LEVEL',
            result_function=validators.notMatches(99),
            ),
        validators.if_then_validator(
            condition_field_name='FAMILY_AFFILIATION',
            condition_function=validators.matches(1),
            result_field_name='CITIZENSHIP_STATUS',
            result_function=validators.oneOf((1, 2)),
            ),
        validators.if_then_validator(
            condition_field_name='FAMILY_AFFILIATION',
            condition_function=validators.matches(2),
            result_field_name='CITIZENSHIP_STATUS',
            result_function=validators.oneOf((1, 2, 3, 9)),
            ),
    ],
    fields=[
        Field(
            item="0",
            name='RecordType',
            friendly_name="record type",
            type='string',
            startIndex=0,
            endIndex=2,
            required=True,
            validators=[]
        ),
        Field(
            item="3",
            name='RPT_MONTH_YEAR',
            friendly_name="reporting month and year",
            type='number',
            startIndex=2,
            endIndex=8,
            required=True,
            validators=[
                validators.dateYearIsLargerThan(1998),
                validators.dateMonthIsValid(),
            ]
        ),
        Field(
            item="5",
            name='CASE_NUMBER',
            friendly_name="case number",
            type='string',
            startIndex=8,
            endIndex=19,
            required=True,
            validators=[validators.notEmpty()]
        ),
        Field(
            item="60",
            name='FAMILY_AFFILIATION',
            friendly_name="family affiliation",
            type='number',
            startIndex=19,
            endIndex=20,
            required=True,
            validators=[validators.oneOf([1, 2, 4])]
        ),
        Field(
            item="61",
            name='DATE_OF_BIRTH',
            friendly_name="date of birth",
            type='string',
            startIndex=20,
            endIndex=28,
            required=True,
            validators=[validators.intHasLength(8),
                        validators.dateYearIsLargerThan(1900),
                        validators.dateMonthIsValid(),
                        validators.dateDayIsValid()
                        ]
        ),
        TransformField(
            transform_func=ssp_ssn_decryption_func,
            item="62",
            name='SSN',
            friendly_name="social security number",
            type='string',
            startIndex=28,
            endIndex=37,
            required=True,
            is_encrypted=False,
            validators=[validators.isNumber()]
        ),
        Field(
            item="63A",
            name='RACE_HISPANIC',
            friendly_name="race hispanic",
            type='number',
            startIndex=37,
            endIndex=38,
            required=False,
            validators=[validators.isInLimits(0, 2)]
        ),
        Field(
            item="63B",
            name='RACE_AMER_INDIAN',
            friendly_name="race american-indian",
            type='number',
            startIndex=38,
            endIndex=39,
            required=False,
            validators=[validators.isInLimits(0, 2)]
        ),
        Field(
            item="63C",
            name='RACE_ASIAN',
            friendly_name="race asian",
            type='number',
            startIndex=39,
            endIndex=40,
            required=False,
            validators=[validators.isInLimits(0, 2)]
        ),
        Field(
            item="63D",
            name='RACE_BLACK',
            friendly_name="race black",
            type='number',
            startIndex=40,
            endIndex=41,
            required=False,
            validators=[validators.isInLimits(0, 2)]
        ),
        Field(
            item="63E",
            name='RACE_HAWAIIAN',
            friendly_name="race hawaiian",
            type='number',
            startIndex=41,
            endIndex=42,
            required=False,
            validators=[validators.isInLimits(0, 2)]
        ),
        Field(
            item="63F",
            name='RACE_WHITE',
            friendly_name="race white",
            type='number',
            startIndex=42,
            endIndex=43,
            required=False,
            validators=[validators.isInLimits(0, 2)]
        ),
        Field(
            item="64",
            name='GENDER',
            friendly_name="gender",
            type='number',
            startIndex=43,
            endIndex=44,
            required=True,
            validators=[validators.isInLimits(0, 9)]
        ),
        Field(
            item="65A",
            name='RECEIVE_NONSSI_BENEFITS',
            friendly_name="receive non-SSI benefits",
            type='number',
            startIndex=44,
            endIndex=45,
            required=True,
            validators=[validators.oneOf([1, 2])]
        ),
        Field(
            item="65B",
            name='RECEIVE_SSI',
            friendly_name="receives SSI",
            type='number',
            startIndex=45,
            endIndex=46,
            required=True,
            validators=[validators.oneOf([1, 2])]
        ),
        Field(
            item="66",
            name='RELATIONSHIP_HOH',
            friendly_name="relationship to head of household",
            type='number',
            startIndex=46,
            endIndex=48,
            required=False,
            validators=[validators.isInStringRange(0, 10)]
        ),
        Field(
            item="67",
            name='PARENT_MINOR_CHILD',
            friendly_name="parent of minor child",
            type='number',
            startIndex=48,
            endIndex=49,
            required=False,
            validators=[validators.oneOf([0, 2, 3])]
        ),
        Field(
            item="68",
            name='EDUCATION_LEVEL',
            friendly_name="education level",
            type='number',
            startIndex=49,
            endIndex=51,
            required=True,
            validators=[
                validators.or_validators(
                    validators.isInStringRange(0, 16),
                    validators.isInStringRange(98, 99)
                )
            ]
        ),
        Field(
            item="69",
            name='CITIZENSHIP_STATUS',
            friendly_name="citizenship status",
            type='number',
            startIndex=51,
            endIndex=52,
            required=False,
            validators=[validators.oneOf([0, 1, 2, 3, 9])]
        ),
        Field(
            item="70A",
            name='UNEARNED_SSI',
            friendly_name="unearned SSI benefit",
            type='number',
            startIndex=52,
            endIndex=56,
            required=True,
            validators=[validators.isInLimits(0, 9999)]
        ),
        Field(
            item="70B",
            name='OTHER_UNEARNED_INCOME',
            friendly_name="other unearned income",
            type='number',
            startIndex=56,
            endIndex=60,
            required=True,
            validators=[validators.isInLimits(0, 9999)]
        )
    ]
)

second_part_schema = RowSchema(
    record_type="M3",
    document=SSP_M3DataSubmissionDocument(),
<<<<<<< HEAD
    generate_hashes_func=generate_t2_t3_t5_hashes,
    should_skip_partial_dup_func=lambda record: record.FAMILY_AFFILIATION in {2, 4, 5},
    quiet_preparser_errors=True,
=======
    quiet_preparser_errors=validators.is_quiet_preparser_errors(min_length=61),
>>>>>>> 0b10e3f3
    preparsing_validators=[
        validators.t3_m3_child_validator(SECOND_CHILD),
        validators.caseNumberNotEmpty(8, 19),
        validators.or_priority_validators([
                    validators.field_year_month_with_header_year_quarter(),
                    validators.validateRptMonthYear(),
                ]),
    ],
    postparsing_validators=[
        validators.if_then_validator(
            condition_field_name='FAMILY_AFFILIATION',
            condition_function=validators.matches(1),
            result_field_name='SSN',
            result_function=validators.validateSSN(),
            ),
        validators.if_then_validator(
            condition_field_name='FAMILY_AFFILIATION',
            condition_function=validators.oneOf((1, 2)),
            result_field_name='RACE_HISPANIC',
            result_function=validators.isInLimits(1, 2),
            ),
        validators.if_then_validator(
            condition_field_name='FAMILY_AFFILIATION',
            condition_function=validators.oneOf((1, 2)),
            result_field_name='RACE_AMER_INDIAN',
            result_function=validators.isInLimits(1, 2),
            ),
        validators.if_then_validator(
            condition_field_name='FAMILY_AFFILIATION',
            condition_function=validators.oneOf((1, 2)),
            result_field_name='RACE_ASIAN',
            result_function=validators.isInLimits(1, 2),
            ),
        validators.if_then_validator(
            condition_field_name='FAMILY_AFFILIATION',
            condition_function=validators.oneOf((1, 2)),
            result_field_name='RACE_BLACK',
            result_function=validators.isInLimits(1, 2),
            ),
        validators.if_then_validator(
            condition_field_name='FAMILY_AFFILIATION',
            condition_function=validators.oneOf((1, 2)),
            result_field_name='RACE_HAWAIIAN',
            result_function=validators.isInLimits(1, 2),
            ),
        validators.if_then_validator(
            condition_field_name='FAMILY_AFFILIATION',
            condition_function=validators.oneOf((1, 2)),
            result_field_name='RACE_WHITE',
            result_function=validators.isInLimits(1, 2),
            ),
        validators.if_then_validator(
            condition_field_name='FAMILY_AFFILIATION',
            condition_function=validators.oneOf((1, 2)),
            result_field_name='RELATIONSHIP_HOH',
            result_function=validators.isInStringRange(4, 9),
            ),
        validators.if_then_validator(
            condition_field_name='FAMILY_AFFILIATION',
            condition_function=validators.oneOf((1, 2)),
            result_field_name='PARENT_MINOR_CHILD',
            result_function=validators.oneOf((1, 2, 3)),
            ),
        validators.if_then_validator(
            condition_field_name='FAMILY_AFFILIATION',
            condition_function=validators.matches(1),
            result_field_name='EDUCATION_LEVEL',
            result_function=validators.notMatches(99),
            ),
        validators.if_then_validator(
            condition_field_name='FAMILY_AFFILIATION',
            condition_function=validators.matches(1),
            result_field_name='CITIZENSHIP_STATUS',
            result_function=validators.oneOf((1, 2)),
            ),
        validators.if_then_validator(
            condition_field_name='FAMILY_AFFILIATION',
            condition_function=validators.matches(2),
            result_field_name='CITIZENSHIP_STATUS',
            result_function=validators.oneOf((1, 2, 3, 9)),
            ),
    ],
    fields=[
        Field(
            item="0",
            name='RecordType',
            friendly_name="record type",
            type='string',
            startIndex=0,
            endIndex=2,
            required=True,
            validators=[]
        ),
        Field(
            item="3",
            name='RPT_MONTH_YEAR',
            friendly_name="reporting month and year",
            type='number',
            startIndex=2,
            endIndex=8,
            required=True,
            validators=[
                validators.dateYearIsLargerThan(1998),
                validators.dateMonthIsValid(),
            ]
        ),
        Field(
            item="5",
            name='CASE_NUMBER',
            friendly_name="case number",
            type='string',
            startIndex=8,
            endIndex=19,
            required=True,
            validators=[validators.notEmpty()]
        ),
        Field(
            item="60",
            name='FAMILY_AFFILIATION',
            friendly_name="family affiliation",
            type='number',
            startIndex=60,
            endIndex=61,
            required=True,
            validators=[validators.oneOf([1, 2, 4])]
        ),
        Field(
            item="61",
            name='DATE_OF_BIRTH',
            friendly_name="date of birth",
            type='string',
            startIndex=61,
            endIndex=69,
            required=True,
            validators=[validators.intHasLength(8),
                        validators.dateYearIsLargerThan(1900),
                        validators.dateMonthIsValid(),
                        validators.dateDayIsValid()
                        ]
        ),
        TransformField(
            transform_func=ssp_ssn_decryption_func,
            item="62",
            name='SSN',
            friendly_name="social security number",
            type='string',
            startIndex=69,
            endIndex=78,
            required=True,
            is_encrypted=False,
            validators=[validators.isNumber()]
        ),
        Field(
            item="63A",
            name='RACE_HISPANIC',
            friendly_name="race hispanic",
            type='number',
            startIndex=78,
            endIndex=79,
            required=False,
            validators=[validators.isInLimits(0, 2)]
        ),
        Field(
            item="63B",
            name='RACE_AMER_INDIAN',
            friendly_name="race american-indian",
            type='number',
            startIndex=79,
            endIndex=80,
            required=False,
            validators=[validators.isInLimits(0, 2)]
        ),
        Field(
            item="63C",
            name='RACE_ASIAN',
            friendly_name="race asian",
            type='number',
            startIndex=80,
            endIndex=81,
            required=False,
            validators=[validators.isInLimits(0, 2)]
        ),
        Field(
            item="63D",
            name='RACE_BLACK',
            friendly_name="race black",
            type='number',
            startIndex=81,
            endIndex=82,
            required=False,
            validators=[validators.isInLimits(0, 2)]
        ),
        Field(
            item="63E",
            name='RACE_HAWAIIAN',
            friendly_name="race hawaiian",
            type='number',
            startIndex=82,
            endIndex=83,
            required=False,
            validators=[validators.isInLimits(0, 2)]
        ),
        Field(
            item="63F",
            name='RACE_WHITE',
            friendly_name="race white",
            type='number',
            startIndex=83,
            endIndex=84,
            required=False,
            validators=[validators.isInLimits(0, 2)]
        ),
        Field(
            item="64",
            name='GENDER',
            friendly_name="gender",
            type='number',
            startIndex=84,
            endIndex=85,
            required=True,
            validators=[validators.isInLimits(0, 9)]
        ),
        Field(
            item="65A",
            name='RECEIVE_NONSSI_BENEFITS',
            friendly_name="receives non-SSI benefit",
            type='number',
            startIndex=85,
            endIndex=86,
            required=True,
            validators=[validators.oneOf([1, 2])]
        ),
        Field(
            item="65B",
            name='RECEIVE_SSI',
            friendly_name="receives ssi",
            type='number',
            startIndex=86,
            endIndex=87,
            required=True,
            validators=[validators.oneOf([1, 2])]
        ),
        Field(
            item="66",
            name='RELATIONSHIP_HOH',
            friendly_name="relationship to head of household",
            type='number',
            startIndex=87,
            endIndex=89,
            required=False,
            validators=[validators.isInLimits(0, 10)]
        ),
        Field(
            item="67",
            name='PARENT_MINOR_CHILD',
            friendly_name="parent of minor child",
            type='number',
            startIndex=89,
            endIndex=90,
            required=False,
            validators=[validators.oneOf([0, 2, 3])]
        ),
        Field(
            item="68",
            name='EDUCATION_LEVEL',
            friendly_name="education level",
            type='number',
            startIndex=90,
            endIndex=92,
            required=True,
            validators=[
                validators.or_validators(
                    validators.isInStringRange(0, 16),
                    validators.isInStringRange(98, 99)
                )
            ]
        ),
        Field(
            item="69",
            name='CITIZENSHIP_STATUS',
            friendly_name="citizenship status",
            type='number',
            startIndex=92,
            endIndex=93,
            required=False,
            validators=[validators.oneOf([0, 1, 2, 3, 9])]
        ),
        Field(
            item="70A",
            name='UNEARNED_SSI',
            friendly_name="unearned SSI benefit",
            type='number',
            startIndex=93,
            endIndex=97,
            required=True,
            validators=[validators.isInLimits(0, 9999)]
        ),
        Field(
            item="70B",
            name='OTHER_UNEARNED_INCOME',
            friendly_name="other unearned income",
            type='number',
            startIndex=97,
            endIndex=101,
            required=True,
            validators=[validators.isInLimits(0, 9999)]
        )
    ]
)

m3 = SchemaManager(schemas=[first_part_schema, second_part_schema])<|MERGE_RESOLUTION|>--- conflicted
+++ resolved
@@ -329,13 +329,9 @@
 second_part_schema = RowSchema(
     record_type="M3",
     document=SSP_M3DataSubmissionDocument(),
-<<<<<<< HEAD
     generate_hashes_func=generate_t2_t3_t5_hashes,
     should_skip_partial_dup_func=lambda record: record.FAMILY_AFFILIATION in {2, 4, 5},
-    quiet_preparser_errors=True,
-=======
     quiet_preparser_errors=validators.is_quiet_preparser_errors(min_length=61),
->>>>>>> 0b10e3f3
     preparsing_validators=[
         validators.t3_m3_child_validator(SECOND_CHILD),
         validators.caseNumberNotEmpty(8, 19),
