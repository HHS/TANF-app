--- conflicted
+++ resolved
@@ -19,11 +19,7 @@
               required=True, validators=[]),
         Field(item=3, name='CASE_NUMBER', type='string', startIndex=8, endIndex=19,
               required=True, validators=[]),
-<<<<<<< HEAD
-        Field(item=4, name='FAMILY_AFFILIATION', type='number', startIndex=19, endIndex=20,
-=======
         Field(name='FAMILY_AFFILIATION', type='number', startIndex=19, endIndex=20,
->>>>>>> 2f894515
               required=True, validators=[]),
         Field(item=5, name='DATE_OF_BIRTH', type='string', startIndex=20, endIndex=28,
               required=True, validators=[]),
