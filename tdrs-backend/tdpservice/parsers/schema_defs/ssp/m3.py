"""Schema for SSP M1 record type."""


from tdpservice.parsers.util import SchemaManager
from tdpservice.parsers.transforms import ssp_ssn_decryption_func
from tdpservice.parsers.fields import TransformField, Field
from tdpservice.parsers.row_schema import RowSchema
from tdpservice.parsers import validators
from tdpservice.search_indexes.documents.ssp import SSP_M3DataSubmissionDocument

first_part_schema = RowSchema(
    document=SSP_M3DataSubmissionDocument(),
    preparsing_validators=[
        validators.notEmpty(start=19, end=60),
    ],
    postparsing_validators=[
        validators.if_then_validator(
<<<<<<< HEAD
            condition_field="FAMILY_AFFILIATION",
            condition_function=validators.matches(1),
            result_field="SSN",
            result_function=validators.validateSSN(),
        ),
        validators.if_then_validator(
            condition_field="FAMILY_AFFILIATION",
            condition_function=validators.oneOf((1, 2)),
            result_field="RACE_HISPANIC",
            result_function=validators.isInLimits(1, 2),
        ),
        validators.if_then_validator(
            condition_field="FAMILY_AFFILIATION",
            condition_function=validators.oneOf((1, 2)),
            result_field="RACE_AMER_INDIAN",
            result_function=validators.isInLimits(1, 2),
        ),
        validators.if_then_validator(
            condition_field="FAMILY_AFFILIATION",
            condition_function=validators.oneOf((1, 2)),
            result_field="RACE_ASIAN",
            result_function=validators.isInLimits(1, 2),
        ),
        validators.if_then_validator(
            condition_field="FAMILY_AFFILIATION",
            condition_function=validators.oneOf((1, 2)),
            result_field="RACE_BLACK",
            result_function=validators.isInLimits(1, 2),
        ),
        validators.if_then_validator(
            condition_field="FAMILY_AFFILIATION",
            condition_function=validators.oneOf((1, 2)),
            result_field="RACE_HAWAIIAN",
            result_function=validators.isInLimits(1, 2),
        ),
        validators.if_then_validator(
            condition_field="FAMILY_AFFILIATION",
            condition_function=validators.oneOf((1, 2)),
            result_field="RACE_WHITE",
            result_function=validators.isInLimits(1, 2),
        ),
        validators.if_then_validator(
            condition_field="FAMILY_AFFILIATION",
            condition_function=validators.oneOf((1, 2)),
            result_field="RELATIONSHIP_HOH",
            result_function=validators.isInLimits(4, 9),
        ),
        validators.if_then_validator(
            condition_field="FAMILY_AFFILIATION",
            condition_function=validators.oneOf((1, 2)),
            result_field="PARENT_MINOR_CHILD",
            result_function=validators.oneOf((1, 2, 3)),
        ),
        validators.if_then_validator(
            condition_field="FAMILY_AFFILIATION",
            condition_function=validators.matches(1),
            result_field="EDUCATION_LEVEL",
            result_function=validators.notMatches(99),
        ),
        validators.if_then_validator(
            condition_field="FAMILY_AFFILIATION",
            condition_function=validators.matches(1),
            result_field="CITIZENSHIP_STATUS",
            result_function=validators.oneOf((1, 2)),
        ),
        validators.if_then_validator(
            condition_field="FAMILY_AFFILIATION",
            condition_function=validators.matches(2),
            result_field="CITIZENSHIP_STATUS",
            result_function=validators.oneOf((1, 2, 3, 9)),
        ),
=======
            condition_field='FAMILY_AFFILIATION',
            condition_function=validators.matches(1),
            result_field='SSN',
            result_function=validators.validateSSN(),
            ),
        validators.if_then_validator(
            condition_field='FAMILY_AFFILIATION',
            condition_function=validators.oneOf((1, 2)),
            result_field='RACE_HISPANIC',
            result_function=validators.isInLimits(1, 2),
            ),
        validators.if_then_validator(
            condition_field='FAMILY_AFFILIATION',
            condition_function=validators.oneOf((1, 2)),
            result_field='RACE_AMER_INDIAN',
            result_function=validators.isInLimits(1, 2),
            ),
        validators.if_then_validator(
            condition_field='FAMILY_AFFILIATION',
            condition_function=validators.oneOf((1, 2)),
            result_field='RACE_ASIAN',
            result_function=validators.isInLimits(1, 2),
            ),
        validators.if_then_validator(
            condition_field='FAMILY_AFFILIATION',
            condition_function=validators.oneOf((1, 2)),
            result_field='RACE_BLACK',
            result_function=validators.isInLimits(1, 2),
            ),
        validators.if_then_validator(
            condition_field='FAMILY_AFFILIATION',
            condition_function=validators.oneOf((1, 2)),
            result_field='RACE_HAWAIIAN',
            result_function=validators.isInLimits(1, 2),
            ),
        validators.if_then_validator(
            condition_field='FAMILY_AFFILIATION',
            condition_function=validators.oneOf((1, 2)),
            result_field='RACE_WHITE',
            result_function=validators.isInLimits(1, 2),
            ),
        validators.if_then_validator(
            condition_field='FAMILY_AFFILIATION',
            condition_function=validators.oneOf((1, 2)),
            result_field='RELATIONSHIP_HOH',
            result_function=validators.isInLimits(4, 9),
            ),
        validators.if_then_validator(
            condition_field='FAMILY_AFFILIATION',
            condition_function=validators.oneOf((1, 2)),
            result_field='PARENT_MINOR_CHILD',
            result_function=validators.oneOf((1, 2, 3)),
            ),
        validators.if_then_validator(
            condition_field='FAMILY_AFFILIATION',
            condition_function=validators.matches(1),
            result_field='EDUCATION_LEVEL',
            result_function=validators.notMatches(99),
            ),
        validators.if_then_validator(
            condition_field='FAMILY_AFFILIATION',
            condition_function=validators.matches(1),
            result_field='CITIZENSHIP_STATUS',
            result_function=validators.oneOf((1, 2)),
            ),
        validators.if_then_validator(
            condition_field='FAMILY_AFFILIATION',
            condition_function=validators.matches(2),
            result_field='CITIZENSHIP_STATUS',
            result_function=validators.oneOf((1, 2, 3, 9)),
            ),
>>>>>>> 65afe191
    ],
    fields=[
        Field(
            item="0",
<<<<<<< HEAD
            name="RecordType",
            friendly_name="record type",
            type="string",
            startIndex=0,
            endIndex=2,
            required=True,
            validators=[],
        ),
        Field(
            item="3",
            name="RPT_MONTH_YEAR",
            friendly_name="reporting month and year",
            type="number",
=======
            name='RecordType',
            friendly_name="record type",
            type='string',
            startIndex=0,
            endIndex=2,
            required=True,
            validators=[]
        ),
        Field(
            item="3",
            name='RPT_MONTH_YEAR',
            friendly_name="reporting month and year",
            type='number',
>>>>>>> 65afe191
            startIndex=2,
            endIndex=8,
            required=True,
            validators=[
                validators.dateYearIsLargerThan(1998),
                validators.dateMonthIsValid(),
<<<<<<< HEAD
            ],
        ),
        Field(
            item="5",
            name="CASE_NUMBER",
            friendly_name="case number",
            type="string",
            startIndex=8,
            endIndex=19,
            required=True,
            validators=[validators.isAlphaNumeric()],
        ),
        Field(
            item="60",
            name="FAMILY_AFFILIATION",
            friendly_name="family affiliation",
            type="number",
            startIndex=19,
            endIndex=20,
            required=True,
            validators=[validators.oneOf([1, 2, 4])],
        ),
        Field(
            item="61",
            name="DATE_OF_BIRTH",
            friendly_name="date of birth",
            type="string",
=======
            ]
        ),
        Field(
            item="5",
            name='CASE_NUMBER',
            friendly_name="case number",
            type='string',
            startIndex=8,
            endIndex=19,
            required=True,
            validators=[validators.isAlphaNumeric()]
        ),
        Field(
            item="60",
            name='FAMILY_AFFILIATION',
            friendly_name="family affiliation",
            type='number',
            startIndex=19,
            endIndex=20,
            required=True,
            validators=[validators.oneOf([1, 2, 4])]
        ),
        Field(
            item="61",
            name='DATE_OF_BIRTH',
            friendly_name="date of birth",
            type='string',
>>>>>>> 65afe191
            startIndex=20,
            endIndex=28,
            required=True,
            validators=[
                validators.dateYearIsLargerThan(1998),
                validators.dateMonthIsValid(),
<<<<<<< HEAD
            ],
=======
            ]
>>>>>>> 65afe191
        ),
        TransformField(
            transform_func=ssp_ssn_decryption_func,
            item="62",
<<<<<<< HEAD
            name="SSN",
            friendly_name="social security number",
            type="string",
=======
            name='SSN',
            friendly_name="social security number",
            type='string',
>>>>>>> 65afe191
            startIndex=28,
            endIndex=37,
            required=True,
            is_encrypted=False,
<<<<<<< HEAD
            validators=[validators.validateSSN()],
        ),
        Field(
            item="63A",
            name="RACE_HISPANIC",
            friendly_name="race hispanic",
            type="number",
            startIndex=37,
            endIndex=38,
            required=False,
            validators=[validators.isInLimits(0, 2)],
        ),
        Field(
            item="63B",
            name="RACE_AMER_INDIAN",
            friendly_name="race american-indian",
            type="number",
            startIndex=38,
            endIndex=39,
            required=False,
            validators=[validators.isInLimits(0, 2)],
        ),
        Field(
            item="63C",
            name="RACE_ASIAN",
            friendly_name="race asian",
            type="number",
            startIndex=39,
            endIndex=40,
            required=False,
            validators=[validators.isInLimits(0, 2)],
        ),
        Field(
            item="63D",
            name="RACE_BLACK",
            friendly_name="race black",
            type="number",
            startIndex=40,
            endIndex=41,
            required=False,
            validators=[validators.isInLimits(0, 2)],
        ),
        Field(
            item="63E",
            name="RACE_HAWAIIAN",
            friendly_name="race hawaiian",
            type="number",
            startIndex=41,
            endIndex=42,
            required=False,
            validators=[validators.isInLimits(0, 2)],
        ),
        Field(
            item="63F",
            name="RACE_WHITE",
            friendly_name="race white",
            type="number",
            startIndex=42,
            endIndex=43,
            required=False,
            validators=[validators.isInLimits(0, 2)],
        ),
        Field(
            item="64",
            name="GENDER",
            friendly_name="gender",
            type="number",
            startIndex=43,
            endIndex=44,
            required=True,
            validators=[validators.isInLimits(0, 9)],
        ),
        Field(
            item="65A",
            name="RECEIVE_NONSSI_BENEFITS",
            friendly_name="receive non-ssi benefits",
            type="number",
            startIndex=44,
            endIndex=45,
            required=True,
            validators=[validators.oneOf([1, 2])],
        ),
        Field(
            item="65B",
            name="RECEIVE_SSI",
            friendly_name="receives ssi",
            type="number",
            startIndex=45,
            endIndex=46,
            required=True,
            validators=[validators.oneOf([1, 2])],
        ),
        Field(
            item="66",
            name="RELATIONSHIP_HOH",
            friendly_name="relationship to head of household",
            type="number",
            startIndex=46,
            endIndex=48,
            required=False,
            validators=[validators.isInStringRange(0, 10)],
        ),
        Field(
            item="67",
            name="PARENT_MINOR_CHILD",
            friendly_name="parent of minor child",
            type="number",
            startIndex=48,
            endIndex=49,
            required=False,
            validators=[validators.oneOf([0, 2, 3])],
        ),
        Field(
            item="68",
            name="EDUCATION_LEVEL",
            friendly_name="education level",
            type="number",
=======
            validators=[validators.validateSSN()]
        ),
        Field(
            item="63A",
            name='RACE_HISPANIC',
            friendly_name="race hispanic",
            type='number',
            startIndex=37,
            endIndex=38,
            required=False,
            validators=[validators.isInLimits(0, 2)]
        ),
        Field(
            item="63B",
            name='RACE_AMER_INDIAN',
            friendly_name="race american-indian",
            type='number',
            startIndex=38,
            endIndex=39,
            required=False,
            validators=[validators.isInLimits(0, 2)]
        ),
        Field(
            item="63C",
            name='RACE_ASIAN',
            friendly_name="race asian",
            type='number',
            startIndex=39,
            endIndex=40,
            required=False,
            validators=[validators.isInLimits(0, 2)]
        ),
        Field(
            item="63D",
            name='RACE_BLACK',
            friendly_name="race black",
            type='number',
            startIndex=40,
            endIndex=41,
            required=False,
            validators=[validators.isInLimits(0, 2)]
        ),
        Field(
            item="63E",
            name='RACE_HAWAIIAN',
            friendly_name="race hawaiian",
            type='number',
            startIndex=41,
            endIndex=42,
            required=False,
            validators=[validators.isInLimits(0, 2)]
        ),
        Field(
            item="63F",
            name='RACE_WHITE',
            friendly_name="race white",
            type='number',
            startIndex=42,
            endIndex=43,
            required=False,
            validators=[validators.isInLimits(0, 2)]
        ),
        Field(
            item="64",
            name='GENDER',
            friendly_name="gender",
            type='number',
            startIndex=43,
            endIndex=44,
            required=True,
            validators=[validators.isInLimits(0, 9)]
        ),
        Field(
            item="65A",
            name='RECEIVE_NONSSI_BENEFITS',
            friendly_name="receive non-SSI benefits",
            type='number',
            startIndex=44,
            endIndex=45,
            required=True,
            validators=[validators.oneOf([1, 2])]
        ),
        Field(
            item="65B",
            name='RECEIVE_SSI',
            friendly_name="receives SSI",
            type='number',
            startIndex=45,
            endIndex=46,
            required=True,
            validators=[validators.oneOf([1, 2])]
        ),
        Field(
            item="66",
            name='RELATIONSHIP_HOH',
            friendly_name="relationship to head of household",
            type='number',
            startIndex=46,
            endIndex=48,
            required=False,
            validators=[validators.isInStringRange(0, 10)]
        ),
        Field(
            item="67",
            name='PARENT_MINOR_CHILD',
            friendly_name="parent of minor child",
            type='number',
            startIndex=48,
            endIndex=49,
            required=False,
            validators=[validators.oneOf([0, 2, 3])]
        ),
        Field(
            item="68",
            name='EDUCATION_LEVEL',
            friendly_name="education level",
            type='number',
>>>>>>> 65afe191
            startIndex=49,
            endIndex=51,
            required=True,
            validators=[
                validators.or_validators(
                    validators.isInStringRange(0, 16),
<<<<<<< HEAD
                    validators.isInStringRange(98, 99),
                )
            ],
        ),
        Field(
            item="69",
            name="CITIZENSHIP_STATUS",
            friendly_name="citizenship status",
            type="number",
            startIndex=51,
            endIndex=52,
            required=False,
            validators=[validators.oneOf([0, 1, 2, 3, 9])],
        ),
        Field(
            item="70A",
            name="UNEARNED_SSI",
            friendly_name="unearned ssi benefit",
            type="number",
            startIndex=52,
            endIndex=56,
            required=True,
            validators=[validators.isInLimits(0, 9999)],
        ),
        Field(
            item="70B",
            name="OTHER_UNEARNED_INCOME",
            friendly_name="other unearned income",
            type="number",
            startIndex=56,
            endIndex=60,
            required=True,
            validators=[validators.isInLimits(0, 9999)],
        ),
    ],
=======
                    validators.isInStringRange(98, 99)
                )
            ]
        ),
        Field(
            item="69",
            name='CITIZENSHIP_STATUS',
            friendly_name="citizenship status",
            type='number',
            startIndex=51,
            endIndex=52,
            required=False,
            validators=[validators.oneOf([0, 1, 2, 3, 9])]
        ),
        Field(
            item="70A",
            name='UNEARNED_SSI',
            friendly_name="unearned SSI benefit",
            type='number',
            startIndex=52,
            endIndex=56,
            required=True,
            validators=[validators.isInLimits(0, 9999)]
        ),
        Field(
            item="70B",
            name='OTHER_UNEARNED_INCOME',
            friendly_name="other unearned income",
            type='number',
            startIndex=56,
            endIndex=60,
            required=True,
            validators=[validators.isInLimits(0, 9999)]
        )
    ]
>>>>>>> 65afe191
)

second_part_schema = RowSchema(
    document=SSP_M3DataSubmissionDocument(),
    quiet_preparser_errors=True,
    preparsing_validators=[
        validators.notEmpty(start=60, end=101),
    ],
    postparsing_validators=[
        validators.if_then_validator(
<<<<<<< HEAD
            condition_field="FAMILY_AFFILIATION",
            condition_function=validators.matches(1),
            result_field="SSN",
            result_function=validators.validateSSN(),
        ),
        validators.if_then_validator(
            condition_field="FAMILY_AFFILIATION",
            condition_function=validators.oneOf((1, 2)),
            result_field="RACE_HISPANIC",
            result_function=validators.isInLimits(1, 2),
        ),
        validators.if_then_validator(
            condition_field="FAMILY_AFFILIATION",
            condition_function=validators.oneOf((1, 2)),
            result_field="RACE_AMER_INDIAN",
            result_function=validators.isInLimits(1, 2),
        ),
        validators.if_then_validator(
            condition_field="FAMILY_AFFILIATION",
            condition_function=validators.oneOf((1, 2)),
            result_field="RACE_ASIAN",
            result_function=validators.isInLimits(1, 2),
        ),
        validators.if_then_validator(
            condition_field="FAMILY_AFFILIATION",
            condition_function=validators.oneOf((1, 2)),
            result_field="RACE_BLACK",
            result_function=validators.isInLimits(1, 2),
        ),
        validators.if_then_validator(
            condition_field="FAMILY_AFFILIATION",
            condition_function=validators.oneOf((1, 2)),
            result_field="RACE_HAWAIIAN",
            result_function=validators.isInLimits(1, 2),
        ),
        validators.if_then_validator(
            condition_field="FAMILY_AFFILIATION",
            condition_function=validators.oneOf((1, 2)),
            result_field="RACE_WHITE",
            result_function=validators.isInLimits(1, 2),
        ),
        validators.if_then_validator(
            condition_field="FAMILY_AFFILIATION",
            condition_function=validators.oneOf((1, 2)),
            result_field="RELATIONSHIP_HOH",
            result_function=validators.isInStringRange(4, 9),
        ),
        validators.if_then_validator(
            condition_field="FAMILY_AFFILIATION",
            condition_function=validators.oneOf((1, 2)),
            result_field="PARENT_MINOR_CHILD",
            result_function=validators.oneOf((1, 2, 3)),
        ),
        validators.if_then_validator(
            condition_field="FAMILY_AFFILIATION",
            condition_function=validators.matches(1),
            result_field="EDUCATION_LEVEL",
            result_function=validators.notMatches(99),
        ),
        validators.if_then_validator(
            condition_field="FAMILY_AFFILIATION",
            condition_function=validators.matches(1),
            result_field="CITIZENSHIP_STATUS",
            result_function=validators.oneOf((1, 2)),
        ),
        validators.if_then_validator(
            condition_field="FAMILY_AFFILIATION",
            condition_function=validators.matches(2),
            result_field="CITIZENSHIP_STATUS",
            result_function=validators.oneOf((1, 2, 3, 9)),
        ),
=======
            condition_field='FAMILY_AFFILIATION',
            condition_function=validators.matches(1),
            result_field='SSN',
            result_function=validators.validateSSN(),
            ),
        validators.if_then_validator(
            condition_field='FAMILY_AFFILIATION',
            condition_function=validators.oneOf((1, 2)),
            result_field='RACE_HISPANIC',
            result_function=validators.isInLimits(1, 2),
            ),
        validators.if_then_validator(
            condition_field='FAMILY_AFFILIATION',
            condition_function=validators.oneOf((1, 2)),
            result_field='RACE_AMER_INDIAN',
            result_function=validators.isInLimits(1, 2),
            ),
        validators.if_then_validator(
            condition_field='FAMILY_AFFILIATION',
            condition_function=validators.oneOf((1, 2)),
            result_field='RACE_ASIAN',
            result_function=validators.isInLimits(1, 2),
            ),
        validators.if_then_validator(
            condition_field='FAMILY_AFFILIATION',
            condition_function=validators.oneOf((1, 2)),
            result_field='RACE_BLACK',
            result_function=validators.isInLimits(1, 2),
            ),
        validators.if_then_validator(
            condition_field='FAMILY_AFFILIATION',
            condition_function=validators.oneOf((1, 2)),
            result_field='RACE_HAWAIIAN',
            result_function=validators.isInLimits(1, 2),
            ),
        validators.if_then_validator(
            condition_field='FAMILY_AFFILIATION',
            condition_function=validators.oneOf((1, 2)),
            result_field='RACE_WHITE',
            result_function=validators.isInLimits(1, 2),
            ),
        validators.if_then_validator(
            condition_field='FAMILY_AFFILIATION',
            condition_function=validators.oneOf((1, 2)),
            result_field='RELATIONSHIP_HOH',
            result_function=validators.isInStringRange(4, 9),
            ),
        validators.if_then_validator(
            condition_field='FAMILY_AFFILIATION',
            condition_function=validators.oneOf((1, 2)),
            result_field='PARENT_MINOR_CHILD',
            result_function=validators.oneOf((1, 2, 3)),
            ),
        validators.if_then_validator(
            condition_field='FAMILY_AFFILIATION',
            condition_function=validators.matches(1),
            result_field='EDUCATION_LEVEL',
            result_function=validators.notMatches(99),
            ),
        validators.if_then_validator(
            condition_field='FAMILY_AFFILIATION',
            condition_function=validators.matches(1),
            result_field='CITIZENSHIP_STATUS',
            result_function=validators.oneOf((1, 2)),
            ),
        validators.if_then_validator(
            condition_field='FAMILY_AFFILIATION',
            condition_function=validators.matches(2),
            result_field='CITIZENSHIP_STATUS',
            result_function=validators.oneOf((1, 2, 3, 9)),
            ),
>>>>>>> 65afe191
    ],
    fields=[
        Field(
            item="0",
<<<<<<< HEAD
            name="RecordType",
            friendly_name="record type",
            type="string",
            startIndex=0,
            endIndex=2,
            required=True,
            validators=[],
        ),
        Field(
            item="3",
            name="RPT_MONTH_YEAR",
            friendly_name="reporting month and year",
            type="number",
=======
            name='RecordType',
            friendly_name="record type",
            type='string',
            startIndex=0,
            endIndex=2,
            required=True,
            validators=[]
        ),
        Field(
            item="3",
            name='RPT_MONTH_YEAR',
            friendly_name="reporting month and year",
            type='number',
>>>>>>> 65afe191
            startIndex=2,
            endIndex=8,
            required=True,
            validators=[
                validators.dateYearIsLargerThan(1998),
                validators.dateMonthIsValid(),
<<<<<<< HEAD
            ],
        ),
        Field(
            item="5",
            name="CASE_NUMBER",
            friendly_name="case number",
            type="string",
            startIndex=8,
            endIndex=19,
            required=True,
            validators=[validators.isAlphaNumeric()],
        ),
        Field(
            item="60",
            name="FAMILY_AFFILIATION",
            friendly_name="family affiliation",
            type="number",
            startIndex=60,
            endIndex=61,
            required=True,
            validators=[validators.oneOf([1, 2, 4])],
        ),
        Field(
            item="61",
            name="DATE_OF_BIRTH",
            friendly_name="date of birth",
            type="string",
=======
            ]
        ),
        Field(
            item="5",
            name='CASE_NUMBER',
            friendly_name="case number",
            type='string',
            startIndex=8,
            endIndex=19,
            required=True,
            validators=[validators.isAlphaNumeric()]
        ),
        Field(
            item="60",
            name='FAMILY_AFFILIATION',
            friendly_name="family affiliation",
            type='number',
            startIndex=60,
            endIndex=61,
            required=True,
            validators=[validators.oneOf([1, 2, 4])]
        ),
        Field(
            item="61",
            name='DATE_OF_BIRTH',
            friendly_name="date of birth",
            type='string',
>>>>>>> 65afe191
            startIndex=61,
            endIndex=69,
            required=True,
            validators=[
                validators.dateYearIsLargerThan(1998),
                validators.dateMonthIsValid(),
<<<<<<< HEAD
            ],
=======
            ]
>>>>>>> 65afe191
        ),
        TransformField(
            transform_func=ssp_ssn_decryption_func,
            item="62",
<<<<<<< HEAD
            name="SSN",
            friendly_name="social security number",
            type="string",
=======
            name='SSN',
            friendly_name="social security number",
            type='string',
>>>>>>> 65afe191
            startIndex=69,
            endIndex=78,
            required=True,
            is_encrypted=False,
<<<<<<< HEAD
            validators=[validators.validateSSN()],
        ),
        Field(
            item="63A",
            name="RACE_HISPANIC",
            friendly_name="race hispanic",
            type="number",
            startIndex=78,
            endIndex=79,
            required=False,
            validators=[validators.isInLimits(0, 2)],
        ),
        Field(
            item="63B",
            name="RACE_AMER_INDIAN",
            friendly_name="race american-indian",
            type="number",
            startIndex=79,
            endIndex=80,
            required=False,
            validators=[validators.isInLimits(0, 2)],
        ),
        Field(
            item="63C",
            name="RACE_ASIAN",
            friendly_name="race asian",
            type="number",
            startIndex=80,
            endIndex=81,
            required=False,
            validators=[validators.isInLimits(0, 2)],
        ),
        Field(
            item="63D",
            name="RACE_BLACK",
            friendly_name="race black",
            type="number",
            startIndex=81,
            endIndex=82,
            required=False,
            validators=[validators.isInLimits(0, 2)],
        ),
        Field(
            item="63E",
            name="RACE_HAWAIIAN",
            friendly_name="race hawaiian",
            type="number",
            startIndex=82,
            endIndex=83,
            required=False,
            validators=[validators.isInLimits(0, 2)],
        ),
        Field(
            item="63F",
            name="RACE_WHITE",
            friendly_name="race white",
            type="number",
            startIndex=83,
            endIndex=84,
            required=False,
            validators=[validators.isInLimits(0, 2)],
        ),
        Field(
            item="64",
            name="GENDER",
            friendly_name="gender",
            type="number",
            startIndex=84,
            endIndex=85,
            required=True,
            validators=[validators.isInLimits(0, 9)],
        ),
        Field(
            item="65A",
            name="RECEIVE_NONSSI_BENEFITS",
            friendly_name="receives non-ssi benefit",
            type="number",
            startIndex=85,
            endIndex=86,
            required=True,
            validators=[validators.oneOf([1, 2])],
        ),
        Field(
            item="65B",
            name="RECEIVE_SSI",
            friendly_name="receives ssi",
            type="number",
            startIndex=86,
            endIndex=87,
            required=True,
            validators=[validators.oneOf([1, 2])],
        ),
        Field(
            item="66",
            name="RELATIONSHIP_HOH",
            friendly_name="relationship to head of household",
            type="number",
            startIndex=87,
            endIndex=89,
            required=False,
            validators=[validators.isInLimits(0, 10)],
        ),
        Field(
            item="67",
            name="PARENT_MINOR_CHILD",
            friendly_name="parent of minor child",
            type="number",
            startIndex=89,
            endIndex=90,
            required=False,
            validators=[validators.oneOf([0, 2, 3])],
        ),
        Field(
            item="68",
            name="EDUCATION_LEVEL",
            friendly_name="education level",
            type="number",
=======
            validators=[validators.validateSSN()]
        ),
        Field(
            item="63A",
            name='RACE_HISPANIC',
            friendly_name="race hispanic",
            type='number',
            startIndex=78,
            endIndex=79,
            required=False,
            validators=[validators.isInLimits(0, 2)]
        ),
        Field(
            item="63B",
            name='RACE_AMER_INDIAN',
            friendly_name="race american-indian",
            type='number',
            startIndex=79,
            endIndex=80,
            required=False,
            validators=[validators.isInLimits(0, 2)]
        ),
        Field(
            item="63C",
            name='RACE_ASIAN',
            friendly_name="race asian",
            type='number',
            startIndex=80,
            endIndex=81,
            required=False,
            validators=[validators.isInLimits(0, 2)]
        ),
        Field(
            item="63D",
            name='RACE_BLACK',
            friendly_name="race black",
            type='number',
            startIndex=81,
            endIndex=82,
            required=False,
            validators=[validators.isInLimits(0, 2)]
        ),
        Field(
            item="63E",
            name='RACE_HAWAIIAN',
            friendly_name="race hawaiian",
            type='number',
            startIndex=82,
            endIndex=83,
            required=False,
            validators=[validators.isInLimits(0, 2)]
        ),
        Field(
            item="63F",
            name='RACE_WHITE',
            friendly_name="race white",
            type='number',
            startIndex=83,
            endIndex=84,
            required=False,
            validators=[validators.isInLimits(0, 2)]
        ),
        Field(
            item="64",
            name='GENDER',
            friendly_name="gender",
            type='number',
            startIndex=84,
            endIndex=85,
            required=True,
            validators=[validators.isInLimits(0, 9)]
        ),
        Field(
            item="65A",
            name='RECEIVE_NONSSI_BENEFITS',
            friendly_name="receives non-SSI benefit",
            type='number',
            startIndex=85,
            endIndex=86,
            required=True,
            validators=[validators.oneOf([1, 2])]
        ),
        Field(
            item="65B",
            name='RECEIVE_SSI',
            friendly_name="receives ssi",
            type='number',
            startIndex=86,
            endIndex=87,
            required=True,
            validators=[validators.oneOf([1, 2])]
        ),
        Field(
            item="66",
            name='RELATIONSHIP_HOH',
            friendly_name="relationship to head of household",
            type='number',
            startIndex=87,
            endIndex=89,
            required=False,
            validators=[validators.isInLimits(0, 10)]
        ),
        Field(
            item="67",
            name='PARENT_MINOR_CHILD',
            friendly_name="parent of minor child",
            type='number',
            startIndex=89,
            endIndex=90,
            required=False,
            validators=[validators.oneOf([0, 2, 3])]
        ),
        Field(
            item="68",
            name='EDUCATION_LEVEL',
            friendly_name="education level",
            type='number',
>>>>>>> 65afe191
            startIndex=90,
            endIndex=92,
            required=True,
            validators=[
                validators.or_validators(
                    validators.isInStringRange(0, 16),
<<<<<<< HEAD
                    validators.isInStringRange(98, 99),
                )
            ],
        ),
        Field(
            item="69",
            name="CITIZENSHIP_STATUS",
            friendly_name="citizenship status",
            type="number",
            startIndex=92,
            endIndex=93,
            required=False,
            validators=[validators.oneOf([0, 1, 2, 3, 9])],
        ),
        Field(
            item="70A",
            name="UNEARNED_SSI",
            friendly_name="unearned ssi benefit",
            type="number",
            startIndex=93,
            endIndex=97,
            required=True,
            validators=[validators.isInLimits(0, 9999)],
        ),
        Field(
            item="70B",
            name="OTHER_UNEARNED_INCOME",
            friendly_name="other unearned income",
            type="number",
            startIndex=97,
            endIndex=101,
            required=True,
            validators=[validators.isInLimits(0, 9999)],
        ),
    ],
=======
                    validators.isInStringRange(98, 99)
                )
            ]
        ),
        Field(
            item="69",
            name='CITIZENSHIP_STATUS',
            friendly_name="citizenship status",
            type='number',
            startIndex=92,
            endIndex=93,
            required=False,
            validators=[validators.oneOf([0, 1, 2, 3, 9])]
        ),
        Field(
            item="70A",
            name='UNEARNED_SSI',
            friendly_name="unearned SSI benefit",
            type='number',
            startIndex=93,
            endIndex=97,
            required=True,
            validators=[validators.isInLimits(0, 9999)]
        ),
        Field(
            item="70B",
            name='OTHER_UNEARNED_INCOME',
            friendly_name="other unearned income",
            type='number',
            startIndex=97,
            endIndex=101,
            required=True,
            validators=[validators.isInLimits(0, 9999)]
        )
    ]
>>>>>>> 65afe191
)

m3 = SchemaManager(schemas=[first_part_schema, second_part_schema])<|MERGE_RESOLUTION|>--- conflicted
+++ resolved
@@ -15,79 +15,6 @@
     ],
     postparsing_validators=[
         validators.if_then_validator(
-<<<<<<< HEAD
-            condition_field="FAMILY_AFFILIATION",
-            condition_function=validators.matches(1),
-            result_field="SSN",
-            result_function=validators.validateSSN(),
-        ),
-        validators.if_then_validator(
-            condition_field="FAMILY_AFFILIATION",
-            condition_function=validators.oneOf((1, 2)),
-            result_field="RACE_HISPANIC",
-            result_function=validators.isInLimits(1, 2),
-        ),
-        validators.if_then_validator(
-            condition_field="FAMILY_AFFILIATION",
-            condition_function=validators.oneOf((1, 2)),
-            result_field="RACE_AMER_INDIAN",
-            result_function=validators.isInLimits(1, 2),
-        ),
-        validators.if_then_validator(
-            condition_field="FAMILY_AFFILIATION",
-            condition_function=validators.oneOf((1, 2)),
-            result_field="RACE_ASIAN",
-            result_function=validators.isInLimits(1, 2),
-        ),
-        validators.if_then_validator(
-            condition_field="FAMILY_AFFILIATION",
-            condition_function=validators.oneOf((1, 2)),
-            result_field="RACE_BLACK",
-            result_function=validators.isInLimits(1, 2),
-        ),
-        validators.if_then_validator(
-            condition_field="FAMILY_AFFILIATION",
-            condition_function=validators.oneOf((1, 2)),
-            result_field="RACE_HAWAIIAN",
-            result_function=validators.isInLimits(1, 2),
-        ),
-        validators.if_then_validator(
-            condition_field="FAMILY_AFFILIATION",
-            condition_function=validators.oneOf((1, 2)),
-            result_field="RACE_WHITE",
-            result_function=validators.isInLimits(1, 2),
-        ),
-        validators.if_then_validator(
-            condition_field="FAMILY_AFFILIATION",
-            condition_function=validators.oneOf((1, 2)),
-            result_field="RELATIONSHIP_HOH",
-            result_function=validators.isInLimits(4, 9),
-        ),
-        validators.if_then_validator(
-            condition_field="FAMILY_AFFILIATION",
-            condition_function=validators.oneOf((1, 2)),
-            result_field="PARENT_MINOR_CHILD",
-            result_function=validators.oneOf((1, 2, 3)),
-        ),
-        validators.if_then_validator(
-            condition_field="FAMILY_AFFILIATION",
-            condition_function=validators.matches(1),
-            result_field="EDUCATION_LEVEL",
-            result_function=validators.notMatches(99),
-        ),
-        validators.if_then_validator(
-            condition_field="FAMILY_AFFILIATION",
-            condition_function=validators.matches(1),
-            result_field="CITIZENSHIP_STATUS",
-            result_function=validators.oneOf((1, 2)),
-        ),
-        validators.if_then_validator(
-            condition_field="FAMILY_AFFILIATION",
-            condition_function=validators.matches(2),
-            result_field="CITIZENSHIP_STATUS",
-            result_function=validators.oneOf((1, 2, 3, 9)),
-        ),
-=======
             condition_field='FAMILY_AFFILIATION',
             condition_function=validators.matches(1),
             result_field='SSN',
@@ -159,26 +86,10 @@
             result_field='CITIZENSHIP_STATUS',
             result_function=validators.oneOf((1, 2, 3, 9)),
             ),
->>>>>>> 65afe191
     ],
     fields=[
         Field(
             item="0",
-<<<<<<< HEAD
-            name="RecordType",
-            friendly_name="record type",
-            type="string",
-            startIndex=0,
-            endIndex=2,
-            required=True,
-            validators=[],
-        ),
-        Field(
-            item="3",
-            name="RPT_MONTH_YEAR",
-            friendly_name="reporting month and year",
-            type="number",
-=======
             name='RecordType',
             friendly_name="record type",
             type='string',
@@ -192,42 +103,12 @@
             name='RPT_MONTH_YEAR',
             friendly_name="reporting month and year",
             type='number',
->>>>>>> 65afe191
             startIndex=2,
             endIndex=8,
             required=True,
             validators=[
                 validators.dateYearIsLargerThan(1998),
                 validators.dateMonthIsValid(),
-<<<<<<< HEAD
-            ],
-        ),
-        Field(
-            item="5",
-            name="CASE_NUMBER",
-            friendly_name="case number",
-            type="string",
-            startIndex=8,
-            endIndex=19,
-            required=True,
-            validators=[validators.isAlphaNumeric()],
-        ),
-        Field(
-            item="60",
-            name="FAMILY_AFFILIATION",
-            friendly_name="family affiliation",
-            type="number",
-            startIndex=19,
-            endIndex=20,
-            required=True,
-            validators=[validators.oneOf([1, 2, 4])],
-        ),
-        Field(
-            item="61",
-            name="DATE_OF_BIRTH",
-            friendly_name="date of birth",
-            type="string",
-=======
             ]
         ),
         Field(
@@ -255,154 +136,24 @@
             name='DATE_OF_BIRTH',
             friendly_name="date of birth",
             type='string',
->>>>>>> 65afe191
             startIndex=20,
             endIndex=28,
             required=True,
             validators=[
                 validators.dateYearIsLargerThan(1998),
                 validators.dateMonthIsValid(),
-<<<<<<< HEAD
-            ],
-=======
             ]
->>>>>>> 65afe191
         ),
         TransformField(
             transform_func=ssp_ssn_decryption_func,
             item="62",
-<<<<<<< HEAD
-            name="SSN",
-            friendly_name="social security number",
-            type="string",
-=======
             name='SSN',
             friendly_name="social security number",
             type='string',
->>>>>>> 65afe191
             startIndex=28,
             endIndex=37,
             required=True,
             is_encrypted=False,
-<<<<<<< HEAD
-            validators=[validators.validateSSN()],
-        ),
-        Field(
-            item="63A",
-            name="RACE_HISPANIC",
-            friendly_name="race hispanic",
-            type="number",
-            startIndex=37,
-            endIndex=38,
-            required=False,
-            validators=[validators.isInLimits(0, 2)],
-        ),
-        Field(
-            item="63B",
-            name="RACE_AMER_INDIAN",
-            friendly_name="race american-indian",
-            type="number",
-            startIndex=38,
-            endIndex=39,
-            required=False,
-            validators=[validators.isInLimits(0, 2)],
-        ),
-        Field(
-            item="63C",
-            name="RACE_ASIAN",
-            friendly_name="race asian",
-            type="number",
-            startIndex=39,
-            endIndex=40,
-            required=False,
-            validators=[validators.isInLimits(0, 2)],
-        ),
-        Field(
-            item="63D",
-            name="RACE_BLACK",
-            friendly_name="race black",
-            type="number",
-            startIndex=40,
-            endIndex=41,
-            required=False,
-            validators=[validators.isInLimits(0, 2)],
-        ),
-        Field(
-            item="63E",
-            name="RACE_HAWAIIAN",
-            friendly_name="race hawaiian",
-            type="number",
-            startIndex=41,
-            endIndex=42,
-            required=False,
-            validators=[validators.isInLimits(0, 2)],
-        ),
-        Field(
-            item="63F",
-            name="RACE_WHITE",
-            friendly_name="race white",
-            type="number",
-            startIndex=42,
-            endIndex=43,
-            required=False,
-            validators=[validators.isInLimits(0, 2)],
-        ),
-        Field(
-            item="64",
-            name="GENDER",
-            friendly_name="gender",
-            type="number",
-            startIndex=43,
-            endIndex=44,
-            required=True,
-            validators=[validators.isInLimits(0, 9)],
-        ),
-        Field(
-            item="65A",
-            name="RECEIVE_NONSSI_BENEFITS",
-            friendly_name="receive non-ssi benefits",
-            type="number",
-            startIndex=44,
-            endIndex=45,
-            required=True,
-            validators=[validators.oneOf([1, 2])],
-        ),
-        Field(
-            item="65B",
-            name="RECEIVE_SSI",
-            friendly_name="receives ssi",
-            type="number",
-            startIndex=45,
-            endIndex=46,
-            required=True,
-            validators=[validators.oneOf([1, 2])],
-        ),
-        Field(
-            item="66",
-            name="RELATIONSHIP_HOH",
-            friendly_name="relationship to head of household",
-            type="number",
-            startIndex=46,
-            endIndex=48,
-            required=False,
-            validators=[validators.isInStringRange(0, 10)],
-        ),
-        Field(
-            item="67",
-            name="PARENT_MINOR_CHILD",
-            friendly_name="parent of minor child",
-            type="number",
-            startIndex=48,
-            endIndex=49,
-            required=False,
-            validators=[validators.oneOf([0, 2, 3])],
-        ),
-        Field(
-            item="68",
-            name="EDUCATION_LEVEL",
-            friendly_name="education level",
-            type="number",
-=======
             validators=[validators.validateSSN()]
         ),
         Field(
@@ -520,50 +271,12 @@
             name='EDUCATION_LEVEL',
             friendly_name="education level",
             type='number',
->>>>>>> 65afe191
             startIndex=49,
             endIndex=51,
             required=True,
             validators=[
                 validators.or_validators(
                     validators.isInStringRange(0, 16),
-<<<<<<< HEAD
-                    validators.isInStringRange(98, 99),
-                )
-            ],
-        ),
-        Field(
-            item="69",
-            name="CITIZENSHIP_STATUS",
-            friendly_name="citizenship status",
-            type="number",
-            startIndex=51,
-            endIndex=52,
-            required=False,
-            validators=[validators.oneOf([0, 1, 2, 3, 9])],
-        ),
-        Field(
-            item="70A",
-            name="UNEARNED_SSI",
-            friendly_name="unearned ssi benefit",
-            type="number",
-            startIndex=52,
-            endIndex=56,
-            required=True,
-            validators=[validators.isInLimits(0, 9999)],
-        ),
-        Field(
-            item="70B",
-            name="OTHER_UNEARNED_INCOME",
-            friendly_name="other unearned income",
-            type="number",
-            startIndex=56,
-            endIndex=60,
-            required=True,
-            validators=[validators.isInLimits(0, 9999)],
-        ),
-    ],
-=======
                     validators.isInStringRange(98, 99)
                 )
             ]
@@ -599,7 +312,6 @@
             validators=[validators.isInLimits(0, 9999)]
         )
     ]
->>>>>>> 65afe191
 )
 
 second_part_schema = RowSchema(
@@ -610,79 +322,6 @@
     ],
     postparsing_validators=[
         validators.if_then_validator(
-<<<<<<< HEAD
-            condition_field="FAMILY_AFFILIATION",
-            condition_function=validators.matches(1),
-            result_field="SSN",
-            result_function=validators.validateSSN(),
-        ),
-        validators.if_then_validator(
-            condition_field="FAMILY_AFFILIATION",
-            condition_function=validators.oneOf((1, 2)),
-            result_field="RACE_HISPANIC",
-            result_function=validators.isInLimits(1, 2),
-        ),
-        validators.if_then_validator(
-            condition_field="FAMILY_AFFILIATION",
-            condition_function=validators.oneOf((1, 2)),
-            result_field="RACE_AMER_INDIAN",
-            result_function=validators.isInLimits(1, 2),
-        ),
-        validators.if_then_validator(
-            condition_field="FAMILY_AFFILIATION",
-            condition_function=validators.oneOf((1, 2)),
-            result_field="RACE_ASIAN",
-            result_function=validators.isInLimits(1, 2),
-        ),
-        validators.if_then_validator(
-            condition_field="FAMILY_AFFILIATION",
-            condition_function=validators.oneOf((1, 2)),
-            result_field="RACE_BLACK",
-            result_function=validators.isInLimits(1, 2),
-        ),
-        validators.if_then_validator(
-            condition_field="FAMILY_AFFILIATION",
-            condition_function=validators.oneOf((1, 2)),
-            result_field="RACE_HAWAIIAN",
-            result_function=validators.isInLimits(1, 2),
-        ),
-        validators.if_then_validator(
-            condition_field="FAMILY_AFFILIATION",
-            condition_function=validators.oneOf((1, 2)),
-            result_field="RACE_WHITE",
-            result_function=validators.isInLimits(1, 2),
-        ),
-        validators.if_then_validator(
-            condition_field="FAMILY_AFFILIATION",
-            condition_function=validators.oneOf((1, 2)),
-            result_field="RELATIONSHIP_HOH",
-            result_function=validators.isInStringRange(4, 9),
-        ),
-        validators.if_then_validator(
-            condition_field="FAMILY_AFFILIATION",
-            condition_function=validators.oneOf((1, 2)),
-            result_field="PARENT_MINOR_CHILD",
-            result_function=validators.oneOf((1, 2, 3)),
-        ),
-        validators.if_then_validator(
-            condition_field="FAMILY_AFFILIATION",
-            condition_function=validators.matches(1),
-            result_field="EDUCATION_LEVEL",
-            result_function=validators.notMatches(99),
-        ),
-        validators.if_then_validator(
-            condition_field="FAMILY_AFFILIATION",
-            condition_function=validators.matches(1),
-            result_field="CITIZENSHIP_STATUS",
-            result_function=validators.oneOf((1, 2)),
-        ),
-        validators.if_then_validator(
-            condition_field="FAMILY_AFFILIATION",
-            condition_function=validators.matches(2),
-            result_field="CITIZENSHIP_STATUS",
-            result_function=validators.oneOf((1, 2, 3, 9)),
-        ),
-=======
             condition_field='FAMILY_AFFILIATION',
             condition_function=validators.matches(1),
             result_field='SSN',
@@ -754,26 +393,10 @@
             result_field='CITIZENSHIP_STATUS',
             result_function=validators.oneOf((1, 2, 3, 9)),
             ),
->>>>>>> 65afe191
     ],
     fields=[
         Field(
             item="0",
-<<<<<<< HEAD
-            name="RecordType",
-            friendly_name="record type",
-            type="string",
-            startIndex=0,
-            endIndex=2,
-            required=True,
-            validators=[],
-        ),
-        Field(
-            item="3",
-            name="RPT_MONTH_YEAR",
-            friendly_name="reporting month and year",
-            type="number",
-=======
             name='RecordType',
             friendly_name="record type",
             type='string',
@@ -787,42 +410,12 @@
             name='RPT_MONTH_YEAR',
             friendly_name="reporting month and year",
             type='number',
->>>>>>> 65afe191
             startIndex=2,
             endIndex=8,
             required=True,
             validators=[
                 validators.dateYearIsLargerThan(1998),
                 validators.dateMonthIsValid(),
-<<<<<<< HEAD
-            ],
-        ),
-        Field(
-            item="5",
-            name="CASE_NUMBER",
-            friendly_name="case number",
-            type="string",
-            startIndex=8,
-            endIndex=19,
-            required=True,
-            validators=[validators.isAlphaNumeric()],
-        ),
-        Field(
-            item="60",
-            name="FAMILY_AFFILIATION",
-            friendly_name="family affiliation",
-            type="number",
-            startIndex=60,
-            endIndex=61,
-            required=True,
-            validators=[validators.oneOf([1, 2, 4])],
-        ),
-        Field(
-            item="61",
-            name="DATE_OF_BIRTH",
-            friendly_name="date of birth",
-            type="string",
-=======
             ]
         ),
         Field(
@@ -850,154 +443,24 @@
             name='DATE_OF_BIRTH',
             friendly_name="date of birth",
             type='string',
->>>>>>> 65afe191
             startIndex=61,
             endIndex=69,
             required=True,
             validators=[
                 validators.dateYearIsLargerThan(1998),
                 validators.dateMonthIsValid(),
-<<<<<<< HEAD
-            ],
-=======
             ]
->>>>>>> 65afe191
         ),
         TransformField(
             transform_func=ssp_ssn_decryption_func,
             item="62",
-<<<<<<< HEAD
-            name="SSN",
-            friendly_name="social security number",
-            type="string",
-=======
             name='SSN',
             friendly_name="social security number",
             type='string',
->>>>>>> 65afe191
             startIndex=69,
             endIndex=78,
             required=True,
             is_encrypted=False,
-<<<<<<< HEAD
-            validators=[validators.validateSSN()],
-        ),
-        Field(
-            item="63A",
-            name="RACE_HISPANIC",
-            friendly_name="race hispanic",
-            type="number",
-            startIndex=78,
-            endIndex=79,
-            required=False,
-            validators=[validators.isInLimits(0, 2)],
-        ),
-        Field(
-            item="63B",
-            name="RACE_AMER_INDIAN",
-            friendly_name="race american-indian",
-            type="number",
-            startIndex=79,
-            endIndex=80,
-            required=False,
-            validators=[validators.isInLimits(0, 2)],
-        ),
-        Field(
-            item="63C",
-            name="RACE_ASIAN",
-            friendly_name="race asian",
-            type="number",
-            startIndex=80,
-            endIndex=81,
-            required=False,
-            validators=[validators.isInLimits(0, 2)],
-        ),
-        Field(
-            item="63D",
-            name="RACE_BLACK",
-            friendly_name="race black",
-            type="number",
-            startIndex=81,
-            endIndex=82,
-            required=False,
-            validators=[validators.isInLimits(0, 2)],
-        ),
-        Field(
-            item="63E",
-            name="RACE_HAWAIIAN",
-            friendly_name="race hawaiian",
-            type="number",
-            startIndex=82,
-            endIndex=83,
-            required=False,
-            validators=[validators.isInLimits(0, 2)],
-        ),
-        Field(
-            item="63F",
-            name="RACE_WHITE",
-            friendly_name="race white",
-            type="number",
-            startIndex=83,
-            endIndex=84,
-            required=False,
-            validators=[validators.isInLimits(0, 2)],
-        ),
-        Field(
-            item="64",
-            name="GENDER",
-            friendly_name="gender",
-            type="number",
-            startIndex=84,
-            endIndex=85,
-            required=True,
-            validators=[validators.isInLimits(0, 9)],
-        ),
-        Field(
-            item="65A",
-            name="RECEIVE_NONSSI_BENEFITS",
-            friendly_name="receives non-ssi benefit",
-            type="number",
-            startIndex=85,
-            endIndex=86,
-            required=True,
-            validators=[validators.oneOf([1, 2])],
-        ),
-        Field(
-            item="65B",
-            name="RECEIVE_SSI",
-            friendly_name="receives ssi",
-            type="number",
-            startIndex=86,
-            endIndex=87,
-            required=True,
-            validators=[validators.oneOf([1, 2])],
-        ),
-        Field(
-            item="66",
-            name="RELATIONSHIP_HOH",
-            friendly_name="relationship to head of household",
-            type="number",
-            startIndex=87,
-            endIndex=89,
-            required=False,
-            validators=[validators.isInLimits(0, 10)],
-        ),
-        Field(
-            item="67",
-            name="PARENT_MINOR_CHILD",
-            friendly_name="parent of minor child",
-            type="number",
-            startIndex=89,
-            endIndex=90,
-            required=False,
-            validators=[validators.oneOf([0, 2, 3])],
-        ),
-        Field(
-            item="68",
-            name="EDUCATION_LEVEL",
-            friendly_name="education level",
-            type="number",
-=======
             validators=[validators.validateSSN()]
         ),
         Field(
@@ -1115,50 +578,12 @@
             name='EDUCATION_LEVEL',
             friendly_name="education level",
             type='number',
->>>>>>> 65afe191
             startIndex=90,
             endIndex=92,
             required=True,
             validators=[
                 validators.or_validators(
                     validators.isInStringRange(0, 16),
-<<<<<<< HEAD
-                    validators.isInStringRange(98, 99),
-                )
-            ],
-        ),
-        Field(
-            item="69",
-            name="CITIZENSHIP_STATUS",
-            friendly_name="citizenship status",
-            type="number",
-            startIndex=92,
-            endIndex=93,
-            required=False,
-            validators=[validators.oneOf([0, 1, 2, 3, 9])],
-        ),
-        Field(
-            item="70A",
-            name="UNEARNED_SSI",
-            friendly_name="unearned ssi benefit",
-            type="number",
-            startIndex=93,
-            endIndex=97,
-            required=True,
-            validators=[validators.isInLimits(0, 9999)],
-        ),
-        Field(
-            item="70B",
-            name="OTHER_UNEARNED_INCOME",
-            friendly_name="other unearned income",
-            type="number",
-            startIndex=97,
-            endIndex=101,
-            required=True,
-            validators=[validators.isInLimits(0, 9999)],
-        ),
-    ],
-=======
                     validators.isInStringRange(98, 99)
                 )
             ]
@@ -1194,7 +619,6 @@
             validators=[validators.isInLimits(0, 9999)]
         )
     ]
->>>>>>> 65afe191
 )
 
 m3 = SchemaManager(schemas=[first_part_schema, second_part_schema])