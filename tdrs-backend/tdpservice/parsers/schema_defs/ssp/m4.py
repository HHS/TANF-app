"""Schema for SSP M1 record type."""


from tdpservice.parsers.fields import Field
from tdpservice.parsers.row_schema import RowSchema, SchemaManager
from tdpservice.parsers import validators
from tdpservice.search_indexes.documents.ssp import SSP_M4DataSubmissionDocument

m4 = SchemaManager(
    schemas=[
        RowSchema(
            record_type="M4",
            document=SSP_M4DataSubmissionDocument(),
            preparsing_validators=[
<<<<<<< HEAD
                validators.recordHasLength(66),
                validators.caseNumberNotEmpty(8, 19),
=======
                validators.hasLength(66),
                validators.validateRptMonthYear(),
                validators.notEmpty(8, 19)
>>>>>>> abd50999
            ],
            postparsing_validators=[],
            fields=[
                Field(
                    item="0",
                    name="RecordType",
                    friendly_name="record type",
                    type="string",
                    startIndex=0,
                    endIndex=2,
                    required=True,
                    validators=[],
                ),
                Field(
                    item="3",
                    name="RPT_MONTH_YEAR",
                    friendly_name="reporting month and year",
                    type="number",
                    startIndex=2,
                    endIndex=8,
                    required=True,
                    validators=[
                        validators.dateYearIsLargerThan(1998),
                        validators.dateMonthIsValid(),
                    ],
                ),
                Field(
                    item="5",
                    name="CASE_NUMBER",
                    friendly_name="case number",
                    type="string",
                    startIndex=8,
                    endIndex=19,
                    required=True,
                    validators=[validators.notEmpty()],
                ),
                Field(
                    item="2",
                    name="COUNTY_FIPS_CODE",
                    friendly_name="county fips code",
                    type="string",
                    startIndex=19,
                    endIndex=22,
                    required=True,
                    validators=[validators.isInStringRange(0, 999)],
                ),
                Field(
                    item="4",
                    name="STRATUM",
                    friendly_name="stratum",
                    type="string",
                    startIndex=22,
                    endIndex=24,
                    required=False,
                    validators=[validators.isInStringRange(0, 99)],
                ),
                Field(
                    item="6",
                    name="ZIP_CODE",
                    friendly_name="zip code",
                    type="string",
                    startIndex=24,
                    endIndex=29,
                    required=True,
                    validators=[validators.isInStringRange(0, 99999)],
                ),
                Field(
                    item="7",
                    name="DISPOSITION",
                    friendly_name="disposition",
                    type="number",
                    startIndex=29,
                    endIndex=30,
                    required=True,
                    validators=[validators.matches(1)],
                ),
                Field(
                    item="8",
                    name="CLOSURE_REASON",
                    friendly_name="closure reason",
                    type="string",
                    startIndex=30,
                    endIndex=32,
                    required=True,
                    validators=[
                        validators.or_validators(
                            validators.isInStringRange(1, 19),
                            validators.matches("99")
                        )
                    ],
                ),
                Field(
                    item="9",
                    name="REC_SUB_HOUSING",
                    friendly_name="receives subsidized housing",
                    type="number",
                    startIndex=32,
                    endIndex=33,
                    required=True,
                    validators=[validators.isInLimits(1, 2)],
                ),
                Field(
                    item="10`",
                    name="REC_MED_ASSIST",
                    friendly_name="receives medical assistance",
                    type="number",
                    startIndex=33,
                    endIndex=34,
                    required=True,
                    validators=[validators.isInLimits(1, 2)],
                ),
                Field(
                    item="11",
                    name="REC_FOOD_STAMPS",
                    friendly_name="receives food stamps",
                    type="number",
                    startIndex=34,
                    endIndex=35,
                    required=True,
                    validators=[validators.isInLimits(1, 2)],
                ),
                Field(
                    item="12",
                    name="REC_SUB_CC",
                    friendly_name="receives subsidized child care",
                    type="number",
                    startIndex=35,
                    endIndex=36,
                    required=True,
                    validators=[validators.isInLimits(1, 2)],
                ),
                Field(
                    item="-1",
                    name="BLANK",
                    friendly_name="blank",
                    type="string",
                    startIndex=36,
                    endIndex=66,
                    required=False,
                    validators=[],
                ),
            ],
        )
    ]
)<|MERGE_RESOLUTION|>--- conflicted
+++ resolved
@@ -12,14 +12,9 @@
             record_type="M4",
             document=SSP_M4DataSubmissionDocument(),
             preparsing_validators=[
-<<<<<<< HEAD
                 validators.recordHasLength(66),
                 validators.caseNumberNotEmpty(8, 19),
-=======
-                validators.hasLength(66),
                 validators.validateRptMonthYear(),
-                validators.notEmpty(8, 19)
->>>>>>> abd50999
             ],
             postparsing_validators=[],
             fields=[
