"""Schema for Tribal TANF T4 record types."""

from ...fields import Field
from ...row_schema import RowSchema, SchemaManager
from ... import validators
from tdpservice.search_indexes.documents.tribal import Tribal_TANF_T4DataSubmissionDocument


t4 = SchemaManager(
    schemas=[
        RowSchema(
            record_type="T4",
            document=Tribal_TANF_T4DataSubmissionDocument(),
            preparsing_validators=[
<<<<<<< HEAD
                validators.recordHasLength(71),
                validators.caseNumberNotEmpty(8, 19),
=======
                validators.hasLength(71),
                validators.validateRptMonthYear(),
                validators.notEmpty(8, 19)
>>>>>>> abd50999
            ],
            postparsing_validators=[],
            fields=[
                Field(
                    item="0",
                    name="RecordType",
                    friendly_name="record type",
                    type="string",
                    startIndex=0,
                    endIndex=2,
                    required=True,
                    validators=[],
                ),
                Field(
                    item="4",
                    name="RPT_MONTH_YEAR",
                    friendly_name="reporting month and year",
                    type="number",
                    startIndex=2,
                    endIndex=8,
                    required=True,
                    validators=[
                        validators.dateYearIsLargerThan(1998),
                        validators.dateMonthIsValid(),
                    ],
                ),
                Field(
                    item="6",
                    name="CASE_NUMBER",
                    friendly_name="case number",
                    type="string",
                    startIndex=8,
                    endIndex=19,
                    required=True,
                    validators=[validators.notEmpty()],
                ),
                Field(
                    item="2",
                    name="COUNTY_FIPS_CODE",
                    friendly_name="county fips code",
                    type="string",
                    startIndex=19,
                    endIndex=22,
                    required=False,
                    validators=[validators.matches("000")],
                ),
                Field(
                    item="5",
                    name="STRATUM",
                    friendly_name="stratum",
                    type="string",
                    startIndex=22,
                    endIndex=24,
                    required=False,
                    validators=[validators.isInStringRange(0, 99)],
                ),
                Field(
                    item="7",
                    name="ZIP_CODE",
                    friendly_name="zip code",
                    type="string",
                    startIndex=24,
                    endIndex=29,
                    required=True,
                    validators=[validators.isInStringRange(0, 99999)],
                ),
                Field(
                    item="8",
                    name="DISPOSITION",
                    friendly_name="disposition",
                    type="number",
                    startIndex=29,
                    endIndex=30,
                    required=True,
                    validators=[validators.oneOf([1, 2])],
                ),
                Field(
                    item="9",
                    name="CLOSURE_REASON",
                    friendly_name="closure reason",
                    type="string",
                    startIndex=30,
                    endIndex=32,
                    required=True,
                    validators=[
                        validators.or_validators(
                            validators.isInStringRange(1, 18), validators.matches("99")
                        )
                    ],
                ),
                Field(
                    item="10",
                    name="REC_SUB_HOUSING",
                    friendly_name="receives subsidized housing",
                    type="number",
                    startIndex=32,
                    endIndex=33,
                    required=True,
                    validators=[validators.isInLimits(1, 3)],
                ),
                Field(
                    item="11",
                    name="REC_MED_ASSIST",
                    friendly_name="receives medical assistance",
                    type="number",
                    startIndex=33,
                    endIndex=34,
                    required=True,
                    validators=[validators.isInLimits(1, 2)],
                ),
                Field(
                    item="12",
                    name="REC_FOOD_STAMPS",
                    friendly_name="receives food stamps",
                    type="number",
                    startIndex=34,
                    endIndex=35,
                    required=True,
                    validators=[validators.isInLimits(1, 2)],
                ),
                Field(
                    item="13",
                    name="REC_SUB_CC",
                    friendly_name="receives subsidized child care",
                    type="number",
                    startIndex=35,
                    endIndex=36,
                    required=True,
                    validators=[validators.isInLimits(1, 3)],
                ),
                Field(
                    item="14",
                    name="BLANK",
                    friendly_name="blank",
                    type="string",
                    startIndex=36,
                    endIndex=71,
                    required=False,
                    validators=[],
                ),
            ],
        )
    ]
)<|MERGE_RESOLUTION|>--- conflicted
+++ resolved
@@ -12,14 +12,9 @@
             record_type="T4",
             document=Tribal_TANF_T4DataSubmissionDocument(),
             preparsing_validators=[
-<<<<<<< HEAD
                 validators.recordHasLength(71),
                 validators.caseNumberNotEmpty(8, 19),
-=======
-                validators.hasLength(71),
                 validators.validateRptMonthYear(),
-                validators.notEmpty(8, 19)
->>>>>>> abd50999
             ],
             postparsing_validators=[],
             fields=[
