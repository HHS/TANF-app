--- conflicted
+++ resolved
@@ -14,21 +14,12 @@
             record_type="T5",
             document=Tribal_TANF_T5DataSubmissionDocument(),
             preparsing_validators=[
-<<<<<<< HEAD
                 validators.recordHasLength(71),
                 validators.caseNumberNotEmpty(8, 19),
                 validators.or_priority_validators([
                     validators.field_year_month_with_header_year_quarter(),
                     validators.validateRptMonthYear(),
                 ]),
-=======
-                validators.hasLength(71),
-                validators.or_priority_validators([
-                validators.field_year_month_with_header_year_quarter(),
-                validators.validateRptMonthYear(),
-                ]),
-                validators.notEmpty(8, 19)
->>>>>>> 7388f80b
             ],
             postparsing_validators=[
                 validators.if_then_validator(
