"""Schema for HEADER row of all submission types."""


from tdpservice.parsers.fields import Field
from tdpservice.parsers.row_schema import RowSchema, SchemaManager
from tdpservice.parsers import validators
from tdpservice.search_indexes.documents.tanf import TANF_T4DataSubmissionDocument


t4 = SchemaManager(
    schemas=[
        RowSchema(
            record_type="T4",
            document=TANF_T4DataSubmissionDocument(),
            preparsing_validators=[
<<<<<<< HEAD
                validators.hasLengthBetween(36, 71),
=======
                validators.recordHasLength(71),
                validators.caseNumberNotEmpty(8, 19),
>>>>>>> e6b0fb7a
                validators.or_priority_validators([
                    validators.field_year_month_with_header_year_quarter(),
                    validators.validateRptMonthYear(),
                ]),
            ],
            postparsing_validators=[],
            fields=[
                Field(
                    item="0",
                    name="RecordType",
                    friendly_name="record type",
                    type="string",
                    startIndex=0,
                    endIndex=2,
                    required=True,
                    validators=[],
                ),
                Field(
                    item="4",
                    name="RPT_MONTH_YEAR",
                    friendly_name="reporting month and year",
                    type="number",
                    startIndex=2,
                    endIndex=8,
                    required=True,
                    validators=[
                        validators.dateYearIsLargerThan(1998),
                        validators.dateMonthIsValid(),
                    ],
                ),
                Field(
                    item="6",
                    name="CASE_NUMBER",
                    friendly_name="case number",
                    type="string",
                    startIndex=8,
                    endIndex=19,
                    required=True,
                    validators=[validators.notEmpty()],
                ),
                Field(
                    item="2",
                    name="COUNTY_FIPS_CODE",
                    friendly_name="county fips code",
                    type="string",
                    startIndex=19,
                    endIndex=22,
                    required=True,
                    validators=[validators.isInStringRange(1, 999)],
                ),
                Field(
                    item="5",
                    name="STRATUM",
                    friendly_name="stratum",
                    type="string",
                    startIndex=22,
                    endIndex=24,
                    required=True,
                    validators=[validators.isInStringRange(0, 99)],
                ),
                Field(
                    item="7",
                    name="ZIP_CODE",
                    friendly_name="zip code",
                    type="string",
                    startIndex=24,
                    endIndex=29,
                    required=True,
                    validators=[],
                ),
                Field(
                    item="8",
                    name="DISPOSITION",
                    friendly_name="disposition",
                    type="number",
                    startIndex=29,
                    endIndex=30,
                    required=True,
                    validators=[validators.oneOf([1, 2])],
                ),
                Field(
                    item="9",
                    name="CLOSURE_REASON",
                    friendly_name="closure reason",
                    type="string",
                    startIndex=30,
                    endIndex=32,
                    required=True,
                    validators=[
                        validators.or_validators(
                            validators.isInStringRange(1, 19),
                            validators.matches("99")
                        )
                    ],
                ),
                Field(
                    item="10",
                    name="REC_SUB_HOUSING",
                    friendly_name="receives subsidized housing",
                    type="number",
                    startIndex=32,
                    endIndex=33,
                    required=True,
                    validators=[validators.isInLimits(1, 3)],
                ),
                Field(
                    item="11",
                    name="REC_MED_ASSIST",
                    friendly_name="receives medical assistance",
                    type="number",
                    startIndex=33,
                    endIndex=34,
                    required=True,
                    validators=[validators.isInLimits(1, 2)],
                ),
                Field(
                    item="12",
                    name="REC_FOOD_STAMPS",
                    friendly_name="receives food stamps",
                    type="number",
                    startIndex=34,
                    endIndex=35,
                    required=True,
                    validators=[validators.isInLimits(1, 2)],
                ),
                Field(
                    item="13",
                    name="REC_SUB_CC",
                    friendly_name="receives subsidized child care",
                    type="number",
                    startIndex=35,
                    endIndex=36,
                    required=True,
                    validators=[validators.isInLimits(1, 3)],
                ),
                Field(
                    item="14",
                    name="BLANK",
                    friendly_name="blank",
                    type="string",
                    startIndex=36,
                    endIndex=71,
                    required=False,
                    validators=[],
                ),
            ],
        )
    ]
)<|MERGE_RESOLUTION|>--- conflicted
+++ resolved
@@ -13,12 +13,8 @@
             record_type="T4",
             document=TANF_T4DataSubmissionDocument(),
             preparsing_validators=[
-<<<<<<< HEAD
                 validators.hasLengthBetween(36, 71),
-=======
-                validators.recordHasLength(71),
                 validators.caseNumberNotEmpty(8, 19),
->>>>>>> e6b0fb7a
                 validators.or_priority_validators([
                     validators.field_year_month_with_header_year_quarter(),
                     validators.validateRptMonthYear(),
