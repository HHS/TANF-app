--- conflicted
+++ resolved
@@ -13,18 +13,12 @@
             record_type="T4",
             document=TANF_T4DataSubmissionDocument(),
             preparsing_validators=[
-<<<<<<< HEAD
                 validators.recordHasLength(71),
                 validators.caseNumberNotEmpty(8, 19),
-                validators.validateRptMonthYear(),
-=======
-                validators.hasLength(71),
                 validators.or_priority_validators([
                     validators.field_year_month_with_header_year_quarter(),
                     validators.validateRptMonthYear(),
                 ]),
-                validators.notEmpty(8, 19)
->>>>>>> fd071820
             ],
             postparsing_validators=[],
             fields=[
