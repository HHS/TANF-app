"""Schema for HEADER row of all submission types."""


from tdpservice.parsers.fields import Field
from tdpservice.parsers.row_schema import RowSchema, SchemaManager
from tdpservice.parsers import validators
from tdpservice.search_indexes.documents.tanf import TANF_T4DataSubmissionDocument


t4 = SchemaManager(
    schemas=[
        RowSchema(
            record_type="T4",
            document=TANF_T4DataSubmissionDocument(),
            preparsing_validators=[
<<<<<<< HEAD
                validators.hasLength(71),
                validators.notEmpty(8, 19)
=======
                validators.recordHasLength(71),
                validators.caseNumberNotEmpty(8, 19),
                validators.or_priority_validators([
                    validators.field_year_month_with_header_year_quarter(),
                    validators.validateRptMonthYear(),
                ]),
>>>>>>> e6b0fb7a
            ],
            postparsing_validators=[],
            fields=[
                Field(
                    item="0",
                    name="RecordType",
                    friendly_name="Record Type",
                    type="string",
                    startIndex=0,
                    endIndex=2,
                    required=True,
                    validators=[],
                ),
                Field(
                    item="4",
                    name="RPT_MONTH_YEAR",
                    friendly_name="Reporting Year and Month",
                    type="number",
                    startIndex=2,
                    endIndex=8,
                    required=True,
                    validators=[
                        validators.dateYearIsLargerThan(1998),
                        validators.dateMonthIsValid(),
                    ],
                ),
                Field(
                    item="6",
                    name="CASE_NUMBER",
                    friendly_name="Case Number",
                    type="string",
                    startIndex=8,
                    endIndex=19,
                    required=True,
                    validators=[validators.notEmpty()],
                ),
                Field(
                    item="2",
                    name="COUNTY_FIPS_CODE",
                    friendly_name="County FIPS Code",
                    type="string",
                    startIndex=19,
                    endIndex=22,
                    required=True,
                    validators=[validators.isInStringRange(1, 999)],
                ),
                Field(
                    item="5",
                    name="STRATUM",
                    friendly_name="Stratum",
                    type="string",
                    startIndex=22,
                    endIndex=24,
                    required=True,
                    validators=[validators.isInStringRange(0, 99)],
                ),
                Field(
                    item="7",
                    name="ZIP_CODE",
                    friendly_name="ZIP Code",
                    type="string",
                    startIndex=24,
                    endIndex=29,
                    required=True,
                    validators=[],
                ),
                Field(
                    item="8",
                    name="DISPOSITION",
                    friendly_name="Disposition",
                    type="number",
                    startIndex=29,
                    endIndex=30,
                    required=True,
                    validators=[validators.oneOf([1, 2])],
                ),
                Field(
                    item="9",
                    name="CLOSURE_REASON",
                    friendly_name="Reason for Closure",
                    type="string",
                    startIndex=30,
                    endIndex=32,
                    required=True,
                    validators=[
                        validators.or_validators(
                            validators.isInStringRange(1, 19),
                            validators.matches("99")
                        )
                    ],
                ),
                Field(
                    item="10",
                    name="REC_SUB_HOUSING",
                    friendly_name="Received Subsidized Housing",
                    type="number",
                    startIndex=32,
                    endIndex=33,
                    required=True,
                    validators=[validators.isInLimits(1, 3)],
                ),
                Field(
                    item="11",
                    name="REC_MED_ASSIST",
                    friendly_name="Received Medical Assistance",
                    type="number",
                    startIndex=33,
                    endIndex=34,
                    required=True,
                    validators=[validators.isInLimits(1, 2)],
                ),
                Field(
                    item="12",
                    name="REC_FOOD_STAMPS",
                    friendly_name="Received Assistance from the Supplemental Nutrition Assistance Program (SNAP)",
                    type="number",
                    startIndex=34,
                    endIndex=35,
                    required=True,
                    validators=[validators.isInLimits(1, 2)],
                ),
                Field(
                    item="13",
                    name="REC_SUB_CC",
                    friendly_name="Received Subsidized Child Care",
                    type="number",
                    startIndex=35,
                    endIndex=36,
                    required=True,
                    validators=[validators.isInLimits(1, 3)],
                ),
                Field(
                    item="14",
                    name="BLANK",
                    friendly_name="blank",
                    type="string",
                    startIndex=36,
                    endIndex=71,
                    required=False,
                    validators=[],
                ),
            ],
        )
    ]
)<|MERGE_RESOLUTION|>--- conflicted
+++ resolved
@@ -13,17 +13,12 @@
             record_type="T4",
             document=TANF_T4DataSubmissionDocument(),
             preparsing_validators=[
-<<<<<<< HEAD
-                validators.hasLength(71),
-                validators.notEmpty(8, 19)
-=======
                 validators.recordHasLength(71),
                 validators.caseNumberNotEmpty(8, 19),
                 validators.or_priority_validators([
                     validators.field_year_month_with_header_year_quarter(),
                     validators.validateRptMonthYear(),
                 ]),
->>>>>>> e6b0fb7a
             ],
             postparsing_validators=[],
             fields=[
