"""Schema for t1 record types."""

from ...util import SchemaManager
from ...fields import Field
from ...row_schema import RowSchema
from ... import validators
from tdpservice.search_indexes.models.tanf import TANF_T1


t1 = SchemaManager(
    schemas=[
        RowSchema(
            model=TANF_T1,
            preparsing_validators=[
                validators.hasLength(156),
            ],
            postparsing_validators=[
                validators.if_then_validator(
                    condition_field="CASH_AMOUNT",
                    condition_function=validators.isLargerThan(0),
                    result_field="NBR_MONTHS",
                    result_function=validators.isLargerThan(0),
                ),
                validators.if_then_validator(
                    condition_field="CC_AMOUNT",
                    condition_function=validators.isLargerThan(0),
                    result_field="CHILDREN_COVERED",
                    result_function=validators.isLargerThan(0),
                ),
                validators.if_then_validator(
                    condition_field="CC_AMOUNT",
                    condition_function=validators.isLargerThan(0),
                    result_field="CC_NBR_MONTHS",
                    result_function=validators.isLargerThan(0),
                ),
                validators.if_then_validator(
                    condition_field="TRANSP_AMOUNT",
                    condition_function=validators.isLargerThan(0),
                    result_field="TRANSP_NBR_MONTHS",
                    result_function=validators.isLargerThan(0),
                ),
                validators.if_then_validator(
                    condition_field="TRANSITION_SERVICES_AMOUNT",
                    condition_function=validators.isLargerThan(0),
                    result_field="TRANSITION_NBR_MONTHS",
                    result_function=validators.isLargerThan(0),
                ),
                validators.if_then_validator(
                    condition_field="OTHER_AMOUNT",
                    condition_function=validators.isLargerThan(0),
                    result_field="OTHER_NBR_MONTHS",
                    result_function=validators.isLargerThan(0),
                ),
                validators.if_then_validator(
                    condition_field="SANC_REDUCTION_AMT",
                    condition_function=validators.isLargerThan(0),
                    result_field="WORK_REQ_SANCTION",
                    result_function=validators.oneOf((1, 2)),
                ),
                validators.if_then_validator(
                    condition_field="SANC_REDUCTION_AMT",
                    condition_function=validators.isLargerThan(0),
                    result_field="FAMILY_SANC_ADULT",
                    result_function=validators.oneOf((1, 2)),
                ),
                validators.if_then_validator(
                    condition_field="SANC_REDUCTION_AMT",
                    condition_function=validators.isLargerThan(0),
                    result_field="SANC_TEEN_PARENT",
                    result_function=validators.oneOf((1, 2)),
                ),
                validators.if_then_validator(
                    condition_field="SANC_REDUCTION_AMT",
                    condition_function=validators.isLargerThan(0),
                    result_field="NON_COOPERATION_CSE",
                    result_function=validators.oneOf((1, 2)),
                ),
                validators.if_then_validator(
                    condition_field="SANC_REDUCTION_AMT",
                    condition_function=validators.isLargerThan(0),
                    result_field="FAILURE_TO_COMPLY",
                    result_function=validators.oneOf((1, 2)),
                ),
                validators.if_then_validator(
                    condition_field="SANC_REDUCTION_AMT",
                    condition_function=validators.isLargerThan(0),
                    result_field="OTHER_SANCTION",
                    result_function=validators.oneOf((1, 2)),
                ),
                validators.if_then_validator(
                    condition_field="OTHER_TOTAL_REDUCTIONS",
                    condition_function=validators.isLargerThan(0),
                    result_field="FAMILY_CAP",
                    result_function=validators.oneOf((1, 2)),
                ),
                validators.if_then_validator(
                    condition_field="OTHER_TOTAL_REDUCTIONS",
                    condition_function=validators.isLargerThan(0),
                    result_field="REDUCTIONS_ON_RECEIPTS",
                    result_function=validators.oneOf((1, 2)),
                ),
                validators.if_then_validator(
                    condition_field="OTHER_TOTAL_REDUCTIONS",
                    condition_function=validators.isLargerThan(0),
                    result_field="OTHER_NON_SANCTION",
                    result_function=validators.oneOf((1, 2)),
                ),
                validators.sumIsLarger(
                    (
                        "AMT_FOOD_STAMP_ASSISTANCE",
                        "AMT_SUB_CC",
                        "CASH_AMOUNT",
                        "CC_AMOUNT",
                        "TRANSP_AMOUNT",
                        "TRANSITION_SERVICES_AMOUNT",
                        "OTHER_AMOUNT",
                    ),
                    0,
                ),
            ],
            fields=[
<<<<<<< HEAD
                # add fields inclding friendly_name (based on name), type, start_index, end_index, required, validators
                Field(
                    item="0",
                    name="RecordType",
                    friendly_name="record type",
                    type="string",
                    startIndex=0,
                    endIndex=2,
                    required=True,
                    validators=[],
                ),
                Field(
                    item="4",
                    name="RPT_MONTH_YEAR",
                    friendly_name="reporting month year",
                    type="number",
                    startIndex=2,
                    endIndex=8,
                    required=True,
                    validators=[
                        validators.dateYearIsLargerThan(1998),
                        validators.dateMonthIsValid(),
                    ],
                ),
                Field(
                    item="6",
                    name="CASE_NUMBER",
                    friendly_name="case number",
                    type="string",
                    startIndex=8,
                    endIndex=19,
                    required=True,
                    validators=[validators.isAlphaNumeric()],
                ),
                Field(
                    item="2",
                    name="COUNTY_FIPS_CODE",
                    friendly_name="county fips code",
                    type="string",
                    startIndex=19,
                    endIndex=22,
                    required=True,
                    validators=[
                        validators.isNumber(),
                    ],
                ),
                Field(
                    item="5",
                    name="STRATUM",
                    friendly_name="stratum",
                    type="string",
                    startIndex=22,
                    endIndex=24,
                    required=True,
                    validators=[
                        validators.isInStringRange(0, 99),
                    ],
                ),
                Field(
                    item="7",
                    name="ZIP_CODE",
                    friendly_name="zip code",
                    type="string",
                    startIndex=24,
                    endIndex=29,
                    required=True,
                    validators=[
                        validators.isNumber(),
                    ],
                ),
                Field(
                    item="8",
                    name="FUNDING_STREAM",
                    friendly_name="funding stream",
                    type="number",
                    startIndex=29,
                    endIndex=30,
                    required=True,
                    validators=[
                        validators.isInLimits(1, 3),
                    ],
                ),
                Field(
                    item="9",
                    name="DISPOSITION",
                    friendly_name="disposition",
                    type="number",
                    startIndex=30,
                    endIndex=31,
                    required=True,
                    validators=[
                        validators.oneOf([1, 2]),
                    ],
                ),
                Field(
                    item="10",
                    name="NEW_APPLICANT",
                    friendly_name="new applicant",
                    type="number",
                    startIndex=31,
                    endIndex=32,
                    required=True,
                    validators=[
                        validators.oneOf([1, 2]),
                    ],
                ),
                Field(
                    item="11",
                    name="NBR_FAMILY_MEMBERS",
                    friendly_name="number of family members",
                    type="number",
                    startIndex=32,
                    endIndex=34,
                    required=True,
                    validators=[
                        validators.isLargerThan(0),
                    ],
                ),
                Field(
                    item="12",
                    name="FAMILY_TYPE",
                    friendly_name="family type",
                    type="number",
                    startIndex=34,
                    endIndex=35,
                    required=True,
                    validators=[
                        validators.isInLimits(1, 3),
                    ],
                ),
                Field(
                    item="13",
                    name="RECEIVES_SUB_HOUSING",
                    friendly_name="receives subsidized housing",
                    type="number",
                    startIndex=35,
                    endIndex=36,
                    required=True,
                    validators=[
                        validators.isInLimits(1, 3),
                    ],
                ),
                Field(
                    item="14",
                    name="RECEIVES_MED_ASSISTANCE",
                    friendly_name="receives medical assisstance",
                    type="number",
                    startIndex=36,
                    endIndex=37,
                    required=True,
                    validators=[
                        validators.isInLimits(1, 2),
                    ],
                ),
                Field(
                    item="15",
                    name="RECEIVES_FOOD_STAMPS",
                    friendly_name="receives food stamps",
                    type="number",
                    startIndex=37,
                    endIndex=38,
                    required=True,
                    validators=[
                        validators.isInLimits(0, 2),
                    ],
                ),
                Field(
                    item="16",
                    name="AMT_FOOD_STAMP_ASSISTANCE",
                    friendly_name="amount of food stamp assisstance",
                    type="number",
                    startIndex=38,
                    endIndex=42,
                    required=True,
                    validators=[
                        validators.isLargerThanOrEqualTo(0),
                    ],
                ),
                Field(
                    item="17",
                    name="RECEIVES_SUB_CC",
                    friendly_name="receives subsidized child care",
                    type="number",
                    startIndex=42,
                    endIndex=43,
                    required=True,
                    validators=[
                        validators.isInLimits(0, 3),
                    ],
                ),
                Field(
                    item="18",
                    name="AMT_SUB_CC",
                    friendly_name="amount of subsidized child care",
                    type="number",
                    startIndex=43,
                    endIndex=47,
                    required=True,
                    validators=[
                        validators.isLargerThanOrEqualTo(0),
                    ],
                ),
                Field(
                    item="19",
                    name="CHILD_SUPPORT_AMT",
                    friendly_name="child support amount",
                    type="number",
                    startIndex=47,
                    endIndex=51,
                    required=True,
                    validators=[
                        validators.isLargerThanOrEqualTo(0),
                    ],
                ),
                Field(
                    item="20",
                    name="FAMILY_CASH_RESOURCES",
                    friendly_name="family cash resources",
                    type="number",
                    startIndex=51,
                    endIndex=55,
                    required=True,
                    validators=[
                        validators.isLargerThanOrEqualTo(0),
                    ],
                ),
                Field(
                    item="21A",
                    name="CASH_AMOUNT",
                    friendly_name="cash amount",
                    type="number",
                    startIndex=55,
                    endIndex=59,
                    required=True,
                    validators=[
                        validators.isLargerThanOrEqualTo(0),
                    ],
                ),
                Field(
                    item="21B",
                    name="NBR_MONTHS",
                    friendly_name="number of months",
                    type="number",
                    startIndex=59,
                    endIndex=62,
                    required=True,
                    validators=[
                        validators.isLargerThanOrEqualTo(0),
                    ],
                ),
                Field(
                    item="22A",
                    name="CC_AMOUNT",
                    friendly_name="child care amount",
                    type="number",
                    startIndex=62,
                    endIndex=66,
                    required=True,
                    validators=[
                        validators.isLargerThanOrEqualTo(0),
                    ],
                ),
                Field(
                    item="22B",
                    name="CHILDREN_COVERED",
                    friendly_name="children covered",
                    type="number",
                    startIndex=66,
                    endIndex=68,
                    required=True,
                    validators=[
                        validators.isLargerThanOrEqualTo(0),
                    ],
                ),
                Field(
                    item="22C",
                    name="CC_NBR_MONTHS",
                    friendly_name="child care number of months",
                    type="number",
                    startIndex=68,
                    endIndex=71,
                    required=True,
                    validators=[
                        validators.isLargerThanOrEqualTo(0),
                    ],
                ),
                Field(
                    item="23A",
                    name="TRANSP_AMOUNT",
                    friendly_name="transportation amount",
                    type="number",
                    startIndex=71,
                    endIndex=75,
                    required=True,
                    validators=[
                        validators.isLargerThanOrEqualTo(0),
                    ],
                ),
                Field(
                    item="23B",
                    name="TRANSP_NBR_MONTHS",
                    friendly_name="transportation number of months",
                    type="number",
                    startIndex=75,
                    endIndex=78,
                    required=True,
                    validators=[
                        validators.isLargerThanOrEqualTo(0),
                    ],
                ),
                Field(
                    item="24A",
                    name="TRANSITION_SERVICES_AMOUNT",
                    friendly_name="transition service amount",
                    type="number",
                    startIndex=78,
                    endIndex=82,
                    required=True,
                    validators=[
                        validators.isLargerThanOrEqualTo(0),
                    ],
                ),
                Field(
                    item="24B",
                    name="TRANSITION_NBR_MONTHS",
                    friendly_name="transition number of months",
                    type="number",
                    startIndex=82,
                    endIndex=85,
                    required=True,
                    validators=[
                        validators.isLargerThanOrEqualTo(0),
                    ],
                ),
                Field(
                    item="25A",
                    name="OTHER_AMOUNT",
                    friendly_name="other amount",
                    type="number",
                    startIndex=85,
                    endIndex=89,
                    required=True,
                    validators=[
                        validators.isLargerThanOrEqualTo(0),
                    ],
                ),
                Field(
                    item="25B",
                    name="OTHER_NBR_MONTHS",
                    friendly_name="other number of months",
                    type="number",
                    startIndex=89,
                    endIndex=92,
                    required=True,
                    validators=[
                        validators.isLargerThanOrEqualTo(0),
                    ],
                ),
                Field(
                    item="26AI",
                    name="SANC_REDUCTION_AMT",
                    friendly_name="sanction reduction amount",
                    type="number",
                    startIndex=92,
                    endIndex=96,
                    required=True,
                    validators=[
                        validators.isLargerThanOrEqualTo(0),
                    ],
                ),
                Field(
                    item="26AII",
                    name="WORK_REQ_SANCTION",
                    friendly_name="work requirement sanction",
                    type="number",
                    startIndex=96,
                    endIndex=97,
                    required=True,
                    validators=[
                        validators.oneOf([1, 2]),
                    ],
                ),
                Field(
                    item="26AIII",
                    name="FAMILY_SANC_ADULT",
                    friendly_name="family sanction adult",
                    type="number",
                    startIndex=97,
                    endIndex=98,
                    required=True,
                    validators=[
                        validators.oneOf([0, 1, 2]),
                    ],
                ),
                Field(
                    item="26AIV",
                    name="SANC_TEEN_PARENT",
                    friendly_name="sanction for teen parent not attending school",
                    type="number",
                    startIndex=98,
                    endIndex=99,
                    required=True,
                    validators=[
                        validators.oneOf([1, 2]),
                    ],
                ),
                Field(
                    item="26AV",
                    name="NON_COOPERATION_CSE",
                    friendly_name="non cooperation case",
                    type="number",
                    startIndex=99,
                    endIndex=100,
                    required=True,
                    validators=[
                        validators.oneOf([1, 2]),
                    ],
                ),
                Field(
                    item="26AVI",
                    name="FAILURE_TO_COMPLY",
                    friendly_name="failure to comply",
                    type="number",
                    startIndex=100,
                    endIndex=101,
                    required=True,
                    validators=[
                        validators.oneOf([1, 2]),
                    ],
                ),
                Field(
                    item="26AVII",
                    name="OTHER_SANCTION",
                    friendly_name="other sanction",
                    type="number",
                    startIndex=101,
                    endIndex=102,
                    required=True,
                    validators=[
                        validators.oneOf([1, 2]),
                    ],
                ),
                Field(
                    item="26B",
                    name="RECOUPMENT_PRIOR_OVRPMT",
                    friendly_name="recoupment of prior overpayment",
                    type="number",
                    startIndex=102,
                    endIndex=106,
                    required=True,
                    validators=[
                        validators.isLargerThanOrEqualTo(0),
                    ],
                ),
                Field(
                    item="26CI",
                    name="OTHER_TOTAL_REDUCTIONS",
                    friendly_name="other total reductions",
                    type="number",
                    startIndex=106,
                    endIndex=110,
                    required=True,
                    validators=[
                        validators.isLargerThanOrEqualTo(0),
                    ],
                ),
                Field(
                    item="26CII",
                    name="FAMILY_CAP",
                    friendly_name="family cap",
                    type="number",
                    startIndex=110,
                    endIndex=111,
                    required=True,
                    validators=[
                        validators.oneOf([1, 2]),
                    ],
                ),
                Field(
                    item="26CIII",
                    name="REDUCTIONS_ON_RECEIPTS",
                    friendly_name="reductions on receipts",
                    type="number",
                    startIndex=111,
                    endIndex=112,
                    required=True,
                    validators=[
                        validators.oneOf([1, 2]),
                    ],
                ),
                Field(
                    item="26CIV",
                    name="OTHER_NON_SANCTION",
                    friendly_name="other non sanction",
                    type="number",
                    startIndex=112,
                    endIndex=113,
                    required=True,
                    validators=[
                        validators.oneOf([1, 2]),
                    ],
                ),
                Field(
                    item="27",
                    name="WAIVER_EVAL_CONTROL_GRPS",
                    friendly_name="waiver evaluation experimental and control groups",
                    type="string",
                    startIndex=113,
                    endIndex=114,
                    required=True,
                    validators=[
                        validators.or_validators(
                            validators.matches("9"), validators.isEmpty()
                        ),
                        validators.isAlphaNumeric(),
                    ],
                ),
                Field(
                    item="28",
                    name="FAMILY_EXEMPT_TIME_LIMITS",
                    friendly_name="is the TANF family exempt from the federal time-limit provisions",
                    type="number",
                    startIndex=114,
                    endIndex=116,
                    required=True,
                    validators=[validators.oneOf([1, 2, 3, 4, 6, 7, 8, 9])],
                ),
                Field(
                    item="29",
                    name="FAMILY_NEW_CHILD",
                    friendly_name="family new child",
                    type="number",
                    startIndex=116,
                    endIndex=117,
                    required=True,
                    validators=[
                        validators.oneOf([1, 2]),
                    ],
                ),
                Field(
                    item="-1",
                    name="BLANK",
                    friendly_name="blank",
                    type="string",
                    startIndex=117,
                    endIndex=156,
                    required=False,
                    validators=[],
                ),
=======
                  Field(item="0", name='RecordType', type='string', startIndex=0, endIndex=2,
                        required=True, validators=[]),
                  Field(item="4", name='RPT_MONTH_YEAR', type='number', startIndex=2, endIndex=8,
                        required=True, validators=[
                              validators.dateYearIsLargerThan(1998),
                              validators.dateMonthIsValid(),
                        ]),
                  Field(item="6", name='CASE_NUMBER', type='string', startIndex=8, endIndex=19,
                        required=True, validators=[validators.isAlphaNumeric()]),
                  Field(item="2", name='COUNTY_FIPS_CODE', type='string', startIndex=19, endIndex=22,
                        required=True, validators=[
                              validators.isNumber(),
                        ]),
                  Field(item="5", name='STRATUM', type='string', startIndex=22, endIndex=24,
                        required=False, validators=[
                              validators.isInStringRange(0, 99),
                        ]),
                  Field(item="7", name='ZIP_CODE', type='string', startIndex=24, endIndex=29,
                        required=True, validators=[
                              validators.isNumber(),
                        ]),
                  Field(item="8", name='FUNDING_STREAM', type='number', startIndex=29, endIndex=30,
                        required=True, validators=[
                              validators.isInLimits(1, 3),
                        ]),
                  Field(item="9", name='DISPOSITION', type='number', startIndex=30, endIndex=31,
                        required=True, validators=[
                              validators.oneOf([1, 2]),
                        ]),
                  Field(item="10", name='NEW_APPLICANT', type='number', startIndex=31, endIndex=32,
                        required=True, validators=[
                              validators.oneOf([1, 2]),
                        ]),
                  Field(item="11", name='NBR_FAMILY_MEMBERS', type='number', startIndex=32, endIndex=34,
                        required=True, validators=[
                              validators.isLargerThan(0),
                        ]),
                  Field(item="12", name='FAMILY_TYPE', type='number', startIndex=34, endIndex=35,
                        required=True, validators=[
                              validators.isInLimits(1, 3),
                        ]),
                  Field(item="13", name='RECEIVES_SUB_HOUSING', type='number', startIndex=35, endIndex=36,
                        required=True, validators=[
                              validators.isInLimits(1, 3),
                        ]),
                  Field(item="14", name='RECEIVES_MED_ASSISTANCE', type='number', startIndex=36, endIndex=37,
                        required=True, validators=[
                              validators.isInLimits(1, 2),
                        ]),
                  Field(item="15", name='RECEIVES_FOOD_STAMPS', type='number', startIndex=37, endIndex=38,
                        required=False, validators=[
                              validators.isInLimits(0, 2),
                        ]),
                  Field(item="16", name='AMT_FOOD_STAMP_ASSISTANCE', type='number', startIndex=38, endIndex=42,
                        required=True, validators=[
                              validators.isLargerThanOrEqualTo(0),
                        ]),
                  Field(item="17", name='RECEIVES_SUB_CC', type='number', startIndex=42, endIndex=43,
                        required=False, validators=[
                              validators.isInLimits(0, 3),
                        ]),
                  Field(item="18", name='AMT_SUB_CC', type='number', startIndex=43, endIndex=47,
                        required=True, validators=[
                              validators.isLargerThanOrEqualTo(0),
                        ]),
                  Field(item="19", name='CHILD_SUPPORT_AMT', type='number', startIndex=47, endIndex=51,
                        required=True, validators=[
                              validators.isLargerThanOrEqualTo(0),
                        ]),
                  Field(item="20", name='FAMILY_CASH_RESOURCES', type='number', startIndex=51, endIndex=55,
                        required=True, validators=[
                              validators.isLargerThanOrEqualTo(0),
                        ]),
                  Field(item="21A", name='CASH_AMOUNT', type='number', startIndex=55, endIndex=59,
                        required=True, validators=[
                              validators.isLargerThanOrEqualTo(0),
                        ]),
                  Field(item="21B", name='NBR_MONTHS', type='number', startIndex=59, endIndex=62,
                        required=True, validators=[
                              validators.isLargerThanOrEqualTo(0),
                        ]),
                  Field(item="22A", name='CC_AMOUNT', type='number', startIndex=62, endIndex=66,
                        required=True, validators=[
                              validators.isLargerThanOrEqualTo(0),
                        ]),
                  Field(item="22B", name='CHILDREN_COVERED', type='number', startIndex=66, endIndex=68,
                        required=True, validators=[
                              validators.isLargerThanOrEqualTo(0),
                        ]),
                  Field(item="22C", name='CC_NBR_MONTHS', type='number', startIndex=68, endIndex=71,
                        required=True, validators=[
                              validators.isLargerThanOrEqualTo(0),
                        ]),
                  Field(item="23A", name='TRANSP_AMOUNT', type='number', startIndex=71, endIndex=75,
                        required=True, validators=[
                              validators.isLargerThanOrEqualTo(0),
                        ]),
                  Field(item="23B", name='TRANSP_NBR_MONTHS', type='number', startIndex=75, endIndex=78,
                        required=True, validators=[
                              validators.isLargerThanOrEqualTo(0),
                        ]),
                  Field(item="24A", name='TRANSITION_SERVICES_AMOUNT', type='number', startIndex=78, endIndex=82,
                        required=False, validators=[
                              validators.isLargerThanOrEqualTo(0),
                        ]),
                  Field(item="24B", name='TRANSITION_NBR_MONTHS', type='number', startIndex=82, endIndex=85,
                        required=False, validators=[
                              validators.isLargerThanOrEqualTo(0),
                        ]),
                  Field(item="25A", name='OTHER_AMOUNT', type='number', startIndex=85, endIndex=89,
                        required=False, validators=[
                              validators.isLargerThanOrEqualTo(0),
                        ]),
                  Field(item="25B", name='OTHER_NBR_MONTHS', type='number', startIndex=89, endIndex=92,
                        required=False, validators=[
                              validators.isLargerThanOrEqualTo(0),
                        ]),
                  Field(item="26AI", name='SANC_REDUCTION_AMT', type='number', startIndex=92, endIndex=96,
                        required=True, validators=[
                              validators.isLargerThanOrEqualTo(0),
                        ]),
                  Field(item="26AII", name='WORK_REQ_SANCTION', type='number', startIndex=96, endIndex=97,
                        required=True, validators=[
                              validators.oneOf([1, 2]),
                        ]),
                  Field(item="26AIII", name='FAMILY_SANC_ADULT', type='number', startIndex=97, endIndex=98,
                        required=False, validators=[
                              validators.oneOf([0, 1, 2]),
                        ]),
                  Field(item="26AIV", name='SANC_TEEN_PARENT', type='number', startIndex=98, endIndex=99,
                        required=True, validators=[
                              validators.oneOf([1, 2]),
                        ]),
                  Field(item="26AV", name='NON_COOPERATION_CSE', type='number', startIndex=99, endIndex=100,
                        required=True, validators=[
                              validators.oneOf([1, 2]),
                        ]),
                  Field(item="26AVI", name='FAILURE_TO_COMPLY', type='number', startIndex=100, endIndex=101,
                        required=True, validators=[
                              validators.oneOf([1, 2]),
                        ]),
                  Field(item="26AVII", name='OTHER_SANCTION', type='number', startIndex=101, endIndex=102,
                        required=True, validators=[
                              validators.oneOf([1, 2]),
                        ]),
                  Field(item="26B", name='RECOUPMENT_PRIOR_OVRPMT', type='number', startIndex=102, endIndex=106,
                        required=True, validators=[
                              validators.isLargerThanOrEqualTo(0),
                        ]),
                  Field(item="26CI", name='OTHER_TOTAL_REDUCTIONS', type='number', startIndex=106, endIndex=110,
                        required=True, validators=[
                              validators.isLargerThanOrEqualTo(0),
                        ]),
                  Field(item="26CII", name='FAMILY_CAP', type='number', startIndex=110, endIndex=111,
                        required=True, validators=[
                              validators.oneOf([1, 2]),
                        ]),
                  Field(item="26CIII", name='REDUCTIONS_ON_RECEIPTS', type='number', startIndex=111, endIndex=112,
                        required=True, validators=[
                              validators.oneOf([1, 2]),
                        ]),
                  Field(item="26CIV", name='OTHER_NON_SANCTION', type='number', startIndex=112, endIndex=113,
                        required=True, validators=[
                              validators.oneOf([1, 2]),
                        ]),
                  Field(item="27", name='WAIVER_EVAL_CONTROL_GRPS', type='string', startIndex=113, endIndex=114,
                        required=False, validators=[
                              validators.or_validators(validators.matches('9'), validators.isEmpty()),
                              validators.isAlphaNumeric(),
                        ]),
                  Field(item="28", name='FAMILY_EXEMPT_TIME_LIMITS', type='number', startIndex=114, endIndex=116,
                        required=True, validators=[
                              validators.oneOf([1, 2, 3, 4,
                                                6, 7, 8, 9])
                        ]),
                  Field(item="29", name='FAMILY_NEW_CHILD', type='number', startIndex=116, endIndex=117,
                        required=False, validators=[
                              validators.oneOf([1, 2]),
                        ]),
                  Field(item="-1", name='BLANK', type='string', startIndex=117, endIndex=156, required=False,
                        validators=[]),
>>>>>>> 872c5b07
            ],
        )
    ]
)<|MERGE_RESOLUTION|>--- conflicted
+++ resolved
@@ -119,739 +119,189 @@
                 ),
             ],
             fields=[
-<<<<<<< HEAD
-                # add fields inclding friendly_name (based on name), type, start_index, end_index, required, validators
-                Field(
-                    item="0",
-                    name="RecordType",
-                    friendly_name="record type",
-                    type="string",
-                    startIndex=0,
-                    endIndex=2,
-                    required=True,
-                    validators=[],
-                ),
-                Field(
-                    item="4",
-                    name="RPT_MONTH_YEAR",
-                    friendly_name="reporting month year",
-                    type="number",
-                    startIndex=2,
-                    endIndex=8,
-                    required=True,
-                    validators=[
-                        validators.dateYearIsLargerThan(1998),
-                        validators.dateMonthIsValid(),
-                    ],
-                ),
-                Field(
-                    item="6",
-                    name="CASE_NUMBER",
-                    friendly_name="case number",
-                    type="string",
-                    startIndex=8,
-                    endIndex=19,
-                    required=True,
-                    validators=[validators.isAlphaNumeric()],
-                ),
-                Field(
-                    item="2",
-                    name="COUNTY_FIPS_CODE",
-                    friendly_name="county fips code",
-                    type="string",
-                    startIndex=19,
-                    endIndex=22,
-                    required=True,
-                    validators=[
-                        validators.isNumber(),
-                    ],
-                ),
-                Field(
-                    item="5",
-                    name="STRATUM",
-                    friendly_name="stratum",
-                    type="string",
-                    startIndex=22,
-                    endIndex=24,
-                    required=True,
-                    validators=[
-                        validators.isInStringRange(0, 99),
-                    ],
-                ),
-                Field(
-                    item="7",
-                    name="ZIP_CODE",
-                    friendly_name="zip code",
-                    type="string",
-                    startIndex=24,
-                    endIndex=29,
-                    required=True,
-                    validators=[
-                        validators.isNumber(),
-                    ],
-                ),
-                Field(
-                    item="8",
-                    name="FUNDING_STREAM",
-                    friendly_name="funding stream",
-                    type="number",
-                    startIndex=29,
-                    endIndex=30,
-                    required=True,
-                    validators=[
-                        validators.isInLimits(1, 3),
-                    ],
-                ),
-                Field(
-                    item="9",
-                    name="DISPOSITION",
-                    friendly_name="disposition",
-                    type="number",
-                    startIndex=30,
-                    endIndex=31,
-                    required=True,
-                    validators=[
-                        validators.oneOf([1, 2]),
-                    ],
-                ),
-                Field(
-                    item="10",
-                    name="NEW_APPLICANT",
-                    friendly_name="new applicant",
-                    type="number",
-                    startIndex=31,
-                    endIndex=32,
-                    required=True,
-                    validators=[
-                        validators.oneOf([1, 2]),
-                    ],
-                ),
-                Field(
-                    item="11",
-                    name="NBR_FAMILY_MEMBERS",
-                    friendly_name="number of family members",
-                    type="number",
-                    startIndex=32,
-                    endIndex=34,
-                    required=True,
-                    validators=[
-                        validators.isLargerThan(0),
-                    ],
-                ),
-                Field(
-                    item="12",
-                    name="FAMILY_TYPE",
-                    friendly_name="family type",
-                    type="number",
-                    startIndex=34,
-                    endIndex=35,
-                    required=True,
-                    validators=[
-                        validators.isInLimits(1, 3),
-                    ],
-                ),
-                Field(
-                    item="13",
-                    name="RECEIVES_SUB_HOUSING",
-                    friendly_name="receives subsidized housing",
-                    type="number",
-                    startIndex=35,
-                    endIndex=36,
-                    required=True,
-                    validators=[
-                        validators.isInLimits(1, 3),
-                    ],
-                ),
-                Field(
-                    item="14",
-                    name="RECEIVES_MED_ASSISTANCE",
-                    friendly_name="receives medical assisstance",
-                    type="number",
-                    startIndex=36,
-                    endIndex=37,
-                    required=True,
-                    validators=[
-                        validators.isInLimits(1, 2),
-                    ],
-                ),
-                Field(
-                    item="15",
-                    name="RECEIVES_FOOD_STAMPS",
-                    friendly_name="receives food stamps",
-                    type="number",
-                    startIndex=37,
-                    endIndex=38,
-                    required=True,
-                    validators=[
-                        validators.isInLimits(0, 2),
-                    ],
-                ),
-                Field(
-                    item="16",
-                    name="AMT_FOOD_STAMP_ASSISTANCE",
-                    friendly_name="amount of food stamp assisstance",
-                    type="number",
-                    startIndex=38,
-                    endIndex=42,
-                    required=True,
-                    validators=[
-                        validators.isLargerThanOrEqualTo(0),
-                    ],
-                ),
-                Field(
-                    item="17",
-                    name="RECEIVES_SUB_CC",
-                    friendly_name="receives subsidized child care",
-                    type="number",
-                    startIndex=42,
-                    endIndex=43,
-                    required=True,
-                    validators=[
-                        validators.isInLimits(0, 3),
-                    ],
-                ),
-                Field(
-                    item="18",
-                    name="AMT_SUB_CC",
-                    friendly_name="amount of subsidized child care",
-                    type="number",
-                    startIndex=43,
-                    endIndex=47,
-                    required=True,
-                    validators=[
-                        validators.isLargerThanOrEqualTo(0),
-                    ],
-                ),
-                Field(
-                    item="19",
-                    name="CHILD_SUPPORT_AMT",
-                    friendly_name="child support amount",
-                    type="number",
-                    startIndex=47,
-                    endIndex=51,
-                    required=True,
-                    validators=[
-                        validators.isLargerThanOrEqualTo(0),
-                    ],
-                ),
-                Field(
-                    item="20",
-                    name="FAMILY_CASH_RESOURCES",
-                    friendly_name="family cash resources",
-                    type="number",
-                    startIndex=51,
-                    endIndex=55,
-                    required=True,
-                    validators=[
-                        validators.isLargerThanOrEqualTo(0),
-                    ],
-                ),
-                Field(
-                    item="21A",
-                    name="CASH_AMOUNT",
-                    friendly_name="cash amount",
-                    type="number",
-                    startIndex=55,
-                    endIndex=59,
-                    required=True,
-                    validators=[
-                        validators.isLargerThanOrEqualTo(0),
-                    ],
-                ),
-                Field(
-                    item="21B",
-                    name="NBR_MONTHS",
-                    friendly_name="number of months",
-                    type="number",
-                    startIndex=59,
-                    endIndex=62,
-                    required=True,
-                    validators=[
-                        validators.isLargerThanOrEqualTo(0),
-                    ],
-                ),
-                Field(
-                    item="22A",
-                    name="CC_AMOUNT",
-                    friendly_name="child care amount",
-                    type="number",
-                    startIndex=62,
-                    endIndex=66,
-                    required=True,
-                    validators=[
-                        validators.isLargerThanOrEqualTo(0),
-                    ],
-                ),
-                Field(
-                    item="22B",
-                    name="CHILDREN_COVERED",
-                    friendly_name="children covered",
-                    type="number",
-                    startIndex=66,
-                    endIndex=68,
-                    required=True,
-                    validators=[
-                        validators.isLargerThanOrEqualTo(0),
-                    ],
-                ),
-                Field(
-                    item="22C",
-                    name="CC_NBR_MONTHS",
-                    friendly_name="child care number of months",
-                    type="number",
-                    startIndex=68,
-                    endIndex=71,
-                    required=True,
-                    validators=[
-                        validators.isLargerThanOrEqualTo(0),
-                    ],
-                ),
-                Field(
-                    item="23A",
-                    name="TRANSP_AMOUNT",
-                    friendly_name="transportation amount",
-                    type="number",
-                    startIndex=71,
-                    endIndex=75,
-                    required=True,
-                    validators=[
-                        validators.isLargerThanOrEqualTo(0),
-                    ],
-                ),
-                Field(
-                    item="23B",
-                    name="TRANSP_NBR_MONTHS",
-                    friendly_name="transportation number of months",
-                    type="number",
-                    startIndex=75,
-                    endIndex=78,
-                    required=True,
-                    validators=[
-                        validators.isLargerThanOrEqualTo(0),
-                    ],
-                ),
-                Field(
-                    item="24A",
-                    name="TRANSITION_SERVICES_AMOUNT",
-                    friendly_name="transition service amount",
-                    type="number",
-                    startIndex=78,
-                    endIndex=82,
-                    required=True,
-                    validators=[
-                        validators.isLargerThanOrEqualTo(0),
-                    ],
-                ),
-                Field(
-                    item="24B",
-                    name="TRANSITION_NBR_MONTHS",
-                    friendly_name="transition number of months",
-                    type="number",
-                    startIndex=82,
-                    endIndex=85,
-                    required=True,
-                    validators=[
-                        validators.isLargerThanOrEqualTo(0),
-                    ],
-                ),
-                Field(
-                    item="25A",
-                    name="OTHER_AMOUNT",
-                    friendly_name="other amount",
-                    type="number",
-                    startIndex=85,
-                    endIndex=89,
-                    required=True,
-                    validators=[
-                        validators.isLargerThanOrEqualTo(0),
-                    ],
-                ),
-                Field(
-                    item="25B",
-                    name="OTHER_NBR_MONTHS",
-                    friendly_name="other number of months",
-                    type="number",
-                    startIndex=89,
-                    endIndex=92,
-                    required=True,
-                    validators=[
-                        validators.isLargerThanOrEqualTo(0),
-                    ],
-                ),
-                Field(
-                    item="26AI",
-                    name="SANC_REDUCTION_AMT",
-                    friendly_name="sanction reduction amount",
-                    type="number",
-                    startIndex=92,
-                    endIndex=96,
-                    required=True,
-                    validators=[
-                        validators.isLargerThanOrEqualTo(0),
-                    ],
-                ),
-                Field(
-                    item="26AII",
-                    name="WORK_REQ_SANCTION",
-                    friendly_name="work requirement sanction",
-                    type="number",
-                    startIndex=96,
-                    endIndex=97,
-                    required=True,
-                    validators=[
-                        validators.oneOf([1, 2]),
-                    ],
-                ),
-                Field(
-                    item="26AIII",
-                    name="FAMILY_SANC_ADULT",
-                    friendly_name="family sanction adult",
-                    type="number",
-                    startIndex=97,
-                    endIndex=98,
-                    required=True,
-                    validators=[
-                        validators.oneOf([0, 1, 2]),
-                    ],
-                ),
-                Field(
-                    item="26AIV",
-                    name="SANC_TEEN_PARENT",
-                    friendly_name="sanction for teen parent not attending school",
-                    type="number",
-                    startIndex=98,
-                    endIndex=99,
-                    required=True,
-                    validators=[
-                        validators.oneOf([1, 2]),
-                    ],
-                ),
-                Field(
-                    item="26AV",
-                    name="NON_COOPERATION_CSE",
-                    friendly_name="non cooperation case",
-                    type="number",
-                    startIndex=99,
-                    endIndex=100,
-                    required=True,
-                    validators=[
-                        validators.oneOf([1, 2]),
-                    ],
-                ),
-                Field(
-                    item="26AVI",
-                    name="FAILURE_TO_COMPLY",
-                    friendly_name="failure to comply",
-                    type="number",
-                    startIndex=100,
-                    endIndex=101,
-                    required=True,
-                    validators=[
-                        validators.oneOf([1, 2]),
-                    ],
-                ),
-                Field(
-                    item="26AVII",
-                    name="OTHER_SANCTION",
-                    friendly_name="other sanction",
-                    type="number",
-                    startIndex=101,
-                    endIndex=102,
-                    required=True,
-                    validators=[
-                        validators.oneOf([1, 2]),
-                    ],
-                ),
-                Field(
-                    item="26B",
-                    name="RECOUPMENT_PRIOR_OVRPMT",
-                    friendly_name="recoupment of prior overpayment",
-                    type="number",
-                    startIndex=102,
-                    endIndex=106,
-                    required=True,
-                    validators=[
-                        validators.isLargerThanOrEqualTo(0),
-                    ],
-                ),
-                Field(
-                    item="26CI",
-                    name="OTHER_TOTAL_REDUCTIONS",
-                    friendly_name="other total reductions",
-                    type="number",
-                    startIndex=106,
-                    endIndex=110,
-                    required=True,
-                    validators=[
-                        validators.isLargerThanOrEqualTo(0),
-                    ],
-                ),
-                Field(
-                    item="26CII",
-                    name="FAMILY_CAP",
-                    friendly_name="family cap",
-                    type="number",
-                    startIndex=110,
-                    endIndex=111,
-                    required=True,
-                    validators=[
-                        validators.oneOf([1, 2]),
-                    ],
-                ),
-                Field(
-                    item="26CIII",
-                    name="REDUCTIONS_ON_RECEIPTS",
-                    friendly_name="reductions on receipts",
-                    type="number",
-                    startIndex=111,
-                    endIndex=112,
-                    required=True,
-                    validators=[
-                        validators.oneOf([1, 2]),
-                    ],
-                ),
-                Field(
-                    item="26CIV",
-                    name="OTHER_NON_SANCTION",
-                    friendly_name="other non sanction",
-                    type="number",
-                    startIndex=112,
-                    endIndex=113,
-                    required=True,
-                    validators=[
-                        validators.oneOf([1, 2]),
-                    ],
-                ),
-                Field(
-                    item="27",
-                    name="WAIVER_EVAL_CONTROL_GRPS",
-                    friendly_name="waiver evaluation experimental and control groups",
-                    type="string",
-                    startIndex=113,
-                    endIndex=114,
-                    required=True,
-                    validators=[
-                        validators.or_validators(
-                            validators.matches("9"), validators.isEmpty()
-                        ),
-                        validators.isAlphaNumeric(),
-                    ],
-                ),
-                Field(
-                    item="28",
-                    name="FAMILY_EXEMPT_TIME_LIMITS",
-                    friendly_name="is the TANF family exempt from the federal time-limit provisions",
-                    type="number",
-                    startIndex=114,
-                    endIndex=116,
-                    required=True,
-                    validators=[validators.oneOf([1, 2, 3, 4, 6, 7, 8, 9])],
-                ),
-                Field(
-                    item="29",
-                    name="FAMILY_NEW_CHILD",
-                    friendly_name="family new child",
-                    type="number",
-                    startIndex=116,
-                    endIndex=117,
-                    required=True,
-                    validators=[
-                        validators.oneOf([1, 2]),
-                    ],
-                ),
-                Field(
-                    item="-1",
-                    name="BLANK",
-                    friendly_name="blank",
-                    type="string",
-                    startIndex=117,
-                    endIndex=156,
-                    required=False,
-                    validators=[],
-                ),
-=======
                   Field(item="0", name='RecordType', type='string', startIndex=0, endIndex=2,
-                        required=True, validators=[]),
+                        friendly_name="record type", required=True, validators=[]),
                   Field(item="4", name='RPT_MONTH_YEAR', type='number', startIndex=2, endIndex=8,
-                        required=True, validators=[
+                        friendly_name="reporting month year", required=True, validators=[
                               validators.dateYearIsLargerThan(1998),
                               validators.dateMonthIsValid(),
                         ]),
                   Field(item="6", name='CASE_NUMBER', type='string', startIndex=8, endIndex=19,
-                        required=True, validators=[validators.isAlphaNumeric()]),
+                        friendly_name="case number", required=True, validators=[validators.isAlphaNumeric()]),
                   Field(item="2", name='COUNTY_FIPS_CODE', type='string', startIndex=19, endIndex=22,
-                        required=True, validators=[
+                        friendly_name="county fips code", required=True, validators=[
                               validators.isNumber(),
                         ]),
                   Field(item="5", name='STRATUM', type='string', startIndex=22, endIndex=24,
-                        required=False, validators=[
+                        friendly_name="stratum", required=False, validators=[
                               validators.isInStringRange(0, 99),
                         ]),
                   Field(item="7", name='ZIP_CODE', type='string', startIndex=24, endIndex=29,
-                        required=True, validators=[
+                        friendly_name="zip code", required=True, validators=[
                               validators.isNumber(),
                         ]),
                   Field(item="8", name='FUNDING_STREAM', type='number', startIndex=29, endIndex=30,
-                        required=True, validators=[
+                        friendly_name="funding stream", required=True, validators=[
                               validators.isInLimits(1, 3),
                         ]),
                   Field(item="9", name='DISPOSITION', type='number', startIndex=30, endIndex=31,
-                        required=True, validators=[
+                        friendly_name="disposition", required=True, validators=[
                               validators.oneOf([1, 2]),
                         ]),
                   Field(item="10", name='NEW_APPLICANT', type='number', startIndex=31, endIndex=32,
-                        required=True, validators=[
+                        friendly_name="new applicant", required=True, validators=[
                               validators.oneOf([1, 2]),
                         ]),
                   Field(item="11", name='NBR_FAMILY_MEMBERS', type='number', startIndex=32, endIndex=34,
-                        required=True, validators=[
+                        friendly_name="number of family members", required=True, validators=[
                               validators.isLargerThan(0),
                         ]),
                   Field(item="12", name='FAMILY_TYPE', type='number', startIndex=34, endIndex=35,
-                        required=True, validators=[
+                        friendly_name="family type", required=True, validators=[
                               validators.isInLimits(1, 3),
                         ]),
                   Field(item="13", name='RECEIVES_SUB_HOUSING', type='number', startIndex=35, endIndex=36,
-                        required=True, validators=[
+                        friendly_name="receives subsidized housing", required=True, validators=[
                               validators.isInLimits(1, 3),
                         ]),
                   Field(item="14", name='RECEIVES_MED_ASSISTANCE', type='number', startIndex=36, endIndex=37,
-                        required=True, validators=[
+                        friendly_name="receives medical assisstance", required=True, validators=[
                               validators.isInLimits(1, 2),
                         ]),
                   Field(item="15", name='RECEIVES_FOOD_STAMPS', type='number', startIndex=37, endIndex=38,
-                        required=False, validators=[
+                        friendly_name="receives food stamps", required=False, validators=[
                               validators.isInLimits(0, 2),
                         ]),
                   Field(item="16", name='AMT_FOOD_STAMP_ASSISTANCE', type='number', startIndex=38, endIndex=42,
-                        required=True, validators=[
+                        friendly_name="amount of food stamp assisstance", required=True, validators=[
                               validators.isLargerThanOrEqualTo(0),
                         ]),
                   Field(item="17", name='RECEIVES_SUB_CC', type='number', startIndex=42, endIndex=43,
-                        required=False, validators=[
+                        friendly_name="receives subsidized child care", required=False, validators=[
                               validators.isInLimits(0, 3),
                         ]),
                   Field(item="18", name='AMT_SUB_CC', type='number', startIndex=43, endIndex=47,
-                        required=True, validators=[
+                        friendly_name="amount of subsidized child care", required=True, validators=[
                               validators.isLargerThanOrEqualTo(0),
                         ]),
                   Field(item="19", name='CHILD_SUPPORT_AMT', type='number', startIndex=47, endIndex=51,
-                        required=True, validators=[
+                        friendly_name="child support amount", required=True, validators=[
                               validators.isLargerThanOrEqualTo(0),
                         ]),
                   Field(item="20", name='FAMILY_CASH_RESOURCES', type='number', startIndex=51, endIndex=55,
-                        required=True, validators=[
+                        friendly_name="family cash resources", required=True, validators=[
                               validators.isLargerThanOrEqualTo(0),
                         ]),
                   Field(item="21A", name='CASH_AMOUNT', type='number', startIndex=55, endIndex=59,
-                        required=True, validators=[
+                        friendly_name="cash amount", required=True, validators=[
                               validators.isLargerThanOrEqualTo(0),
                         ]),
                   Field(item="21B", name='NBR_MONTHS', type='number', startIndex=59, endIndex=62,
-                        required=True, validators=[
+                        friendly_name="number of months", required=True, validators=[
                               validators.isLargerThanOrEqualTo(0),
                         ]),
                   Field(item="22A", name='CC_AMOUNT', type='number', startIndex=62, endIndex=66,
-                        required=True, validators=[
+                        friendly_name="child care amount", required=True, validators=[
                               validators.isLargerThanOrEqualTo(0),
                         ]),
                   Field(item="22B", name='CHILDREN_COVERED', type='number', startIndex=66, endIndex=68,
-                        required=True, validators=[
+                        friendly_name="children covered", required=True, validators=[
                               validators.isLargerThanOrEqualTo(0),
                         ]),
                   Field(item="22C", name='CC_NBR_MONTHS', type='number', startIndex=68, endIndex=71,
-                        required=True, validators=[
+                        friendly_name="child care number of months", required=True, validators=[
                               validators.isLargerThanOrEqualTo(0),
                         ]),
                   Field(item="23A", name='TRANSP_AMOUNT', type='number', startIndex=71, endIndex=75,
-                        required=True, validators=[
+                        friendly_name="transportation amount", required=True, validators=[
                               validators.isLargerThanOrEqualTo(0),
                         ]),
                   Field(item="23B", name='TRANSP_NBR_MONTHS', type='number', startIndex=75, endIndex=78,
-                        required=True, validators=[
+                        friendly_name="transportation number of months", required=True, validators=[
                               validators.isLargerThanOrEqualTo(0),
                         ]),
                   Field(item="24A", name='TRANSITION_SERVICES_AMOUNT', type='number', startIndex=78, endIndex=82,
-                        required=False, validators=[
+                        friendly_name="transition service amount", required=False, validators=[
                               validators.isLargerThanOrEqualTo(0),
                         ]),
                   Field(item="24B", name='TRANSITION_NBR_MONTHS', type='number', startIndex=82, endIndex=85,
-                        required=False, validators=[
+                        friendly_name="transition number of months", required=False, validators=[
                               validators.isLargerThanOrEqualTo(0),
                         ]),
                   Field(item="25A", name='OTHER_AMOUNT', type='number', startIndex=85, endIndex=89,
-                        required=False, validators=[
+                        friendly_name="other amount", required=False, validators=[
                               validators.isLargerThanOrEqualTo(0),
                         ]),
                   Field(item="25B", name='OTHER_NBR_MONTHS', type='number', startIndex=89, endIndex=92,
-                        required=False, validators=[
+                        friendly_name="other number of months", required=False, validators=[
                               validators.isLargerThanOrEqualTo(0),
                         ]),
                   Field(item="26AI", name='SANC_REDUCTION_AMT', type='number', startIndex=92, endIndex=96,
-                        required=True, validators=[
+                        friendly_name="sanction reduction amount", required=True, validators=[
                               validators.isLargerThanOrEqualTo(0),
                         ]),
                   Field(item="26AII", name='WORK_REQ_SANCTION', type='number', startIndex=96, endIndex=97,
-                        required=True, validators=[
+                        friendly_name="work requirement sanction", required=True, validators=[
                               validators.oneOf([1, 2]),
                         ]),
                   Field(item="26AIII", name='FAMILY_SANC_ADULT', type='number', startIndex=97, endIndex=98,
-                        required=False, validators=[
+                        friendly_name="family sanction adult", required=False, validators=[
                               validators.oneOf([0, 1, 2]),
                         ]),
                   Field(item="26AIV", name='SANC_TEEN_PARENT', type='number', startIndex=98, endIndex=99,
-                        required=True, validators=[
+                        friendly_name="sanction for teen parent not attending school", required=True, validators=[
                               validators.oneOf([1, 2]),
                         ]),
                   Field(item="26AV", name='NON_COOPERATION_CSE', type='number', startIndex=99, endIndex=100,
-                        required=True, validators=[
+                        friendly_name="non cooperation case", required=True, validators=[
                               validators.oneOf([1, 2]),
                         ]),
                   Field(item="26AVI", name='FAILURE_TO_COMPLY', type='number', startIndex=100, endIndex=101,
-                        required=True, validators=[
+                        friendly_name="failure to comply", required=True, validators=[
                               validators.oneOf([1, 2]),
                         ]),
                   Field(item="26AVII", name='OTHER_SANCTION', type='number', startIndex=101, endIndex=102,
-                        required=True, validators=[
+                        friendly_name="other sanction", required=True, validators=[
                               validators.oneOf([1, 2]),
                         ]),
                   Field(item="26B", name='RECOUPMENT_PRIOR_OVRPMT', type='number', startIndex=102, endIndex=106,
-                        required=True, validators=[
+                        friendly_name="recoupment of prior overpayment", required=True, validators=[
                               validators.isLargerThanOrEqualTo(0),
                         ]),
                   Field(item="26CI", name='OTHER_TOTAL_REDUCTIONS', type='number', startIndex=106, endIndex=110,
-                        required=True, validators=[
+                        friendly_name="other total reductions", required=True, validators=[
                               validators.isLargerThanOrEqualTo(0),
                         ]),
                   Field(item="26CII", name='FAMILY_CAP', type='number', startIndex=110, endIndex=111,
-                        required=True, validators=[
+                        friendly_name="family cap", required=True, validators=[
                               validators.oneOf([1, 2]),
                         ]),
                   Field(item="26CIII", name='REDUCTIONS_ON_RECEIPTS', type='number', startIndex=111, endIndex=112,
-                        required=True, validators=[
+                        friendly_name="reductions on receipts", required=True, validators=[
                               validators.oneOf([1, 2]),
                         ]),
                   Field(item="26CIV", name='OTHER_NON_SANCTION', type='number', startIndex=112, endIndex=113,
-                        required=True, validators=[
+                        friendly_name="other non sanction", required=True, validators=[
                               validators.oneOf([1, 2]),
                         ]),
                   Field(item="27", name='WAIVER_EVAL_CONTROL_GRPS', type='string', startIndex=113, endIndex=114,
+                        friendly_name="waiver evaluation experimental and control groups",
                         required=False, validators=[
                               validators.or_validators(validators.matches('9'), validators.isEmpty()),
                               validators.isAlphaNumeric(),
                         ]),
                   Field(item="28", name='FAMILY_EXEMPT_TIME_LIMITS', type='number', startIndex=114, endIndex=116,
+                        friendly_name="is the TANF family exempt from the federal time-limit provisions",
                         required=True, validators=[
                               validators.oneOf([1, 2, 3, 4,
                                                 6, 7, 8, 9])
                         ]),
                   Field(item="29", name='FAMILY_NEW_CHILD', type='number', startIndex=116, endIndex=117,
-                        required=False, validators=[
+                        friendly_name="family new child", required=False, validators=[
                               validators.oneOf([1, 2]),
                         ]),
                   Field(item="-1", name='BLANK', type='string', startIndex=117, endIndex=156, required=False,
-                        validators=[]),
->>>>>>> 872c5b07
+                        friendly_name="blank", validators=[]),
             ],
         )
     ]
