"""Schema for TANF T7 Row."""

from tdpservice.parsers.fields import Field, TransformField
from tdpservice.parsers.row_schema import RowSchema, SchemaManager
from tdpservice.parsers.transforms import calendar_quarter_to_rpt_month_year
from tdpservice.parsers.validators import category1, category2
from tdpservice.search_indexes.documents.tanf import TANF_T7DataSubmissionDocument

schemas = []

validator_index = 7
section_ind_index = 7
stratum_index = 8
families_index = 10
for i in range(1, 31):
    month_index = (i - 1) % 3
    sub_item_labels = ["A", "B", "C"]
    families_value_item_number = f"6{sub_item_labels[month_index]}"

    schemas.append(
        RowSchema(
            record_type="T7",
            document=TANF_T7DataSubmissionDocument(),
            quiet_preparser_errors=i > 1,
            preparsing_validators=[
                category1.recordHasLength(247),
                category1.recordIsNotEmpty(0, 7),
                category1.recordIsNotEmpty(validator_index, validator_index + 24),
                category1.validate_fieldYearMonth_with_headerYearQuarter(),
                category1.calendarQuarterIsValid(2, 7),
            ],
            postparsing_validators=[],
            fields=[
                Field(
                    item="0",
                    name="RecordType",
                    friendly_name="Record Type",
                    type="string",
                    startIndex=0,
                    endIndex=2,
                    required=True,
                    validators=[],
                ),
                Field(
                    item="3",
                    name="CALENDAR_QUARTER",
                    friendly_name="Calendar Quarter",
                    type="number",
                    startIndex=2,
                    endIndex=7,
                    required=True,
                    validators=[
<<<<<<< HEAD
                        category2.dateYearIsLargerThan(2020),
                        category2.quarterIsValid(),
=======
                        validators.dateYearIsLargerThan(2019),
                        validators.quarterIsValid(),
>>>>>>> c03a1ea4
                    ],
                ),
                TransformField(
                    transform_func=calendar_quarter_to_rpt_month_year(month_index),
                    item="3A",
                    name="RPT_MONTH_YEAR",
                    friendly_name="Reporting Year and Month",
                    type="number",
                    startIndex=2,
                    endIndex=7,
                    required=True,
                    validators=[
                        category2.dateYearIsLargerThan(1998),
                        category2.dateMonthIsValid(),
                    ],
                ),
                Field(
                    item="4",
                    name="TDRS_SECTION_IND",
                    friendly_name="TDR Section Indicator",
                    type="string",
                    startIndex=section_ind_index,
                    endIndex=section_ind_index + 1,
                    required=True,
                    validators=[category2.isOneOf(["1", "2"])],
                ),
                Field(
                    item="5",
                    name="STRATUM",
                    friendly_name="Stratum",
                    type="string",
                    startIndex=stratum_index,
                    endIndex=stratum_index + 2,
                    required=True,
                    validators=[category2.isBetween(1, 99, inclusive=True, cast=int)],
                ),
                Field(
                    item=families_value_item_number,
                    name="FAMILIES_MONTH",
                    friendly_name="Number of Families",
                    type="number",
                    startIndex=families_index,
                    endIndex=families_index + 7,
                    required=True,
                    validators=[category2.isBetween(0, 9999999, inclusive=True)],
                ),
            ],
        )
    )

    index_offset = 0 if i % 3 != 0 else 24
    validator_index += index_offset
    section_ind_index += index_offset
    stratum_index += index_offset
    families_index += 7 if i % 3 != 0 else 10

t7 = SchemaManager(schemas=schemas)<|MERGE_RESOLUTION|>--- conflicted
+++ resolved
@@ -50,13 +50,8 @@
                     endIndex=7,
                     required=True,
                     validators=[
-<<<<<<< HEAD
-                        category2.dateYearIsLargerThan(2020),
+                        category2.dateYearIsLargerThan(2019),
                         category2.quarterIsValid(),
-=======
-                        validators.dateYearIsLargerThan(2019),
-                        validators.quarterIsValid(),
->>>>>>> c03a1ea4
                     ],
                 ),
                 TransformField(
