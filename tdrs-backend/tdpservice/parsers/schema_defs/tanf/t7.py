--- conflicted
+++ resolved
@@ -19,83 +19,6 @@
     families_value_item_number = f"6{sub_item_labels[month_index]}"
 
     schemas.append(
-<<<<<<< HEAD
-      RowSchema(
-          model=TANF_T7,
-          quiet_preparser_errors=i > 1,
-          preparsing_validators=[
-              validators.notEmpty(0, 7),
-              validators.notEmpty(validator_index, validator_index + 24),
-          ],
-          postparsing_validators=[],
-          fields=[
-              Field(
-                  item="0",
-                  name="RecordType",
-                  friendly_name='record type',
-                  type='string',
-                  startIndex=0,
-                  endIndex=2,
-                  required=True,
-                  validators=[]
-                ),
-              Field(
-                  item="3",
-                  name='CALENDAR_QUARTER',
-                  friendly_name='calendar quarter',
-                  type='number',
-                  startIndex=2,
-                  endIndex=7,
-                  required=True,
-                  validators=[validators.dateYearIsLargerThan(1998), validators.quarterIsValid()]
-                ),
-              TransformField(
-                  transform_func=calendar_quarter_to_rpt_month_year(month_index),
-                  item="3A",
-                  name='RPT_MONTH_YEAR',
-                  friendly_name='report month and year',
-                  type='number',
-                  startIndex=2,
-                  endIndex=7,
-                  required=True,
-                  validators=[
-                      validators.dateYearIsLargerThan(1998),
-                      validators.dateMonthIsValid()
-                  ]
-                ),
-              Field(
-                  item="4",
-                  name='TDRS_SECTION_IND',
-                  friendly_name='tdrs section indicator',
-                  type='string',
-                  startIndex=section_ind_index,
-                  endIndex=section_ind_index + 1,
-                  required=True,
-                  validators=[validators.oneOf(['1', '2'])]
-                ),
-              Field(
-                  item="5",
-                  name='STRATUM',
-                  friendly_name='stratum',
-                  type='string',
-                  startIndex=stratum_index,
-                  endIndex=stratum_index + 2,
-                  required=True,
-                  validators=[validators.isInStringRange(1, 99)]
-                ),
-              Field(
-                  item=families_value_item_number,
-                  name='FAMILIES_MONTH',
-                  friendly_name='total number of families for each month',
-                  type='number',
-                  startIndex=families_index,
-                  endIndex=families_index + 7,
-                  required=True,
-                  validators=[validators.isInLimits(0, 9999999)]
-                ),
-          ]
-      )
-=======
         RowSchema(
             model=TANF_T7,
             quiet_preparser_errors=i > 1,
@@ -109,6 +32,7 @@
                 Field(
                     item="0",
                     name="RecordType",
+                    friendly_name="record type",
                     type="string",
                     startIndex=0,
                     endIndex=2,
@@ -118,6 +42,7 @@
                 Field(
                     item="3",
                     name="CALENDAR_QUARTER",
+                    friendly_name="calendar quarter",
                     type="number",
                     startIndex=2,
                     endIndex=7,
@@ -131,6 +56,7 @@
                     transform_func=calendar_quarter_to_rpt_month_year(month_index),
                     item="3A",
                     name="RPT_MONTH_YEAR",
+                    friendly_name="reporting month year",
                     type="number",
                     startIndex=2,
                     endIndex=7,
@@ -143,6 +69,7 @@
                 Field(
                     item="4",
                     name="TDRS_SECTION_IND",
+                    friendly_name="tdrs section indicator",
                     type="string",
                     startIndex=section_ind_index,
                     endIndex=section_ind_index + 1,
@@ -152,6 +79,7 @@
                 Field(
                     item="5",
                     name="STRATUM",
+                    friendly_name="stratum",
                     type="string",
                     startIndex=stratum_index,
                     endIndex=stratum_index + 2,
@@ -161,6 +89,7 @@
                 Field(
                     item=families_value_item_number,
                     name="FAMILIES_MONTH",
+                    friendly_name="families month",
                     type="number",
                     startIndex=families_index,
                     endIndex=families_index + 7,
@@ -169,7 +98,6 @@
                 ),
             ],
         )
->>>>>>> f1f15c1b
     )
 
     index_offset = 0 if i % 3 != 0 else 24
