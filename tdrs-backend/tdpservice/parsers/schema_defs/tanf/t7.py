"""Schema for TANF T7 Row."""

from tdpservice.parsers.util import SchemaManager
from tdpservice.parsers.fields import Field, TransformField
from tdpservice.parsers.row_schema import RowSchema
from tdpservice.parsers.transforms import calendar_quarter_to_rpt_month_year
from tdpservice.parsers import validators
from tdpservice.search_indexes.documents.tanf import TANF_T7DataSubmissionDocument

schemas = []

validator_index = 7
section_ind_index = 7
stratum_index = 8
families_index = 10
for i in range(1, 31):
    month_index = (i - 1) % 3
    sub_item_labels = ["A", "B", "C"]
    families_value_item_number = f"6{sub_item_labels[month_index]}"

    schemas.append(
        RowSchema(
            document=TANF_T7DataSubmissionDocument(),
            quiet_preparser_errors=i > 1,
            preparsing_validators=[
                validators.hasLength(247),
                validators.notEmpty(0, 7),
                validators.notEmpty(validator_index, validator_index + 24),
            ],
            postparsing_validators=[],
            fields=[
                Field(
                    item="0",
                    name="RecordType",
                    friendly_name="record type",
                    type="string",
                    startIndex=0,
                    endIndex=2,
                    required=True,
                    validators=[],
                ),
                Field(
                    item="3",
                    name="CALENDAR_QUARTER",
                    friendly_name="calendar quarter",
                    type="number",
                    startIndex=2,
                    endIndex=7,
                    required=True,
                    validators=[
                        validators.dateYearIsLargerThan(1998),
                        validators.quarterIsValid(),
                    ],
                ),
                TransformField(
                    transform_func=calendar_quarter_to_rpt_month_year(month_index),
                    item="3A",
                    name="RPT_MONTH_YEAR",
<<<<<<< HEAD
                    friendly_name="reporting month year",
=======
                    friendly_name="reporting month and year",
>>>>>>> beda306f
                    type="number",
                    startIndex=2,
                    endIndex=7,
                    required=True,
                    validators=[
                        validators.dateYearIsLargerThan(1998),
                        validators.dateMonthIsValid(),
                    ],
                ),
                Field(
                    item="4",
                    name="TDRS_SECTION_IND",
                    friendly_name="tdrs section indicator",
                    type="string",
                    startIndex=section_ind_index,
                    endIndex=section_ind_index + 1,
                    required=True,
                    validators=[validators.oneOf(["1", "2"])],
                ),
                Field(
                    item="5",
                    name="STRATUM",
                    friendly_name="stratum",
                    type="string",
                    startIndex=stratum_index,
                    endIndex=stratum_index + 2,
                    required=True,
                    validators=[validators.isInStringRange(1, 99)],
                ),
                Field(
                    item=families_value_item_number,
                    name="FAMILIES_MONTH",
                    friendly_name="families month",
                    type="number",
                    startIndex=families_index,
                    endIndex=families_index + 7,
                    required=True,
                    validators=[validators.isInLimits(0, 9999999)],
                ),
            ],
        )
    )

    index_offset = 0 if i % 3 != 0 else 24
    validator_index += index_offset
    section_ind_index += index_offset
    stratum_index += index_offset
    families_index += 7 if i % 3 != 0 else 10

t7 = SchemaManager(schemas=schemas)<|MERGE_RESOLUTION|>--- conflicted
+++ resolved
@@ -56,11 +56,7 @@
                     transform_func=calendar_quarter_to_rpt_month_year(month_index),
                     item="3A",
                     name="RPT_MONTH_YEAR",
-<<<<<<< HEAD
-                    friendly_name="reporting month year",
-=======
                     friendly_name="reporting month and year",
->>>>>>> beda306f
                     type="number",
                     startIndex=2,
                     endIndex=7,
