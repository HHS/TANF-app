--- conflicted
+++ resolved
@@ -89,298 +89,77 @@
         ),
     ],
     fields=[
-<<<<<<< HEAD
-        Field(
-            item="0",
-            name="RecordType",
-            friendly_name="record type",
-            type="string",
-            startIndex=0,
-            endIndex=2,
-            required=True,
-            validators=[],
-        ),
-        Field(
-            item="4",
-            name="RPT_MONTH_YEAR",
-            friendly_name="report month year",
-            type="number",
-            startIndex=2,
-            endIndex=8,
-            required=True,
-            validators=[],
-        ),
-        Field(
-            item="6",
-            name="CASE_NUMBER",
-            friendly_name="case number",
-            type="string",
-            startIndex=8,
-            endIndex=19,
-            required=True,
-            validators=[validators.isAlphaNumeric()],
-        ),
-        Field(
-            item="67",
-            name="FAMILY_AFFILIATION",
-            friendly_name="family affiliation",
-            type="number",
-            startIndex=19,
-            endIndex=20,
-            required=True,
-            validators=[validators.oneOf([1, 2, 4])],
-        ),
-        Field(
-            item="68",
-            name="DATE_OF_BIRTH",
-            friendly_name="date of birth",
-            type="number",
-            startIndex=20,
-            endIndex=28,
-            required=True,
-            validators=[
-                validators.dateYearIsLargerThan(1998),
-                validators.dateMonthIsValid(),
-            ],
-        ),
-        TransformField(
-            transform_func=tanf_ssn_decryption_func,
-            item="69",
-            name="SSN",
-            friendly_name="social security name - ssn",
-            type="string",
-            startIndex=28,
-            endIndex=37,
-            required=True,
-            validators=[validators.validateSSN()],
-            is_encrypted=False,
-        ),
-        Field(
-            item="70A",
-            name="RACE_HISPANIC",
-            friendly_name="race hispanic",
-            type="number",
-            startIndex=37,
-            endIndex=38,
-            required=True,
-            validators=[validators.validateRace()],
-        ),
-        Field(
-            item="70B",
-            name="RACE_AMER_INDIAN",
-            friendly_name="race american indian",
-            type="number",
-            startIndex=38,
-            endIndex=39,
-            required=True,
-            validators=[validators.validateRace()],
-        ),
-        Field(
-            item="70C",
-            name="RACE_ASIAN",
-            friendly_name="race asian",
-            type="number",
-            startIndex=39,
-            endIndex=40,
-            required=True,
-            validators=[validators.validateRace()],
-        ),
-        Field(
-            item="70D",
-            name="RACE_BLACK",
-            friendly_name="race black",
-            type="number",
-            startIndex=40,
-            endIndex=41,
-            required=True,
-            validators=[validators.validateRace()],
-        ),
-        Field(
-            item="70E",
-            name="RACE_HAWAIIAN",
-            friendly_name="race hawaiian",
-            type="number",
-            startIndex=41,
-            endIndex=42,
-            required=True,
-            validators=[validators.validateRace()],
-        ),
-        Field(
-            item="70F",
-            name="RACE_WHITE",
-            friendly_name="race white",
-            type="number",
-            startIndex=42,
-            endIndex=43,
-            required=True,
-            validators=[validators.validateRace()],
-        ),
-        Field(
-            item="71",
-            name="GENDER",
-            friendly_name="gender",
-            type="number",
-            startIndex=43,
-            endIndex=44,
-            required=True,
-            validators=[validators.isInLimits(0, 9)],
-        ),
-        Field(
-            item="72A",
-            name="RECEIVE_NONSSA_BENEFITS",
-            friendly_name="receives nonssa benefits",
-            type="number",
-            startIndex=44,
-            endIndex=45,
-            required=True,
-            validators=[validators.oneOf([1, 2])],
-        ),
-        Field(
-            item="72B",
-            name="RECEIVE_SSI",
-            friendly_name="receive ssi",
-            type="number",
-            startIndex=45,
-            endIndex=46,
-            required=True,
-            validators=[validators.oneOf([1, 2])],
-        ),
-        Field(
-            item="73",
-            name="RELATIONSHIP_HOH",
-            friendly_name="relationship to head of household",
-            type="string",
-            startIndex=46,
-            endIndex=48,
-            required=True,
-            validators=[validators.isInStringRange(0, 10)],
-        ),
-        Field(
-            item="74",
-            name="PARENT_MINOR_CHILD",
-            friendly_name="parent minor child",
-            type="number",
-            startIndex=48,
-            endIndex=49,
-            required=True,
-            validators=[validators.oneOf([0, 2, 3])],
-        ),
-        Field(
-            item="75",
-            name="EDUCATION_LEVEL",
-            friendly_name="education level",
-            type="string",
-            startIndex=49,
-            endIndex=51,
-            required=True,
-            validators=[
-                validators.or_validators(
-                    validators.isInStringRange(0, 16),
-                    validators.isInStringRange(98, 99),
-                )
-            ],
-        ),
-        Field(
-            item="76",
-            name="CITIZENSHIP_STATUS",
-            friendly_name="citizenship status",
-            type="number",
-            startIndex=51,
-            endIndex=52,
-            required=True,
-            validators=[validators.oneOf([0, 1, 2, 9])],
-        ),
-        Field(
-            item="77A",
-            name="UNEARNED_SSI",
-            friendly_name="unearned ssi",
-            type="string",
-            startIndex=52,
-            endIndex=56,
-            required=False,
-            validators=[validators.isInStringRange(0, 9999)],
-        ),
-        Field(
-            item="77B",
-            name="OTHER_UNEARNED_INCOME",
-            friendly_name="other unearned income",
-            type="string",
-            startIndex=56,
-            endIndex=60,
-            required=False,
-            validators=[validators.isInStringRange(0, 9999)],
-        ),
-=======
         Field(item="0", name='RecordType', type='string', startIndex=0, endIndex=2,
-              required=True, validators=[]),
+              friendly_name="record type", required=True, validators=[]),
         Field(item="4", name='RPT_MONTH_YEAR', type='number', startIndex=2, endIndex=8,
-              required=True, validators=[]),
+              friendly_name="report month year", required=True, validators=[]),
         Field(item="6", name='CASE_NUMBER', type='string', startIndex=8, endIndex=19,
-              required=True, validators=[validators.isAlphaNumeric()]),
+              friendly_name="case number", required=True, validators=[validators.isAlphaNumeric()]),
         Field(item="67", name='FAMILY_AFFILIATION', type='number', startIndex=19, endIndex=20,
-              required=True, validators=[
+              friendly_name="family affiliation", required=True, validators=[
                   validators.oneOf([1, 2, 4])
               ]),
         Field(item="68", name='DATE_OF_BIRTH', type='number', startIndex=20, endIndex=28,
-              required=True, validators=[
+              friendly_name="date of birth", required=True, validators=[
                   validators.dateYearIsLargerThan(1998),
                   validators.dateMonthIsValid(),
               ]),
         TransformField(transform_func=tanf_ssn_decryption_func, item="69", name='SSN', type='string', startIndex=28,
-                       endIndex=37, required=True, validators=[validators.validateSSN()],
+                       endIndex=37, required=True,
+                       friendly_name="social security name - ssn",
+                       validators=[validators.validateSSN()],
                        is_encrypted=False),
         Field(item="70A", name='RACE_HISPANIC', type='number', startIndex=37, endIndex=38,
-              required=False, validators=[validators.validateRace()]),
+              friendly_name="race hispanic", required=False, validators=[validators.validateRace()]),
         Field(item="70B", name='RACE_AMER_INDIAN', type='number', startIndex=38, endIndex=39,
-              required=False, validators=[validators.validateRace()]),
+              friendly_name="race american indian", required=False, validators=[validators.validateRace()]),
         Field(item="70C", name='RACE_ASIAN', type='number', startIndex=39, endIndex=40,
-              required=False, validators=[validators.validateRace()]),
+              friendly_name="race asian", required=False, validators=[validators.validateRace()]),
         Field(item="70D", name='RACE_BLACK', type='number', startIndex=40, endIndex=41,
-              required=False, validators=[validators.validateRace()]),
+              friendly_name="race black", required=False, validators=[validators.validateRace()]),
         Field(item="70E", name='RACE_HAWAIIAN', type='number', startIndex=41, endIndex=42,
-              required=False, validators=[validators.validateRace()]),
+              friendly_name="race hawaiian", required=False, validators=[validators.validateRace()]),
         Field(item="70F", name='RACE_WHITE', type='number', startIndex=42, endIndex=43,
-              required=False, validators=[validators.validateRace()]),
+              friendly_name="race white", required=False, validators=[validators.validateRace()]),
         Field(item="71", name='GENDER', type='number', startIndex=43, endIndex=44,
-              required=True, validators=[
+              friendly_name="gender", required=True, validators=[
                   validators.isInLimits(0, 9)
               ]),
         Field(item="72A", name='RECEIVE_NONSSA_BENEFITS', type='number', startIndex=44, endIndex=45,
-              required=True, validators=[
+              friendly_name="receives nonssa benefits", required=True, validators=[
                   validators.oneOf([1, 2])
               ]),
         Field(item="72B", name='RECEIVE_SSI', type='number', startIndex=45, endIndex=46,
-              required=True, validators=[
+              friendly_name="receive ssi", required=True, validators=[
                   validators.oneOf([1, 2])
               ]),
         Field(item="73", name='RELATIONSHIP_HOH', type='string', startIndex=46, endIndex=48,
-              required=False, validators=[
+              friendly_name="relationship to head of household", required=False, validators=[
                   validators.isInStringRange(0, 10)
               ]),
         Field(item="74", name='PARENT_MINOR_CHILD', type='number', startIndex=48, endIndex=49,
-              required=False, validators=[
+              friendly_name="parent of minor child", required=False, validators=[
                   validators.oneOf([0, 2, 3])
               ]),
         Field(item="75", name='EDUCATION_LEVEL', type='string', startIndex=49, endIndex=51,
-              required=True, validators=[
+              friendly_name="education level", required=True, validators=[
                   validators.or_validators(
                       validators.isInStringRange(0, 16),
                       validators.isInStringRange(98, 99)
                   )
               ]),
         Field(item="76", name='CITIZENSHIP_STATUS', type='number', startIndex=51, endIndex=52,
-              required=False, validators=[
+              friendly_name="citizenship status", required=False, validators=[
                   validators.oneOf([0, 1, 2, 9])
               ]),
         Field(item="77A", name='UNEARNED_SSI', type='string', startIndex=52, endIndex=56,
-              required=False, validators=[
+              friendly_name="unearned ssi", required=False, validators=[
                   validators.isInStringRange(0, 9999)
               ]),
         Field(item="77B", name='OTHER_UNEARNED_INCOME', type='string', startIndex=56, endIndex=60,
-              required=False, validators=[
+              friendly_name="other unearned income", required=False, validators=[
                   validators.isInStringRange(0, 9999)
               ]),
->>>>>>> 872c5b07
     ],
 )
 
@@ -465,297 +244,76 @@
         ),
     ],
     fields=[
-<<<<<<< HEAD
-        Field(
-            item="0",
-            name="RecordType",
-            friendly_name="record type",
-            type="string",
-            startIndex=0,
-            endIndex=2,
-            required=True,
-            validators=[],
-        ),
-        Field(
-            item="4",
-            name="RPT_MONTH_YEAR",
-            friendly_name="report month year",
-            type="number",
-            startIndex=2,
-            endIndex=8,
-            required=True,
-            validators=[],
-        ),
-        Field(
-            item="6",
-            name="CASE_NUMBER",
-            friendly_name="case number",
-            type="string",
-            startIndex=8,
-            endIndex=19,
-            required=True,
-            validators=[validators.isAlphaNumeric()],
-        ),
-        Field(
-            item="67",
-            name="FAMILY_AFFILIATION",
-            friendly_name="family affiliation",
-            type="number",
-            startIndex=60,
-            endIndex=61,
-            required=True,
-            validators=[validators.oneOf([1, 2, 4])],
-        ),
-        Field(
-            item="68",
-            name="DATE_OF_BIRTH",
-            friendly_name="date of birth",
-            type="number",
-            startIndex=61,
-            endIndex=69,
-            required=True,
-            validators=[
-                validators.dateYearIsLargerThan(1998),
-                validators.dateMonthIsValid(),
-            ],
-        ),
-        TransformField(
-            transform_func=tanf_ssn_decryption_func,
-            item="69",
-            name="SSN",
-            friendly_name="social security number - SSN",
-            type="string",
-            startIndex=69,
-            endIndex=78,
-            required=True,
-            validators=[validators.validateSSN()],
-            is_encrypted=False,
-        ),
-        Field(
-            item="70A",
-            name="RACE_HISPANIC",
-            friendly_name="race hispanic",
-            type="number",
-            startIndex=78,
-            endIndex=79,
-            required=True,
-            validators=[validators.validateRace()],
-        ),
-        Field(
-            item="70B",
-            name="RACE_AMER_INDIAN",
-            friendly_name="race american indian",
-            type="number",
-            startIndex=79,
-            endIndex=80,
-            required=True,
-            validators=[validators.validateRace()],
-        ),
-        Field(
-            item="70C",
-            name="RACE_ASIAN",
-            friendly_name="race asian",
-            type="number",
-            startIndex=80,
-            endIndex=81,
-            required=True,
-            validators=[validators.validateRace()],
-        ),
-        Field(
-            item="70D",
-            name="RACE_BLACK",
-            friendly_name="race black",
-            type="number",
-            startIndex=81,
-            endIndex=82,
-            required=True,
-            validators=[validators.validateRace()],
-        ),
-        Field(
-            item="70E",
-            name="RACE_HAWAIIAN",
-            friendly_name="race hawaiian",
-            type="number",
-            startIndex=82,
-            endIndex=83,
-            required=True,
-            validators=[validators.validateRace()],
-        ),
-        Field(
-            item="70F",
-            name="RACE_WHITE",
-            friendly_name="race white",
-            type="number",
-            startIndex=83,
-            endIndex=84,
-            required=True,
-            validators=[validators.validateRace()],
-        ),
-        Field(
-            item="71",
-            name="GENDER",
-            friendly_name="gender",
-            type="number",
-            startIndex=84,
-            endIndex=85,
-            required=True,
-            validators=[validators.isInLimits(0, 9)],
-        ),
-        Field(
-            item="72A",
-            name="RECEIVE_NONSSA_BENEFITS",
-            friendly_name="receive nonssa benefits",
-            type="number",
-            startIndex=85,
-            endIndex=86,
-            required=True,
-            validators=[validators.oneOf([1, 2])],
-        ),
-        Field(
-            item="72B",
-            name="RECEIVE_SSI",
-            friendly_name="receive ssi",
-            type="number",
-            startIndex=86,
-            endIndex=87,
-            required=True,
-            validators=[validators.oneOf([1, 2])],
-        ),
-        Field(
-            item="73",
-            name="RELATIONSHIP_HOH",
-            friendly_name="relationship head of household",
-            type="string",
-            startIndex=87,
-            endIndex=89,
-            required=True,
-            validators=[validators.isInStringRange(0, 10)],
-        ),
-        Field(
-            item="74",
-            name="PARENT_MINOR_CHILD",
-            friendly_name="parent minor child",
-            type="number",
-            startIndex=89,
-            endIndex=90,
-            required=True,
-            validators=[validators.oneOf([0, 2, 3])],
-        ),
-        Field(
-            item="75",
-            name="EDUCATION_LEVEL",
-            friendly_name="education level",
-            type="string",
-            startIndex=90,
-            endIndex=92,
-            required=True,
-            validators=[
-                validators.or_validators(
-                    validators.isInStringRange(0, 16), validators.oneOf(["98", "99"])
-                )
-            ],
-        ),
-        Field(
-            item="76",
-            name="CITIZENSHIP_STATUS",
-            friendly_name="citizenship status",
-            type="number",
-            startIndex=92,
-            endIndex=93,
-            required=True,
-            validators=[validators.oneOf([0, 1, 2, 9])],
-        ),
-        Field(
-            item="77A",
-            name="UNEARNED_SSI",
-            friendly_name="unearned ssi",
-            type="string",
-            startIndex=93,
-            endIndex=97,
-            required=False,
-            validators=[validators.isInStringRange(0, 9999)],
-        ),
-        Field(
-            item="77B",
-            name="OTHER_UNEARNED_INCOME",
-            friendly_name="other unearned income",
-            type="string",
-            startIndex=97,
-            endIndex=101,
-            required=False,
-            validators=[validators.isInStringRange(0, 9999)],
-        ),
-=======
         Field(item="0", name='RecordType', type='string', startIndex=0, endIndex=2,
-              required=True, validators=[]),
+              friendly_name="record type", required=True, validators=[]),
         Field(item="4", name='RPT_MONTH_YEAR', type='number', startIndex=2, endIndex=8,
-              required=True, validators=[]),
+              friendly_name="report month year", required=True, validators=[]),
         Field(item="6", name='CASE_NUMBER', type='string', startIndex=8, endIndex=19,
-              required=True, validators=[validators.isAlphaNumeric()]),
+              friendly_name="case number", required=True, validators=[validators.isAlphaNumeric()]),
         Field(item="67", name='FAMILY_AFFILIATION', type='number', startIndex=60, endIndex=61,
-              required=True, validators=[
+              friendly_name="family affiliation", required=True, validators=[
                   validators.oneOf([1, 2, 4])
               ]),
         Field(item="68", name='DATE_OF_BIRTH', type='number', startIndex=61, endIndex=69,
-              required=True, validators=[
+              friendly_name="date of birth", required=True, validators=[
                   validators.dateYearIsLargerThan(1998),
                   validators.dateMonthIsValid(),
               ]),
         TransformField(transform_func=tanf_ssn_decryption_func, item="69", name='SSN', type='string', startIndex=69,
+                       friendly_name="social security number - SSN",
                        endIndex=78, required=True, validators=[validators.validateSSN()],
                        is_encrypted=False),
         Field(item="70A", name='RACE_HISPANIC', type='number', startIndex=78, endIndex=79,
-              required=False, validators=[validators.validateRace()]),
+              friendly_name="race hispanic", required=False, validators=[validators.validateRace()]),
         Field(item="70B", name='RACE_AMER_INDIAN', type='number', startIndex=79, endIndex=80,
-              required=False, validators=[validators.validateRace()]),
+              friendly_name="race american indian", required=False, validators=[validators.validateRace()]),
         Field(item="70C", name='RACE_ASIAN', type='number', startIndex=80, endIndex=81,
-              required=False, validators=[validators.validateRace()]),
+              friendly_name="race asian", required=False, validators=[validators.validateRace()]),
         Field(item="70D", name='RACE_BLACK', type='number', startIndex=81, endIndex=82,
-              required=False, validators=[validators.validateRace()]),
+              friendly_name="race black", required=False, validators=[validators.validateRace()]),
         Field(item="70E", name='RACE_HAWAIIAN', type='number', startIndex=82, endIndex=83,
-              required=False, validators=[validators.validateRace()]),
+              friendly_name="race hawaiian", required=False, validators=[validators.validateRace()]),
         Field(item="70F", name='RACE_WHITE', type='number', startIndex=83, endIndex=84,
-              required=False, validators=[validators.validateRace()]),
+              friendly_name="race white", required=False, validators=[validators.validateRace()]),
         Field(item="71", name='GENDER', type='number', startIndex=84, endIndex=85,
-              required=True, validators=[
+              friendly_name="gender", required=True, validators=[
                   validators.isInLimits(0, 9)
               ]),
         Field(item="72A", name='RECEIVE_NONSSA_BENEFITS', type='number', startIndex=85, endIndex=86,
-              required=True, validators=[
+              friendly_name="receive nonssa benefits", required=True, validators=[
                   validators.oneOf([1, 2])
               ]),
         Field(item="72B", name='RECEIVE_SSI', type='number', startIndex=86, endIndex=87,
-              required=True, validators=[
+              friendly_name="receive ssi", required=True, validators=[
                   validators.oneOf([1, 2])
               ]),
         Field(item="73", name='RELATIONSHIP_HOH', type='string', startIndex=87, endIndex=89,
-              required=False, validators=[
+              friendly_name="relationship head of household", required=False, validators=[
                   validators.isInStringRange(0, 10)
               ]),
         Field(item="74", name='PARENT_MINOR_CHILD', type='number', startIndex=89, endIndex=90,
-              required=False, validators=[
+              friendly_name="parent minor child", required=False, validators=[
                   validators.oneOf([0, 2, 3])
               ]),
         Field(item="75", name='EDUCATION_LEVEL', type='string', startIndex=90, endIndex=92,
-              required=True, validators=[
+              friendly_name="education level", required=True, validators=[
                   validators.or_validators(
                       validators.isInStringRange(0, 16),
                       validators.oneOf(['98', '99'])
                   )
               ]),
         Field(item="76", name='CITIZENSHIP_STATUS', type='number', startIndex=92, endIndex=93,
-              required=False, validators=[
+              friendly_name="citizenship status", required=False, validators=[
                   validators.oneOf([0, 1, 2, 9])
               ]),
         Field(item="77A", name='UNEARNED_SSI', type='string', startIndex=93, endIndex=97,
-              required=False, validators=[
+              friendly_name="unearned ssi", required=False, validators=[
                   validators.isInStringRange(0, 9999)
               ]),
         Field(item="77B", name='OTHER_UNEARNED_INCOME', type='string', startIndex=97, endIndex=101,
-              required=False, validators=[
+              friendly_name="other unearned income", required=False, validators=[
                   validators.isInStringRange(0, 9999)
               ]),
->>>>>>> 872c5b07
     ],
 )
 
