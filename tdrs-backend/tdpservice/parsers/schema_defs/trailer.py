"""Schema for TRAILER row of all submission types."""


from ..fields import Field
from ..row_schema import RowSchema
from .. import validators


trailer = RowSchema(
    model=dict,
    preparsing_validators=[
        validators.hasLength(
            23,
            lambda value, length: f"Trailer length is {len(value)} but must be {length} characters.",
        ),
        validators.startsWith("TRAILER"),
    ],
    postparsing_validators=[],
    fields=[
        Field(
            item="1",
<<<<<<< HEAD
            name='title',
            friendly_name='title',
            type='string',
            startIndex=0,
            endIndex=7,
            required=True,
            validators=[
                validators.matches('TRAILER')
            ]
        ),
        Field(
            item="2",
            name='record_count',
            friendly_name='record count',
            type='number',
            startIndex=7,
            endIndex=14,
            required=True,
            validators=[
                validators.between(0, 9999999)
            ]
        ),
        Field(
            item="-1",
            name='blank',
            friendly_name='blank',
            type='string',
            startIndex=14,
            endIndex=23,
            required=False,
            validators=[
                validators.matches('         ')
            ]
=======
            name="title",
            type="string",
            startIndex=0,
            endIndex=7,
            required=True,
            validators=[validators.matches("TRAILER")],
        ),
        Field(
            item="2",
            name="record_count",
            type="number",
            startIndex=7,
            endIndex=14,
            required=True,
            validators=[validators.between(0, 9999999)],
        ),
        Field(
            item="-1",
            name="blank",
            type="string",
            startIndex=14,
            endIndex=23,
            required=False,
            validators=[validators.matches("         ")],
>>>>>>> f1f15c1b
        ),
    ],
)<|MERGE_RESOLUTION|>--- conflicted
+++ resolved
@@ -19,7 +19,6 @@
     fields=[
         Field(
             item="1",
-<<<<<<< HEAD
             name='title',
             friendly_name='title',
             type='string',
@@ -53,32 +52,6 @@
             validators=[
                 validators.matches('         ')
             ]
-=======
-            name="title",
-            type="string",
-            startIndex=0,
-            endIndex=7,
-            required=True,
-            validators=[validators.matches("TRAILER")],
-        ),
-        Field(
-            item="2",
-            name="record_count",
-            type="number",
-            startIndex=7,
-            endIndex=14,
-            required=True,
-            validators=[validators.between(0, 9999999)],
-        ),
-        Field(
-            item="-1",
-            name="blank",
-            type="string",
-            startIndex=14,
-            endIndex=23,
-            required=False,
-            validators=[validators.matches("         ")],
->>>>>>> f1f15c1b
         ),
     ],
 )