"""Aggregate methods for the parsers."""
from tdpservice.parsers.models import ParserError, ParserErrorCategoryChoices
from tdpservice.parsers.util import (
    month_to_int,
    transform_to_months,
    fiscal_to_calendar,
    get_prog_from_section
)
from tdpservice.parsers.schema_defs.utils import ProgramManager
from django.db.models import Q as Query


def case_aggregates_by_month(df, dfs_status):
    """Return case aggregates by month."""
    section = str(df.section)  # section -> text
    program_type = get_prog_from_section(section)  # section -> program_type -> text

    # from datafile year/quarter, generate short month names for each month in quarter ala 'Jan', 'Feb', 'Mar'
    calendar_year, calendar_qtr = fiscal_to_calendar(df.year, df.quarter)
    month_list = transform_to_months(calendar_qtr)

    schemas = ProgramManager.get_schemas(program_type, df.section)

    aggregate_data = {"months": [], "rejected": 0}
    all_errors = ParserError.objects.filter(file=df, deprecated=False)
    for month in month_list:
        total = 0
        cases_with_errors = 0
        accepted = 0
        month_int = month_to_int(month)
        rpt_month_year = int(f"{calendar_year}{month_int}")
        if dfs_status == "Rejected":
            # we need to be careful here on examples of bad headers or empty files, since no month will be found
            # but we can rely on the frontend submitted year-quarter to still generate the list of months
            aggregate_data["months"].append({"accepted_with_errors": "N/A",
                                             "accepted_without_errors": "N/A",
                                             "month": month})
            continue

        case_numbers = set()
        for schema in schemas.values():
            schema = schema[0]

            curr_case_numbers = set(schema.document.Django.model.objects.filter(datafile=df,
                                                                                RPT_MONTH_YEAR=rpt_month_year)
                                    .distinct("CASE_NUMBER").values_list("CASE_NUMBER", flat=True))
            case_numbers = case_numbers.union(curr_case_numbers)

        total += len(case_numbers)
        cases_with_errors += all_errors.filter(case_number__in=case_numbers).distinct('case_number').count()
        accepted = total - cases_with_errors

        aggregate_data['months'].append({"month": month,
                                         "accepted_without_errors": accepted,
                                         "accepted_with_errors": cases_with_errors})

    error_type_query = Query(error_type=ParserErrorCategoryChoices.PRE_CHECK) | \
        Query(error_type=ParserErrorCategoryChoices.CASE_CONSISTENCY)

    aggregate_data['rejected'] = all_errors.filter(error_type_query).distinct("row_number")\
        .exclude(row_number=0).count()

    return aggregate_data


def total_errors_by_month(df, dfs_status):
    """Return total errors for each month in the reporting period."""
    calendar_year, calendar_qtr = fiscal_to_calendar(df.year, df.quarter)
    month_list = transform_to_months(calendar_qtr)

    total_errors_data = {"months": []}

    errors = ParserError.objects.all().filter(file=df, deprecated=False)

    for month in month_list:
        if dfs_status == "Rejected":
            total_errors_data["months"].append(
                {"month": month, "total_errors": "N/A"})
            continue

        month_int = month_to_int(month)
        rpt_month_year = int(f"{calendar_year}{month_int}")

        error_count = errors.filter(rpt_month_year=rpt_month_year).count()
        total_errors_data["months"].append(
            {"month": month, "total_errors": error_count})

    return total_errors_data


<<<<<<< HEAD
def fra_total_errors_by_month(df, dfs_status):
    """Return total errors for each month in the reporting period based on EXIT_DATE in values_json."""
    calendar_year, calendar_qtr = fiscal_to_calendar(df.year, df.quarter)
    month_list = transform_to_months(calendar_qtr)

    total_errors_data = {"months": []}

    errors = ParserError.objects.all().filter(file=df, deprecated=False)

    for month in month_list:
        if dfs_status == "Rejected":
            total_errors_data["months"].append(
                {"month": month, "total_errors": "N/A"})
            continue

        month_int = month_to_int(month)
        exit_date = int(f"{calendar_year}{month_int}")

        # Filter errors where values_json->>'EXIT_DATE' matches the current month's exit_date
        error_count = errors.filter(values_json__EXIT_DATE=exit_date).count()
        total_errors_data["months"].append(
            {"month": month, "total_errors": error_count})

    return total_errors_data
=======
def fra_total_errors(df):
    """Return total errors for the file."""

    errors = ParserError.objects.all().filter(file=df, deprecated=False)
    return {"total_errors": errors.count()}
>>>>>>> c7bb1723
<|MERGE_RESOLUTION|>--- conflicted
+++ resolved
@@ -88,35 +88,8 @@
     return total_errors_data
 
 
-<<<<<<< HEAD
-def fra_total_errors_by_month(df, dfs_status):
-    """Return total errors for each month in the reporting period based on EXIT_DATE in values_json."""
-    calendar_year, calendar_qtr = fiscal_to_calendar(df.year, df.quarter)
-    month_list = transform_to_months(calendar_qtr)
-
-    total_errors_data = {"months": []}
-
-    errors = ParserError.objects.all().filter(file=df, deprecated=False)
-
-    for month in month_list:
-        if dfs_status == "Rejected":
-            total_errors_data["months"].append(
-                {"month": month, "total_errors": "N/A"})
-            continue
-
-        month_int = month_to_int(month)
-        exit_date = int(f"{calendar_year}{month_int}")
-
-        # Filter errors where values_json->>'EXIT_DATE' matches the current month's exit_date
-        error_count = errors.filter(values_json__EXIT_DATE=exit_date).count()
-        total_errors_data["months"].append(
-            {"month": month, "total_errors": error_count})
-
-    return total_errors_data
-=======
 def fra_total_errors(df):
     """Return total errors for the file."""
 
     errors = ParserError.objects.all().filter(file=df, deprecated=False)
-    return {"total_errors": errors.count()}
->>>>>>> c7bb1723
+    return {"total_errors": errors.count()}