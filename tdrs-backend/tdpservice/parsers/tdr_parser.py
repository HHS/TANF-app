--- conflicted
+++ resolved
@@ -190,13 +190,10 @@
         )
         self.case_consistency_validator.clear_errors()
 
-<<<<<<< HEAD
         self.generate_funded_ssn_errors()
 
         self.bulk_create_errors(flush=True)
 
-=======
->>>>>>> f0875d7d
         logger.debug(
             f"Cat4 validator cached {self.case_consistency_validator.total_cases_cached} cases and "
             f"validated {self.case_consistency_validator.total_cases_validated} of them."
@@ -365,13 +362,7 @@
         """Generate trailer errors if we care to see them."""
         if settings.GENERATE_TRAILER_ERRORS:
             self.unsaved_parser_errors.update({"trailer": trailer_errors})
-<<<<<<< HEAD
             self.num_errors += len(trailer_errors)
-
-    def delete_serialized_records(self):
-        """Delete all records that have already been serialized to the DB that have cat4 errors."""
-        duplicate_manager = self.case_consistency_validator.duplicate_manager
-        self._delete_serialized_records(duplicate_manager)
 
     def _generate_funded_ssn_errors(self, t2_schema, t2_records, t1_schema):
         """Inner function to validate and generate errors."""
@@ -460,7 +451,4 @@
                 CASE_NUMBER__in=t1_case_numbers,
             )
 
-            self._generate_funded_ssn_errors(t2_schema, t2_records, t1_schema)
-=======
-            self.num_errors += len(trailer_errors)
->>>>>>> f0875d7d
+            self._generate_funded_ssn_errors(t2_schema, t2_records, t1_schema)