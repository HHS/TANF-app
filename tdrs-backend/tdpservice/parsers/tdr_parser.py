"""TANF/SSP/Tribal parser class."""

from django.conf import settings
import logging
from tdpservice.parsers import schema_defs
from tdpservice.parsers.base_parser import BaseParser
from tdpservice.parsers.case_consistency_validator import CaseConsistencyValidator
from tdpservice.parsers.dataclasses import HeaderResult, Position
from tdpservice.parsers.models import ParserErrorCategoryChoices
from tdpservice.parsers.schema_defs.utils import ProgramManager
from tdpservice.parsers.util import (
    make_generate_case_consistency_parser_error,
    make_generate_file_precheck_parser_error,
    make_generate_parser_error
)
from tdpservice.parsers.validators import category1
from tdpservice.parsers.validators.util import value_is_empty


logger = logging.getLogger(__name__)


HEADER_POSITION = Position(0, 6)
TRAILER_POSITION = Position(0, 7)


class TanfDataReportParser(BaseParser):
    """Parser for TANF, SSP, and Tribal datafiles."""

    def __init__(self, datafile, dfs, section):
        super().__init__(datafile, dfs, section)
        self.case_consistency_validator = None
        self.multiple_trailer_errors = False
        self.header_count = 0
        self.trailer_count = 0

    def parse_and_validate(self):
        """Parse and validate the datafile."""
        header_result = self._validate_header()
        if not header_result.is_valid:
            return

        self._init_schema_manager(header_result.program_type)
        self.schema_manager.update_encrypted_fields(header_result.is_encrypted)

        cat4_error_generator = make_generate_case_consistency_parser_error(self.datafile)
        self.case_consistency_validator = CaseConsistencyValidator(
            header_result.header,
            header_result.program_type,
            self.datafile.stt.type,
            cat4_error_generator
        )

        prev_sum = 0
        file_length = len(self.datafile.file)
        offset = 0
        case_hash = None
        for row in self.decoder.decode():
            offset += row.raw_length()
            self.current_row = row
            self.current_row_num = self.decoder.current_row_num

            self.header_count += int(row.value_at_is(HEADER_POSITION, "HEADER"))
            self.trailer_count += int(row.value_at_is(TRAILER_POSITION, "TRAILER"))

            is_last_line = offset == file_length
            self.evaluate_trailer(is_last_line)

            generate_error = make_generate_parser_error(self.datafile, self.current_row_num)

            if self.header_count > 1:
                logger.info("Preparser Error -> Multiple headers found for file: "
                            f"{self.datafile.id} on line: {self.current_row_num}.")
                err_obj = generate_error(
                    schema=None,
                    error_category=ParserErrorCategoryChoices.PRE_CHECK,
                    error_message="Multiple headers found.",
                    record=None,
                    field=None
                )
                preparse_error = {self.current_row_num: [err_obj]}
                self.unsaved_parser_errors = dict()
                self.unsaved_parser_errors.update(preparse_error)
                self.rollback_records()
                self.rollback_parser_errors()
                self.bulk_create_errors(flush=True)
                return

            if prev_sum != self.header_count + self.trailer_count:
                prev_sum = self.header_count + self.trailer_count
                continue

            manager_result = self.schema_manager.parse_and_validate(row, generate_error)
            records = manager_result.records
            schemas = manager_result.schemas
            num_records = len(records)

            record_number = 0
            for i in range(num_records):
                r = records[i]
                record_number += 1
                record, record_is_valid, record_errors = r
                if not record_is_valid:
                    logger.debug(f"Record #{i} from line {self.current_row_num} is invalid.")
                    self.unsaved_parser_errors.update({f"{self.current_row_num}_{i}": record_errors})
                    self.num_errors += len(record_errors)
                if record:
                    schema = schemas[i]
                    record.datafile = self.datafile
                    record_has_errors = len(record_errors) > 0
                    should_remove, case_hash_to_remove, case_hash = self.case_consistency_validator.add_record(
                        record,
                        schema,
                        row,
                        self.current_row_num,
                        record_has_errors
                    )
                    self.unsaved_records.add_record(case_hash, (record, schema.model), self.current_row_num)
                    was_removed = self.unsaved_records.remove_case_due_to_errors(should_remove, case_hash_to_remove)
                    self.case_consistency_validator.update_removed(case_hash_to_remove, should_remove, was_removed)
                    self.dfs.total_number_of_records_in_file += 1

            # Add any generated cat4 errors to our error data structure & clear our caches errors list
            cat4_errors = self.case_consistency_validator.get_generated_errors()
            self.num_errors += len(cat4_errors)
            self.unsaved_parser_errors[None] = self.unsaved_parser_errors.get(None, []) + cat4_errors
            self.case_consistency_validator.clear_errors()

            self.bulk_create_records(self.header_count)
            self.bulk_create_errors()

        if self.header_count == 0:
            logger.info(f"Preparser Error -> No headers found for file: {self.datafile.id}.")
            self.errors.update({'model': ['No headers found.']})
            err_obj = generate_error(
                schema=None,
                error_category=ParserErrorCategoryChoices.PRE_CHECK,
                error_message="No headers found.",
                record=None,
                field=None
            )
            self.rollback_records()
            self.rollback_parser_errors()
            preparse_error = {self.current_row_num: [err_obj]}
            self.bulk_create_errors(flush=True)
            return

        should_remove = self.validate_case_consistency()
        was_removed = self.unsaved_records.remove_case_due_to_errors(should_remove, case_hash)
        self.case_consistency_validator.update_removed(case_hash, should_remove, was_removed)

        # Only checking "all_created" here because records remained cached if bulk create fails.
        # This is the last chance to successfully create the records.
        all_created = self.bulk_create_records(self.header_count, flush=True)

        self.delete_serialized_records()
        self.create_no_records_created_pre_check_error()

        if not all_created:
            logger.error(f"Not all parsed records created for file: {self.datafile.id}!")
            self.rollback_records()
            self.bulk_create_errors(flush=True)
            return

        # Add any generated cat4 errors to our error data structure & clear our caches errors list
        cat4_errors = self.case_consistency_validator.get_generated_errors()
        self.num_errors += len(cat4_errors)
        self.unsaved_parser_errors[None] = self.unsaved_parser_errors.get(None, []) + cat4_errors
        self.case_consistency_validator.clear_errors()

        self.bulk_create_errors(flush=True)

        logger.debug(f"Cat4 validator cached {self.case_consistency_validator.total_cases_cached} cases and "
                     f"validated {self.case_consistency_validator.total_cases_validated} of them.")
        self.dfs.save()

        return

    def _validate_header(self):
        """Validate header and header fields."""
        # parse & validate header
        header_row = self.decoder.get_header()
        header, header_is_valid, header_errors = schema_defs.header.parse_and_validate(
            header_row,
            make_generate_file_precheck_parser_error(self.datafile, 1)
        )
        if not header_is_valid:
            logger.info(f"Preparser Error: {len(header_errors)} header errors encountered.")
            self.num_errors += 1
            self.unsaved_parser_errors.update({1: header_errors})
            self.bulk_create_errors(flush=True)
            return HeaderResult(is_valid=False)
        elif header_is_valid and len(header_errors) > 0:
            logger.info(f"Preparser Warning: {len(header_errors)} header warnings encountered.")
            self.num_errors += 1
            self.unsaved_parser_errors.update({1: header_errors})
            self.bulk_create_errors(flush=True)

        # Grab important fields from header
        field_values = schema_defs.header.get_field_values_by_names(header_row,
                                                                    {"encryption", "tribe_code", "state_fips"})
        is_encrypted = field_values["encryption"] == "E"
        is_tribal = not value_is_empty(field_values["tribe_code"], 3, extra_vals={'0'*3})

        logger.debug(f"Datafile has encrypted fields: {is_encrypted}.")
        logger.debug(f"Datafile: {repr(self.datafile)}, is Tribal: {is_tribal}.")

        program_type = f"Tribal {header['program_type']}" if is_tribal else header['program_type']
        section = header['type']
        logger.debug(f"Program type: {program_type}, Section: {section}.")

        # Validate tribe code in submission across program type and fips code
        generate_error = make_generate_parser_error(self.datafile, 1)
        tribe_result = category1.validate_tribe_fips_program_agree(
            header['program_type'],
            field_values["tribe_code"],
            field_values["state_fips"],
            generate_error
        )

        if not tribe_result.valid:
            logger.info(f"Tribe Code ({field_values['tribe_code']}) inconsistency with Program Type " +
                        f"({header['program_type']}) and FIPS Code ({field_values['state_fips']}).",)
            self.num_errors += 1
            self.unsaved_parser_errors.update({1: [tribe_result.error]})
            self.bulk_create_errors(flush=True)
            return HeaderResult(is_valid=False)

        # Ensure file section matches upload section
        section_result = category1.validate_header_section_matches_submission(
            self.datafile,
            ProgramManager.get_section(program_type, section),
            make_generate_parser_error(self.datafile, 1)
        )

        if not section_result.valid:
            logger.info(f"Preparser Error -> Section is not valid: {section_result.error}")
            self.num_errors += 1
            self.unsaved_parser_errors.update({1: [section_result.error]})
            self.bulk_create_errors(flush=True)
            return HeaderResult(is_valid=False)

        rpt_month_year_result = category1.validate_header_rpt_month_year(
            self.datafile,
            header,
            make_generate_parser_error(self.datafile, 1)
        )
        if not rpt_month_year_result.valid:
            logger.info(f"Preparser Error -> Rpt Month Year is not valid: {rpt_month_year_result.error}")
            self.num_errors += 1
            self.unsaved_parser_errors.update({1: [rpt_month_year_result.error]})
            self.bulk_create_errors(flush=True)
            return HeaderResult(is_valid=False)

        return HeaderResult(is_valid=True, header=header, program_type=program_type, is_encrypted=is_encrypted)

    def validate_case_consistency(self):
        """Force category four validation if we have reached the last case in the file."""
        if not self.case_consistency_validator.has_validated:
            return self.case_consistency_validator.validate() > 0
        return False

    def evaluate_trailer(self, is_last_line):
        """Validate datafile trailer and generate associated errors if any."""
        if self.trailer_count > 1 and not self.multiple_trailer_errors:
            errors = (True, [make_generate_parser_error(self.datafile, self.current_row_num)(
                schema=None,
                error_category=ParserErrorCategoryChoices.PRE_CHECK,
                error_message="Multiple trailers found.",
                record=None,
                field=None
                )])
            self._generate_trailer_errors(errors)
        if self.trailer_count == 1 or is_last_line:
            record, trailer_is_valid, trailer_errors = schema_defs.trailer.parse_and_validate(
                self.current_row,
                make_generate_parser_error(self.datafile, self.current_row_num)
            )
            self._generate_trailer_errors(trailer_errors)

    def _generate_trailer_errors(self, trailer_errors):
        """Generate trailer errors if we care to see them."""
        if settings.GENERATE_TRAILER_ERRORS:
            self.unsaved_parser_errors.update({"trailer": trailer_errors})
            self.num_errors += len(trailer_errors)

    def delete_serialized_records(self):
        """Delete all records that have already been serialized to the DB that have cat4 errors."""
        duplicate_manager = self.case_consistency_validator.duplicate_manager
<<<<<<< HEAD
        self._delete_serialized_records(duplicate_manager)
=======
        for model, ids in duplicate_manager.get_records_to_remove().items():
            try:
                qset = model.objects.filter(id__in=ids)
                # WARNING: we can use `_raw_delete` in this case because our record models don't have cascading
                # dependencies. If that ever changes, we should NOT use `_raw_delete`.
                num_deleted = qset._raw_delete(qset.db)
                total_deleted += num_deleted
                self.dfs.total_number_of_records_created -= num_deleted
                logger.debug(f"Deleted {num_deleted} records of type: {model}.")
            except DatabaseError as e:
                log_parser_exception(self.datafile,
                                     (f"Encountered error while deleting database records for model {model}. "
                                      f"Exception: \n{e}"),
                                     "error"
                                     )
            except Exception as e:
                log_parser_exception(self.datafile,
                                     (f"Encountered generic exception while deleting records of type {model}. "
                                      f"Exception: \n{e}"),
                                     "error"
                                     )
>>>>>>> 7dee09ef
<|MERGE_RESOLUTION|>--- conflicted
+++ resolved
@@ -287,28 +287,4 @@
     def delete_serialized_records(self):
         """Delete all records that have already been serialized to the DB that have cat4 errors."""
         duplicate_manager = self.case_consistency_validator.duplicate_manager
-<<<<<<< HEAD
-        self._delete_serialized_records(duplicate_manager)
-=======
-        for model, ids in duplicate_manager.get_records_to_remove().items():
-            try:
-                qset = model.objects.filter(id__in=ids)
-                # WARNING: we can use `_raw_delete` in this case because our record models don't have cascading
-                # dependencies. If that ever changes, we should NOT use `_raw_delete`.
-                num_deleted = qset._raw_delete(qset.db)
-                total_deleted += num_deleted
-                self.dfs.total_number_of_records_created -= num_deleted
-                logger.debug(f"Deleted {num_deleted} records of type: {model}.")
-            except DatabaseError as e:
-                log_parser_exception(self.datafile,
-                                     (f"Encountered error while deleting database records for model {model}. "
-                                      f"Exception: \n{e}"),
-                                     "error"
-                                     )
-            except Exception as e:
-                log_parser_exception(self.datafile,
-                                     (f"Encountered generic exception while deleting records of type {model}. "
-                                      f"Exception: \n{e}"),
-                                     "error"
-                                     )
->>>>>>> 7dee09ef
+        self._delete_serialized_records(duplicate_manager)