--- conflicted
+++ resolved
@@ -226,65 +226,7 @@
             )
         ])]
 
-<<<<<<< HEAD
 def get_schema_manager(line, section, program_type):
-=======
-    return [(None, False, [
-        generate_error(
-            schema=None,
-            error_category=ParserErrorCategoryChoices.PRE_CHECK,
-            error_message="Record Type is missing from record.",
-            record=None,
-            field=None
-        )
-    ])]
-
-
-def get_schema_manager_options(program_type):
-    """Return the allowed schema options."""
-    match program_type:
-        case 'TAN':
-            return {
-                'A': {
-                    'T1': schema_defs.tanf.t1,
-                    'T2': schema_defs.tanf.t2,
-                    'T3': schema_defs.tanf.t3,
-                },
-                'C': {
-                    'T4': schema_defs.tanf.t4,
-                    'T5': schema_defs.tanf.t5,
-                },
-                'G': {
-                    'T6': schema_defs.tanf.t6,
-                },
-                'S': {
-                    # 'T7': schema_options.t7,
-                },
-            }
-        case 'SSP':
-            return {
-                'A': {
-                    'M1': schema_defs.ssp.m1,
-                    'M2': schema_defs.ssp.m2,
-                    'M3': schema_defs.ssp.m3,
-                },
-                'C': {
-                    # 'M4': schema_options.m4,
-                    # 'M5': schema_options.m5,
-                },
-                'G': {
-                    # 'M6': schema_options.m6,
-                },
-                'S': {
-                    # 'M7': schema_options.m7,
-                },
-            }
-        # case tribal?
-    return None
-
-
-def get_schema_manager(line, section, schema_options):
->>>>>>> 9c7ed6a9
     """Return the appropriate schema for the line."""
     line_type = line[0:2]
     return util.get_program_model(program_type, section, line_type)