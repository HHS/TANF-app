--- conflicted
+++ resolved
@@ -1,14 +1,9 @@
 """Convert raw uploaded Datafile into a parsed model, and accumulate/return any errors."""
 
 import os
-<<<<<<< HEAD
 from . import schema_defs
 from . import validators
 from . import schema_defs, validators, util
-=======
-from . import schema_defs, validators, util
-# from .models import ParserError
->>>>>>> 037b965b
 from tdpservice.data_files.models import DataFile
 from .models import DataFileSummary, ParserError
 
@@ -18,14 +13,7 @@
     rawfile = datafile.file
     errors = {}
 
-<<<<<<< HEAD
-    document_is_valid, document_error = validators.validate_single_header_trailer(
-        rawfile,
-        util.make_generate_parser_error(datafile, 1)
-    )
-=======
     document_is_valid, document_error = validators.validate_single_header_trailer(datafile)
->>>>>>> 037b965b
     if not document_is_valid:
         errors['document'] = [document_error]
         return errors
@@ -77,25 +65,6 @@
     program_type = header['program_type']
     section = header['type']
 
-<<<<<<< HEAD
-    if datafile.section != section_names.get(program_type, {}).get(section):
-        # error_func call 
-        errors['document'] = \
-            util.generate_parser_error(
-                datafile=datafile,
-                row_number=1,
-                column_number=schema_defs.header.get_field('type').startIndex,
-                item_number=0,
-                field_name='type',
-                category=1,
-                error_type=util.error_types.get(1, None),
-                error_message=f"Section '{section}' does not match upload section '{datafile.section}'",
-                content_type=None,
-                object_id=None,
-                fields_json=None
-            )
-
-=======
     section_is_valid, section_error = validators.validate_header_section_matches_submission(
         datafile,
         section_names.get(program_type, {}).get(section)
@@ -104,7 +73,6 @@
     if not section_is_valid:
         # error_func call
         errors['document'] = [section_error]
->>>>>>> 037b965b
         return errors
 
     # parse line with appropriate schema
@@ -142,9 +110,9 @@
                 schema,
                 util.make_generate_parser_error(datafile, line_number)
             )
+
             if not record_is_valid:
-                errors[line_number] = record_errors
-<<<<<<< HEAD
+                    errors[line_number] = record_errors
 
     summary = DataFileSummary(datafile=datafile)
     summary.set_status(errors)
@@ -152,38 +120,6 @@
 
     return summary, errors
 
-def parse_multi_record_line(line, schema, error_func):
-    if schema:
-        records = schema.parse_and_validate(line, error_func)
-
-        for r in records:
-            record, record_is_valid, record_errors = r
-=======
->>>>>>> 037b965b
-
-            if record:
-                record.save()
-
-<<<<<<< HEAD
-                # for error_msg in record_errors:
-                #     error_obj = ParserError.objects.create(
-                #         file=None,
-                #         row_number=None,
-                #         column_number=None,
-                #         field_name=None,
-                #         category=None,
-                #         case_number=getattr(record, 'CASE_NUMBER', None),
-                #         error_message=error_msg,
-                #         error_type=None,
-                #         content_type=schema.model,
-                #         object_id=record.pk,
-                #         fields_json=None
-                #     )
-
-        return records
-
-    return [(None, False, ['No schema selected.'])]
-=======
 def parse_multi_record_line(line, schema, error_func):
     if schema:
         records = schema.parse_and_validate(line, error_func)
@@ -205,7 +141,6 @@
             field=None
         )
     ])]
->>>>>>> 037b965b
 
 
 def parse_datafile_line(line, schema, error_func):
