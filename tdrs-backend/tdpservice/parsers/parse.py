"""Convert raw uploaded Datafile into a parsed model, and accumulate/return any errors."""


from django.conf import settings
from django.db import DatabaseError
from django.contrib.admin.models import LogEntry, ADDITION
from django.contrib.contenttypes.models import ContentType
import itertools
import logging
from .models import ParserErrorCategoryChoices, ParserError
from . import schema_defs, validators, util
from . import row_schema
from .schema_defs.utils import get_section_reference, get_program_model
from .case_consistency_validator import CaseConsistencyValidator
from elasticsearch.helpers.errors import BulkIndexError
from tdpservice.data_files.models import DataFile

logger = logging.getLogger(__name__)


def parse_datafile(datafile, dfs):
    """Parse and validate Datafile header/trailer, then select appropriate schema and parse/validate all lines."""
    rawfile = datafile.file
    errors = {}

    # parse header, trailer
    rawfile.seek(0)
    header_line = rawfile.readline().decode().strip()
    header, header_is_valid, header_errors = schema_defs.header.parse_and_validate(
        header_line,
        util.make_generate_file_precheck_parser_error(datafile, 1)
    )
    if not header_is_valid:
        logger.info(f"Preparser Error: {len(header_errors)} header errors encountered.")
        errors['header'] = header_errors
        bulk_create_errors({1: header_errors}, 1, flush=True)
        return errors

    case_consistency_validator = CaseConsistencyValidator(header, util.make_generate_parser_error(datafile, None))

    field_values = schema_defs.header.get_field_values_by_names(header_line,
                                                                {"encryption", "tribe_code", "state_fips"})

    # Validate tribe code in submission across program type and fips code
    generate_error = util.make_generate_parser_error(datafile, 1)
    tribe_is_valid, tribe_error = validators.validate_tribe_fips_program_agree(header['program_type'],
                                                                               field_values["tribe_code"],
                                                                               field_values["state_fips"],
                                                                               generate_error)

    if not tribe_is_valid:
        logger.info(f"Tribe Code ({field_values['tribe_code']}) inconsistency with Program Type " +
                    f"({header['program_type']}) and FIPS Code ({field_values['state_fips']}).",)
        errors['header'] = [tribe_error]
        bulk_create_errors({1: [tribe_error]}, 1, flush=True)
        return errors

    is_encrypted = field_values["encryption"] == "E"
    is_tribal = not validators.value_is_empty(field_values["tribe_code"], 3, extra_vals={'0'*3})

    logger.debug(f"Datafile has encrypted fields: {is_encrypted}.")
    logger.debug(f"Datafile: {datafile.__repr__()}, is Tribal: {is_tribal}.")

    # ensure file section matches upload section
    program_type = f"Tribal {header['program_type']}" if is_tribal else header['program_type']
    section = header['type']
    logger.debug(f"Program type: {program_type}, Section: {section}.")

    section_is_valid, section_error = validators.validate_header_section_matches_submission(
        datafile,
        get_section_reference(program_type, section),
        util.make_generate_parser_error(datafile, 1)
    )

    if not section_is_valid:
        logger.info(f"Preparser Error -> Section is not valid: {section_error.error_message}")
        errors['document'] = [section_error]
        unsaved_parser_errors = {1: [section_error]}
        bulk_create_errors(unsaved_parser_errors, 1, flush=True)
        return errors

    rpt_month_year_is_valid, rpt_month_year_error = validators.validate_header_rpt_month_year(
        datafile,
        header,
        util.make_generate_parser_error(datafile, 1)
    )
    if not rpt_month_year_is_valid:
        logger.info(f"Preparser Error -> Rpt Month Year is not valid: {rpt_month_year_error.error_message}")
        errors['document'] = [rpt_month_year_error]
        unsaved_parser_errors = {1: [rpt_month_year_error]}
        bulk_create_errors(unsaved_parser_errors, 1, flush=True)
        return errors

    line_errors = parse_datafile_lines(datafile, dfs, program_type, section, is_encrypted, case_consistency_validator)

    errors = errors | line_errors

    return errors

def bulk_create_records(unsaved_records, line_number, header_count, datafile, dfs, batch_size=10000, flush=False):
    """Bulk create passed in records."""
    if (line_number % batch_size == 0 and header_count > 0) or flush:
        logger.debug("Bulk creating records.")
        try:
            num_db_records_created = 0
            num_expected_db_records = 0
            num_elastic_records_created = 0
            for document, records in unsaved_records.items():
                num_expected_db_records += len(records)
                created_objs = document.Django.model.objects.bulk_create(records)
                num_elastic_records_created += document.update(created_objs)[0]
                num_db_records_created += len(created_objs)
            dfs.total_number_of_records_created += num_db_records_created
            if num_db_records_created != num_expected_db_records:
                logger.error(f"Bulk Django record creation only created {num_db_records_created}/" +
                             f"{num_expected_db_records}!")
            elif num_elastic_records_created != num_expected_db_records:
                logger.error(f"Bulk Elastic document creation only created {num_elastic_records_created}/" +
                             f"{num_expected_db_records}!")
            else:
                logger.info(f"Created {num_db_records_created}/{num_expected_db_records} records.")
            return num_db_records_created == num_expected_db_records and \
                num_elastic_records_created == num_expected_db_records, {}
        except DatabaseError as e:
            logger.error(f"Encountered error while creating datafile records: {e}")
            return False, unsaved_records
        except BulkIndexError as e:
            logger.error(f"Encountered error while indexing datafile documents: {e}")
            LogEntry.objects.log_action(
                user_id=datafile.user.pk,
                content_type_id=ContentType.objects.get_for_model(DataFile).pk,
                object_id=datafile,
                object_repr=f"Datafile id: {datafile.pk}; year: {datafile.year}, quarter: {datafile.quarter}",
                action_flag=ADDITION,
                change_message=f"Encountered error while indexing datafile documents: {e}",
            )
            return False, unsaved_records
    return True, unsaved_records

def bulk_create_errors(unsaved_parser_errors, num_errors, batch_size=5000, flush=False):
    """Bulk create all ParserErrors."""
    if flush or (unsaved_parser_errors and num_errors >= batch_size):
        logger.debug("Bulk creating ParserErrors.")
        num_created = len(ParserError.objects.bulk_create(list(itertools.chain.from_iterable(
            unsaved_parser_errors.values()))))
        logger.info(f"Created {num_created}/{num_errors} ParserErrors.")
        return {}, 0
    return unsaved_parser_errors, num_errors

def evaluate_trailer(datafile, trailer_count, multiple_trailer_errors, is_last_line, line, line_number):
    """Validate datafile trailer and return associated errors if any."""
    if trailer_count > 1 and not multiple_trailer_errors:
        return (True, [util.make_generate_parser_error(datafile, line_number)(
                schema=None,
                error_category=ParserErrorCategoryChoices.PRE_CHECK,
                error_message="Multiple trailers found.",
                record=None,
                field=None
                )])
    if trailer_count == 1 or is_last_line:
        record, trailer_is_valid, trailer_errors = schema_defs.trailer.parse_and_validate(
            line,
            util.make_generate_parser_error(datafile, line_number)
        )
        return (multiple_trailer_errors, None if not trailer_errors else trailer_errors)
    return (False, None)

def rollback_records(unsaved_records, datafile):
    """Delete created records in the event of a failure."""
    logger.info("Rolling back created records.")
    for document in unsaved_records:
        model = document.Django.model
        num_deleted, models = model.objects.filter(datafile=datafile).delete()
        logger.debug(f"Deleted {num_deleted} records of type: {model}.")

def rollback_parser_errors(datafile):
    """Delete created errors in the event of a failure."""
    logger.info("Rolling back created parser errors.")
    num_deleted, models = ParserError.objects.filter(file=datafile).delete()
    logger.debug(f"Deleted {num_deleted} {ParserError}.")

<<<<<<< HEAD
def validate_case_consistency(case_consistency_validator):
    """Force category four validation if we have reached the last case in the file."""
    if not case_consistency_validator.has_validated:
        case_consistency_validator.validate()
=======
def generate_trailer_errors(trailer_errors, errors, unsaved_parser_errors, num_errors):
    """Generate trailer errors if we care to see them."""
    if settings.GENERATE_TRAILER_ERRORS:
        errors['trailer'] = trailer_errors
        unsaved_parser_errors.update({"trailer": trailer_errors})
        num_errors += len(trailer_errors)
    return errors, unsaved_parser_errors, num_errors
>>>>>>> e6b0fb7a

def create_no_records_created_pre_check_error(datafile, dfs):
    """Generate a precheck error if no records were created."""
    errors = {}
    if dfs.total_number_of_records_created == 0:
        generate_error = util.make_generate_parser_error(datafile, 0)
        err_obj = generate_error(
                schema=None,
                error_category=ParserErrorCategoryChoices.PRE_CHECK,
                error_message="No records created.",
                record=None,
                field=None
            )
        errors["no_records_created"] = [err_obj]
    return errors

def parse_datafile_lines(datafile, dfs, program_type, section, is_encrypted, case_consistency_validator):
    """Parse lines with appropriate schema and return errors."""
    rawfile = datafile.file
    errors = {}

    line_number = 0

    unsaved_records = {}
    unsaved_parser_errors = {}

    header_count = 0
    trailer_count = 0
    prev_sum = 0
    num_errors = 0
    multiple_trailer_errors = False

    # Note: it is unnecessary to call rawfile.seek(0) again because the generator
    # automatically starts back at the begining of the file.
    file_length = len(rawfile)
    offset = 0
    for rawline in rawfile:
        line_number += 1
        offset += len(rawline)
        line = rawline.decode().strip('\r\n')

        header_count += int(line.startswith('HEADER'))
        trailer_count += int(line.startswith('TRAILER'))

        is_last = offset == file_length
        multiple_trailer_errors, trailer_errors = evaluate_trailer(datafile, trailer_count, multiple_trailer_errors,
                                                                   is_last, line, line_number)

        if trailer_errors is not None:
            logger.debug(f"{len(trailer_errors)} trailer error(s) detected for file " +
                         f"'{datafile.original_filename}' on line {line_number}.")
            errors, unsaved_parser_errors, num_errors = generate_trailer_errors(trailer_errors,
                                                                                errors,
                                                                                unsaved_parser_errors,
                                                                                num_errors)

        generate_error = util.make_generate_parser_error(datafile, line_number)

        if header_count > 1:
            logger.info(f"Preparser Error -> Multiple headers found for file: {datafile.id} on line: {line_number}.")
            errors.update({'document': ['Multiple headers found.']})
            err_obj = generate_error(
                schema=None,
                error_category=ParserErrorCategoryChoices.PRE_CHECK,
                error_message="Multiple headers found.",
                record=None,
                field=None
            )
            preparse_error = {line_number: [err_obj]}
            unsaved_parser_errors.update(preparse_error)
            rollback_records(unsaved_records, datafile)
            rollback_parser_errors(datafile)
            bulk_create_errors(preparse_error, num_errors, flush=True)
            return errors

        if prev_sum != header_count + trailer_count:
            prev_sum = header_count + trailer_count
            continue

        schema_manager = get_schema_manager(line, section, program_type)

        records = manager_parse_line(line, schema_manager, generate_error, datafile, is_encrypted)
        num_records = len(records)
        dfs.total_number_of_records_in_file += num_records

        record_number = 0
        for i in range(num_records):
            r = records[i]
            record_number += 1
            record, record_is_valid, record_errors = r
            if not record_is_valid:
                logger.debug(f"Record #{i} from line {line_number} is invalid.")
                line_errors = errors.get(f"{line_number}_{i}", {})
                line_errors.update({record_number: record_errors})
                errors.update({f"{line_number}_{i}": record_errors})
                unsaved_parser_errors.update({f"{line_number}_{i}": record_errors})
                num_errors += len(record_errors)
            if record:
                s = schema_manager.schemas[i]
                record.datafile = datafile
                unsaved_records.setdefault(s.document, []).append(record)
                case_consistency_validator.add_record(record, s, len(record_errors) > 0)

        # Add any generated cat4 errors to our error data structure & clear our caches errors list
        unsaved_parser_errors[None] = unsaved_parser_errors.get(None, []) + \
            case_consistency_validator.get_generated_errors()
        case_consistency_validator.clear_errors()

        all_created, unsaved_records = bulk_create_records(unsaved_records, line_number, header_count, datafile, dfs)
        unsaved_parser_errors, num_errors = bulk_create_errors(unsaved_parser_errors, num_errors)

    if header_count == 0:
        logger.info(f"Preparser Error -> No headers found for file: {datafile.id}.")
        errors.update({'document': ['No headers found.']})
        err_obj = generate_error(
            schema=None,
            error_category=ParserErrorCategoryChoices.PRE_CHECK,
            error_message="No headers found.",
            record=None,
            field=None
        )
        rollback_records(unsaved_records, datafile)
        rollback_parser_errors(datafile)
        preparse_error = {line_number: [err_obj]}
        bulk_create_errors(preparse_error, num_errors, flush=True)
        return errors

    # Only checking "all_created" here because records remained cached if bulk create fails. This is the last chance to
    # successfully create the records.
    all_created, unsaved_records = bulk_create_records(unsaved_records, line_number, header_count, datafile, dfs,
                                                       flush=True)

    no_records_created_error = create_no_records_created_pre_check_error(datafile, dfs)
    unsaved_parser_errors.update(no_records_created_error)

    if not all_created:
        logger.error(f"Not all parsed records created for file: {datafile.id}!")
        rollback_records(unsaved_records, datafile)
        bulk_create_errors(unsaved_parser_errors, num_errors, flush=True)
        return errors

    bulk_create_errors(unsaved_parser_errors, num_errors, flush=True)

    validate_case_consistency(case_consistency_validator)

    logger.debug(f"Cat4 validator cached {case_consistency_validator.total_cases_cached} cases and "
                 f"validated {case_consistency_validator.total_cases_validated} of them.")
    dfs.save()

    return errors


def manager_parse_line(line, schema_manager, generate_error, datafile, is_encrypted=False):
    """Parse and validate a datafile line using SchemaManager."""
    if type(schema_manager) is row_schema.SchemaManager:
        schema_manager.datafile = datafile
    try:
        schema_manager.update_encrypted_fields(is_encrypted)
        records = schema_manager.parse_and_validate(line, generate_error)
        return records
    except AttributeError as e:
        logger.error(e)
        return [(None, False, [
            generate_error(
                schema=None,
                error_category=ParserErrorCategoryChoices.PRE_CHECK,
                error_message="Unknown Record_Type was found.",
                record=None,
                field="Record_Type",
            )
        ])]

def get_schema_manager(line, section, program_type):
    """Return the appropriate schema for the line."""
    line_type = line[0:2]
    return get_program_model(program_type, section, line_type)<|MERGE_RESOLUTION|>--- conflicted
+++ resolved
@@ -179,12 +179,11 @@
     num_deleted, models = ParserError.objects.filter(file=datafile).delete()
     logger.debug(f"Deleted {num_deleted} {ParserError}.")
 
-<<<<<<< HEAD
 def validate_case_consistency(case_consistency_validator):
     """Force category four validation if we have reached the last case in the file."""
     if not case_consistency_validator.has_validated:
         case_consistency_validator.validate()
-=======
+
 def generate_trailer_errors(trailer_errors, errors, unsaved_parser_errors, num_errors):
     """Generate trailer errors if we care to see them."""
     if settings.GENERATE_TRAILER_ERRORS:
@@ -192,7 +191,6 @@
         unsaved_parser_errors.update({"trailer": trailer_errors})
         num_errors += len(trailer_errors)
     return errors, unsaved_parser_errors, num_errors
->>>>>>> e6b0fb7a
 
 def create_no_records_created_pre_check_error(datafile, dfs):
     """Generate a precheck error if no records were created."""
