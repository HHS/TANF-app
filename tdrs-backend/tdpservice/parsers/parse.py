--- conflicted
+++ resolved
@@ -8,14 +8,10 @@
 import itertools
 import logging
 from .models import ParserErrorCategoryChoices, ParserError
-<<<<<<< HEAD
 from . import schema_defs, validators, util
 from elasticsearch.helpers.errors import BulkIndexError
 from tdpservice.data_files.models import DataFile
-=======
-from . import schema_defs, validators, util, row_schema
 from .schema_defs.util import get_section_reference, get_program_model
->>>>>>> 8da16dc2
 
 logger = logging.getLogger(__name__)
 
@@ -178,7 +174,6 @@
     num_deleted, models = ParserError.objects.filter(file=datafile).delete()
     logger.debug(f"Deleted {num_deleted} {ParserError}.")
 
-<<<<<<< HEAD
 def generate_trailer_errors(trailer_errors, errors, unsaved_parser_errors, num_errors):
     """Generate trailer errors if we care to see them."""
     if settings.GENERATE_TRAILER_ERRORS:
@@ -187,8 +182,6 @@
         num_errors += len(trailer_errors)
     return errors, unsaved_parser_errors, num_errors
 
-=======
->>>>>>> 8da16dc2
 
 def parse_datafile_lines(datafile, program_type, section, is_encrypted):
     """Parse lines with appropriate schema and return errors."""
