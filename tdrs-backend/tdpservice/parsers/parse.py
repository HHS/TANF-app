--- conflicted
+++ resolved
@@ -104,7 +104,6 @@
                 num_expected_db_records += len(records)
                 created_objs = document.Django.model.objects.bulk_create(records)
                 num_db_records_created += len(created_objs)
-<<<<<<< HEAD
 
                 try:
                     num_elastic_records_created += document.update(created_objs)[0]
@@ -120,9 +119,7 @@
                     )
                     continue
 
-=======
             dfs.total_number_of_records_created += num_db_records_created
->>>>>>> 509309ab
             if num_db_records_created != num_expected_db_records:
                 logger.error(f"Bulk Django record creation only created {num_db_records_created}/" +
                              f"{num_expected_db_records}!")
