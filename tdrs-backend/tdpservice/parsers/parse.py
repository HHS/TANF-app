--- conflicted
+++ resolved
@@ -114,36 +114,6 @@
                 num_expected_db_records += len(records)
                 created_objs = document.Django.model.objects.bulk_create(records)
                 num_db_records_created += len(created_objs)
-<<<<<<< HEAD
-
-                try:
-                    num_elastic_records_created += document.update(created_objs)[0]
-                except BulkIndexError as e:
-                    logger.exception("Encountered error while indexing datafile documents.")
-                    LogEntry.objects.log_action(
-                        user_id=datafile.user.pk,
-                        content_type_id=ContentType.objects.get_for_model(DataFile).pk,
-                        object_id=datafile,
-                        object_repr=f"Datafile id: {datafile.pk}; year: {datafile.year}, quarter: {datafile.quarter}",
-                        action_flag=ADDITION,
-                        change_message=f"Encountered error while indexing datafile documents: {e}",
-                    )
-                    continue
-
-            dfs.total_number_of_records_created += num_db_records_created
-            if num_db_records_created != num_expected_db_records:
-                logger.error(f"Bulk Django record creation only created {num_db_records_created}/" +
-                             f"{num_expected_db_records}!")
-            elif num_elastic_records_created != num_expected_db_records:
-                logger.error(f"Bulk Elastic document creation only created {num_elastic_records_created}/" +
-                             f"{num_expected_db_records}!")
-            else:
-                logger.info(f"Created {num_db_records_created}/{num_expected_db_records} records.")
-            return num_db_records_created == num_expected_db_records, {}
-        except DatabaseError:
-            logger.exception("Encountered error while creating datafile records.")
-            return False
-=======
                 num_elastic_records_created += document.update(created_objs)[0]
             except ElasticsearchException as e:
                 logger.error(f"Encountered error while indexing datafile documents: {e}")
@@ -170,7 +140,6 @@
         else:
             logger.info(f"Created {num_db_records_created}/{num_expected_db_records} records.")
         return num_db_records_created == num_expected_db_records
->>>>>>> 33428364
     return False
 
 def bulk_create_errors(unsaved_parser_errors, num_errors, batch_size=5000, flush=False):
