"""Convert raw uploaded Datafile into a parsed model, and accumulate/return any errors."""


from django.db import DatabaseError
from django.contrib.admin.models import LogEntry, ADDITION
from django.contrib.contenttypes.models import ContentType
import itertools
import logging
from .models import ParserErrorCategoryChoices, ParserError
from . import schema_defs, validators, util
from .schema_defs.utils import get_section_reference, get_program_model
from .case_consistency_validator import CaseConsistencyValidator
from elasticsearch.helpers.errors import BulkIndexError
from tdpservice.data_files.models import DataFile

logger = logging.getLogger(__name__)


def parse_datafile(datafile):
    """Parse and validate Datafile header/trailer, then select appropriate schema and parse/validate all lines."""
    rawfile = datafile.file
    errors = {}

    # parse header, trailer
    rawfile.seek(0)
    header_line = rawfile.readline().decode().strip()
    header, header_is_valid, header_errors = schema_defs.header.parse_and_validate(
        header_line,
        util.make_generate_file_precheck_parser_error(datafile, 1)
    )
    if not header_is_valid:
        logger.info(f"Preparser Error: {len(header_errors)} header errors encountered.")
        errors['header'] = header_errors
        bulk_create_errors({1: header_errors}, 1, flush=True)
        return errors

<<<<<<< HEAD
    # TODO: write a test for this line
    case_consistency_validator = CaseConsistencyValidator(
        header,
        datafile.stt.type,
        util.make_generate_parser_error(datafile, -1)
    )
=======
    case_consistency_validator = CaseConsistencyValidator(header, util.make_generate_parser_error(datafile, None))
>>>>>>> 8507cc5f

    field_values = schema_defs.header.get_field_values_by_names(header_line,
                                                                {"encryption", "tribe_code", "state_fips"})

    # Validate tribe code in submission across program type and fips code
    generate_error = util.make_generate_parser_error(datafile, 1)
    tribe_is_valid, tribe_error = validators.validate_tribe_fips_program_agree(header['program_type'],
                                                                               field_values["tribe_code"],
                                                                               field_values["state_fips"],
                                                                               generate_error)

    if not tribe_is_valid:
        logger.info(f"Tribe Code ({field_values['tribe_code']}) inconsistency with Program Type " +
                    f"({header['program_type']}) and FIPS Code ({field_values['state_fips']}).",)
        errors['header'] = [tribe_error]
        bulk_create_errors({1: [tribe_error]}, 1, flush=True)
        return errors

    is_encrypted = field_values["encryption"] == "E"
    is_tribal = not validators.value_is_empty(field_values["tribe_code"], 3, extra_vals={'0'*3})

    logger.debug(f"Datafile has encrypted fields: {is_encrypted}.")
    logger.debug(f"Datafile: {datafile.__repr__()}, is Tribal: {is_tribal}.")

    # ensure file section matches upload section
    program_type = f"Tribal {header['program_type']}" if is_tribal else header['program_type']
    section = header['type']
    logger.debug(f"Program type: {program_type}, Section: {section}.")

    section_is_valid, section_error = validators.validate_header_section_matches_submission(
        datafile,
        get_section_reference(program_type, section),
        util.make_generate_parser_error(datafile, 1)
    )

    if not section_is_valid:
        logger.info(f"Preparser Error -> Section is not valid: {section_error.error_message}")
        errors['document'] = [section_error]
        unsaved_parser_errors = {1: [section_error]}
        bulk_create_errors(unsaved_parser_errors, 1, flush=True)
        return errors

    rpt_month_year_is_valid, rpt_month_year_error = validators.validate_header_rpt_month_year(
        datafile,
        header,
        util.make_generate_parser_error(datafile, 1)
    )
    if not rpt_month_year_is_valid:
        logger.info(f"Preparser Error -> Rpt Month Year is not valid: {rpt_month_year_error.error_message}")
        errors['document'] = [rpt_month_year_error]
        unsaved_parser_errors = {1: [rpt_month_year_error]}
        bulk_create_errors(unsaved_parser_errors, 1, flush=True)
        return errors

    line_errors = parse_datafile_lines(datafile, program_type, section, is_encrypted, case_consistency_validator)

    errors = errors | line_errors

    return errors

def bulk_create_records(unsaved_records, line_number, header_count, datafile, batch_size=10000, flush=False):
    """Bulk create passed in records."""
    if (line_number % batch_size == 0 and header_count > 0) or flush:
        logger.debug("Bulk creating records.")
        try:
            num_db_records_created = 0
            num_expected_db_records = 0
            num_elastic_records_created = 0
            for document, records in unsaved_records.items():
                num_expected_db_records += len(records)
                created_objs = document.Django.model.objects.bulk_create(records)
                num_elastic_records_created += document.update(created_objs)[0]
                num_db_records_created += len(created_objs)
            if num_db_records_created != num_expected_db_records:
                logger.error(f"Bulk Django record creation only created {num_db_records_created}/" +
                             f"{num_expected_db_records}!")
            elif num_elastic_records_created != num_expected_db_records:
                logger.error(f"Bulk Elastic document creation only created {num_elastic_records_created}/" +
                             f"{num_expected_db_records}!")
            else:
                logger.info(f"Created {num_db_records_created}/{num_expected_db_records} records.")
            return num_db_records_created == num_expected_db_records and \
                num_elastic_records_created == num_expected_db_records, {}
        except DatabaseError as e:
            logger.error(f"Encountered error while creating datafile records: {e}")
            return False, unsaved_records
        except BulkIndexError as e:
            logger.error(f"Encountered error while indexing datafile documents: {e}")
            LogEntry.objects.log_action(
                user_id=datafile.user.pk,
                content_type_id=ContentType.objects.get_for_model(DataFile).pk,
                object_id=datafile,
                object_repr=f"Datafile id: {datafile.pk}; year: {datafile.year}, quarter: {datafile.quarter}",
                action_flag=ADDITION,
                change_message=f"Encountered error while indexing datafile documents: {e}",
            )
            return False, unsaved_records
    return True, unsaved_records

def bulk_create_errors(unsaved_parser_errors, num_errors, batch_size=5000, flush=False):
    """Bulk create all ParserErrors."""
    if flush or (unsaved_parser_errors and num_errors >= batch_size):
        logger.debug("Bulk creating ParserErrors.")
        num_created = len(ParserError.objects.bulk_create(list(itertools.chain.from_iterable(
            unsaved_parser_errors.values()))))
        logger.info(f"Created {num_created}/{num_errors} ParserErrors.")
        return {}, 0
    return unsaved_parser_errors, num_errors

def evaluate_trailer(datafile, trailer_count, multiple_trailer_errors, is_last_line, line, line_number):
    """Validate datafile trailer and return associated errors if any."""
    if trailer_count > 1 and not multiple_trailer_errors:
        return (True, [util.make_generate_parser_error(datafile, line_number)(
                schema=None,
                error_category=ParserErrorCategoryChoices.PRE_CHECK,
                error_message="Multiple trailers found.",
                record=None,
                field=None
                )])
    if trailer_count == 1 or is_last_line:
        record, trailer_is_valid, trailer_errors = schema_defs.trailer.parse_and_validate(
            line,
            util.make_generate_parser_error(datafile, line_number)
        )
        return (multiple_trailer_errors, None if not trailer_errors else trailer_errors)
    return (False, None)

def rollback_records(unsaved_records, datafile):
    """Delete created records in the event of a failure."""
    logger.info("Rolling back created records.")
    for document in unsaved_records:
        model = document.Django.model
        num_deleted, models = model.objects.filter(datafile=datafile).delete()
        logger.debug(f"Deleted {num_deleted} records of type: {model}.")

def rollback_parser_errors(datafile):
    """Delete created errors in the event of a failure."""
    logger.info("Rolling back created parser errors.")
    num_deleted, models = ParserError.objects.filter(file=datafile).delete()
    logger.debug(f"Deleted {num_deleted} {ParserError}.")

def validate_case_consistency(case_consistency_validator):
    """Force category four validation if we have reached the last case in the file."""
    if not case_consistency_validator.has_validated:
        case_consistency_validator.validate()

def parse_datafile_lines(datafile, program_type, section, is_encrypted, case_consistency_validator):
    """Parse lines with appropriate schema and return errors."""
    rawfile = datafile.file
    errors = {}

    line_number = 0

    unsaved_records = {}
    unsaved_parser_errors = {}

    header_count = 0
    trailer_count = 0
    prev_sum = 0
    num_errors = 0
    multiple_trailer_errors = False

    # Note: it is unnecessary to call rawfile.seek(0) again because the generator
    # automatically starts back at the begining of the file.
    file_length = len(rawfile)
    offset = 0
    for rawline in rawfile:
        line_number += 1
        offset += len(rawline)
        line = rawline.decode().strip('\r\n')

        header_count += int(line.startswith('HEADER'))
        trailer_count += int(line.startswith('TRAILER'))

        is_last = offset == file_length
        multiple_trailer_errors, trailer_errors = evaluate_trailer(datafile, trailer_count, multiple_trailer_errors,
                                                                   is_last, line, line_number)

        if trailer_errors is not None:
            logger.debug(f"{len(trailer_errors)} trailer error(s) detected for file " +
                         f"'{datafile.original_filename}' on line {line_number}.")
            errors['trailer'] = trailer_errors
            unsaved_parser_errors.update({"trailer": trailer_errors})
            num_errors += len(trailer_errors)

        generate_error = util.make_generate_parser_error(datafile, line_number)

        if header_count > 1:
            logger.info(f"Preparser Error -> Multiple headers found for file: {datafile.id} on line: {line_number}.")
            errors.update({'document': ['Multiple headers found.']})
            err_obj = generate_error(
                schema=None,
                error_category=ParserErrorCategoryChoices.PRE_CHECK,
                error_message="Multiple headers found.",
                record=None,
                field=None
            )
            preparse_error = {line_number: [err_obj]}
            unsaved_parser_errors.update(preparse_error)
            rollback_records(unsaved_records, datafile)
            rollback_parser_errors(datafile)
            bulk_create_errors(preparse_error, num_errors, flush=True)
            return errors

        if prev_sum != header_count + trailer_count:
            prev_sum = header_count + trailer_count
            continue

        schema_manager = get_schema_manager(line, section, program_type)

        records = manager_parse_line(line, schema_manager, generate_error, is_encrypted)

        record_number = 0
        for i in range(len(records)):
            r = records[i]
            record_number += 1
            record, record_is_valid, record_errors = r
            if not record_is_valid:
                logger.debug(f"Record #{i} from line {line_number} is invalid.")
                line_errors = errors.get(f"{line_number}_{i}", {})
                line_errors.update({record_number: record_errors})
                errors.update({f"{line_number}_{i}": record_errors})
                unsaved_parser_errors.update({f"{line_number}_{i}": record_errors})
                num_errors += len(record_errors)
            if record:
                s = schema_manager.schemas[i]
                record.datafile = datafile
                unsaved_records.setdefault(s.document, []).append(record)
                case_consistency_validator.add_record(record, s, len(record_errors) > 0)

        # Add any generated cat4 errors to our error data structure & clear our caches errors list
        unsaved_parser_errors[None] = unsaved_parser_errors.get(None, []) + \
            case_consistency_validator.get_generated_errors()
        case_consistency_validator.clear_errors()

        all_created, unsaved_records = bulk_create_records(unsaved_records, line_number, header_count, datafile)
        unsaved_parser_errors, num_errors = bulk_create_errors(unsaved_parser_errors, num_errors)

    if header_count == 0:
        logger.info(f"Preparser Error -> No headers found for file: {datafile.id}.")
        errors.update({'document': ['No headers found.']})
        err_obj = generate_error(
            schema=None,
            error_category=ParserErrorCategoryChoices.PRE_CHECK,
            error_message="No headers found.",
            record=None,
            field=None
        )
        rollback_records(unsaved_records, datafile)
        rollback_parser_errors(datafile)
        preparse_error = {line_number: [err_obj]}
        bulk_create_errors(preparse_error, num_errors, flush=True)
        return errors

    # Only checking "all_created" here because records remained cached if bulk create fails. This is the last chance to
    # successfully create the records.
    all_created, unsaved_records = bulk_create_records(unsaved_records, line_number, header_count, datafile, flush=True)
    if not all_created:
        logger.error(f"Not all parsed records created for file: {datafile.id}!")
        rollback_records(unsaved_records, datafile)
        bulk_create_errors(unsaved_parser_errors, num_errors, flush=True)
        return errors

    bulk_create_errors(unsaved_parser_errors, num_errors, flush=True)

    validate_case_consistency(case_consistency_validator)

    logger.debug(f"Cat4 validator cached {case_consistency_validator.total_cases_cached} cases and "
                 f"validated {case_consistency_validator.total_cases_validated} of them.")

    return errors


def manager_parse_line(line, schema_manager, generate_error, is_encrypted=False):
    """Parse and validate a datafile line using SchemaManager."""
    try:
        schema_manager.update_encrypted_fields(is_encrypted)
        records = schema_manager.parse_and_validate(line, generate_error)
        return records
    except AttributeError as e:
        logger.error(e)
        return [(None, False, [
            generate_error(
                schema=None,
                error_category=ParserErrorCategoryChoices.PRE_CHECK,
                error_message="Unknown Record_Type was found.",
                record=None,
                field="Record_Type",
            )
        ])]

def get_schema_manager(line, section, program_type):
    """Return the appropriate schema for the line."""
    line_type = line[0:2]
    return get_program_model(program_type, section, line_type)<|MERGE_RESOLUTION|>--- conflicted
+++ resolved
@@ -34,16 +34,12 @@
         bulk_create_errors({1: header_errors}, 1, flush=True)
         return errors
 
-<<<<<<< HEAD
     # TODO: write a test for this line
     case_consistency_validator = CaseConsistencyValidator(
         header,
         datafile.stt.type,
-        util.make_generate_parser_error(datafile, -1)
+        util.make_generate_parser_error(datafile, None)
     )
-=======
-    case_consistency_validator = CaseConsistencyValidator(header, util.make_generate_parser_error(datafile, None))
->>>>>>> 8507cc5f
 
     field_values = schema_defs.header.get_field_values_by_names(header_line,
                                                                 {"encryption", "tribe_code", "state_fips"})
