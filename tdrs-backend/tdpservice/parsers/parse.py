"""Convert raw uploaded Datafile into a parsed model, and accumulate/return any errors."""


from django.conf import settings
from django.db import DatabaseError
from django.contrib.admin.models import LogEntry, ADDITION
from django.contrib.contenttypes.models import ContentType
import itertools
import logging
from .models import ParserErrorCategoryChoices, ParserError
from . import schema_defs, validators, util
from . import row_schema
from .schema_defs.utils import get_section_reference, get_program_model
from .case_consistency_validator import CaseConsistencyValidator
from elasticsearch.helpers.errors import BulkIndexError
from tdpservice.data_files.models import DataFile

logger = logging.getLogger(__name__)


def parse_datafile(datafile, dfs):
    """Parse and validate Datafile header/trailer, then select appropriate schema and parse/validate all lines."""
    rawfile = datafile.file
    errors = {}

    # parse header, trailer
    rawfile.seek(0)
    header_line = rawfile.readline().decode().strip()
    header, header_is_valid, header_errors = schema_defs.header.parse_and_validate(
        header_line,
        util.make_generate_file_precheck_parser_error(datafile, 1)
    )
    if not header_is_valid:
        logger.info(f"Preparser Error: {len(header_errors)} header errors encountered.")
        errors['header'] = header_errors
        bulk_create_errors({1: header_errors}, 1, flush=True)
        return errors

<<<<<<< HEAD
    cat4_error_generator = util.make_generate_parser_error(datafile, None)
    case_consistency_validator = CaseConsistencyValidator(
        header,
        datafile.stt.type,
        cat4_error_generator
    )

=======
>>>>>>> 82f79eb5
    field_values = schema_defs.header.get_field_values_by_names(header_line,
                                                                {"encryption", "tribe_code", "state_fips"})

    # Validate tribe code in submission across program type and fips code
    generate_error = util.make_generate_parser_error(datafile, 1)
    tribe_is_valid, tribe_error = validators.validate_tribe_fips_program_agree(header['program_type'],
                                                                               field_values["tribe_code"],
                                                                               field_values["state_fips"],
                                                                               generate_error)

    if not tribe_is_valid:
        logger.info(f"Tribe Code ({field_values['tribe_code']}) inconsistency with Program Type " +
                    f"({header['program_type']}) and FIPS Code ({field_values['state_fips']}).",)
        errors['header'] = [tribe_error]
        bulk_create_errors({1: [tribe_error]}, 1, flush=True)
        return errors

    is_encrypted = field_values["encryption"] == "E"
    is_tribal = not validators.value_is_empty(field_values["tribe_code"], 3, extra_vals={'0'*3})

    logger.debug(f"Datafile has encrypted fields: {is_encrypted}.")
    logger.debug(f"Datafile: {datafile.__repr__()}, is Tribal: {is_tribal}.")

    # ensure file section matches upload section
    program_type = f"Tribal {header['program_type']}" if is_tribal else header['program_type']
    section = header['type']
    logger.debug(f"Program type: {program_type}, Section: {section}.")

    section_is_valid, section_error = validators.validate_header_section_matches_submission(
        datafile,
        get_section_reference(program_type, section),
        util.make_generate_parser_error(datafile, 1)
    )

    case_consistency_validator = CaseConsistencyValidator(
        header,
        program_type,
        datafile.stt.type,
        util.make_generate_parser_error(datafile, None)
    )

    if not section_is_valid:
        logger.info(f"Preparser Error -> Section is not valid: {section_error.error_message}")
        errors['document'] = [section_error]
        unsaved_parser_errors = {1: [section_error]}
        bulk_create_errors(unsaved_parser_errors, 1, flush=True)
        return errors

    rpt_month_year_is_valid, rpt_month_year_error = validators.validate_header_rpt_month_year(
        datafile,
        header,
        util.make_generate_parser_error(datafile, 1)
    )
    if not rpt_month_year_is_valid:
        logger.info(f"Preparser Error -> Rpt Month Year is not valid: {rpt_month_year_error.error_message}")
        errors['document'] = [rpt_month_year_error]
        unsaved_parser_errors = {1: [rpt_month_year_error]}
        bulk_create_errors(unsaved_parser_errors, 1, flush=True)
        return errors

    line_errors = parse_datafile_lines(datafile, dfs, program_type, section, is_encrypted, case_consistency_validator)

    errors = errors | line_errors

    return errors

def bulk_create_records(unsaved_records, line_number, header_count, datafile, dfs, flush=False):
    """Bulk create passed in records."""
    batch_size = settings.BULK_CREATE_BATCH_SIZE
    if (line_number % batch_size == 0 and header_count > 0) or flush:
        logger.debug("Bulk creating records.")
        try:
            num_db_records_created = 0
            num_expected_db_records = 0
            num_elastic_records_created = 0
            for document, records in unsaved_records.items():
                num_expected_db_records += len(records)
                created_objs = document.Django.model.objects.bulk_create(records)
                num_db_records_created += len(created_objs)

                try:
                    num_elastic_records_created += document.update(created_objs)[0]
                except BulkIndexError as e:
                    logger.error(f"Encountered error while indexing datafile documents: {e}")
                    LogEntry.objects.log_action(
                        user_id=datafile.user.pk,
                        content_type_id=ContentType.objects.get_for_model(DataFile).pk,
                        object_id=datafile,
                        object_repr=f"Datafile id: {datafile.pk}; year: {datafile.year}, quarter: {datafile.quarter}",
                        action_flag=ADDITION,
                        change_message=f"Encountered error while indexing datafile documents: {e}",
                    )
                    continue

            dfs.total_number_of_records_created += num_db_records_created
            if num_db_records_created != num_expected_db_records:
                logger.error(f"Bulk Django record creation only created {num_db_records_created}/" +
                             f"{num_expected_db_records}!")
            elif num_elastic_records_created != num_expected_db_records:
                logger.error(f"Bulk Elastic document creation only created {num_elastic_records_created}/" +
                             f"{num_expected_db_records}!")
            else:
                logger.info(f"Created {num_db_records_created}/{num_expected_db_records} records.")
            return num_db_records_created == num_expected_db_records, {}
        except DatabaseError as e:
            logger.error(f"Encountered error while creating datafile records: {e}")
            return False
    return False

def bulk_create_errors(unsaved_parser_errors, num_errors, batch_size=5000, flush=False):
    """Bulk create all ParserErrors."""
    if flush or (unsaved_parser_errors and num_errors >= batch_size):
        logger.debug("Bulk creating ParserErrors.")
        num_created = len(ParserError.objects.bulk_create(list(itertools.chain.from_iterable(
            unsaved_parser_errors.values()))))
        logger.info(f"Created {num_created}/{num_errors} ParserErrors.")
        return {}, 0
    return unsaved_parser_errors, num_errors

def evaluate_trailer(datafile, trailer_count, multiple_trailer_errors, is_last_line, line, line_number):
    """Validate datafile trailer and return associated errors if any."""
    if trailer_count > 1 and not multiple_trailer_errors:
        return (True, [util.make_generate_parser_error(datafile, line_number)(
                schema=None,
                error_category=ParserErrorCategoryChoices.PRE_CHECK,
                error_message="Multiple trailers found.",
                record=None,
                field=None
                )])
    if trailer_count == 1 or is_last_line:
        record, trailer_is_valid, trailer_errors = schema_defs.trailer.parse_and_validate(
            line,
            util.make_generate_parser_error(datafile, line_number)
        )
        return (multiple_trailer_errors, None if not trailer_errors else trailer_errors)
    return (False, None)

def rollback_records(unsaved_records, datafile):
    """Delete created records in the event of a failure."""
    logger.info("Rolling back created records.")
    for document in unsaved_records:
        try:
            model = document.Django.model
            qset = model.objects.filter(datafile=datafile)
            # We must tell elastic to delete the documents first because after we call `_raw_delete` the queryset will
            # be empty which will tell elastic that nothing needs updated.
            document.update(qset, refresh=True, action="delete")
            # WARNING: we can use `_raw_delete` in this case because our record models don't have cascading
            # dependencies. If that ever changes, we should NOT use `_raw_delete`.
            num_deleted = qset._raw_delete(qset.db)
            logger.debug(f"Deleted {num_deleted} records of type: {model}.")
        except Exception as e:
            logging.error(f"Encountered error while deleting records of type {model}. Error message: {e}")

def rollback_parser_errors(datafile):
    """Delete created errors in the event of a failure."""
    try:
        logger.info("Rolling back created parser errors.")
        qset = ParserError.objects.filter(file=datafile)
        # WARNING: we can use `_raw_delete` in this case because our error models don't have cascading dependencies. If
        # that ever changes, we should NOT use `_raw_delete`.
        num_deleted = qset._raw_delete(qset.db)
        logger.debug(f"Deleted {num_deleted} {ParserError}.")
    except Exception as e:
        logging.error(f"Encountered error while deleting records of type {ParserError}. Error message: {e}")

def validate_case_consistency(case_consistency_validator):
    """Force category four validation if we have reached the last case in the file."""
    if not case_consistency_validator.has_validated:
        return case_consistency_validator.validate() > 0
    return False

def generate_trailer_errors(trailer_errors, errors, unsaved_parser_errors, num_errors):
    """Generate trailer errors if we care to see them."""
    if settings.GENERATE_TRAILER_ERRORS:
        errors['trailer'] = trailer_errors
        unsaved_parser_errors.update({"trailer": trailer_errors})
        num_errors += len(trailer_errors)
    return errors, unsaved_parser_errors, num_errors

def create_no_records_created_pre_check_error(datafile, dfs):
    """Generate a precheck error if no records were created."""
    errors = {}
    if dfs.total_number_of_records_created == 0:
        generate_error = util.make_generate_parser_error(datafile, 0)
        err_obj = generate_error(
                schema=None,
                error_category=ParserErrorCategoryChoices.PRE_CHECK,
                error_message="No records created.",
                record=None,
                field=None
            )
        errors["no_records_created"] = [err_obj]
    return errors

def delete_serialized_records(duplicate_manager):
    """Delete all records that have already been serialized to the DB that have cat4 errors."""
    total_deleted = 0
    for document, ids in duplicate_manager.get_records_to_remove().items():
        try:
            model = document.Django.model
            qset = model.objects.filter(id__in=ids)
            # We must tell elastic to delete the documents first because after we call `_raw_delete` the queryset will
            # be empty which will tell elastic that nothing needs updated.
            document.update(qset, action="delete")
            # WARNING: we can use `_raw_delete` in this case because our record models don't have cascading
            # dependencies. If that ever changes, we should NOT use `_raw_delete`.
            num_deleted = qset._raw_delete(qset.db)
            total_deleted += num_deleted
            logger.debug(f"Deleted {num_deleted} records of type: {model}.")
        except Exception as e:
            logging.error(f"Encountered error while deleting records of type {model}. Error message: {e}")
    logger.info(f"Deleted a total of {total_deleted} records because of duplicate errors.")

def parse_datafile_lines(datafile, dfs, program_type, section, is_encrypted, case_consistency_validator):
    """Parse lines with appropriate schema and return errors."""
    rawfile = datafile.file
    errors = {}

    line_number = 0

    unsaved_records = util.SortedRecords(section)
    unsaved_parser_errors = {}

    header_count = 0
    trailer_count = 0
    prev_sum = 0
    num_errors = 0
    multiple_trailer_errors = False

    # Note: it is unnecessary to call rawfile.seek(0) again because the generator
    # automatically starts back at the begining of the file.
    file_length = len(rawfile)
    offset = 0
    hash_val = None
    for rawline in rawfile:
        line_number += 1
        offset += len(rawline)
        line = rawline.decode().strip('\r\n')

        header_count += int(line.startswith('HEADER'))
        trailer_count += int(line.startswith('TRAILER'))

        is_last = offset == file_length
        multiple_trailer_errors, trailer_errors = evaluate_trailer(datafile, trailer_count, multiple_trailer_errors,
                                                                   is_last, line, line_number)

        if trailer_errors is not None:
            logger.debug(f"{len(trailer_errors)} trailer error(s) detected for file " +
                         f"'{datafile.original_filename}' on line {line_number}.")
            errors, unsaved_parser_errors, num_errors = generate_trailer_errors(trailer_errors,
                                                                                errors,
                                                                                unsaved_parser_errors,
                                                                                num_errors)

        generate_error = util.make_generate_parser_error(datafile, line_number)

        if header_count > 1:
            logger.info(f"Preparser Error -> Multiple headers found for file: {datafile.id} on line: {line_number}.")
            errors.update({'document': ['Multiple headers found.']})
            err_obj = generate_error(
                schema=None,
                error_category=ParserErrorCategoryChoices.PRE_CHECK,
                error_message="Multiple headers found.",
                record=None,
                field=None
            )
            preparse_error = {line_number: [err_obj]}
            unsaved_parser_errors.update(preparse_error)
            rollback_records(unsaved_records.get_bulk_create_struct(), datafile)
            rollback_parser_errors(datafile)
            bulk_create_errors(preparse_error, num_errors, flush=True)
            return errors

        if prev_sum != header_count + trailer_count:
            prev_sum = header_count + trailer_count
            continue

        schema_manager = get_schema_manager(line, section, program_type)

        records = manager_parse_line(line, schema_manager, generate_error, datafile, is_encrypted)
        num_records = len(records)
        dfs.total_number_of_records_in_file += num_records

        record_number = 0
        for i in range(num_records):
            r = records[i]
            record_number += 1
            record, record_is_valid, record_errors = r
            if not record_is_valid:
                logger.debug(f"Record #{i} from line {line_number} is invalid.")
                line_errors = errors.get(f"{line_number}_{i}", {})
                line_errors.update({record_number: record_errors})
                errors.update({f"{line_number}_{i}": record_errors})
                unsaved_parser_errors.update({f"{line_number}_{i}": record_errors})
                num_errors += len(record_errors)
            if record:
                s = schema_manager.schemas[i]
                record.datafile = datafile
                record_has_errors = len(record_errors) > 0
                should_remove, hash_val = case_consistency_validator.add_record(record, s, line,
                                                                                line_number, record_has_errors)
                unsaved_records.add_record(hash_val, (record, s.document))
                was_removed = unsaved_records.remove_case_due_to_errors(should_remove, hash_val)
                case_consistency_validator.update_removed(hash_val, was_removed)

        # Add any generated cat4 errors to our error data structure & clear our caches errors list
        cat4_errors = case_consistency_validator.get_generated_errors()
        num_errors += len(cat4_errors)
        unsaved_parser_errors[None] = unsaved_parser_errors.get(None, []) + cat4_errors
        case_consistency_validator.clear_errors()

        all_created = bulk_create_records(unsaved_records.get_bulk_create_struct(), line_number, header_count,
                                          datafile, dfs)
        unsaved_records.clear(all_created)
        unsaved_parser_errors, num_errors = bulk_create_errors(unsaved_parser_errors, num_errors)

    if header_count == 0:
        logger.info(f"Preparser Error -> No headers found for file: {datafile.id}.")
        errors.update({'document': ['No headers found.']})
        err_obj = generate_error(
            schema=None,
            error_category=ParserErrorCategoryChoices.PRE_CHECK,
            error_message="No headers found.",
            record=None,
            field=None
        )
        rollback_records(unsaved_records.get_bulk_create_struct(), datafile)
        rollback_parser_errors(datafile)
        preparse_error = {line_number: [err_obj]}
        bulk_create_errors(preparse_error, num_errors, flush=True)
        return errors

    should_remove = validate_case_consistency(case_consistency_validator)
    was_removed = unsaved_records.remove_case_due_to_errors(should_remove, hash_val)
    case_consistency_validator.update_removed(hash_val, was_removed)

    # Only checking "all_created" here because records remained cached if bulk create fails. This is the last chance to
    # successfully create the records.
    all_created = bulk_create_records(unsaved_records.get_bulk_create_struct(), line_number, header_count, datafile,
                                      dfs, flush=True)
    unsaved_records.clear(all_created)

    no_records_created_error = create_no_records_created_pre_check_error(datafile, dfs)
    unsaved_parser_errors.update(no_records_created_error)

    if not all_created:
        logger.error(f"Not all parsed records created for file: {datafile.id}!")
        rollback_records(unsaved_records.get_bulk_create_struct(), datafile)
        bulk_create_errors(unsaved_parser_errors, num_errors, flush=True)
        return errors

    # TODO: This is duplicate code. Can we extract this to a function?
    # Add any generated cat4 errors to our error data structure & clear our caches errors list
    cat4_errors = case_consistency_validator.get_generated_errors()
    num_errors += len(cat4_errors)
    unsaved_parser_errors[None] = unsaved_parser_errors.get(None, []) + cat4_errors
    case_consistency_validator.clear_errors()

    bulk_create_errors(unsaved_parser_errors, num_errors, flush=True)

    delete_serialized_records(case_consistency_validator.duplicate_manager)

    logger.debug(f"Cat4 validator cached {case_consistency_validator.total_cases_cached} cases and "
                 f"validated {case_consistency_validator.total_cases_validated} of them.")
    dfs.save()

    return errors


def manager_parse_line(line, schema_manager, generate_error, datafile, is_encrypted=False):
    """Parse and validate a datafile line using SchemaManager."""
    if type(schema_manager) is row_schema.SchemaManager:
        schema_manager.datafile = datafile
    try:
        schema_manager.update_encrypted_fields(is_encrypted)
        records = schema_manager.parse_and_validate(line, generate_error)
        return records
    except AttributeError as e:
        logger.error(e)
        return [(None, False, [
            generate_error(
                schema=None,
                error_category=ParserErrorCategoryChoices.PRE_CHECK,
                error_message="Unknown Record_Type was found.",
                record=None,
                field="Record_Type",
            )
        ])]

def get_schema_manager(line, section, program_type):
    """Return the appropriate schema for the line."""
    line_type = line[0:2]
    return get_program_model(program_type, section, line_type)<|MERGE_RESOLUTION|>--- conflicted
+++ resolved
@@ -36,7 +36,6 @@
         bulk_create_errors({1: header_errors}, 1, flush=True)
         return errors
 
-<<<<<<< HEAD
     cat4_error_generator = util.make_generate_parser_error(datafile, None)
     case_consistency_validator = CaseConsistencyValidator(
         header,
@@ -44,8 +43,6 @@
         cat4_error_generator
     )
 
-=======
->>>>>>> 82f79eb5
     field_values = schema_defs.header.get_field_values_by_names(header_line,
                                                                 {"encryption", "tribe_code", "state_fips"})
 
