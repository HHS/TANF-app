--- conflicted
+++ resolved
@@ -34,12 +34,7 @@
         bulk_create_errors({1: header_errors}, 1, flush=True)
         return errors
 
-<<<<<<< HEAD
-    # TODO: write a test for this line
-    case_consistency_validator = CaseConsistencyValidator(header, util.make_generate_parser_error(datafile, -1))
-=======
     case_consistency_validator = CaseConsistencyValidator(header, util.make_generate_parser_error(datafile, None))
->>>>>>> 69082e79
 
     field_values = schema_defs.header.get_field_values_by_names(header_line,
                                                                 {"encryption", "tribe_code", "state_fips"})
