--- conflicted
+++ resolved
@@ -174,7 +174,6 @@
     num_deleted, models = ParserError.objects.filter(file=datafile).delete()
     logger.debug(f"Deleted {num_deleted} {ParserError}.")
 
-<<<<<<< HEAD
 def generate_trailer_errors(trailer_errors, errors, unsaved_parser_errors, num_errors):
     """Generate trailer errors if we care to see them."""
     if settings.GENERATE_TRAILER_ERRORS:
@@ -183,8 +182,6 @@
         num_errors += len(trailer_errors)
     return errors, unsaved_parser_errors, num_errors
 
-=======
->>>>>>> fd071820
 
 def parse_datafile_lines(datafile, program_type, section, is_encrypted):
     """Parse lines with appropriate schema and return errors."""
