--- conflicted
+++ resolved
@@ -198,13 +198,8 @@
             return {
                 'A': {
                     'T1': schema_defs.tanf.t1,
-<<<<<<< HEAD
-                    # 'T2': schema_defs.tanf.t2,
-                    # 'T3': schema_defs.tanf.t3,
-=======
                     'T2': schema_defs.tanf.t2,
                     'T3': schema_defs.tanf.t3,
->>>>>>> ad9c62bc
                 },
                 'C': {
                     # 'T4': schema_options.t4,
