--- conflicted
+++ resolved
@@ -94,20 +94,6 @@
                                 str(record.FAMILY_AFFILIATION) + record.DATE_OF_BIRTH + record.SSN)
         return partial_hash
 
-<<<<<<< HEAD
-    def __skip_partial(self, record):
-        skip_partial = False
-        rec_num = record.RecordType[-1]
-        if rec_num == "2":
-            skip_partial = record.FAMILY_AFFILIATION in {3, 5}
-        if rec_num == "3":
-            skip_partial = record.FAMILY_AFFILIATION in {2, 4, 5}
-        if rec_num == "5":
-            skip_partial = record.FAMILY_AFFILIATION in {3, 4, 5}
-        return skip_partial
-
-=======
->>>>>>> 0df2bfc4
     def add_case_member(self, record, schema, line, line_number):
         """Add case member and generate errors if needed.
 
