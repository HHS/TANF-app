--- conflicted
+++ resolved
@@ -11,13 +11,6 @@
 
 def make_validator(validator_func, error_func):
     """Return a function accepting a value input and returning (bool, string) to represent validation state."""
-<<<<<<< HEAD
-    return (
-        lambda value: (True, None)
-        if value is not None and validator_func(value)
-        else (False, error_func(value))
-    )
-=======
     def validator(value):
         try:
             if validator_func(value):
@@ -27,7 +20,6 @@
             logger.debug(f"Caught exception in validator. Exception: {e}")
             return (False, error_func(value))
     return validator
->>>>>>> 872c5b07
 
 
 def or_validators(*args, **kwargs):
@@ -449,20 +441,10 @@
             else getattr(instance, "MONTHS_FED_TIME_LIMIT")
         )
         if FAMILY_AFFILIATION == 1 and (RELATIONSHIP_HOH == 1 or RELATIONSHIP_HOH == 2):
-<<<<<<< HEAD
-            if int(MONTHS_FED_TIME_LIMIT) < 1:
-                return (
-                    False,
-                    "If FAMILY_AFFILIATION == 2 and MONTHS_FED_TIME_LIMIT== 1 or 2,\
-                              then MONTHS_FED_TIME_LIMIT > 1.",
-                    ["FAMILY_AFFILIATION", "RELATIONSHIP_HOH", "MONTHS_FED_TIME_LIMIT"],
-                )
-=======
             if MONTHS_FED_TIME_LIMIT is None or int(MONTHS_FED_TIME_LIMIT) < 1:
                 return (False,
                         'If FAMILY_AFFILIATION == 2 and MONTHS_FED_TIME_LIMIT== 1 or 2, then MONTHS_FED_TIME_LIMIT > 1.'
                         )
->>>>>>> 872c5b07
             else:
                 return (
                     True,
