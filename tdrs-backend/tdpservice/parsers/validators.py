--- conflicted
+++ resolved
@@ -279,13 +279,6 @@
     )
 
 
-<<<<<<< HEAD
-def notEmpty(start=0, end=None):
-    """Validate that string value isn't only blanks."""
-    return make_validator(
-        lambda value: not str(value)[start: end if end else len(str(value))].isspace(),
-        lambda value: f"{str(value)} contains blanks between positions {start} and {end if end else len(str(value))}.",
-=======
 def _is_empty(value, start, end):
     end = end if end else len(str(value))
     vlen = end - start
@@ -298,20 +291,14 @@
     return make_validator(
         lambda value: not _is_empty(value, start, end),
         lambda value: f'{str(value)} contains blanks between positions {start} and {end if end else len(str(value))}.'
->>>>>>> 25376871
     )
 
 
 def isEmpty(start=0, end=None):
     """Validate that string value is only blanks."""
     return make_validator(
-<<<<<<< HEAD
-        lambda value: value[start: end if end else len(value)].isspace(),
-        lambda value: f"{value} is not blank between positions {start} and {end if end else len(value)}.",
-=======
         lambda value: _is_empty(value, start, end),
         lambda value: f'{value} is not blank between positions {start} and {end if end else len(value)}.'
->>>>>>> 25376871
     )
 
 
