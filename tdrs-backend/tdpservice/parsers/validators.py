--- conflicted
+++ resolved
@@ -1,10 +1,5 @@
 """Generic parser validator functions for use in schema definitions."""
 
-<<<<<<< HEAD
-=======
-from .models import ParserErrorCategoryChoices
-from .util import fiscal_to_calendar, year_month_to_year_quarter, clean_options_string
->>>>>>> 410ce8f5
 import datetime
 import logging
 from dataclasses import dataclass
@@ -280,15 +275,8 @@
     """Validate that value (string or array) has a length matching length param."""
     return make_validator(
         lambda value: len(value) == length,
-<<<<<<< HEAD
         lambda eargs: f"{eargs.row_schema.record_type}: record length is "
         f"{len(eargs.value)} characters but must be {length}.",
-=======
-        lambda value,
-        row_schema,
-        friendly_name,
-        item_num: f"{row_schema.record_type}: record length is {len(value)} characters but must be {length}.",
->>>>>>> 410ce8f5
     )
 
 
@@ -296,18 +284,11 @@
     """Validate that value (string or array) has a length matching length param."""
     return make_validator(
         lambda value: len(value) >= lower and len(value) <= upper,
-<<<<<<< HEAD
         lambda eargs: error_func(eargs.value, lower, upper)
         if error_func
         else
         f"{eargs.row_schema.record_type}: record length of {len(eargs.value)} "
         f"characters is not in the range [{lower}, {upper}].",
-=======
-        lambda value, row_schema, friendly_name, item_num: error_func(value, lower, upper)
-        if error_func
-        else
-        f"{row_schema.record_type}: record length of {len(value)} characters is not in the range [{lower}, {upper}].",
->>>>>>> 410ce8f5
     )
 
 
@@ -315,12 +296,7 @@
     """Validate that string value isn't only blanks."""
     return make_validator(
         lambda value: not _is_empty(value, start, end),
-<<<<<<< HEAD
         lambda eargs: f'{eargs.row_schema.record_type}: Case number {str(eargs.value)} cannot contain blanks.'
-=======
-        lambda value, row_schema,
-        friendly_name, item_num: f'{row_schema.record_type}: Case number {str(value)} cannot contain blanks.'
->>>>>>> 410ce8f5
     )
 
 
@@ -329,16 +305,8 @@
     return make_validator(
         lambda value: value[start:end].isnumeric() and int(value[start:end - 1]) >= 2020
         and int(value[end - 1:end]) > 0 and int(value[end - 1:end]) < 5,
-<<<<<<< HEAD
         lambda eargs: f"{eargs.row_schema.record_type}: {eargs.value[start:end]} is invalid. "
         "Calendar Quarter must be a numeric representing the Calendar Year and Quarter formatted as YYYYQ",
-=======
-        lambda value,
-        row_schema,
-        friendly_name,
-        item_num: f"{row_schema.record_type}: {value[start:end]} is invalid. Calendar Quarter must be a numeric "
-        "representing the Calendar Year and Quarter formatted as YYYYQ",
->>>>>>> 410ce8f5
     )
 
 
@@ -356,11 +324,7 @@
         lambda value: value == option,
         lambda eargs: error_func(option)
         if error_func
-<<<<<<< HEAD
         else f"{format_error_context(eargs)} {eargs.value} does not match {option}.",
-=======
-        else f"{format_error_context(row_schema, friendly_name, item_num)}: {value} does not match {option}.",
->>>>>>> 410ce8f5
     )
 
 
@@ -368,12 +332,7 @@
     """Validate that value is not equal to option."""
     return make_validator(
         lambda value: value != option,
-<<<<<<< HEAD
         lambda eargs: f"{format_error_context(eargs)} {eargs.value} matches {option}."
-=======
-        lambda value, row_schema, friendly_name, item_num:
-            f"{format_error_context(row_schema, friendly_name, item_num)}: {value} matches {option}."
->>>>>>> 410ce8f5
     )
 
 
@@ -394,14 +353,8 @@
 
     return make_validator(
         lambda value: check_option(value, options),
-<<<<<<< HEAD
         lambda eargs:
             f"{format_error_context(eargs)} {eargs.value} is not in {clean_options_string(options)}."
-=======
-        lambda value, row_schema, friendly_name, item_num:
-            f"{format_error_context(row_schema, friendly_name, item_num)}: "
-            f"{value} is not in {clean_options_string(options)}."
->>>>>>> 410ce8f5
     )
 
 
@@ -409,14 +362,8 @@
     """Validate that value exists in the provided options array."""
     return make_validator(
         lambda value: value not in options,
-<<<<<<< HEAD
         lambda eargs:
             f"{format_error_context(eargs)} {eargs.value} is in {clean_options_string(options)}."
-=======
-        lambda value, row_schema, friendly_name, item_num:
-            f"{format_error_context(row_schema, friendly_name, item_num)}: "
-            f"{value} is in {clean_options_string(options)}."
->>>>>>> 410ce8f5
     )
 
 
@@ -424,14 +371,10 @@
     """Validate value, when casted to int, is greater than min and less than max."""
     return make_validator(
         lambda value: int(value) > min and int(value) < max,
-<<<<<<< HEAD
         lambda eargs:
             f"{format_error_context(eargs)} {eargs.value} is not between {min} and {max}.",
-=======
-        lambda value, row_schema, friendly_name, item_num:
-            f"{format_error_context(row_schema, friendly_name, item_num)}: {value} is not between {min} and {max}.",
->>>>>>> 410ce8f5
-    )
+    )
+
 
 
 def fieldHasLength(length):
@@ -456,14 +399,8 @@
     """Validate the number of digits in an integer."""
     return make_validator(
         lambda value: sum(c.isdigit() for c in str(value)) == num_digits,
-<<<<<<< HEAD
         lambda eargs:
             f"{format_error_context(eargs)} {eargs.value} does not have exactly {num_digits} digits.",
-=======
-        lambda value, row_schema, friendly_name, item_num:
-            f"{format_error_context(row_schema, friendly_name, item_num)}: "
-            f"{value} does not have exactly {num_digits} digits.",
->>>>>>> 410ce8f5
     )
 
 
@@ -471,12 +408,7 @@
     """Validate that string value contains the given substring param."""
     return make_validator(
         lambda value: value.find(substring) != -1,
-<<<<<<< HEAD
         lambda eargs: f"{format_error_context(eargs)} {eargs.value} does not contain {substring}.",
-=======
-        lambda value, row_schema, friendly_name, item_num:
-            f"{format_error_context(row_schema, friendly_name, item_num)}: {value} does not contain {substring}.",
->>>>>>> 410ce8f5
     )
 
 
@@ -486,11 +418,7 @@
         lambda value: value.startswith(substring),
         lambda eargs: error_func(substring)
         if error_func
-<<<<<<< HEAD
         else f"{format_error_context(eargs)} {eargs.value} does not start with {substring}.",
-=======
-        else f"{format_error_context(row_schema, friendly_name, item_num)}: {value} does not start with {substring}.",
->>>>>>> 410ce8f5
     )
 
 
@@ -498,12 +426,7 @@
     """Validate that value can be casted to a number."""
     return make_validator(
         lambda value: str(value).strip().isnumeric(),
-<<<<<<< HEAD
         lambda eargs: f"{format_error_context(eargs)} {eargs.value} is not a number."
-=======
-        lambda value, row_schema, friendly_name, item_num:
-            f"{format_error_context(row_schema, friendly_name, item_num)}: {value} is not a number."
->>>>>>> 410ce8f5
     )
 
 
@@ -511,12 +434,7 @@
     """Validate that value is alphanumeric."""
     return make_validator(
         lambda value: value.isalnum(),
-<<<<<<< HEAD
         lambda eargs: f"{format_error_context(eargs)} {eargs.value} is not alphanumeric."
-=======
-        lambda value, row_schema, friendly_name, item_num:
-            f"{format_error_context(row_schema, friendly_name, item_num)}: {value} is not alphanumeric."
->>>>>>> 410ce8f5
     )
 
 
@@ -524,12 +442,7 @@
     """Validate that string value is blank."""
     return make_validator(
         lambda value: value.isspace(),
-<<<<<<< HEAD
         lambda eargs: f"{format_error_context(eargs)} {eargs.value} is not blank."
-=======
-        lambda value, row_schema, friendly_name, item_num:
-            f"{format_error_context(row_schema, friendly_name, item_num)}: {value} is not blank."
->>>>>>> 410ce8f5
     )
 
 
@@ -537,12 +450,7 @@
     """Validate that string value is in a specific range."""
     return make_validator(
         lambda value: int(value) >= lower and int(value) <= upper,
-<<<<<<< HEAD
         lambda eargs: f"{format_error_context(eargs)} {eargs.value} is not in range [{lower}, {upper}].",
-=======
-        lambda value, row_schema, friendly_name, item_num:
-            f"{format_error_context(row_schema, friendly_name, item_num)}: {value} is not in range [{lower}, {upper}].",
->>>>>>> 410ce8f5
     )
 
 
@@ -550,12 +458,7 @@
     """Validate that string value is larger than val."""
     return make_validator(
         lambda value: int(value) > val,
-<<<<<<< HEAD
         lambda eargs: f"{format_error_context(eargs)} {eargs.value} is not larger than {val}.",
-=======
-        lambda value, row_schema, friendly_name, item_num:
-            f"{format_error_context(row_schema, friendly_name, item_num)}: {value} is not larger than {val}.",
->>>>>>> 410ce8f5
     )
 
 
@@ -570,15 +473,9 @@
     """Validate that string value isn't only blanks."""
     return make_validator(
         lambda value: not _is_empty(value, start, end),
-<<<<<<< HEAD
         lambda eargs:
             f'{format_error_context(eargs)} {str(eargs.value)} contains blanks '
             f'between positions {start} and {end if end else len(str(eargs.value))}.'
-=======
-        lambda value, row_schema, friendly_name, item_num:
-            f'{format_error_context(row_schema, friendly_name, item_num)}: {str(value)} contains blanks '
-            f'between positions {start} and {end if end else len(str(value))}.'
->>>>>>> 410ce8f5
     )
 
 
@@ -586,15 +483,9 @@
     """Validate that string value is only blanks."""
     return make_validator(
         lambda value: _is_empty(value, start, end),
-<<<<<<< HEAD
         lambda eargs:
             f'{format_error_context(eargs)} {eargs.value} is not blank '
             f'between positions {start} and {end if end else len(eargs.value)}.'
-=======
-        lambda value, row_schema, friendly_name, item_num:
-            f'{format_error_context(row_schema, friendly_name, item_num)}: {value} is not blank '
-            f'between positions {start} and {end if end else len(value)}.'
->>>>>>> 410ce8f5
     )
 
 
@@ -602,12 +493,7 @@
     """Validate that value is not zero."""
     return make_validator(
         lambda value: value != "0" * number_of_zeros,
-<<<<<<< HEAD
         lambda eargs: f"{format_error_context(eargs)} {eargs.value} is zero."
-=======
-        lambda value, row_schema, friendly_name, item_num:
-            f"{format_error_context(row_schema, friendly_name, item_num)}: {value} is zero."
->>>>>>> 410ce8f5
     )
 
 
@@ -615,12 +501,7 @@
     """Validate that value is larger than the given value."""
     return make_validator(
         lambda value: float(value) > LowerBound if value is not None else False,
-<<<<<<< HEAD
         lambda eargs: f"{format_error_context(eargs)} {eargs.value} is not larger than {LowerBound}.",
-=======
-        lambda value, row_schema, friendly_name, item_num:
-            f"{format_error_context(row_schema, friendly_name, item_num)}: {value} is not larger than {LowerBound}.",
->>>>>>> 410ce8f5
     )
 
 
@@ -628,12 +509,7 @@
     """Validate that value is smaller than the given value."""
     return make_validator(
         lambda value: value < UpperBound,
-<<<<<<< HEAD
         lambda eargs: f"{format_error_context(eargs)} {eargs.value} is not smaller than {UpperBound}.",
-=======
-        lambda value, row_schema, friendly_name, item_num:
-            f"{format_error_context(row_schema, friendly_name, item_num)}: {value} is not smaller than {UpperBound}.",
->>>>>>> 410ce8f5
     )
 
 
@@ -641,12 +517,7 @@
     """Validate that value is larger than the given value."""
     return make_validator(
         lambda value: value >= LowerBound,
-<<<<<<< HEAD
         lambda eargs: f"{format_error_context(eargs)} {eargs.value} is not larger than {LowerBound}.",
-=======
-        lambda value, row_schema, friendly_name, item_num:
-            f"{format_error_context(row_schema, friendly_name, item_num)}: {value} is not larger than {LowerBound}.",
->>>>>>> 410ce8f5
     )
 
 
@@ -654,12 +525,7 @@
     """Validate that value is smaller than the given value."""
     return make_validator(
         lambda value: value <= UpperBound,
-<<<<<<< HEAD
         lambda eargs: f"{format_error_context(eargs)} {eargs.value} is not smaller than {UpperBound}.",
-=======
-        lambda value, row_schema, friendly_name, item_num:
-            f"{format_error_context(row_schema, friendly_name, item_num)}: {value} is not smaller than {UpperBound}.",
->>>>>>> 410ce8f5
     )
 
 
@@ -667,13 +533,8 @@
     """Validate that value is in a range including the limits."""
     return make_validator(
         lambda value: int(value) >= LowerBound and int(value) <= UpperBound,
-<<<<<<< HEAD
         lambda eargs:
             f"{format_error_context(eargs)} {eargs.value} is not larger or equal "
-=======
-        lambda value, row_schema, friendly_name, item_num:
-            f"{format_error_context(row_schema, friendly_name, item_num)}: {value} is not larger or equal "
->>>>>>> 410ce8f5
             f"to {LowerBound} and smaller or equal to {UpperBound}."
     )
 
@@ -683,24 +544,14 @@
     """Validate that in a monthyear combination, the month is a valid month."""
     return make_validator(
         lambda value: int(str(value)[4:6]) in range(1, 13),
-<<<<<<< HEAD
         lambda eargs: f"{format_error_context(eargs)} {str(eargs.value)[4:6]} is not a valid month.",
-=======
-        lambda value, row_schema, friendly_name, item_num:
-            f"{format_error_context(row_schema, friendly_name, item_num)}: {str(value)[4:6]} is not a valid month.",
->>>>>>> 410ce8f5
     )
 
 def dateDayIsValid():
     """Validate that in a monthyearday combination, the day is a valid day."""
     return make_validator(
         lambda value: int(str(value)[6:]) in range(1, 32),
-<<<<<<< HEAD
         lambda eargs: f"{format_error_context(eargs)} {str(eargs.value)[6:]} is not a valid day.",
-=======
-        lambda value, row_schema, friendly_name, item_num:
-            f"{format_error_context(row_schema, friendly_name, item_num)}: {str(value)[6:]} is not a valid day.",
->>>>>>> 410ce8f5
     )
 
 
@@ -708,13 +559,8 @@
     """Validate that value is larger than min_age."""
     return make_validator(
         lambda value: datetime.date.today().year - int(str(value)[:4]) > min_age,
-<<<<<<< HEAD
         lambda eargs:
             f"{format_error_context(eargs)} {str(eargs.value)[:4]} must be less "
-=======
-        lambda value, row_schema, friendly_name, item_num:
-            f"{format_error_context(row_schema, friendly_name, item_num)}: {str(value)[:4]} must be less "
->>>>>>> 410ce8f5
             f"than or equal to {datetime.date.today().year - min_age} to meet the minimum age requirement."
     )
 
@@ -723,13 +569,7 @@
     """Validate that in a monthyear combination, the year is larger than the given year."""
     return make_validator(
         lambda value: int(str(value)[:4]) > year,
-<<<<<<< HEAD
         lambda eargs: f"{format_error_context(eargs)} Year {str(eargs.value)[:4]} must be larger than {year}.",
-=======
-        lambda value, row_schema, friendly_name, item_num:
-            f"{format_error_context(row_schema, friendly_name, item_num)}: "
-            f"Year {str(value)[:4]} must be larger than {year}.",
->>>>>>> 410ce8f5
     )
 
 
@@ -737,12 +577,7 @@
     """Validate in a year quarter combination, the quarter is valid."""
     return make_validator(
         lambda value: int(str(value)[-1]) > 0 and int(str(value)[-1]) < 5,
-<<<<<<< HEAD
         lambda eargs: f"{format_error_context(eargs)} {str(eargs.value)[-1]} is not a valid quarter.",
-=======
-        lambda value, row_schema, friendly_name, item_num:
-            f"{format_error_context(row_schema, friendly_name, item_num)}: {str(value)[-1]} is not a valid quarter.",
->>>>>>> 410ce8f5
     )
 
 
@@ -751,12 +586,7 @@
     options = [str(i) * 9 for i in range(0, 10)]
     return make_validator(
         lambda value: value not in options,
-<<<<<<< HEAD
         lambda eargs: f"{format_error_context(eargs)} {eargs.value} is in {options}."
-=======
-        lambda value, row_schema, friendly_name, item_num:
-            f"{format_error_context(row_schema, friendly_name, item_num)}: {value} is in {options}."
->>>>>>> 410ce8f5
     )
 
 
@@ -764,13 +594,8 @@
     """Validate race."""
     return make_validator(
         lambda value: value >= 0 and value <= 2,
-<<<<<<< HEAD
         lambda eargs:
             f"{format_error_context(eargs)} {eargs.value} is not greater than or equal to 0 "
-=======
-        lambda value, row_schema, friendly_name, item_num:
-            f"{format_error_context(row_schema, friendly_name, item_num)}: {value} is not greater than or equal to 0 "
->>>>>>> 410ce8f5
             "or smaller than or equal to 2."
     )
 
@@ -781,13 +606,8 @@
         lambda value: value[2:8].isdigit() and int(value[2:6]) > 1900 and value[6:8] in {"01", "02", "03", "04", "05",
                                                                                          "06", "07", "08", "09", "10",
                                                                                          "11", "12"},
-<<<<<<< HEAD
         lambda eargs:
             f"{format_error_context(eargs)} The value: {eargs.value[2:8]}, "
-=======
-        lambda value, row_schema, friendly_name, item_num:
-            f"{format_error_context(row_schema, friendly_name, item_num)}: The value: {value[2:8]}, "
->>>>>>> 410ce8f5
             "does not follow the YYYYMM format for Reporting Year and Month.",
     )
 
