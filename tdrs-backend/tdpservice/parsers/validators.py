"""Generic parser validator functions for use in schema definitions."""

from .util import generate_parser_error


# higher order validator func

def make_validator(validator_func, error_func):
    """Return a function accepting a value input and returning (bool, string) to represent validation state."""
    return lambda value: (True, None) if validator_func(value) else (False, error_func(value))


# generic validators

def matches(option):
    """Validate that value is equal to option."""
    return make_validator(
        lambda value: value == option,
        lambda value: f'{value} does not match {option}.'
    )


def oneOf(options=[]):
    """Validate that value exists in the provided options array."""
    return make_validator(
        lambda value: value in options,
        lambda value: f'{value} is not in {options}.'
    )


def between(min, max):
    """Validate value, when casted to int, is greater than min and less than max."""
    return make_validator(
        lambda value: int(value) > min and int(value) < max,
        lambda value: f'{value} is not between {min} and {max}.'
    )


def hasLength(length):
    """Validate that value (string or array) has a length matching length param."""
    return make_validator(
        lambda value: len(value) == length,
        lambda value: f'Value length {len(value)} does not match {length}.'
    )


def contains(substring):
    """Validate that string value contains the given substring param."""
    return make_validator(
        lambda value: value.find(substring) != -1,
        lambda value: f'{value} does not contain {substring}.'
    )


def startsWith(substring):
    """Validate that string value starts with the given substring param."""
    return make_validator(
        lambda value: value.startswith(substring),
        lambda value: f'{value} does not start with {substring}.'
    )


def notEmpty(start=0, end=None):
    return make_validator(
        lambda value: not value[start:end if end else len(value)].isspace(),
        lambda value: f'{value} contains blanks between positions {start} and {end if end else len(value)}.'
    )


# custom validators

<<<<<<< HEAD
def validate_single_header_trailer(file, error_func):
=======
def validate_single_header_trailer(datafile):
>>>>>>> 037b965b
    """Validate that a raw datafile has one trailer and one footer."""
    line_number = 0
    headers = 0
    trailers = 0
    is_valid = True
    error_message = None

    for rawline in datafile.file:
        line = rawline.decode()
        line_number += 1

        if line.startswith('HEADER'):
            headers += 1
        elif line.startswith('TRAILER'):
            trailers += 1

        if headers > 1:
            is_valid = False
            error_message = 'Multiple headers found.'
            break

        if trailers > 1:
            is_valid = False
            error_message = 'Multiple trailers found.'
            break

    if headers == 0:
        is_valid = False
        error_message = 'No headers found.'

    error = None
    if not is_valid:
        error = generate_parser_error(
            datafile=datafile,
            line_number=line_number,
            schema=None,
            error_category="1",
            error_message=error_message,
            record=None,
            field=None
        )

    return is_valid, error


def validate_header_section_matches_submission(datafile, section):
    is_valid = datafile.section == section

    error = None
    if not is_valid:
        error = generate_parser_error(
            datafile=datafile,
            line_number=1,
            schema=None,
            error_category="1",
            error_message="Section does not match.",
            record=None,
            field=None
        )

    return is_valid, error
<|MERGE_RESOLUTION|>--- conflicted
+++ resolved
@@ -69,11 +69,7 @@
 
 # custom validators
 
-<<<<<<< HEAD
-def validate_single_header_trailer(file, error_func):
-=======
 def validate_single_header_trailer(datafile):
->>>>>>> 037b965b
     """Validate that a raw datafile has one trailer and one footer."""
     line_number = 0
     headers = 0
