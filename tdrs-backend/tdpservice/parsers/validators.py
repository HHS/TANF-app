"""Generic parser validator functions for use in schema definitions."""

from .models import ParserErrorCategoryChoices
from .util import fiscal_to_calendar
from datetime import date
import logging

logger = logging.getLogger(__name__)


def value_is_empty(value, length, extra_vals={}):
    """Handle 'empty' values as field inputs."""
    empty_values = {
        '',
        ' '*length,  # '     '
        '#'*length,  # '#####'
        '_'*length,  # '_____'
    }

    empty_values = empty_values.union(extra_vals)

    return value is None or value in empty_values

# higher order validator func


def make_validator(validator_func, error_func):
    """Return a function accepting a value input and returning (bool, string) to represent validation state."""
    def validator(value):
        try:
            if validator_func(value):
                return (True, None)
            return (False, error_func(value))
        except Exception as e:
            logger.debug(f"Caught exception in validator. Exception: {e}")
            return (False, error_func(value))
    return validator


def or_validators(*args, **kwargs):
    """Return a validator that is true only if one of the validators is true."""
    return (
        lambda value: (True, None)
        if any([validator(value)[0] for validator in args])
        else (False, " or ".join([validator(value)[1] for validator in args]))
    )


def and_validators(validator1, validator2):
    """Return a validator that is true only if both validators are true."""
    return (
        lambda value: (True, None)
        if (validator1(value)[0] and validator2(value)[0])
        else (
            False,
            (validator1(value)[1])
            if validator1(value)[1] is not None
            else "" + " and " + validator2(value)[1]
            if validator2(value)[1] is not None
            else "",
        )
    )


def extended_and_validators(*args, **kwargs):
    """Return a validator that is true only if all validators are true."""
    def returned_func(value):
        if all([validator(value)[0] for validator in args]):
            return (True, None)
        else:
            return (False, "".join(
                [
                    " and " + validator(value)[1] if validator(value)[0] else ""
                    for validator in args
                ]
            ))
    return returned_func


def if_then_validator(
    condition_field, condition_function, result_field, result_function
):
    """Return second validation if the first validator is true.

    :param condition_field: function that returns (bool, string) to represent validation state
    :param condition_function: function that returns (bool, string) to represent validation state
    :param result_field: function that returns (bool, string) to represent validation state
    :param result_function: function that returns (bool, string) to represent validation state
    """

    def if_then_validator_func(value):
        value1 = (
            value[condition_field]
            if type(value) is dict
            else getattr(value, condition_field)
        )
        value2 = (
            value[result_field] if type(value) is dict else getattr(value, result_field)
        )

        validator1_result = condition_function(value1)
        validator2_result = result_function(value2)

        if not validator1_result[0]:
            returned_value = (True, None, [condition_field, result_field])
        else:
            if not validator2_result[0]:

                # center of error message
                if validator1_result[1] is not None:
                    center_error = validator1_result[1]
                else:
                    center_error = f":{value1} validator1 passed"

                # ending of error message
                if validator2_result[1] is not None:
                    ending_error = validator2_result[1]
                else:
                    ending_error = "validator2 passed"

                error_message = f"if {condition_field} " + (center_error) + f" then {result_field} " + ending_error
            else:
                error_message = None

            returned_value = (validator2_result[0], error_message, [condition_field, result_field])

        return returned_value

    return lambda value: if_then_validator_func(value)


def sumIsEqual(condition_field, sum_fields=[]):
    """Validate that the sum of the sum_fields equals the condition_field."""

    def sumIsEqualFunc(value):
        sum = 0
        for field in sum_fields:
            val = value[field] if type(value) is dict else getattr(value, field)
            sum += 0 if val is None else val

        condition_val = (
            value[condition_field]
            if type(value) is dict
            else getattr(value, condition_field)
        )
        fields = [condition_field]
        fields.extend(sum_fields)
        return (
            (True, None, fields)
            if sum == condition_val
            else (
                False,
                f"The sum of {sum_fields} does not equal {condition_field}.",
                fields,
            )
        )

    return lambda value: sumIsEqualFunc(value)


def sumIsLarger(fields, val):
    """Validate that the sum of the fields is larger than val."""

    def sumIsLargerFunc(value):
        sum = 0
        for field in fields:
            temp_val = value[field] if type(value) is dict else getattr(value, field)
            sum += 0 if temp_val is None else temp_val

        return (
            (True, None, [field for field in fields])
            if sum > val
            else (
                False,
                f"The sum of {fields} is not larger than {val}.",
                [field for field in fields],
            )
        )

    return lambda value: sumIsLargerFunc(value)


# generic validators


def matches(option):
    """Validate that value is equal to option."""
    return make_validator(
        lambda value: value == option, lambda value: f"{value} does not match {option}."
    )


def notMatches(option):
    """Validate that value is not equal to option."""
    return make_validator(
        lambda value: value != option, lambda value: f"{value} matches {option}."
    )


def oneOf(options=[]):
    """Validate that value does not exist in the provided options array."""
    return make_validator(
        lambda value: value in options, lambda value: f"{value} is not in {options}."
    )


def notOneOf(options=[]):
    """Validate that value exists in the provided options array."""
    return make_validator(
        lambda value: value not in options, lambda value: f"{value} is in {options}."
    )


def between(min, max):
    """Validate value, when casted to int, is greater than min and less than max."""
    return make_validator(
        lambda value: int(value) > min and int(value) < max,
        lambda value: f"{value} is not between {min} and {max}.",
    )


def hasLength(length, error_func=None):
    """Validate that value (string or array) has a length matching length param."""
    return make_validator(
        lambda value: len(value) == length,
        lambda value: error_func(value, length)
        if error_func
        else f"Value length {len(value)} does not match {length}.",
    )


def contains(substring):
    """Validate that string value contains the given substring param."""
    return make_validator(
        lambda value: value.find(substring) != -1,
        lambda value: f"{value} does not contain {substring}.",
    )


def startsWith(substring):
    """Validate that string value starts with the given substring param."""
    return make_validator(
        lambda value: value.startswith(substring),
        lambda value: f"{value} does not start with {substring}.",
    )


def isNumber():
    """Validate that value can be casted to a number."""
    return make_validator(
        lambda value: value.isnumeric(), lambda value: f"{value} is not a number."
    )


def isAlphaNumeric():
    """Validate that value is alphanumeric."""
    return make_validator(
        lambda value: value.isalnum(), lambda value: f"{value} is not alphanumeric."
    )


def isBlank():
    """Validate that string value is blank."""
    return make_validator(
        lambda value: value.isspace(), lambda value: f"{value} is not blank."
    )


def isInStringRange(lower, upper):
    """Validate that string value is in a specific range."""
    return make_validator(
        lambda value: int(value) >= lower and int(value) <= upper,
        lambda value: f"{value} is not in range [{lower}, {upper}].",
    )


def isStringLargerThan(val):
    """Validate that string value is larger than val."""
    return make_validator(
        lambda value: int(value) > val,
        lambda value: f"{value} is not larger than {val}.",
    )


def _is_empty(value, start, end):
    end = end if end else len(str(value))
    vlen = end - start
    subv = str(value)[start:end]
    return value_is_empty(subv, vlen) or len(subv) < vlen


def notEmpty(start=0, end=None):
    """Validate that string value isn't only blanks."""
    return make_validator(
        lambda value: not _is_empty(value, start, end),
        lambda value: f'{str(value)} contains blanks between positions {start} and {end if end else len(str(value))}.'
    )


def isEmpty(start=0, end=None):
    """Validate that string value is only blanks."""
    return make_validator(
        lambda value: _is_empty(value, start, end),
        lambda value: f'{value} is not blank between positions {start} and {end if end else len(value)}.'
    )


def notZero(number_of_zeros=1):
    """Validate that value is not zero."""
    return make_validator(
        lambda value: value != "0" * number_of_zeros, lambda value: f"{value} is zero."
    )


def isLargerThan(LowerBound):
    """Validate that value is larger than the given value."""
    return make_validator(
        lambda value: float(value) > LowerBound if value is not None else False,
        lambda value: f"{value} is not larger than {LowerBound}.",
    )


def isSmallerThan(UpperBound):
    """Validate that value is smaller than the given value."""
    return make_validator(
        lambda value: value < UpperBound,
        lambda value: f"{value} is not smaller than {UpperBound}.",
    )


def isLargerThanOrEqualTo(LowerBound):
    """Validate that value is larger than the given value."""
    return make_validator(
        lambda value: value >= LowerBound,
        lambda value: f"{value} is not larger than {LowerBound}.",
    )


def isSmallerThanOrEqualTo(UpperBound):
    """Validate that value is smaller than the given value."""
    return make_validator(
        lambda value: value <= UpperBound,
        lambda value: f"{value} is not smaller than {UpperBound}.",
    )


def isInLimits(LowerBound, UpperBound):
    """Validate that value is in a range including the limits."""
    return make_validator(
        lambda value: value >= LowerBound and value <= UpperBound,
        lambda value: f"{value} is not larger or equal to {LowerBound} and smaller or equal to {UpperBound}.",
    )


# custom validators


def dateMonthIsValid():
    """Validate that in a monthyear combination, the month is a valid month."""
    return make_validator(
        lambda value: int(str(value)[4:6]) in range(1, 13),
        lambda value: f"{str(value)[4:6]} is not a valid month.",
    )


def olderThan(min_age):
    """Validate that value is larger than min_age."""
    return make_validator(
        lambda value: date.today().year - int(str(value)[:4]) > min_age,
        lambda value: f"{date.today().year - int(str(value)[:4])} is not larger than {min_age}.",
    )


def dateYearIsLargerThan(year):
    """Validate that in a monthyear combination, the year is larger than the given year."""
    return make_validator(
        lambda value: int(str(value)[:4]) > year,
        lambda value: f"{str(value)[:4]} year must be larger than {year}.",
    )


def quarterIsValid():
    """Validate in a year quarter combination, the quarter is valid."""
    return make_validator(
        lambda value: int(str(value)[-1]) > 0 and int(str(value)[-1]) < 5,
        lambda value: f"{str(value)[-1]} is not a valid quarter.",
    )


def validateSSN():
    """Validate that SSN value is not a repeating digit."""
    options = [str(i) * 9 for i in range(0, 10)]
    return make_validator(
        lambda value: value not in options, lambda value: f"{value} is in {options}."
    )


def validateRace():
    """Validate race."""
    return make_validator(
        lambda value: value >= 0 and value <= 2,
        lambda value: f"{value} is not greater than or equal to 0 or smaller than or equal to 1.",
    )


# outlier validators
def validate__FAM_AFF__SSN():
    """
    Validate social security number provided.

    If item FAMILY_AFFILIATION ==2 and item CITIZENSHIP_STATUS ==1 or 2,
    then item SSN != 000000000 -- 999999999.
    """
    # value is instance
    def validate(instance):
        FAMILY_AFFILIATION = (
            instance["FAMILY_AFFILIATION"]
            if type(instance) is dict
            else getattr(instance, "FAMILY_AFFILIATION")
        )
        CITIZENSHIP_STATUS = (
            instance["CITIZENSHIP_STATUS"]
            if type(instance) is dict
            else getattr(instance, "CITIZENSHIP_STATUS")
        )
        SSN = instance["SSN"] if type(instance) is dict else getattr(instance, "SSN")
        if FAMILY_AFFILIATION == 2 and (
            CITIZENSHIP_STATUS == 1 or CITIZENSHIP_STATUS == 2
        ):
            if SSN in [str(i) * 9 for i in range(10)]:
                return (
                    False,
                    "If FAMILY_AFFILIATION ==2 and CITIZENSHIP_STATUS==1 or 2, then SSN != 000000000 -- 999999999.",
                    ["FAMILY_AFFILIATION", "CITIZENSHIP_STATUS", "SSN"],
                )
            else:
                return (True, None, ["FAMILY_AFFILIATION", "CITIZENSHIP_STATUS", "SSN"])
        else:
            return (True, None, ["FAMILY_AFFILIATION", "CITIZENSHIP_STATUS", "SSN"])

    return lambda instance: validate(instance)


def validate__FAM_AFF__HOH__Fed_Time():
    """If FAMILY_AFFILIATION == 1 and RELATIONSHIP_HOH== 1 or 2, then MONTHS_FED_TIME_LIMIT >= 1."""
    # value is instance
    def validate(instance):
        FAMILY_AFFILIATION = (
            instance["FAMILY_AFFILIATION"]
            if type(instance) is dict
            else getattr(instance, "FAMILY_AFFILIATION")
        )
        RELATIONSHIP_HOH = (
            instance["RELATIONSHIP_HOH"]
            if type(instance) is dict
            else getattr(instance, "RELATIONSHIP_HOH")
        )
        RELATIONSHIP_HOH = int(RELATIONSHIP_HOH)
        MONTHS_FED_TIME_LIMIT = (
            instance["MONTHS_FED_TIME_LIMIT"]
            if type(instance) is dict
            else getattr(instance, "MONTHS_FED_TIME_LIMIT")
        )
        if FAMILY_AFFILIATION == 1 and (RELATIONSHIP_HOH == 1 or RELATIONSHIP_HOH == 2):
            if MONTHS_FED_TIME_LIMIT is None or int(MONTHS_FED_TIME_LIMIT) < 1:
                return (False,
                        "If FAMILY_AFFILIATION == 2 and MONTHS_FED_TIME_LIMIT== 1 or 2,"
                        + " then MONTHS_FED_TIME_LIMIT > 1.",
                        ['FAMILY_AFFILIATION', 'MONTHS_FED_TIME_LIMIT']
                        )
            else:
                return (
                    True,
                    None,
                    ["FAMILY_AFFILIATION", "RELATIONSHIP_HOH", "MONTHS_FED_TIME_LIMIT"],
                )
        else:
            return (
                True,
                None,
                ["FAMILY_AFFILIATION", "RELATIONSHIP_HOH", "MONTHS_FED_TIME_LIMIT"],
            )

    return lambda instance: validate(instance)


def validate__FAM_AFF__HOH__Count_Fed_Time():
    """If FAMILY_AFFILIATION == 1 and RELATIONSHIP_HOH== 1 or 2, then COUNTABLE_MONTH_FED_TIME >= 1."""
    # value is instance
    def validate(instance):
        FAMILY_AFFILIATION = (
            instance["FAMILY_AFFILIATION"]
            if type(instance) is dict
            else getattr(instance, "FAMILY_AFFILIATION")
        )
        RELATIONSHIP_HOH = (
            instance["RELATIONSHIP_HOH"]
            if type(instance) is dict
            else getattr(instance, "RELATIONSHIP_HOH")
        )
        RELATIONSHIP_HOH = int(RELATIONSHIP_HOH)
        COUNTABLE_MONTH_FED_TIME = (
            instance["COUNTABLE_MONTH_FED_TIME"]
            if type(instance) is dict
            else getattr(instance, "COUNTABLE_MONTH_FED_TIME")
        )
        if FAMILY_AFFILIATION == 1 and (RELATIONSHIP_HOH == 1 or RELATIONSHIP_HOH == 2):
            if int(COUNTABLE_MONTH_FED_TIME) < 1:
                return (
                    False,
                    "If FAMILY_AFFILIATION == 2 and COUNTABLE_MONTH_FED_TIME== 1 or 2, then "
                    + "COUNTABLE_MONTH_FED_TIME > 1.",
                    [
                        "FAMILY_AFFILIATION",
                        "RELATIONSHIP_HOH",
                        "COUNTABLE_MONTH_FED_TIME",
                    ],
                )
            else:
                return (
                    True,
                    None,
                    [
                        "FAMILY_AFFILIATION",
                        "RELATIONSHIP_HOH",
                        "COUNTABLE_MONTH_FED_TIME",
                    ],
                )
        else:
            return (
                True,
                None,
                ["FAMILY_AFFILIATION", "RELATIONSHIP_HOH", "COUNTABLE_MONTH_FED_TIME"],
            )

    return lambda instance: validate(instance)


def validate_header_section_matches_submission(datafile, section, generate_error):
    """Validate header section matches submission section."""
    is_valid = datafile.section == section

    error = None
    if not is_valid:
        error = generate_error(
            schema=None,
            error_category=ParserErrorCategoryChoices.PRE_CHECK,
            error_message=f"Data does not match the expected layout for {datafile.section}.",
            record=None,
            field=None,
        )

    return is_valid, error

<<<<<<< HEAD
def validate_header_rpt_month_year(datafile, header, generate_error):
    """Validate header rpt_month_year."""
    # the header year/quarter represent a calendar period, and frontend year/qtr represents a fiscal period
    header_calendar_qtr = f"Q{header['quarter']}"
    header_calendar_year = header['year']
    file_calendar_year, file_calendar_qtr = fiscal_to_calendar(datafile.year, f"{datafile.quarter}")

    is_valid = file_calendar_year is not None and file_calendar_qtr is not None
    is_valid = is_valid and file_calendar_year == header_calendar_year and file_calendar_qtr == header_calendar_qtr
=======
def validate_tribe_fips_program_agree(program_type, tribe_code, state_fips_code, generate_error):
    """Validate tribe code, fips code, and program type all agree with eachother."""
    is_valid = False

    if program_type == 'TAN' and value_is_empty(state_fips_code, 2, extra_vals={'0'*2}):
        is_valid = not value_is_empty(tribe_code, 3, extra_vals={'0'*3})
    else:
        is_valid = value_is_empty(tribe_code, 3, extra_vals={'0'*3})
>>>>>>> ca6eecf9

    error = None
    if not is_valid:
        error = generate_error(
            schema=None,
            error_category=ParserErrorCategoryChoices.PRE_CHECK,
<<<<<<< HEAD
            error_message=f"Submitted reporting year:{header['year']}, quarter:Q{header['quarter']} doesn't match "
            + f"file reporting year:{datafile.year}, quarter:{datafile.quarter}.",
            record=None,
            field=None,
        )
=======
            error_message=f"Tribe Code ({tribe_code}) inconsistency with Program Type ({program_type}) and " +
            f"FIPS Code ({state_fips_code}).",
            record=None,
            field=None
        )

>>>>>>> ca6eecf9
    return is_valid, error<|MERGE_RESOLUTION|>--- conflicted
+++ resolved
@@ -552,8 +552,32 @@
 
     return is_valid, error
 
-<<<<<<< HEAD
-def validate_header_rpt_month_year(datafile, header, generate_error):
+
+def validate_tribe_fips_program_agree(program_type, tribe_code, state_fips_code, generate_error):
+    """Validate tribe code, fips code, and program type all agree with eachother."""
+    is_valid = False
+
+    if program_type == 'TAN' and value_is_empty(state_fips_code, 2, extra_vals={'0'*2}):
+        is_valid = not value_is_empty(tribe_code, 3, extra_vals={'0'*3})
+    else:
+        is_valid = value_is_empty(tribe_code, 3, extra_vals={'0'*3})
+
+    error = None
+    if not is_valid:
+        error = generate_error(
+            schema=None,
+            error_category=ParserErrorCategoryChoices.PRE_CHECK,
+
+            error_message=f"Tribe Code ({tribe_code}) inconsistency with Program Type ({program_type}) and " +
+            f"FIPS Code ({state_fips_code}).",
+            record=None,
+            field=None
+        )
+
+    return is_valid, error
+
+  
+  def validate_header_rpt_month_year(datafile, header, generate_error):
     """Validate header rpt_month_year."""
     # the header year/quarter represent a calendar period, and frontend year/qtr represents a fiscal period
     header_calendar_qtr = f"Q{header['quarter']}"
@@ -562,34 +586,18 @@
 
     is_valid = file_calendar_year is not None and file_calendar_qtr is not None
     is_valid = is_valid and file_calendar_year == header_calendar_year and file_calendar_qtr == header_calendar_qtr
-=======
-def validate_tribe_fips_program_agree(program_type, tribe_code, state_fips_code, generate_error):
-    """Validate tribe code, fips code, and program type all agree with eachother."""
-    is_valid = False
-
-    if program_type == 'TAN' and value_is_empty(state_fips_code, 2, extra_vals={'0'*2}):
-        is_valid = not value_is_empty(tribe_code, 3, extra_vals={'0'*3})
-    else:
-        is_valid = value_is_empty(tribe_code, 3, extra_vals={'0'*3})
->>>>>>> ca6eecf9
 
     error = None
     if not is_valid:
         error = generate_error(
             schema=None,
             error_category=ParserErrorCategoryChoices.PRE_CHECK,
-<<<<<<< HEAD
             error_message=f"Submitted reporting year:{header['year']}, quarter:Q{header['quarter']} doesn't match "
             + f"file reporting year:{datafile.year}, quarter:{datafile.quarter}.",
             record=None,
             field=None,
         )
-=======
-            error_message=f"Tribe Code ({tribe_code}) inconsistency with Program Type ({program_type}) and " +
-            f"FIPS Code ({state_fips_code}).",
-            record=None,
-            field=None
-        )
-
->>>>>>> ca6eecf9
-    return is_valid, error+    return is_valid, error
+
+  
+  