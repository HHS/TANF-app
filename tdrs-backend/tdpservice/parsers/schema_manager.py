--- conflicted
+++ resolved
@@ -39,16 +39,7 @@
                 records.append((record, is_valid, errors))
             return ManagerPVResult(records=records, schemas=schemas)
         except Exception:
-<<<<<<< HEAD
             # TODO: should this be changed? Should it be a precheck or a different error all together?
-            records = [(None, False, [
-                generate_error(
-                    schema=None,
-                    error_category=ParserErrorCategoryChoices.PRE_CHECK,
-                    error_message="Unknown Record_Type was found.",
-                    record=None,
-                    field="Record_Type",
-=======
             records = [
                 (
                     None,
@@ -62,7 +53,6 @@
                             field="Record_Type",
                         )
                     ],
->>>>>>> 3958ec5f
                 )
             ]
             return ManagerPVResult(records=records, schemas=[])
