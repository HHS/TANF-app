"""Datafile field representations."""

import logging
from .validators import value_is_empty

logger = logging.getLogger(__name__)

<<<<<<< HEAD

def value_is_empty(value, length):
    """Handle 'empty' values as field inputs."""
    empty_values = [
        " " * length,  # '     '
        "#" * length,  # '#####'
        "_" * length,  # '_____'
    ]

    return value is None or value in empty_values

=======
>>>>>>> 25376871

class Field:
    """Provides a mapping between a field name and its position."""

    def __init__(
        self,
        item,
        name,
        friendly_name,
        type,
        startIndex,
        endIndex,
        required=True,
        validators=[],
    ):
        self.item = item
        self.name = name
        self.friendly_name = friendly_name
        self.type = type
        self.startIndex = startIndex
        self.endIndex = endIndex
        self.required = required
        self.validators = validators

    def create(self, item, name, length, start, end, type):
        """Create a new field."""
        return Field(item, name, type, length, start, end)

    def __repr__(self):
        """Return a string representation of the field."""
        return f"{self.name}({self.startIndex}-{self.endIndex})"

    def parse_value(self, line):
        """Parse the value for a field given a line, startIndex, endIndex, and field type."""
<<<<<<< HEAD
        value = line[self.startIndex: self.endIndex]

        if value_is_empty(value, self.endIndex - self.startIndex):
            logger.debug(
                f"Field: '{self.name}' at position: [{self.startIndex}, {self.endIndex}) is empty."
            )
=======
        value = line[self.startIndex:self.endIndex]
        value_length = self.endIndex-self.startIndex

        if len(value) < value_length or value_is_empty(value, value_length):
            logger.debug(f"Field: '{self.name}' at position: [{self.startIndex}, {self.endIndex}) is empty.")
>>>>>>> 25376871
            return None

        match self.type:
            case "number":
                try:
                    value = int(value)
                    return value
                except ValueError:
                    logger.error(f"Error parsing field value: {value} to integer.")
                    return None
            case "string":
                return value
            case _:
                logger.warn(f"Unknown field type: {self.type}.")
                return None


class TransformField(Field):
    """Represents a field that requires some transformation before serializing."""

    def __init__(self, transform_func, item, name, friendly_name, type, startIndex, endIndex, required=True,
                 validators=[], **kwargs):
        super().__init__(
            item=item,
            name=name,
            type=type,
            friendly_name=friendly_name,
            startIndex=startIndex,
            endIndex=endIndex,
            required=required,
            validators=validators)
        self.transform_func = transform_func
        self.kwargs = kwargs

    def parse_value(self, line):
        """Parse and transform the value for a field given a line, startIndex, endIndex, and field type."""
        value = super().parse_value(line)
        return self.transform_func(value, **self.kwargs)<|MERGE_RESOLUTION|>--- conflicted
+++ resolved
@@ -5,20 +5,6 @@
 
 logger = logging.getLogger(__name__)
 
-<<<<<<< HEAD
-
-def value_is_empty(value, length):
-    """Handle 'empty' values as field inputs."""
-    empty_values = [
-        " " * length,  # '     '
-        "#" * length,  # '#####'
-        "_" * length,  # '_____'
-    ]
-
-    return value is None or value in empty_values
-
-=======
->>>>>>> 25376871
 
 class Field:
     """Provides a mapping between a field name and its position."""
@@ -53,20 +39,11 @@
 
     def parse_value(self, line):
         """Parse the value for a field given a line, startIndex, endIndex, and field type."""
-<<<<<<< HEAD
-        value = line[self.startIndex: self.endIndex]
-
-        if value_is_empty(value, self.endIndex - self.startIndex):
-            logger.debug(
-                f"Field: '{self.name}' at position: [{self.startIndex}, {self.endIndex}) is empty."
-            )
-=======
         value = line[self.startIndex:self.endIndex]
         value_length = self.endIndex-self.startIndex
 
         if len(value) < value_length or value_is_empty(value, value_length):
             logger.debug(f"Field: '{self.name}' at position: [{self.startIndex}, {self.endIndex}) is empty.")
->>>>>>> 25376871
             return None
 
         match self.type:
