"""Datafile field representations."""

import logging

logger = logging.getLogger(__name__)


def value_is_empty(value, length):
    """Handle 'empty' values as field inputs."""
    empty_values = [
        " " * length,  # '     '
        "#" * length,  # '#####'
        "_" * length,  # '_____'
    ]

    return value is None or value in empty_values


class Field:
    """Provides a mapping between a field name and its position."""

    def __init__(
        self,
        item,
        name,
        friendly_name,
        type,
        startIndex,
        endIndex,
        required=True,
        validators=[],
    ):
        self.item = item
        self.name = name
        self.friendly_name = friendly_name
        self.type = type
        self.startIndex = startIndex
        self.endIndex = endIndex
        self.required = required
        self.validators = validators

    def create(self, item, name, length, start, end, type):
        """Create a new field."""
        return Field(item, name, type, length, start, end)

    def __repr__(self):
        """Return a string representation of the field."""
        return f"{self.name}({self.startIndex}-{self.endIndex})"

    def parse_value(self, line):
        """Parse the value for a field given a line, startIndex, endIndex, and field type."""
        value = line[self.startIndex: self.endIndex]

        if value_is_empty(value, self.endIndex - self.startIndex):
            logger.debug(
                f"Field: '{self.name}' at position: [{self.startIndex}, {self.endIndex}) is empty."
            )
            return None

        match self.type:
            case "number":
                try:
                    value = int(value)
                    return value
                except ValueError:
                    logger.error(f"Error parsing field value: {value} to integer.")
                    return None
            case "string":
                return value
            case _:
                logger.warn(f"Unknown field type: {self.type}.")
                return None


class TransformField(Field):
    """Represents a field that requires some transformation before serializing."""

<<<<<<< HEAD
    def __init__(
        self,
        transform_func,
        item,
        name,
        friendly_name,
        type,
        startIndex,
        endIndex,
        required=True,
        validators=[],
        **kwargs,
    ):
        super().__init__(
            item, name, friendly_name, type, startIndex, endIndex, required, validators
        )
=======
    def __init__(self, transform_func, item, name, type, startIndex, endIndex, required=True,
                 validators=[], **kwargs):
        super().__init__(item, name, type, startIndex, endIndex, required, validators)
>>>>>>> 872c5b07
        self.transform_func = transform_func
        self.kwargs = kwargs

    def parse_value(self, line):
        """Parse and transform the value for a field given a line, startIndex, endIndex, and field type."""
        value = super().parse_value(line)
        return self.transform_func(value, **self.kwargs)<|MERGE_RESOLUTION|>--- conflicted
+++ resolved
@@ -75,28 +75,9 @@
 class TransformField(Field):
     """Represents a field that requires some transformation before serializing."""
 
-<<<<<<< HEAD
-    def __init__(
-        self,
-        transform_func,
-        item,
-        name,
-        friendly_name,
-        type,
-        startIndex,
-        endIndex,
-        required=True,
-        validators=[],
-        **kwargs,
-    ):
-        super().__init__(
-            item, name, friendly_name, type, startIndex, endIndex, required, validators
-        )
-=======
     def __init__(self, transform_func, item, name, type, startIndex, endIndex, required=True,
                  validators=[], **kwargs):
         super().__init__(item, name, type, startIndex, endIndex, required, validators)
->>>>>>> 872c5b07
         self.transform_func = transform_func
         self.kwargs = kwargs
 
