"""Define settings classes available for environments deployed in Cloud.gov."""

import json
import os

from tdpservice.settings.common import Common
import logging

logger = logging.getLogger(__name__)

def get_json_env_var(variable_name):
    """Retrieve and serialize a JSON environment variable."""
    return json.loads(
        os.getenv(variable_name, '{}')
    )


def get_cloudgov_service_creds_by_instance_name(services, instance_name):
    """Retrieve credentials for a bound Cloud.gov service by instance name."""
    return next(
        (service.get('credentials', {}) for service in services
         if service.get('instance_name') == instance_name),
        {}
    )


def get_cloudgov_broker_db_numbers(cloudgov_name):
    """
    Get the appropriate redis broker db numbers for an environment.

    Returns a tuple of (broker_db_number, results_db_number)
    """
    match cloudgov_name:
        case 'raft':
            return ('0', '1')
        case 'qasp':
            return ('2', '3')
        case 'a11y':
            return ('4', '5')
        case 'develop':
            return ('0', '1')
        case 'staging':
            return ('2', '3')
        case 'prod':
            return ('0', '1')
    return ('0', '1')


class CloudGov(Common):
    """Base settings class for applications deployed in Cloud.gov."""

    ############################################################################
    # Variables defined in this section (denoted by a lower-case variable name)
    # will *NOT* get exposed via django.conf.settings
    # Ref: https://docs.djangoproject.com/en/3.2/topics/settings/#creating-your-own-settings  # noqa

    # Cloud.gov exposes variables for the application and bound services via
    # VCAP_APPLICATION and VCAP_SERVICES environment variables, respectively.
    cloudgov_app = get_json_env_var('VCAP_APPLICATION')
    APP_NAME = os.getenv('CGAPPNAME_BACKEND', '{}')

    cloudgov_services = get_json_env_var('VCAP_SERVICES')

    cloudgov_space = cloudgov_app.get('space_name', 'tanf-dev')
    cloudgov_space_suffix = cloudgov_space.strip('tanf-')
    cloudgov_name = cloudgov_app.get('name').split("-")[-1]  # converting "tdp-backend-name" to just "name"
    # TODO: does this break prod?
    services_basename = cloudgov_space_suffix

    database_creds = get_cloudgov_service_creds_by_instance_name(
        cloudgov_services['aws-rds'],
        f'tdp-db-{services_basename}'
    )
    s3_datafiles_creds = get_cloudgov_service_creds_by_instance_name(
        cloudgov_services['s3'],
        f'tdp-datafiles-{services_basename}'
    )
    s3_staticfiles_creds = get_cloudgov_service_creds_by_instance_name(
        cloudgov_services['s3'],
        f'tdp-staticfiles-{services_basename}'
    )

    ############################################################################

    INSTALLED_APPS = (*Common.INSTALLED_APPS, 'gunicorn')

    ###
    # Dynamic Database configuration based on cloud.gov services
    #
    env_based_db_name = f'tdp_db_{cloudgov_name}'

    logger.debug("css: " + cloudgov_space_suffix)
    if (cloudgov_space_suffix == "prod"):
        db_name = database_creds['db_name']
    else:
        db_name = env_based_db_name

    DATABASES = {
        'default': {
            'ENGINE': 'django_prometheus.db.backends.postgresql',
            'NAME': db_name,
            'USER': database_creds['username'],
            'PASSWORD': database_creds['password'],
            'HOST': database_creds['host'],
            'PORT': database_creds['port']
        }
    }

    # Username or email for initial Django Super User
    DJANGO_SUPERUSER_NAME = os.getenv(
        'DJANGO_SU_NAME',
        'alexandra.pennington@acf.hhs.gov'
    )

    # Localstack is always disabled in a cloud.gov environment
    USE_LOCALSTACK = False

    ###
    # Store user uploaded data files in designated S3
    #
    DEFAULT_FILE_STORAGE = 'tdpservice.backends.DataFilesS3Storage'
    AWS_S3_DATAFILES_ACCESS_KEY = s3_datafiles_creds['access_key_id']
    AWS_S3_DATAFILES_SECRET_KEY = s3_datafiles_creds['secret_access_key']
    AWS_S3_DATAFILES_BUCKET_NAME = s3_datafiles_creds['bucket']
    AWS_S3_DATAFILES_ENDPOINT = f'https://{s3_datafiles_creds["endpoint"]}'
    AWS_S3_DATAFILES_REGION_NAME = s3_datafiles_creds['region']

    ###
    # Store files generated by collectstatic for the admin site in designated S3
    #
    STATICFILES_STORAGE = 'tdpservice.backends.StaticFilesS3Storage'
    AWS_S3_STATICFILES_ACCESS_KEY = s3_staticfiles_creds['access_key_id']
    AWS_S3_STATICFILES_SECRET_KEY = s3_staticfiles_creds['secret_access_key']
    AWS_S3_STATICFILES_BUCKET_NAME = s3_staticfiles_creds['bucket']
    AWS_S3_STATICFILES_ENDPOINT = f'https://{s3_staticfiles_creds["endpoint"]}'
    AWS_S3_STATICFILES_REGION_NAME = s3_staticfiles_creds['region']

    MEDIA_URL = \
        f'{AWS_S3_STATICFILES_ENDPOINT}/{AWS_S3_STATICFILES_BUCKET_NAME}/{APP_NAME}/'

    # HSTS settings
    SESSION_COOKIE_SECURE = True
    SECURE_HSTS_SECONDS = 31536000
    SECURE_HSTS_INCLUDE_SUBDOMAINS = True
    SECURE_HSTS_PRELOAD = True
    SECURE_REDIRECT_EXEMPT = [r"^prometheus/.*"]
    SECURE_SSL_REDIRECT = True

<<<<<<< HEAD
    # Redis
    if 'aws-elasticache-redis' in cloudgov_services:
        redis_settings = cloudgov_services['aws-elasticache-redis'][0]['credentials']
        REDIS_URI = f"rediss://:{redis_settings['password']}@{redis_settings['host']}:{redis_settings['port']}"

        (broker_db_number, results_db_number) = get_cloudgov_broker_db_numbers(cloudgov_name)

        CELERY_BROKER_URL = REDIS_URI + '/' + broker_db_number
        CELERY_RESULT_BACKEND = REDIS_URI + '/' + broker_db_number
=======
    # OTEL Settings
    OTEL_EXPORTER_OTLP_ENDPOINT = os.getenv("OTEL_EXPORTER_OTLP_ENDPOINT", "http://tempo.apps.internal:4317")
>>>>>>> 22fe361c

class Development(CloudGov):
    """Settings for applications deployed in the Cloud.gov dev space."""

    # https://docs.djangoproject.com/en/2.0/ref/settings/#allowed-hosts
    ALLOWED_HOSTS = ['.app.cloud.gov',
                     '.apps.internal']
    CORS_ORIGIN_ALLOW_ALL = False
    CORS_ALLOWED_ORIGINS = ['https://tdp-frontend-raft.app.cloud.gov',
                            'https://tdp-frontend-a11y.app.cloud.gov',
                            'https://tdp-frontend-qasp.app.cloud.gov']
    CORS_ALLOW_CREDENTIALS = True
    CORS_ALLOW_METHODS = (
        "GET",
        "PATCH",
        "POST",
    )

class Staging(CloudGov):
    """Settings for applications deployed in the Cloud.gov staging space."""

    ALLOWED_HOSTS = [
        'tdp-frontend-staging.acf.hhs.gov',
        'tdp-frontend-develop.acf.hhs.gov',
        '.apps.internal'
        ]
    CORS_ALLOWED_ORIGINS = ['https://tdp-frontend-staging.acf.hhs.gov',
                            'https://tdp-frontend-develop.acf.hhs.gov']
    CORS_ORIGIN_ALLOW_ALL = False
    CORS_ALLOW_CREDENTIALS = True
    CORS_ALLOW_METHODS = (
        "GET",
        "PATCH",
        "POST",
    )
    LOGIN_GOV_CLIENT_ID = os.getenv(
        'OIDC_RP_CLIENT_ID',
        'urn:gov:gsa:openidconnect.profiles:sp:sso:hhs:tanf-proto-staging'
    )

class Production(CloudGov):
    """Settings for applications deployed in the Cloud.gov production space."""

    # TODO: Add production ACF domain when known
    ALLOWED_HOSTS = ['tanfdata.acf.hhs.gov',
                     'tdp-frontend-prod.app.cloud.gov',
                     '.apps.internal']

    LOGIN_GOV_CLIENT_ID = os.getenv(
        'OIDC_RP_CLIENT_ID',
        'urn:gov:gsa:openidconnect.profiles:sp:sso:hhs:tanf-prod'
    )
    ENABLE_DEVELOPER_GROUP = False
    SESSION_COOKIE_SAMESITE = 'None'
    SESSION_COOKIE_DOMAIN = '.acf.hhs.gov'
    SESSION_COOKIE_PATH = "/;HttpOnly"
    MIDDLEWARE = ('tdpservice.middleware.SessionMiddleware', *Common.MIDDLEWARE)

    # CORS allowed origins
    CORS_ALLOWED_ORIGINS = ['https://tanfdata.acf.hhs.gov']
    CORS_ORIGIN_ALLOW_ALL = False
    CORS_ALLOW_CREDENTIALS = True
    CORS_ALLOW_METHODS = (
        "GET",
        "PATCH",
        "POST",
    )<|MERGE_RESOLUTION|>--- conflicted
+++ resolved
@@ -146,7 +146,6 @@
     SECURE_REDIRECT_EXEMPT = [r"^prometheus/.*"]
     SECURE_SSL_REDIRECT = True
 
-<<<<<<< HEAD
     # Redis
     if 'aws-elasticache-redis' in cloudgov_services:
         redis_settings = cloudgov_services['aws-elasticache-redis'][0]['credentials']
@@ -156,10 +155,8 @@
 
         CELERY_BROKER_URL = REDIS_URI + '/' + broker_db_number
         CELERY_RESULT_BACKEND = REDIS_URI + '/' + broker_db_number
-=======
-    # OTEL Settings
+
     OTEL_EXPORTER_OTLP_ENDPOINT = os.getenv("OTEL_EXPORTER_OTLP_ENDPOINT", "http://tempo.apps.internal:4317")
->>>>>>> 22fe361c
 
 class Development(CloudGov):
     """Settings for applications deployed in the Cloud.gov dev space."""
