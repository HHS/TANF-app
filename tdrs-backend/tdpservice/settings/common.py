"""Define settings for all environments."""

import json
import logging
import logging.handlers
import os
from distutils.util import strtobool
from os.path import join
from typing import Any, Optional

from django.core.exceptions import ImproperlyConfigured
from celery.schedules import crontab

from configurations import Configuration
from celery.schedules import crontab

BASE_DIR = os.path.dirname(os.path.dirname(os.path.abspath(__file__)))

def get_required_env_var_setting(
    env_var_name: str,
    setting_name: Optional[str] = None
) -> Any:
    """Retrieve setting from environment variable, otherwise raise an error."""
    env_var = os.getenv(env_var_name)
    if not env_var:
        raise ImproperlyConfigured(
            f'Missing required setting: {setting_name or env_var_name} - must '
            f'set {env_var_name} environment variable'
        )

    return env_var


class Common(Configuration):
    """Define configuration class."""

    INSTALLED_APPS = (
        "colorfield",
        "admin_interface",
        "django.contrib.admin",
        "django.contrib.auth",
        "django.contrib.contenttypes",
        "django.contrib.sessions",
        "django.contrib.messages",
        "django.contrib.staticfiles",
        # Third party apps
        "rest_framework",  # Utilities for rest apis
        "rest_framework.authtoken",  # Token authentication
        "django_filters",
        "django_admin_logs",  # logs for admin site
        "corsheaders",
        "django_extensions",
        "drf_yasg",
        "django_celery_beat",
        "storages",
        "django_prometheus",
        # Local apps
        "tdpservice.core.apps.CoreConfig",
        "tdpservice.users",
        "tdpservice.stts",
        "tdpservice.data_files",
        "tdpservice.security",
        "tdpservice.scheduling",
        "tdpservice.email",
        "tdpservice.search_indexes",
        "tdpservice.parsers",
    )

    # https://docs.djangoproject.com/en/2.0/topics/http/middleware/
    MIDDLEWARE = (
        "django_prometheus.middleware.PrometheusBeforeMiddleware",
        "django.middleware.security.SecurityMiddleware",
        "django.contrib.sessions.middleware.SessionMiddleware",
        "django.middleware.common.CommonMiddleware",
        "django.middleware.csrf.CsrfViewMiddleware",
        "django.contrib.auth.middleware.AuthenticationMiddleware",
        "django.contrib.messages.middleware.MessageMiddleware",
        "django.middleware.clickjacking.XFrameOptionsMiddleware",
        "corsheaders.middleware.CorsMiddleware",
        "tdpservice.users.api.middleware.AuthUpdateMiddleware",
        "csp.middleware.CSPMiddleware",
        "tdpservice.middleware.NoCacheMiddleware",
        "django_prometheus.middleware.PrometheusAfterMiddleware",
    )
    PROMETHEUS_LATENCY_BUCKETS = (.1, .2, .5, .6, .8, 1.0, 2.0, 3.0, 4.0, 5.0, 6.0, 7.5, 9.0, 12.0, 15.0, 20.0, 30.0, float("inf"))
    PROMETHEUS_METRIC_NAMESPACE = ""

    APP_NAME = "dev"
    ALLOWED_HOSTS = ["*"]
    ROOT_URLCONF = "tdpservice.urls"
    SECRET_KEY = os.getenv("DJANGO_SECRET_KEY")
    WSGI_APPLICATION = "tdpservice.wsgi.application"

    # Application URLs
    BASE_URL = os.getenv('BASE_URL', 'http://localhost:8080/v1')
    FRONTEND_BASE_URL = os.getenv('FRONTEND_BASE_URL', 'http://localhost:3000')

    # Email Server
    EMAIL_BACKEND = "tdpservice.email.backend.SendgridEmailBackend"
    EMAIL_HOST_USER = "no-reply@tanfdata.acf.hhs.gov"
    SENDGRID_API_KEY = os.getenv('SENDGRID_API_KEY', None)
    SENDGRID_SANDBOX_MODE_IN_DEBUG = False

    # Whether to use localstack in place of a live AWS S3 environment
    USE_LOCALSTACK = bool(strtobool(os.getenv("USE_LOCALSTACK", "no")))

    # Those who will receive error notifications from django via email
    ADMINS = (("Admin1", "ADMIN_EMAIL_FIRST"), ("Admin2", "ADMIN_EMAIL_SECOND"))

    DATABASES = {
        "default": {
            "ENGINE": "django_prometheus.db.backends.postgresql",
            "NAME": os.getenv("DB_NAME"),
            "USER": os.getenv("DB_USER"),
            "PASSWORD": os.getenv("DB_PASSWORD"),
            "HOST": os.getenv("DB_HOST"),
            "PORT": os.getenv("DB_PORT"),
        }
    }

    # General
    APPEND_SLASH = True
    TIME_ZONE = "UTC"
    LANGUAGE_CODE = "en-us"
    # If you set this to False, Django will make some optimizations so as not
    # to load the internationalization machinery.
    USE_I18N = False
    USE_L10N = True
    USE_TZ = True
    LOGIN_URL = FRONTEND_BASE_URL
    LOGIN_REDIRECT_URL = "/"

    # Static files (CSS, JavaScript, Images)
    # https://docs.djangoproject.com/en/2.0/howto/static-files/
    STATIC_ROOT = os.path.join(BASE_DIR, "static")
    STATICFILES_DIRS = []
    STATIC_URL = "/static/"
    STATICFILES_FINDERS = (
        "django.contrib.staticfiles.finders.FileSystemFinder",
        "django.contrib.staticfiles.finders.AppDirectoriesFinder",
    )

    # By default collectstatic will store files locally so these settings are
    # not used but they must be defined, lest the server will fail to startup.
    AWS_S3_STATICFILES_ACCESS_KEY = None
    AWS_S3_STATICFILES_SECRET_KEY = None
    AWS_S3_STATICFILES_BUCKET_NAME = None
    AWS_S3_STATICFILES_ENDPOINT = None
    AWS_S3_STATICFILES_REGION_NAME = None

    # Store uploaded files in S3
    # http://django-storages.readthedocs.org/en/latest/index.html
    DEFAULT_FILE_STORAGE = 'tdpservice.backends.DataFilesS3Storage'
    AWS_S3_DATAFILES_ACCESS_KEY = os.getenv('AWS_ACCESS_KEY')
    AWS_S3_DATAFILES_SECRET_KEY = os.getenv('AWS_SECRET_ACCESS_KEY')
    AWS_S3_DATAFILES_BUCKET_NAME = os.getenv('AWS_BUCKET')
    AWS_S3_DATAFILES_REGION_NAME = os.getenv('AWS_REGION_NAME', 'us-gov-west-1')
    AWS_S3_DATAFILES_ENDPOINT = \
        f'https://s3-{AWS_S3_DATAFILES_REGION_NAME}.amazonaws.com'

    # Media files
    MEDIA_ROOT = join(os.path.dirname(BASE_DIR), "media")
    MEDIA_URL = "/media/"

    TEMPLATES = [
        {
            "BACKEND": "django.template.backends.django.DjangoTemplates",
            "DIRS": [os.path.join(BASE_DIR, "templates")],
            "APP_DIRS": True,
            "OPTIONS": {
                "context_processors": [
                    "django.template.context_processors.debug",
                    "django.template.context_processors.request",
                    "django.contrib.auth.context_processors.auth",
                    "django.contrib.messages.context_processors.messages",
                ],
            },
        },
    ]

    # Set DEBUG to False as a default for safety
    # https://docs.djangoproject.com/en/dev/ref/settings/#debug
    DEBUG = strtobool(os.getenv("DJANGO_DEBUG", "no"))

    # Password Validation
    # https://docs.djangoproject.com/en/2.0/topics/auth/passwords/#module-django.contrib.auth.password_validation
    AUTH_PASSWORD_VALIDATORS = [
        {
            "NAME": (
                "django.contrib.auth.password_validation."
                "UserAttributeSimilarityValidator"
            ),
        },
        {"NAME": "django.contrib.auth.password_validation.MinimumLengthValidator"},
        {"NAME": "django.contrib.auth.password_validation.CommonPasswordValidator"},
        {"NAME": "django.contrib.auth.password_validation.NumericPasswordValidator"},
    ]

    # Logging
    # set level as 'INFO' if env var is not set
    LOGGING_LEVEL = os.getenv('LOGGING_LEVEL', 'INFO')
    LOGGING = {
        "version": 1,
        "disable_existing_loggers": False,
        "formatters": {
            "django.server": {
                "()": "django.utils.log.ServerFormatter",
                "format": "[%(server_time)s] %(message)s",
            },
            "verbose": {
                "format": (
                    "%(asctime)s %(levelname)s %(filename)s::%(funcName)s:L%(lineno)d :  %(message)s"
                )
            },
            "simple": {"format": "%(levelname)s %(message)s"},
            "color": {"()": "tdpservice.core.logger.ColorFormatter",
                      "format": "%(asctime)s %(levelname)s %(filename)s::%(funcName)s:L%(lineno)d :  %(message)s"}
        },
        "filters": {"require_debug_true": {"()": "django.utils.log.RequireDebugTrue"}},
        "handlers": {
            "django.server": {
                "level": LOGGING_LEVEL,
                "class": "logging.StreamHandler",
                "formatter": "django.server",
            },
            "console": {
                "level": LOGGING_LEVEL,
                "class": "logging.StreamHandler",
                "formatter": "simple",
            },
            "application": {
                "class": "logging.StreamHandler",
                "formatter": "color",
            },
            "s3":{
                "class": "tdpservice.log_handler.S3FileHandler",
                'filename': "/tmp/s3.log",
                "formatter": "verbose",
            },
            "file": {
                "class": "logging.handlers.RotatingFileHandler",
                "formatter": "verbose",
                "filename": "/tmp/django.log",
                "maxBytes": 1024*1024*10, # 10 MiB
                "backupCount": 5,
            }
        },
        "loggers": {
            "tdpservice": {
               "handlers": ["application", "file"],
               "propagate": True,
               "level": LOGGING_LEVEL
            },
            "tdpservice.parsers": {
               "handlers": ["application", "file", "s3"],
               "propagate": False,
               "level": LOGGING_LEVEL
            },
            "django": {"handlers": ["console", "file"], "propagate": True},
            "django.server": {
                "handlers": ["django.server", "file"],
                "propagate": False,
                "level": LOGGING_LEVEL
            },
            "django.request": {
                "handlers": ["console", "file"],
                "propagate": False,
                "level": LOGGING_LEVEL
            },
            "django.db.backends": {"handlers": ["console", "file"], "level": "INFO"},
        },
    }

    PARSER_LOGGER = logging.getLogger('tdpservice.parsers')

    # Custom user app
    AUTH_USER_MODEL = "users.User"

    # Username or email for initial Django Super User
    # NOTE: In a deployed context this will default to the Product Owner
    DJANGO_SUPERUSER_NAME = get_required_env_var_setting(
        'DJANGO_SU_NAME',
        'DJANGO_SUPERUSER_NAME'
    )

    # Sessions
    SESSION_ENGINE = "tdpservice.core.custom_session_engine"
    SIGNED_COOKIE_EXPIRES = 60 * 60 * 12  # 12 hours
    SESSION_COOKIE_HTTPONLY = True
    SESSION_SAVE_EVERY_REQUEST = True
    SESSION_COOKIE_AGE = 60 * 30  # 30 minutes
    # The CSRF token Cookie holds no security benefits when confined to HttpOnly.
    # Setting this to false to allow the frontend to include it in the header
    # of API POST calls to prevent false negative authorization errors.
    # https://docs.djangoproject.com/en/2.2/ref/settings/#csrf-cookie-httponly
    CSRF_COOKIE_HTTPONLY = False
    CSRF_TRUSTED_ORIGINS = ['.app.cloud.gov', '.acf.hhs.gov']


    # Django Rest Framework
    DEFAULT_RENDERER_CLASSES = ['rest_framework.renderers.JSONRenderer']
    TEST_REQUEST_RENDERER_CLASSES = ['rest_framework.renderers.JSONRenderer',
                                     'rest_framework.renderers.MultiPartRenderer']
    if DEBUG:
        DEFAULT_RENDERER_CLASSES.append('rest_framework.renderers.BrowsableAPIRenderer')

    REST_FRAMEWORK = {
        "DEFAULT_PAGINATION_CLASS": "rest_framework.pagination.PageNumberPagination",
        "PAGE_SIZE": int(os.getenv("DJANGO_PAGINATION_LIMIT", 32)),
        "DATETIME_FORMAT": "%Y-%m-%dT%H:%M:%S%z",
        "DEFAULT_RENDERER_CLASSES": DEFAULT_RENDERER_CLASSES,
        "DEFAULT_PERMISSION_CLASSES": ["rest_framework.permissions.IsAuthenticated"],
        "DEFAULT_AUTHENTICATION_CLASSES": (
            "tdpservice.users.authentication.CustomAuthentication",
            "rest_framework.authentication.SessionAuthentication",
            "tdpservice.security.utils.ExpTokenAuthentication",
        ),
        "DEFAULT_FILTER_BACKENDS": [
            "django_filters.rest_framework.DjangoFilterBackend",
        ],
        "TEST_REQUEST_DEFAULT_FORMAT": "json",
        "TEST_REQUEST_RENDERER_CLASSES": TEST_REQUEST_RENDERER_CLASSES,
    }

    AUTHENTICATION_BACKENDS = (
        "tdpservice.users.authentication.CustomAuthentication",
        "django.contrib.auth.backends.ModelBackend",
    )

    TOKEN_EXPIRATION_HOURS = int(os.getenv("TOKEN_EXPIRATION_HOURS", 24))

    # CORS
    CORS_ORIGIN_ALLOW_ALL = True
    CORS_ALLOW_CREDENTIALS = True
    CORS_PREFLIGHT_MAX_AGE = 1800


    # Capture all logging statements across the service in the root handler
    logger = logging.getLogger()
    logger.addHandler(logging.StreamHandler())

    ###
    # AV Scanning Settings
    #
    ###

    # Flag for local testing to enable AV Scans
    RAW_CLAMAV = os.getenv('CLAMAV_NEEDED', "True").strip("\"")
    logger.debug("RAW_CLAMAV: " + str(RAW_CLAMAV))
    CLAMAV_NEEDED = bool(strtobool(RAW_CLAMAV))

    # The URL endpoint to send AV scan requests to (clamav-rest/clamav-nginx-proxy)
    AV_SCAN_URL = os.getenv('AV_SCAN_URL')

    # The factor used to determine how long to wait before retrying failed scans
    # NOTE: This value exponentially increases up to the maximum retries allowed
    # algo: {backoff factor} * (2 ** ({number of total retries} - 1))
    AV_SCAN_BACKOFF_FACTOR = int(os.getenv('AV_SCAN_BACKOFF_FACTOR', 1))

    # The maximum number of times to retry failed virus scans
    AV_SCAN_MAX_RETRIES = int(os.getenv('AV_SCAN_MAX_RETRIES', 5))

    # The number of seconds to wait for socket response from clamav-rest
    AV_SCAN_TIMEOUT = int(os.getenv('AV_SCAN_TIMEOUT', 30))

    s3_src = "s3-us-gov-west-1.amazonaws.com"

    CSP_DEFAULT_SRC = ("'none'")
    CSP_SCRIPT_SRC = ("'self'", "'unsafe-inline'", s3_src)
    CSP_IMG_SRC = ("'self'", "data:", s3_src)
    CSP_FONT_SRC = ("'self'", s3_src)
    CSP_CONNECT_SRC = ("'self'", "*.cloud.gov")
    CSP_MANIFEST_SRC = ("'self'")
    CSP_OBJECT_SRC = ("'none'")
    CSP_FRAME_ANCESTORS = ("'none'")
    CSP_FORM_ACTION = ("'self'")
    CSP_STYLE_SRC = ("'self'", "'unsafe-inline'", s3_src)


    ####################################
    # Authentication Provider Settings #
    ####################################

    # Login.gov #
    LOGIN_GOV_ACR_VALUES = os.getenv(
        'ACR_VALUES',
        'http://idmanagement.gov/ns/assurance/ial/1'
    )
    LOGIN_GOV_AUTHORIZATION_ENDPOINT = os.getenv(
        'OIDC_OP_AUTHORIZATION_ENDPOINT',
        'https://idp.int.identitysandbox.gov/openid_connect/authorize'
    )
    LOGIN_GOV_CLIENT_ASSERTION_TYPE = os.getenv(
        'CLIENT_ASSERTION_TYPE',
        'urn:ietf:params:oauth:client-assertion-type:jwt-bearer'
    )
    LOGIN_GOV_CLIENT_ID = os.getenv(
        'OIDC_RP_CLIENT_ID',
        'urn:gov:gsa:openidconnect.profiles:sp:sso:hhs:tanf-proto-dev'
    )
    LOGIN_GOV_ISSUER = os.getenv(
        'OIDC_OP_ISSUER',
        'https://idp.int.identitysandbox.gov/'
    )
    LOGIN_GOV_JWKS_ENDPOINT = os.getenv(
        'OIDC_OP_JWKS_ENDPOINT',
        'https://idp.int.identitysandbox.gov/api/openid_connect/certs'
    )
    # JWT_KEY must be set, there is no functional default.
    LOGIN_GOV_JWT_KEY = get_required_env_var_setting(
        'JWT_KEY',
        'LOGIN_GOV_JWT_KEY'
    )
    LOGIN_GOV_LOGOUT_ENDPOINT = os.getenv(
        'OIDC_OP_LOGOUT_ENDPOINT',
        'https://idp.int.identitysandbox.gov/openid_connect/logout'
    )
    LOGIN_GOV_TOKEN_ENDPOINT = os.getenv(
        'OIDC_OP_TOKEN_ENDPOINT',
        'https://idp.int.identitysandbox.gov/api/openid_connect/token'
    )

    ENABLE_DEVELOPER_GROUP = True

    # AMS OpenID #
    AMS_CONFIGURATION_ENDPOINT = os.getenv(
        'AMS_CONFIGURATION_ENDPOINT',
        'https://sso-stage.acf.hhs.gov/auth/realms/ACF-SSO/.well-known/openid-configuration'
    )

    # The CLIENT_ID and SECRET must be set for the AMS authentication flow to work.
    # In dev and testing environments, these can be dummy values.
    AMS_CLIENT_ID = os.getenv(
        'AMS_CLIENT_ID',
        ''
    )

    AMS_CLIENT_SECRET = os.getenv(
        'AMS_CLIENT_SECRET',
        ''
    )

    # -------- CELERY CONFIG
    REDIS_URI = os.getenv(
        'REDIS_URI',
        'redis://redis-server:6379'
    )
    logger.debug("REDIS_URI: " + REDIS_URI)

    CELERY_BROKER_URL = REDIS_URI
    CELERY_RESULT_BACKEND = REDIS_URI
    CELERY_ACCEPT_CONTENT = ['application/json']
    CELERY_TASK_SERIALIZER = 'json'
    CELERY_RESULT_SERIALIZER = 'json'
    CELERY_TIMEZONE = 'UTC'
    CELERYD_SEND_EVENTS=True

    CELERY_BEAT_SCHEDULE = {
        'Database Backup': {
            'task': 'tdpservice.scheduling.tasks.postgres_backup',
            'schedule': crontab(minute='0', hour='4'), # Runs at midnight EST
            'args': "-b",
            'options': {
                'expires': 15.0,
            },
        },
        'Account Deactivation Warning': {
            'task': 'tdpservice.email.tasks.check_for_accounts_needing_deactivation_warning',
            'schedule': crontab(day_of_week='*', hour='13', minute='0'), # Every day at 1pm UTC (9am EST)

            'options': {
                'expires': 15.0,
            },
        },
        'Deactivate Users': {
            'task': 'tdpservice.email.tasks.deactivate_users',
            'schedule': crontab(day_of_week='*', hour='13', minute='0'), # Every day at 1pm UTC (9am EST)
            'options': {
                'expires': 15.0,
            },
        },
        'Email Admin Number of Access Requests' : {
            'task': 'tdpservice.email.tasks.email_admin_num_access_requests',
            'schedule': crontab(minute='0', hour='1', day_of_week='*', day_of_month='*', month_of_year='*'), # Every day at 1am UTC (9pm EST)
        },
        'Email Admin Number of Stuck Files' : {
            'task': 'tdpservice.data_files.tasks.notify_stuck_files',
            'schedule': crontab(minute='0', hour='1', day_of_week='*', day_of_month='*', month_of_year='*'), # Every day at 1am UTC (9pm EST)
        },
        'Email Data Analyst Q1 Upcoming Submission Deadline Reminder': {
            'task': 'tdpservice.email.tasks.send_data_submission_reminder',
            # Feb 9 at 1pm UTC (9am EST)
            'schedule': crontab(month_of_year='2', day_of_month='9', hour='13', minute='0'),
            # 'schedule': crontab(minute='*/3'),
            'kwargs': {
                'due_date': 'February 14th',
                'reporting_period': 'Oct - Dec',
                'fiscal_quarter': 'Q1',
            }
        },
        'Email Data Analyst Q2 Upcoming Submission Deadline Reminder': {
            'task': 'tdpservice.email.tasks.send_data_submission_reminder',
            # May 10 at 1pm UTC (9am EST)
            'schedule': crontab(month_of_year='5', day_of_month='10', hour='13', minute='0'),
            # 'schedule': crontab(minute='*/3'),
            'kwargs': {
                'due_date': 'May 15th',
                'reporting_period': 'Jan - Mar',
                'fiscal_quarter': 'Q2',
            }
        },
        'Email Data Analyst Q3 Upcoming Submission Deadline Reminder': {
            'task': 'tdpservice.email.tasks.send_data_submission_reminder',
            # Aug 9 at 1pm UTC (9am EST)
            'schedule': crontab(month_of_year='8', day_of_month='9', hour='13', minute='0'),
            # 'schedule': crontab(minute='*/3'),
            'kwargs': {
                'due_date': 'August 14th',
                'reporting_period': 'Apr - Jun',
                'fiscal_quarter': 'Q3',
            }
        },
        'Email Data Analyst Q4 Upcoming Submission Deadline Reminder': {
            'task': 'tdpservice.email.tasks.send_data_submission_reminder',
            # Nov 9 at 1pm UTC (9am EST)
            'schedule': crontab(month_of_year='11', day_of_month='9', hour='13', minute='0'),
            # 'schedule': crontab(minute='*/3'),
            'kwargs': {
                'due_date': 'November 14th',
                'reporting_period': 'Jul - Sep',
                'fiscal_quarter': 'Q4',
            }
        },
    }

    CYPRESS_TOKEN = os.getenv('CYPRESS_TOKEN', None)
    FIXTURE_DIRS = [os.path.join(BASE_DIR, "fixtures")]

    GENERATE_TRAILER_ERRORS = os.getenv("GENERATE_TRAILER_ERRORS", False)
    IGNORE_DUPLICATE_ERROR_PRECEDENCE = os.getenv("IGNORE_DUPLICATE_ERROR_PRECEDENCE", False)
    BULK_CREATE_BATCH_SIZE = os.getenv("BULK_CREATE_BATCH_SIZE", 10000)
    MEDIAN_LINE_PARSE_TIME = os.getenv("MEDIAN_LINE_PARSE_TIME", 0.0005574226379394531)
    BYPASS_OFA_AUTH = os.getenv("BYPASS_OFA_AUTH", False)

<<<<<<< HEAD
    CELERY_WORKER_SEND_TASK_EVENTS = True
    CELERY_TASK_SEND_SENT_EVENT = True
=======
    FRA_PILOT_STATES = json.loads(os.getenv("FRA_PILOT_STATES", "[]"))
>>>>>>> 6d2407b9
<|MERGE_RESOLUTION|>--- conflicted
+++ resolved
@@ -542,9 +542,7 @@
     MEDIAN_LINE_PARSE_TIME = os.getenv("MEDIAN_LINE_PARSE_TIME", 0.0005574226379394531)
     BYPASS_OFA_AUTH = os.getenv("BYPASS_OFA_AUTH", False)
 
-<<<<<<< HEAD
     CELERY_WORKER_SEND_TASK_EVENTS = True
     CELERY_TASK_SEND_SENT_EVENT = True
-=======
-    FRA_PILOT_STATES = json.loads(os.getenv("FRA_PILOT_STATES", "[]"))
->>>>>>> 6d2407b9
+
+    FRA_PILOT_STATES = json.loads(os.getenv("FRA_PILOT_STATES", "[]"))