"""Define settings for all environments."""

import logging
import os
from distutils.util import strtobool
from os.path import join
from typing import Any, Optional

from django.core.exceptions import ImproperlyConfigured
from celery.schedules import crontab

from configurations import Configuration
from celery.schedules import crontab

BASE_DIR = os.path.dirname(os.path.dirname(os.path.abspath(__file__)))

def get_required_env_var_setting(
    env_var_name: str,
    setting_name: Optional[str] = None
) -> Any:
    """Retrieve setting from environment variable, otherwise raise an error."""
    env_var = os.getenv(env_var_name)
    if not env_var:
        raise ImproperlyConfigured(
            f'Missing required setting: {setting_name or env_var_name} - must '
            f'set {env_var_name} environment variable'
        )

    return env_var


class Common(Configuration):
    """Define configuration class."""

    INSTALLED_APPS = (
        "colorfield",
        "admin_interface",
        "django.contrib.admin",
        "django.contrib.auth",
        "django.contrib.contenttypes",
        "django.contrib.sessions",
        "django.contrib.messages",
        "django.contrib.staticfiles",
        # Third party apps
        "rest_framework",  # Utilities for rest apis
        "rest_framework.authtoken",  # Token authentication
        "django_filters",
        "django_admin_logs",  # logs for admin site
        "corsheaders",
        "django_extensions",
        "drf_yasg",
        "django_celery_beat",
        "storages",
        "django_elasticsearch_dsl",
        "django_elasticsearch_dsl_drf",
        # Local apps
        "tdpservice.core.apps.CoreConfig",
        "tdpservice.users",
        "tdpservice.stts",
        "tdpservice.data_files",
        "tdpservice.security",
        "tdpservice.scheduling",
        "tdpservice.email",
        "tdpservice.search_indexes",
    )

    # https://docs.djangoproject.com/en/2.0/topics/http/middleware/
    MIDDLEWARE = (
        "django.middleware.security.SecurityMiddleware",
        "django.contrib.sessions.middleware.SessionMiddleware",
        "django.middleware.common.CommonMiddleware",
        "django.middleware.csrf.CsrfViewMiddleware",
        "django.contrib.auth.middleware.AuthenticationMiddleware",
        "django.contrib.messages.middleware.MessageMiddleware",
        "django.middleware.clickjacking.XFrameOptionsMiddleware",
        "corsheaders.middleware.CorsMiddleware",
        "tdpservice.users.api.middleware.AuthUpdateMiddleware",
        "csp.middleware.CSPMiddleware",
        "tdpservice.middleware.NoCacheMiddleware"
    )

    APP_NAME = "dev"
    ALLOWED_HOSTS = ["*"]
    ROOT_URLCONF = "tdpservice.urls"
    SECRET_KEY = os.getenv("DJANGO_SECRET_KEY")
    WSGI_APPLICATION = "tdpservice.wsgi.application"
    CORS_ORIGIN_ALLOW_ALL = True

    # Application URLs
    BASE_URL = os.getenv('BASE_URL', 'http://localhost:8080/v1')
    FRONTEND_BASE_URL = os.getenv('FRONTEND_BASE_URL', 'http://localhost:3000')

    # Email Server
    EMAIL_BACKEND = "django.core.mail.backends.smtp.EmailBackend"
    EMAIL_HOST = "smtp.ees.hhs.gov"
    EMAIL_HOST_USER = "no-reply@tanfdata.acf.hhs.gov"
    
    # Whether to use localstack in place of a live AWS S3 environment
    USE_LOCALSTACK = bool(strtobool(os.getenv("USE_LOCALSTACK", "no")))

    # Those who will receive error notifications from django via email
    ADMINS = (("Admin1", "ADMIN_EMAIL_FIRST"), ("Admin2", "ADMIN_EMAIL_SECOND"))

    DATABASES = {
        "default": {
            "ENGINE": "django.db.backends.postgresql",
            "NAME": os.getenv("DB_NAME"),
            "USER": os.getenv("DB_USER"),
            "PASSWORD": os.getenv("DB_PASSWORD"),
            "HOST": os.getenv("DB_HOST"),
            "PORT": os.getenv("DB_PORT"),
        }
    }

    # General
    APPEND_SLASH = True
    TIME_ZONE = "UTC"
    LANGUAGE_CODE = "en-us"
    # If you set this to False, Django will make some optimizations so as not
    # to load the internationalization machinery.
    USE_I18N = False
    USE_L10N = True
    USE_TZ = True
    LOGIN_URL = FRONTEND_BASE_URL
    LOGIN_REDIRECT_URL = "/"

    # Static files (CSS, JavaScript, Images)
    # https://docs.djangoproject.com/en/2.0/howto/static-files/
    STATIC_ROOT = os.path.join(BASE_DIR, "static")
    STATICFILES_DIRS = []
    STATIC_URL = "/static/"
    STATICFILES_FINDERS = (
        "django.contrib.staticfiles.finders.FileSystemFinder",
        "django.contrib.staticfiles.finders.AppDirectoriesFinder",
    )

    # By default collectstatic will store files locally so these settings are
    # not used but they must be defined, lest the server will fail to startup.
    AWS_S3_STATICFILES_ACCESS_KEY = None
    AWS_S3_STATICFILES_SECRET_KEY = None
    AWS_S3_STATICFILES_BUCKET_NAME = None
    AWS_S3_STATICFILES_ENDPOINT = None
    AWS_S3_STATICFILES_REGION_NAME = None

    # Store uploaded files in S3
    # http://django-storages.readthedocs.org/en/latest/index.html
    DEFAULT_FILE_STORAGE = 'tdpservice.backends.DataFilesS3Storage'
    AWS_S3_DATAFILES_ACCESS_KEY = os.getenv('AWS_ACCESS_KEY')
    AWS_S3_DATAFILES_SECRET_KEY = os.getenv('AWS_SECRET_ACCESS_KEY')
    AWS_S3_DATAFILES_BUCKET_NAME = os.getenv('AWS_BUCKET')
    AWS_S3_DATAFILES_REGION_NAME = os.getenv('AWS_REGION_NAME', 'us-gov-west-1')
    AWS_S3_DATAFILES_ENDPOINT = \
        f'https://s3-{AWS_S3_DATAFILES_REGION_NAME}.amazonaws.com'

    # Media files
    MEDIA_ROOT = join(os.path.dirname(BASE_DIR), "media")
    MEDIA_URL = "/media/"

    TEMPLATES = [
        {
            "BACKEND": "django.template.backends.django.DjangoTemplates",
            "DIRS": STATICFILES_DIRS,
            "APP_DIRS": True,
            "OPTIONS": {
                "context_processors": [
                    "django.template.context_processors.debug",
                    "django.template.context_processors.request",
                    "django.contrib.auth.context_processors.auth",
                    "django.contrib.messages.context_processors.messages",
                ],
            },
        },
    ]

    # Set DEBUG to False as a default for safety
    # https://docs.djangoproject.com/en/dev/ref/settings/#debug
    DEBUG = strtobool(os.getenv("DJANGO_DEBUG", "no"))

    # Password Validation
    # https://docs.djangoproject.com/en/2.0/topics/auth/passwords/#module-django.contrib.auth.password_validation
    AUTH_PASSWORD_VALIDATORS = [
        {
            "NAME": (
                "django.contrib.auth.password_validation."
                "UserAttributeSimilarityValidator"
            ),
        },
        {"NAME": "django.contrib.auth.password_validation.MinimumLengthValidator"},
        {"NAME": "django.contrib.auth.password_validation.CommonPasswordValidator"},
        {"NAME": "django.contrib.auth.password_validation.NumericPasswordValidator"},
    ]

    # Logging
    # set level as 'INFO' if env var is not set
    LOGGING_LEVEL = os.getenv('LOGGING_LEVEL', 'INFO')
    LOGGING = {
        "version": 1,
        "disable_existing_loggers": False,
        "formatters": {
            "django.server": {
                "()": "django.utils.log.ServerFormatter",
                "format": "[%(server_time)s] %(message)s",
            },
            "verbose": {
                "format": (
                    "[%(asctime)s %(levelname)s %(filename)s::%(funcName)s:L%(lineno)d :  %(message)s"
                )
            },
            "simple": {"format": "%(levelname)s %(message)s"},
        },
        "filters": {"require_debug_true": {"()": "django.utils.log.RequireDebugTrue"}},
        "handlers": {
            "django.server": {
                "level": LOGGING_LEVEL,
                "class": "logging.StreamHandler",
                "formatter": "django.server",
            },
            "console": {
                "level": LOGGING_LEVEL,
                "class": "logging.StreamHandler",
                "formatter": "simple",
            },
            "application": {
                "class": "logging.StreamHandler",
                "formatter": "verbose",
            },
        },
        "loggers": {
            "tdpservice": {
               "handlers": ["application"],
               "propagate": True,
               "level": LOGGING_LEVEL
            },
            "django": {"handlers": ["console"], "propagate": True},
            "django.server": {
                "handlers": ["django.server"],
                "propagate": False,
                "level": LOGGING_LEVEL
            },
            "django.request": {
                "handlers": ["console"],
                "propagate": False,
                "level": LOGGING_LEVEL
            },
            "django.db.backends": {"handlers": ["console"], "level": "INFO"},
        },
    }

    # Custom user app
    AUTH_USER_MODEL = "users.User"

    # Username or email for initial Django Super User
    # NOTE: In a deployed context this will default to the Product Owner
    DJANGO_SUPERUSER_NAME = get_required_env_var_setting(
        'DJANGO_SU_NAME',
        'DJANGO_SUPERUSER_NAME'
    )

    # Sessions
    SESSION_ENGINE = "django.contrib.sessions.backends.signed_cookies"
    SESSION_COOKIE_HTTPONLY = True
    SESSION_TIMEOUT = 30
    # The CSRF token Cookie holds no security benefits when confined to HttpOnly.
    # Setting this to false to allow the frontend to include it in the header
    # of API POST calls to prevent false negative authorization errors.
    # https://docs.djangoproject.com/en/2.2/ref/settings/#csrf-cookie-httponly
    CSRF_COOKIE_HTTPONLY = False
    CSRF_TRUSTED_ORIGINS = ['.app.cloud.gov', '.acf.hhs.gov']


    # Django Rest Framework
    REST_FRAMEWORK = {
        "DEFAULT_PAGINATION_CLASS": "rest_framework.pagination.PageNumberPagination",
        "PAGE_SIZE": int(os.getenv("DJANGO_PAGINATION_LIMIT", 32)),
        "DATETIME_FORMAT": "%Y-%m-%dT%H:%M:%S%z",
        "DEFAULT_RENDERER_CLASSES": (
            "rest_framework.renderers.JSONRenderer",
            "rest_framework.renderers.BrowsableAPIRenderer",
        ),
        "DEFAULT_PERMISSION_CLASSES": ["rest_framework.permissions.IsAuthenticated"],
        "DEFAULT_AUTHENTICATION_CLASSES": (
            "tdpservice.users.authentication.CustomAuthentication",
            "rest_framework.authentication.SessionAuthentication",
            "rest_framework.authentication.TokenAuthentication",
        ),
        "DEFAULT_FILTER_BACKENDS": [
            "django_filters.rest_framework.DjangoFilterBackend",
        ],
        "TEST_REQUEST_DEFAULT_FORMAT": "json",
        "TEST_REQUEST_RENDERER_CLASSES": [
            "rest_framework.renderers.MultiPartRenderer",
            "rest_framework.renderers.JSONRenderer"
        ],
    }

    AUTHENTICATION_BACKENDS = (
        "tdpservice.users.authentication.CustomAuthentication",
        "django.contrib.auth.backends.ModelBackend",
    )

    # CORS
    CORS_ALLOW_CREDENTIALS = True

    # Capture all logging statements across the service in the root handler
    logger = logging.getLogger()
    logger.addHandler(logging.StreamHandler())

    ###
    # AV Scanning Settings
    #
    ###

    # Flag for local testing to enable AV Scans
    RAW_CLAMAV = os.getenv('CLAMAV_NEEDED', "True").strip("\"")
    logger.debug("RAW_CLAMAV: " + str(RAW_CLAMAV))
    CLAMAV_NEEDED = bool(strtobool(RAW_CLAMAV))

    # The URL endpoint to send AV scan requests to (clamav-rest)
    AV_SCAN_URL = os.getenv('AV_SCAN_URL')

    # The factor used to determine how long to wait before retrying failed scans
    # NOTE: This value exponentially increases up to the maximum retries allowed
    # algo: {backoff factor} * (2 ** ({number of total retries} - 1))
    AV_SCAN_BACKOFF_FACTOR = int(os.getenv('AV_SCAN_BACKOFF_FACTOR', 1))

    # The maximum number of times to retry failed virus scans
    AV_SCAN_MAX_RETRIES = int(os.getenv('AV_SCAN_MAX_RETRIES', 5))

    # The number of seconds to wait for socket response from clamav-rest
    AV_SCAN_TIMEOUT = int(os.getenv('AV_SCAN_TIMEOUT', 30))

    s3_src = "s3-us-gov-west-1.amazonaws.com"

    CSP_DEFAULT_SRC = ("'none'")
    CSP_SCRIPT_SRC = ("'self'", s3_src)
    CSP_IMG_SRC = ("'self'", "data:", s3_src)
    CSP_FONT_SRC = ("'self'", s3_src)
    CSP_CONNECT_SRC = ("'self'", "*.cloud.gov")
    CSP_MANIFEST_SRC = ("'self'")
    CSP_OBJECT_SRC = ("'none'")
    CSP_FRAME_ANCESTORS = ("'none'")
    CSP_FORM_ACTION = ("'self'")
    CSP_STYLE_SRC = ("'self'", s3_src, "'unsafe-inline'")


    ####################################
    # Authentication Provider Settings #
    ####################################

    # Login.gov #
    LOGIN_GOV_ACR_VALUES = os.getenv(
        'ACR_VALUES',
        'http://idmanagement.gov/ns/assurance/ial/1'
    )
    LOGIN_GOV_AUTHORIZATION_ENDPOINT = os.getenv(
        'OIDC_OP_AUTHORIZATION_ENDPOINT',
        'https://idp.int.identitysandbox.gov/openid_connect/authorize'
    )
    LOGIN_GOV_CLIENT_ASSERTION_TYPE = os.getenv(
        'CLIENT_ASSERTION_TYPE',
        'urn:ietf:params:oauth:client-assertion-type:jwt-bearer'
    )
    LOGIN_GOV_CLIENT_ID = os.getenv(
        'OIDC_RP_CLIENT_ID',
        'urn:gov:gsa:openidconnect.profiles:sp:sso:hhs:tanf-proto-dev'
    )
    LOGIN_GOV_ISSUER = os.getenv(
        'OIDC_OP_ISSUER',
        'https://idp.int.identitysandbox.gov/'
    )
    LOGIN_GOV_JWKS_ENDPOINT = os.getenv(
        'OIDC_OP_JWKS_ENDPOINT',
        'https://idp.int.identitysandbox.gov/api/openid_connect/certs'
    )
    # JWT_KEY must be set, there is no functional default.
    LOGIN_GOV_JWT_KEY = get_required_env_var_setting(
        'JWT_KEY',
        'LOGIN_GOV_JWT_KEY'
    )
    LOGIN_GOV_LOGOUT_ENDPOINT = os.getenv(
        'OIDC_OP_LOGOUT_ENDPOINT',
        'https://idp.int.identitysandbox.gov/openid_connect/logout'
    )
    LOGIN_GOV_TOKEN_ENDPOINT = os.getenv(
        'OIDC_OP_TOKEN_ENDPOINT',
        'https://idp.int.identitysandbox.gov/api/openid_connect/token'
    )

    ENABLE_DEVELOPER_GROUP = True

    # AMS OpenID #
    AMS_CONFIGURATION_ENDPOINT = os.getenv(
        'AMS_CONFIGURATION_ENDPOINT',
        'https://sso-stage.acf.hhs.gov/auth/realms/ACF-SSO/.well-known/openid-configuration'
    )

    # The CLIENT_ID and SECRET must be set for the AMS authentication flow to work.
    # In dev and testing environments, these can be dummy values.
    AMS_CLIENT_ID = os.getenv(
        'AMS_CLIENT_ID',
        ''
    )

    AMS_CLIENT_SECRET = os.getenv(
        'AMS_CLIENT_SECRET',
        ''
    )

    # ------- SFTP CONFIG
    ACFTITAN_SERVER_ADDRESS = os.getenv('ACFTITAN_HOST', '')
    """
    To be able to fit the PRIVATE KEY in one line as environment variable, we replace the EOL 
    with an underscore char.
    The next line replaces the _ with EOL before using the PRIVATE KEY
    """
    ACFTITAN_LOCAL_KEY = os.getenv('ACFTITAN_KEY', '').replace('_', '\n')
    ACFTITAN_USERNAME = os.getenv('ACFTITAN_USERNAME', '')
    ACFTITAN_DIRECTORY = os.getenv('ACFTITAN_DIRECTORY', '')

    # -------- CELERY CONFIG
    REDIS_URI = os.getenv(
        'REDIS_URI',
        'redis://redis-server:6379'
    )
    logger.debug("REDIS_URI: " + REDIS_URI)

    CELERY_BROKER_URL = REDIS_URI
    CELERY_RESULT_BACKEND = REDIS_URI
    CELERY_ACCEPT_CONTENT = ['application/json']
    CELERY_TASK_SERIALIZER = 'json'
    CELERY_RESULT_SERIALIZER = 'json'
    CELERY_TIMEZONE = 'UTC'

    CELERY_BEAT_SCHEDULE = {
        'name': {
            'task': 'tdpservice.scheduling.tasks.postgres_backup',
            'schedule': crontab(minute='*', hour='4'), # Runs at midnight EST
            'args': "-b",
            'options': {
                'expires': 15.0,
            },
        },     
        'name': {
            'task': 'tdpservice.scheduling.tasks.check_for_accounts_needing_deactivation_warning',
            'schedule': crontab(day_of_week='*', hour='13', minute='*'), # Every day at 1pm UTC (9am EST)

            'options': {
                'expires': 15.0,
            },
        },     
    }
<<<<<<< HEAD

    CYPRESS_TOKEN = os.getenv('CYPRESS_TOKEN', None)
=======
    # Elastic
    ELASTICSEARCH_DSL = {
        'default': {
            'hosts': os.getenv('ELASTIC_HOST', 'elastic:9200')
        },
    }
>>>>>>> 8b9dc4e1
<|MERGE_RESOLUTION|>--- conflicted
+++ resolved
@@ -439,7 +439,7 @@
             'options': {
                 'expires': 15.0,
             },
-        },     
+        },
         'name': {
             'task': 'tdpservice.scheduling.tasks.check_for_accounts_needing_deactivation_warning',
             'schedule': crontab(day_of_week='*', hour='13', minute='*'), # Every day at 1pm UTC (9am EST)
@@ -447,16 +447,14 @@
             'options': {
                 'expires': 15.0,
             },
-        },     
+        },
     }
-<<<<<<< HEAD
-
-    CYPRESS_TOKEN = os.getenv('CYPRESS_TOKEN', None)
-=======
+
     # Elastic
     ELASTICSEARCH_DSL = {
         'default': {
             'hosts': os.getenv('ELASTIC_HOST', 'elastic:9200')
         },
     }
->>>>>>> 8b9dc4e1
+
+    CYPRESS_TOKEN = os.getenv('CYPRESS_TOKEN', None)