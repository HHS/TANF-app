"""Define settings for all environments."""

import logging
import os
from distutils.util import strtobool
from os.path import join
from typing import Any, Optional

from django.core.exceptions import ImproperlyConfigured

from configurations import Configuration

BASE_DIR = os.path.dirname(os.path.dirname(os.path.abspath(__file__)))


def get_required_env_var_setting(
    env_var_name: str,
    setting_name: Optional[str] = None
) -> Any:
    """Retrieve setting from environment variable, otherwise raise an error."""
    env_var = os.getenv(env_var_name)
    if not env_var:
        raise ImproperlyConfigured(
            f'Missing required setting: {setting_name or env_var_name} - must '
            f'set {env_var_name} environment variable'
        )

    return env_var


class Common(Configuration):
    """Define configuration class."""

    INSTALLED_APPS = (
        "colorfield",
        "admin_interface",
        "django.contrib.admin",
        "django.contrib.auth",
        "django.contrib.contenttypes",
        "django.contrib.sessions",
        "django.contrib.messages",
        "django.contrib.staticfiles",
        # Third party apps
        "rest_framework",  # Utilities for rest apis
        "rest_framework.authtoken",  # Token authentication
        "django_filters",
        "django_admin_logs",  # logs for admin site
        "corsheaders",
        "django_extensions",
        "drf_yasg",
        "storages",
        # Local apps
        "tdpservice.core.apps.CoreConfig",
        "tdpservice.users",
        "tdpservice.stts",
        "tdpservice.data_files",
        "tdpservice.security",
    )

    # https://docs.djangoproject.com/en/2.0/topics/http/middleware/
    MIDDLEWARE = (
        "django.middleware.security.SecurityMiddleware",
<<<<<<< HEAD
=======
        "tdpservice.middleware.SessionMiddleware",
        "corsheaders.middleware.CorsMiddleware",
>>>>>>> aa3b9ecd
        "django.middleware.common.CommonMiddleware",
        "django.middleware.csrf.CsrfViewMiddleware",
        "django.contrib.auth.middleware.AuthenticationMiddleware",
        "django.contrib.messages.middleware.MessageMiddleware",
        "django.middleware.clickjacking.XFrameOptionsMiddleware",
        "tdpservice.users.api.middleware.AuthUpdateMiddleware",
        "csp.middleware.CSPMiddleware",
        "tdpservice.middleware.NoCacheMiddleware",
    )

    APP_NAME = "dev"
    ALLOWED_HOSTS = ["*"]
    ROOT_URLCONF = "tdpservice.urls"
    SECRET_KEY = os.getenv("DJANGO_SECRET_KEY")
    WSGI_APPLICATION = "tdpservice.wsgi.application"
    CORS_ORIGIN_ALLOW_ALL = True

    # Application URLs
    BASE_URL = os.getenv('BASE_URL', 'http://localhost:8080/v1')
    FRONTEND_BASE_URL = os.getenv('FRONTEND_BASE_URL', 'http://localhost:3000')

    # Email Server
    EMAIL_BACKEND = "django.core.mail.backends.smtp.EmailBackend"

    # Whether to use localstack in place of a live AWS S3 environment
    USE_LOCALSTACK = bool(strtobool(os.getenv("USE_LOCALSTACK", "no")))

    # Those who will receive error notifications from django via email
    ADMINS = (("Admin1", "ADMIN_EMAIL_FIRST"), ("Admin2", "ADMIN_EMAIL_SECOND"))

    DATABASES = {
        "default": {
            "ENGINE": "django.db.backends.postgresql",
            "NAME": os.getenv("DB_NAME"),
            "USER": os.getenv("DB_USER"),
            "PASSWORD": os.getenv("DB_PASSWORD"),
            "HOST": os.getenv("DB_HOST"),
            "PORT": os.getenv("DB_PORT"),
        }
    }

    # General
    APPEND_SLASH = True
    TIME_ZONE = "UTC"
    LANGUAGE_CODE = "en-us"
    # If you set this to False, Django will make some optimizations so as not
    # to load the internationalization machinery.
    USE_I18N = False
    USE_L10N = True
    USE_TZ = True
    LOGIN_URL = FRONTEND_BASE_URL
    LOGIN_REDIRECT_URL = "/"

    # Static files (CSS, JavaScript, Images)
    # https://docs.djangoproject.com/en/2.0/howto/static-files/
    STATIC_ROOT = os.path.join(BASE_DIR, "static")
    STATICFILES_DIRS = []
    STATIC_URL = "/static/"
    STATICFILES_FINDERS = (
        "django.contrib.staticfiles.finders.FileSystemFinder",
        "django.contrib.staticfiles.finders.AppDirectoriesFinder",
    )

    # By default collectstatic will store files locally so these settings are
    # not used but they must be defined, lest the server will fail to startup.
    AWS_S3_STATICFILES_ACCESS_KEY = None
    AWS_S3_STATICFILES_SECRET_KEY = None
    AWS_S3_STATICFILES_BUCKET_NAME = None
    AWS_S3_STATICFILES_ENDPOINT = None
    AWS_S3_STATICFILES_REGION_NAME = None

    # Store uploaded files in S3
    # http://django-storages.readthedocs.org/en/latest/index.html
    DEFAULT_FILE_STORAGE = 'tdpservice.backends.DataFilesS3Storage'
    AWS_S3_DATAFILES_ACCESS_KEY = os.getenv('AWS_ACCESS_KEY')
    AWS_S3_DATAFILES_SECRET_KEY = os.getenv('AWS_SECRET_ACCESS_KEY')
    AWS_S3_DATAFILES_BUCKET_NAME = os.getenv('AWS_BUCKET')
    AWS_S3_DATAFILES_REGION_NAME = os.getenv('AWS_REGION_NAME', 'us-gov-west-1')
    AWS_S3_DATAFILES_ENDPOINT = \
        f'https://s3-{AWS_S3_DATAFILES_REGION_NAME}.amazonaws.com'

    # Media files
    MEDIA_ROOT = join(os.path.dirname(BASE_DIR), "media")
    MEDIA_URL = "/media/"

    TEMPLATES = [
        {
            "BACKEND": "django.template.backends.django.DjangoTemplates",
            "DIRS": STATICFILES_DIRS,
            "APP_DIRS": True,
            "OPTIONS": {
                "context_processors": [
                    "django.template.context_processors.debug",
                    "django.template.context_processors.request",
                    "django.contrib.auth.context_processors.auth",
                    "django.contrib.messages.context_processors.messages",
                ],
            },
        },
    ]

    # Set DEBUG to False as a default for safety
    # https://docs.djangoproject.com/en/dev/ref/settings/#debug
    DEBUG = strtobool(os.getenv("DJANGO_DEBUG", "no"))

    # Password Validation
    # https://docs.djangoproject.com/en/2.0/topics/auth/passwords/#module-django.contrib.auth.password_validation
    AUTH_PASSWORD_VALIDATORS = [
        {
            "NAME": (
                "django.contrib.auth.password_validation."
                "UserAttributeSimilarityValidator"
            ),
        },
        {"NAME": "django.contrib.auth.password_validation.MinimumLengthValidator"},
        {"NAME": "django.contrib.auth.password_validation.CommonPasswordValidator"},
        {"NAME": "django.contrib.auth.password_validation.NumericPasswordValidator"},
    ]

    # Logging
    # set level as 'INFO' if env var is not set
    LOGGING_LEVEL = os.getenv('LOGGING_LEVEL', 'INFO')
    LOGGING = {
        "version": 1,
        "disable_existing_loggers": False,
        "formatters": {
            "django.server": {
                "()": "django.utils.log.ServerFormatter",
                "format": "[%(server_time)s] %(message)s",
            },
            "verbose": {
                "format": (
                    "[%(asctime)s %(levelname)s %(filename)s::%(funcName)s:L%(lineno)d :  %(message)s"
                )
            },
            "simple": {"format": "%(levelname)s %(message)s"},
        },
        "filters": {"require_debug_true": {"()": "django.utils.log.RequireDebugTrue"}},
        "handlers": {
            "django.server": {
                "level": LOGGING_LEVEL,
                "class": "logging.StreamHandler",
                "formatter": "django.server",
            },
            "console": {
                "level": LOGGING_LEVEL,
                "class": "logging.StreamHandler",
                "formatter": "simple",
            },
            "application": {
                "class": "logging.StreamHandler",
                "formatter": "verbose",
            },
        },
        "loggers": {
            "tdpservice": {
               "handlers": ["application"],
               "propagate": True,
               "level": LOGGING_LEVEL
            },
            "django": {"handlers": ["console"], "propagate": True},
            "django.server": {
                "handlers": ["django.server"],
                "propagate": False,
                "level": LOGGING_LEVEL
            },
            "django.request": {
                "handlers": ["console"],
                "propagate": False,
                "level": LOGGING_LEVEL
            },
            "django.db.backends": {"handlers": ["console"], "level": "INFO"},
        },
    }

    # Custom user app
    AUTH_USER_MODEL = "users.User"

    # Username or email for initial Django Super User
    # NOTE: In a deployed context this will default to the Product Owner
    DJANGO_SUPERUSER_NAME = get_required_env_var_setting(
        'DJANGO_SU_NAME',
        'DJANGO_SUPERUSER_NAME'
    )

    # Sessions
    SESSION_ENGINE = "django.contrib.sessions.backends.signed_cookies"
    SESSION_COOKIE_HTTPONLY = True
    SESSION_COOKIE_SECURE = True
    SESSION_COOKIE_SAMESITE = 'None'
    SESSION_COOKIE_DOMAIN = '.acf.hhs.gov'
    SESSION_COOKIE_PATH = "/;HttpOnly"
    SESSION_TIMEOUT = 30
    # The CSRF token Cookie holds no security benefits when confined to HttpOnly.
    # Setting this to false to allow the frontend to include it in the header
    # of API POST calls to prevent false negative authorization errors.
    # https://docs.djangoproject.com/en/2.2/ref/settings/#csrf-cookie-httponly
    CSRF_COOKIE_HTTPONLY = False
    CSRF_TRUSTED_ORIGINS = ['.app.cloud.gov', '.acf.hhs.gov']
<<<<<<< HEAD

=======
    CRSF_COOKIE_SECURE = True
    CRSF_COOKIE_SAMESITE = 'None'
    CRSF_HEADER_NAME = 'HTTP_X_CSRFTOKEN'
    CRSF_COOKIE_DOMAIN = '.acf.hhs.gov'
>>>>>>> aa3b9ecd

    # Django Rest Framework
    REST_FRAMEWORK = {
        "DEFAULT_PAGINATION_CLASS": "rest_framework.pagination.PageNumberPagination",
        "PAGE_SIZE": int(os.getenv("DJANGO_PAGINATION_LIMIT", 10)),
        "DATETIME_FORMAT": "%Y-%m-%dT%H:%M:%S%z",
        "DEFAULT_RENDERER_CLASSES": (
            "rest_framework.renderers.JSONRenderer",
            "rest_framework.renderers.BrowsableAPIRenderer",
        ),
        "DEFAULT_PERMISSION_CLASSES": ["rest_framework.permissions.IsAuthenticated"],
        "DEFAULT_AUTHENTICATION_CLASSES": (
            "tdpservice.users.authentication.CustomAuthentication",
            "rest_framework.authentication.SessionAuthentication",
            "rest_framework.authentication.TokenAuthentication",
        ),
        "DEFAULT_FILTER_BACKENDS": [
            "django_filters.rest_framework.DjangoFilterBackend",
        ],
        "TEST_REQUEST_DEFAULT_FORMAT": "json",
        "TEST_REQUEST_RENDERER_CLASSES": [
            "rest_framework.renderers.MultiPartRenderer",
            "rest_framework.renderers.JSONRenderer"
        ],
    }

    AUTHENTICATION_BACKENDS = (
        "tdpservice.users.authentication.CustomAuthentication",
        "django.contrib.auth.backends.ModelBackend",
    )

    # CORS
    CORS_ALLOW_CREDENTIALS = True

    # Capture all logging statements across the service in the root handler
    logger = logging.getLogger()
    logger.addHandler(logging.StreamHandler())

    ###
    # AV Scanning Settings
    #
    ###

    # Flag for local testing to enable AV Scans
    RAW_CLAMAV = os.getenv('CLAMAV_NEEDED', "True").strip("\"")
    logger.debug("RAW_CLAMAV: " + str(RAW_CLAMAV))
    CLAMAV_NEEDED = bool(strtobool(RAW_CLAMAV))

    # The URL endpoint to send AV scan requests to (clamav-rest)
    AV_SCAN_URL = os.getenv('AV_SCAN_URL')

    # The factor used to determine how long to wait before retrying failed scans
    # NOTE: This value exponentially increases up to the maximum retries allowed
    # algo: {backoff factor} * (2 ** ({number of total retries} - 1))
    AV_SCAN_BACKOFF_FACTOR = int(os.getenv('AV_SCAN_BACKOFF_FACTOR', 1))

    # The maximum number of times to retry failed virus scans
    AV_SCAN_MAX_RETRIES = int(os.getenv('AV_SCAN_MAX_RETRIES', 5))

    # The number of seconds to wait for socket response from clamav-rest
    AV_SCAN_TIMEOUT = int(os.getenv('AV_SCAN_TIMEOUT', 30))

    s3_src = "s3-us-gov-west-1.amazonaws.com"

    CSP_DEFAULT_SRC = ("'self'", "*.cloud.gov",  "*.acf.hhs.gov")
    CSP_SCRIPT_SRC = ("'self'", s3_src)
    CSP_IMG_SRC = ("'self'", "data:", s3_src)
    CSP_FONT_SRC = ("'self'", s3_src)
    CSP_CONNECT_SRC = ("'self'", "*.cloud.gov", "*.acf.hhs.gov")
    CSP_MANIFEST_SRC = ("'self'")
    CSP_OBJECT_SRC = ("'none'")
    CSP_FRAME_ANCESTORS = ("'none'")
    CSP_FORM_ACTION = ("'self'")
    CSP_STYLE_SRC = ("'self'", s3_src, "'unsafe-inline'")
    CORS_ALLOW_HEADERS = (
        'x-requested-with',
        'content-type',
        'accept',
        'origin',
        'authorization',
        'X-CSRFToken'
    )


    ####################################
    # Authentication Provider Settings #
    ####################################

    # Login.gov #
    LOGIN_GOV_ACR_VALUES = os.getenv(
        'ACR_VALUES',
        'http://idmanagement.gov/ns/assurance/ial/1'
    )
    LOGIN_GOV_AUTHORIZATION_ENDPOINT = os.getenv(
        'OIDC_OP_AUTHORIZATION_ENDPOINT',
        'https://idp.int.identitysandbox.gov/openid_connect/authorize'
    )
    LOGIN_GOV_CLIENT_ASSERTION_TYPE = os.getenv(
        'CLIENT_ASSERTION_TYPE',
        'urn:ietf:params:oauth:client-assertion-type:jwt-bearer'
    )
    LOGIN_GOV_CLIENT_ID = os.getenv(
        'OIDC_RP_CLIENT_ID',
        'urn:gov:gsa:openidconnect.profiles:sp:sso:hhs:tanf-proto-dev'
    )
    LOGIN_GOV_ISSUER = os.getenv(
        'OIDC_OP_ISSUER',
        'https://idp.int.identitysandbox.gov/'
    )
    LOGIN_GOV_JWKS_ENDPOINT = os.getenv(
        'OIDC_OP_JWKS_ENDPOINT',
        'https://idp.int.identitysandbox.gov/api/openid_connect/certs'
    )
    # JWT_KEY must be set, there is no functional default.
    LOGIN_GOV_JWT_KEY = get_required_env_var_setting(
        'JWT_KEY',
        'LOGIN_GOV_JWT_KEY'
    )
    LOGIN_GOV_LOGOUT_ENDPOINT = os.getenv(
        'OIDC_OP_LOGOUT_ENDPOINT',
        'https://idp.int.identitysandbox.gov/openid_connect/logout'
    )
    LOGIN_GOV_TOKEN_ENDPOINT = os.getenv(
        'OIDC_OP_TOKEN_ENDPOINT',
        'https://idp.int.identitysandbox.gov/api/openid_connect/token'
    )

    ENABLE_DEVELOPER_GROUP = True

    # AMS OpenID #
    AMS_CONFIGURATION_ENDPOINT = os.getenv(
        'AMS_CONFIGURATION_ENDPOINT',
        'https://sso-stage.acf.hhs.gov/auth/realms/ACF-SSO/.well-known/openid-configuration'
    )

    # The CLIENT_ID and SECRET must be set for the AMS authentication flow to work.
    # In dev and testing environments, these can be dummy values.
    AMS_CLIENT_ID = os.getenv(
        'AMS_CLIENT_ID',
        ''
    )

    AMS_CLIENT_SECRET = os.getenv(
        'AMS_CLIENT_SECRET',
        ''
    )<|MERGE_RESOLUTION|>--- conflicted
+++ resolved
@@ -60,11 +60,8 @@
     # https://docs.djangoproject.com/en/2.0/topics/http/middleware/
     MIDDLEWARE = (
         "django.middleware.security.SecurityMiddleware",
-<<<<<<< HEAD
-=======
         "tdpservice.middleware.SessionMiddleware",
         "corsheaders.middleware.CorsMiddleware",
->>>>>>> aa3b9ecd
         "django.middleware.common.CommonMiddleware",
         "django.middleware.csrf.CsrfViewMiddleware",
         "django.contrib.auth.middleware.AuthenticationMiddleware",
@@ -264,14 +261,10 @@
     # https://docs.djangoproject.com/en/2.2/ref/settings/#csrf-cookie-httponly
     CSRF_COOKIE_HTTPONLY = False
     CSRF_TRUSTED_ORIGINS = ['.app.cloud.gov', '.acf.hhs.gov']
-<<<<<<< HEAD
-
-=======
     CRSF_COOKIE_SECURE = True
     CRSF_COOKIE_SAMESITE = 'None'
     CRSF_HEADER_NAME = 'HTTP_X_CSRFTOKEN'
     CRSF_COOKIE_DOMAIN = '.acf.hhs.gov'
->>>>>>> aa3b9ecd
 
     # Django Rest Framework
     REST_FRAMEWORK = {
