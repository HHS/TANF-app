--- conflicted
+++ resolved
@@ -306,7 +306,6 @@
     # The number of seconds to wait for socket response from clamav-rest
     AV_SCAN_TIMEOUT = os.getenv('AV_SCAN_TIMEOUT', 30)
 
-<<<<<<< HEAD
     CSP_DEFAULT_SRC = ("'none'")
     CSP_SCRIPT_SRC = ("'self'")
     CSP_IMG_SRC = ("'self'", "data:")
@@ -317,7 +316,7 @@
     CSP_OBJECT_SRC = ("'none'")
     CSP_FRAME_ANCESTORS = ("'none'")
     CSP_FORM_ACTION = ("'none'")
-=======
+
     ###
     # Authentication Provider Settings
     #
@@ -357,5 +356,4 @@
     LOGIN_GOV_TOKEN_ENDPOINT = os.getenv(
         'OIDC_OP_TOKEN_ENDPOINT',
         'https://idp.int.identitysandbox.gov/api/openid_connect/token'
-    )
->>>>>>> 7f463d18
+    )