"""Tests for DataFiles Application."""
from rest_framework import status
import pytest
import base64
import openpyxl
from tdpservice.data_files.models import DataFile
from tdpservice.parsers import parse, util
from tdpservice.parsers.models import ParserError
from tdpservice.parsers.test.factories import DataFileSummaryFactory


@pytest.mark.usefixtures('db')
class DataFileAPITestBase:
    """A base test class for tests that interact with the DataFileViewSet.

    Provides several fixtures and methods that are commonly used between tests.
    Intended to simplify creating tests for different user flows.
    """

    root_url = '/v1/data_files/'

    @pytest.fixture
    def user(self):
        """User instance that will be used to log in to the API client.

        This fixture must be overridden in each child test class.
        """
        raise NotImplementedError()

    @pytest.fixture
    def test_datafile(self, stt_user, stt):
        """Fixture for small_incorrect_file_cross_validator."""
        test_datafile = util.create_test_datafile('small_incorrect_file_cross_validator.txt', stt_user, stt)
        test_datafile.year = 2021
        test_datafile.quarter = 'Q1'
        test_datafile.save()
        return test_datafile

    @pytest.fixture
    def test_ssp_datafile(self, stt_user, stt):
        """Fixture for small_ssp_section1."""
        df = util.create_test_datafile('small_ssp_section1.txt', stt_user, stt, 'SSP Active Case Data')
        df.year = 2024
        df.quarter = 'Q1'
        return df

    @pytest.fixture
    def api_client(self, api_client, user):
        """Provide an API client that is logged in with the specified user."""
        api_client.login(username=user.username, password='test_password')
        return api_client

    @staticmethod
    def get_data_file_record(data_file_data, version, user):
        """Retrieve a data file record using unique constraints."""
        return DataFile.objects.filter(
            slug=data_file_data["slug"],
            year=data_file_data["year"],
            section=data_file_data["section"],
            version=version,
            user=user,
        )

    @staticmethod
    def assert_data_file_created(response):
        """Assert that the data file was created."""
        assert response.status_code == status.HTTP_201_CREATED

    @staticmethod
    def assert_data_file_rejected(response):
        """Assert that a given data file submission was rejected."""
        assert response.status_code == status.HTTP_403_FORBIDDEN

    @staticmethod
    def assert_data_file_content_matches(response, data_file_id):
        """Assert that the data file download has the expected content."""
        data_file_file = DataFile.objects.get(id=data_file_id)
        assert b''.join(response.streaming_content) == data_file_file.file.read()

    @staticmethod
    def get_spreadsheet(response):
        """Return error report."""
        decoded_response = base64.b64decode(response.data['xls_report'])

        # write the excel file to disk
        with open('mycls.xlsx', 'wb') as f:
            f.write(decoded_response)

        # read the excel file from disk
        wb = openpyxl.load_workbook('mycls.xlsx')
        ws = wb.get_sheet_by_name('Sheet1')
        return ws

    @staticmethod
    def assert_error_report_tanf_file_content_matches_with_friendly_names(response):
        """Assert the error report file contents match expected with friendly names."""
        ws = DataFileAPITestBase.get_spreadsheet(response)

        COL_ERROR_MESSAGE = 4

<<<<<<< HEAD
        assert ws.cell(row=1, column=1).value == "Error reporting in TDP is still in development.We'll" \
            + " be in touch when it's ready to use!For now please refer to the reports you receive via email"
        assert ws.cell(row=5, column=COL_ERROR_MESSAGE).value == "if Cash Amount :873 validator1 passed then " +  \
            "Cash and Cash Equivalents: Number of Months T1: 0 is not larger than 0."
=======
        assert ws.cell(row=1, column=1).value == "Please refer to the most recent versions of the coding " \
            + "instructions (linked below) when looking up items and allowable values during the data revision process"
        assert ws.cell(row=8, column=COL_ERROR_MESSAGE).value == "if cash amount :873 validator1 passed" \
            + " then number of months T1: 0 is not larger than 0."
>>>>>>> 03268961

    @staticmethod
    def assert_error_report_ssp_file_content_matches_with_friendly_names(response):
        """Assert the error report file contents match expected with friendly names."""
        ws = DataFileAPITestBase.get_spreadsheet(response)

        COL_ERROR_MESSAGE = 4

        assert ws.cell(row=1, column=1).value == "Please refer to the most recent versions of the coding " \
            + "instructions (linked below) when looking up items and allowable values during the data revision process"
        assert ws.cell(row=7, column=COL_ERROR_MESSAGE).value == "TRAILER record length is 15 characters " + \
            "but must be 23."

    @staticmethod
    def assert_error_report_file_content_matches_without_friendly_names(response):
        """Assert the error report file contents match expected without friendly names."""
        decoded_response = base64.b64decode(response.data['xls_report'])

        # write the excel file to disk
        with open('mycls.xlsx', 'wb') as f:
            f.write(decoded_response)

        # read the excel file from disk
        wb = openpyxl.load_workbook('mycls.xlsx')
        ws = wb.get_sheet_by_name('Sheet1')

        COL_ERROR_MESSAGE = 4

        assert ws.cell(row=1, column=1).value == "Please refer to the most recent versions of the coding " \
            + "instructions (linked below) when looking up items and allowable values during the data revision process"
        assert ws.cell(row=8, column=COL_ERROR_MESSAGE).value == ("if CASH_AMOUNT :873 validator1 passed then "
                                                                  "NBR_MONTHS T1: 0 is not larger than 0.")

    @staticmethod
    def assert_data_file_exists(data_file_data, version, user):
        """Confirm that a data file matching the provided data exists in the DB."""
        assert DataFile.objects.filter(
            slug=data_file_data["slug"],
            year=data_file_data["year"],
            section=data_file_data["section"],
            version=version,
        ).exists()

    def post_data_file_file(self, api_client, data_file_data):
        """Submit a data file with the given data."""
        return api_client.post(
            self.root_url,
            data_file_data,
            format='multipart'
        )

    def get_data_file_files(self, api_client):
        """Submit a data file with the given data."""
        return api_client.get(
            self.root_url
        )

    def get_data_file_file(self, api_client, data_file_id):
        """Get data file meta data."""
        return api_client.get(
            f"{self.root_url}{data_file_id}/"
        )

    def download_file(self, api_client, data_file_id):
        """Stream a file for download."""
        return api_client.get(f"{self.root_url}{data_file_id}/download/")

    def download_error_report_file(self, api_client, data_file_id):
        """Download the ParserError xlsx report."""
        return api_client.get(f"{self.root_url}{data_file_id}/download_error_report/")


class TestDataFileAPIAsOfaAdmin(DataFileAPITestBase):
    """Test DataFileViewSet as an OFA Admin user."""

    @pytest.fixture
    def user(self, ofa_admin, stt):
        """Override the default user with ofa_admin for our tests."""
        return ofa_admin

    def test_get_data_file_file_meta_data(self, api_client, data_file_data, user):
        """Assert the meta data the api provides is as expected."""
        response = self.post_data_file_file(api_client, data_file_data)
        data_file_id = response.data['id']
        assert DataFile.objects.get(id=data_file_id)
        response = self.get_data_file_file(api_client, data_file_id)

        assert response.data['id'] == data_file_id

        assert str(response.data['user']) == data_file_data['user']

        assert response.data['quarter'] == data_file_data['quarter']
        assert response.data['stt'] == data_file_data['stt']
        assert response.data['year'] == data_file_data['year']

    def test_download_data_file_file(self, api_client, data_file_data, user):
        """Test that the file is transmitted with out errors."""
        response = self.post_data_file_file(api_client, data_file_data)
        data_file_id = response.data['id']
        response = self.download_file(api_client, data_file_id)

        assert response.status_code == status.HTTP_200_OK
        self.assert_data_file_content_matches(response, data_file_id)

    def test_create_data_file_file_entry(self, api_client, data_file_data, user):
        """Test ability to create data file metadata registry."""
        response = self.post_data_file_file(api_client, data_file_data)
        self.assert_data_file_created(response)
        self.assert_data_file_exists(data_file_data, 1, user)

    def test_data_file_file_version_increment(
        self,
        api_client,
        data_file_data,
        other_data_file_data,
        user
    ):
        """Test that data file version numbers incremented."""
        response1 = self.post_data_file_file(api_client, data_file_data)
        response2 = self.post_data_file_file(api_client, other_data_file_data)

        self.assert_data_file_created(response1)
        self.assert_data_file_created(response2)

        self.assert_data_file_exists(data_file_data, 1, user)
        self.assert_data_file_exists(other_data_file_data, 2, user)

        file_1 = DataFile.objects.get(id=response1.data['id'])
        file_2 = DataFile.objects.get(id=response2.data['id'])

        assert file_1.s3_versioning_id != file_2.s3_versioning_id


class TestDataFileAPIAsDataAnalyst(DataFileAPITestBase):
    """Test DataFileViewSet as a Data Analyst user."""

    @pytest.fixture
    def user(self, data_analyst):
        """Override the default user with data_analyst for our tests."""
        return data_analyst

    @pytest.fixture
    def dfs(self):
        """Fixture for DataFileSummary."""
        return DataFileSummaryFactory.create()

    def test_data_files_data_analyst_permission(self, api_client, data_file_data, user):
        """Test that a Data Analyst is allowed to add data_files to their own STT."""
        response = self.post_data_file_file(api_client, data_file_data)
        self.assert_data_file_created(response)
        self.assert_data_file_exists(data_file_data, 1, user)

    def test_data_files_data_analyst_not_allowed(
        self, api_client, data_file_data, user
    ):
        """Test that Data Analysts can't add data_files to STTs other than their own."""
        data_file_data['stt'] = data_file_data['stt'] + 1

        response = self.post_data_file_file(api_client, data_file_data)
        self.assert_data_file_rejected(response)

    def test_download_data_file_file_for_own_stt(
        self, api_client, data_file_data, user
    ):
        """Test that the file is downloaded as expected for a Data Analyst's set STT."""
        response = self.post_data_file_file(api_client, data_file_data)
        data_file_id = response.data['id']
        response = self.download_file(api_client, data_file_id)

        assert response.status_code == status.HTTP_200_OK
        self.assert_data_file_content_matches(response, data_file_id)

    def test_download_error_report_file_for_own_stt(
        self, api_client, test_datafile, dfs
    ):
        """Test that the error report file is downloaded as expected for a Data Analyst's set STT."""
        parse.parse_datafile(test_datafile, dfs)
        response = self.download_error_report_file(api_client, test_datafile.id)

        assert response.status_code == status.HTTP_200_OK
        self.assert_error_report_tanf_file_content_matches_with_friendly_names(response)

    def test_download_error_report_ssp_file_for_own_stt(self, api_client, test_ssp_datafile, dfs):
        """Test that the error report file for an SSP file is downloaded as expected for a Data Analyst's set STT."""
        parse.parse_datafile(test_ssp_datafile, dfs)
        response = self.download_error_report_file(api_client, test_ssp_datafile.id)

        assert response.status_code == status.HTTP_200_OK
        self.assert_error_report_ssp_file_content_matches_with_friendly_names(response)

    def test_download_error_report_file_for_own_stt_no_fields_json(
        self, api_client, test_datafile, dfs
    ):
        """Test that the error report file is downloaded as expected when no fields_json is added to ParserErrors."""
        parse.parse_datafile(test_datafile, dfs)

        # remove the fields' friendly names for all parser errors
        for error in ParserError.objects.all():
            error.fields_json = None
            error.save()

        response = self.download_error_report_file(api_client, test_datafile.id)

        assert response.status_code == status.HTTP_200_OK
        self.assert_error_report_file_content_matches_without_friendly_names(response)

    def test_download_data_file_file_rejected_for_other_stt(
        self,
        api_client,
        data_file_data,
        other_stt,
        user
    ):
        """Test that the download is rejected when user's STT doesn't match."""
        response = self.post_data_file_file(api_client, data_file_data)
        data_file_id = response.data['id']

        # Update the STT to something other than the user's
        data_file_file = DataFile.objects.get(id=data_file_id)
        data_file_file.stt = other_stt
        data_file_file.save()

        response = self.download_file(api_client, data_file_id)

        assert response.status_code == status.HTTP_403_FORBIDDEN

    def test_download_error_report_rejected_for_other_stt(
        self,
        api_client,
        data_file_data,
        other_stt,
        user
    ):
        """Test that the error report download is rejected when user's STT doesn't match."""
        response = self.post_data_file_file(api_client, data_file_data)
        data_file_id = response.data['id']

        # Update the STT to something other than the user's
        data_file_file = DataFile.objects.get(id=data_file_id)
        data_file_file.stt = other_stt
        data_file_file.save()

        response = self.download_error_report_file(api_client, data_file_id)

        assert response.status_code == status.HTTP_403_FORBIDDEN

    def test_data_files_data_upload_ssp(
        self, api_client, data_file_data,
    ):
        """Test that when Data Analysts upload file with ssp true the section name is updated."""
        data_file_data['ssp'] = True

        response = self.post_data_file_file(api_client, data_file_data)
        assert response.data['section'] == 'SSP Active Case Data'

    def test_data_file_data_upload_tribe(
        self, api_client, data_file_data, stt
    ):
        """Test that when we upload a file for Tribe the section name is updated."""
        stt.type = 'tribe'
        stt.save()
        response = self.post_data_file_file(api_client, data_file_data)
        assert 'Tribal Active Case Data' == response.data['section']
        stt.type = ''
        stt.save()

    def test_data_files_data_upload_tanf(
        self, api_client, data_file_data,
    ):
        """Test that when Data Analysts upload file with ssp true the section name is updated."""
        data_file_data['ssp'] = False

        response = self.post_data_file_file(api_client, data_file_data)
        assert response.data['section'] == 'Active Case Data'


class TestDataFileAPIAsInactiveUser(DataFileAPITestBase):
    """Test DataFileViewSet as an inactive user."""

    @pytest.fixture
    def user(self, inactive_user):
        """Override the default user with inactive_user for our tests."""
        return inactive_user

    def test_data_files_inactive_user_not_allowed(
        self,
        api_client,
        inactive_user,
        data_file_data
    ):
        """Test that an inactive user can't add data_files at all."""
        response = self.post_data_file_file(api_client, data_file_data)
        self.assert_data_file_rejected(response)


class TestDataFileAsOFARegionalStaff(DataFileAPITestBase):
    """Test DataFileViewSet as a Data Analyst user."""

    @pytest.fixture
    def user(self, regional_user):
        """Override the default user with data_analyst for our tests."""
        return regional_user

    def test_download_data_file_file_for_own_region(
        self, api_client, regional_data_file_data, user
    ):
        """Test that the file is downloaded as expected for Regional Staffs's."""
        response = self.post_data_file_file(api_client, regional_data_file_data)
        data_file_id = response.data['id']
        response = self.download_file(api_client, data_file_id)

        assert response.status_code == status.HTTP_200_OK
        self.assert_data_file_content_matches(response, data_file_id)

    def test_cannot_download_data_file_file_for_other_regions(
        self, api_client, other_regional_data_file_data, user
    ):
        """Test that the file is not downloaded if the report is not in their region."""
        response = self.post_data_file_file(api_client, other_regional_data_file_data)

        assert response.status_code == status.HTTP_403_FORBIDDEN


def multi_year_data_file_data(user, stt):
    """Return data file data that encompasses multiple years."""
    return [{"original_filename": "data_file.txt",
             "quarter": "Q1",
             "user": user,
             "stt": stt,
             "year": 2020,
             "section": "Active Case Data", },
            {"original_filename": "data_file.txt",
             "quarter": "Q1",
             "user": user,
             "stt": stt,
             "year": 2021,
             "section": "Active Case Data", },
            {"original_filename": "data_file.txt",
             "quarter": "Q1",
             "user": user,
             "stt": stt,
             "year": 2022,
             "section": "Active Case Data", }]


@pytest.mark.django_db
def test_list_data_file_years(api_client, data_analyst):
    """Test list of years for which there exist a data file as a data analyst."""
    user = data_analyst

    data_files = multi_year_data_file_data(user, user.stt)

    DataFile.create_new_version(data_files[0])
    DataFile.create_new_version(data_files[1])
    DataFile.create_new_version(data_files[2])

    api_client.login(username=user.username, password="test_password")

    response = api_client.get("/v1/data_files/years")

    assert response.status_code == status.HTTP_200_OK
    assert response.data == [
        2020,
        2021,
        2022
    ]


@pytest.mark.django_db
def test_list_ofa_admin_data_file_years(api_client, ofa_admin, stt):
    """Test list of years for which there exist a data file as an OFA admin."""
    user = ofa_admin

    data_files = multi_year_data_file_data(user, stt)

    DataFile.create_new_version(data_files[0])
    DataFile.create_new_version(data_files[1])
    DataFile.create_new_version(data_files[2])

    api_client.login(username=user.username, password="test_password")

    response = api_client.get(f"/v1/data_files/years/{stt.id}")

    assert response.status_code == status.HTTP_200_OK
    assert response.data == [
        2020,
        2021,
        2022
    ]


@pytest.mark.django_db
def test_list_ofa_admin_data_file_years_positional_stt(api_client, ofa_admin, stt):
    """Test list year fail for OFA admin when no STT is provided."""
    user = ofa_admin

    data1, data2, data3 = multi_year_data_file_data(user, stt)

    DataFile.create_new_version(data1)
    DataFile.create_new_version(data2)
    DataFile.create_new_version(data3)

    api_client.login(username=user.username, password="test_password")

    response = api_client.get("/v1/data_files/years")

    assert response.status_code == status.HTTP_400_BAD_REQUEST


@pytest.mark.django_db
def test_list_ofa_admin_data_file_years_no_self_stt(
    api_client, ofa_admin_stt_user, stt
):
    """Test OFA Admin with no stt assigned can view list of years."""
    user = ofa_admin_stt_user

    data1, data2, data3 = multi_year_data_file_data(user, stt)

    assert user.stt is None

    DataFile.create_new_version(data1)
    DataFile.create_new_version(data2)
    DataFile.create_new_version(data3)

    api_client.login(username=user.username, password="test_password")

    response = api_client.get(f"/v1/data_files/years/{stt.id}")

    assert response.status_code == status.HTTP_200_OK

    assert response.data == [
        2020,
        2021,
        2022
    ]<|MERGE_RESOLUTION|>--- conflicted
+++ resolved
@@ -98,17 +98,10 @@
 
         COL_ERROR_MESSAGE = 4
 
-<<<<<<< HEAD
-        assert ws.cell(row=1, column=1).value == "Error reporting in TDP is still in development.We'll" \
-            + " be in touch when it's ready to use!For now please refer to the reports you receive via email"
-        assert ws.cell(row=5, column=COL_ERROR_MESSAGE).value == "if Cash Amount :873 validator1 passed then " +  \
-            "Cash and Cash Equivalents: Number of Months T1: 0 is not larger than 0."
-=======
         assert ws.cell(row=1, column=1).value == "Please refer to the most recent versions of the coding " \
             + "instructions (linked below) when looking up items and allowable values during the data revision process"
-        assert ws.cell(row=8, column=COL_ERROR_MESSAGE).value == "if cash amount :873 validator1 passed" \
-            + " then number of months T1: 0 is not larger than 0."
->>>>>>> 03268961
+        assert ws.cell(row=8, column=COL_ERROR_MESSAGE).value == "if Cash Amount :873 validator1 passed then " +  \
+            "Cash and Cash Equivalents: Number of Months T1: 0 is not larger than 0."
 
     @staticmethod
     def assert_error_report_ssp_file_content_matches_with_friendly_names(response):
