--- conflicted
+++ resolved
@@ -101,14 +101,8 @@
 
         assert ws.cell(row=1, column=1).value == "Please refer to the most recent versions of the coding " \
             + "instructions (linked below) when looking up items and allowable values during the data revision process"
-<<<<<<< HEAD
-        assert ws.cell(row=8, column=COL_ERROR_MESSAGE).value == "if cash amount :873 validator1 passed" \
-            + " then number of months Item 21B (number of months) 0 is not larger than 0."
-        assert ws.cell(row=8, column=COL_ITEM_NAME).value == 'number of months,cash amount'
-=======
         assert ws.cell(row=8, column=COL_ERROR_MESSAGE).value == "Every T1 record should have at least one " + \
             "corresponding T2 or T3 record with the same RPT_MONTH_YEAR and CASE_NUMBER."
->>>>>>> 89c0f2da
 
     @staticmethod
     def assert_error_report_ssp_file_content_matches_with_friendly_names(response):
@@ -140,17 +134,9 @@
 
         assert ws.cell(row=1, column=1).value == "Please refer to the most recent versions of the coding " \
             + "instructions (linked below) when looking up items and allowable values during the data revision process"
-<<<<<<< HEAD
-        assert ws.cell(row=8, column=COL_ERROR_MESSAGE).value == (
-            "if CASH_AMOUNT :873 validator1 passed then "
-            "NBR_MONTHS Item 21B (number of months) 0 is not larger than 0."
-        )
-        assert ws.cell(row=8, column=COL_ITEM_NAME).value == '[CASH_AMOUNT(55-59), NBR_MONTHS(59-62)]'
-=======
         assert ws.cell(row=8, column=COL_ERROR_MESSAGE).value == ("Every T1 record should have at least one "
                                                                   "corresponding T2 or T3 record with the same "
                                                                   "RPT_MONTH_YEAR and CASE_NUMBER.")
->>>>>>> 89c0f2da
 
     @staticmethod
     def assert_data_file_exists(data_file_data, version, user):
