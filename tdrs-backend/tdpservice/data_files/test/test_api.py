"""Tests for DataFiles Application."""
from rest_framework import status
import pytest
import base64
import openpyxl
from tdpservice.data_files.models import DataFile
from tdpservice.parsers import parse, util
from tdpservice.parsers.models import ParserError
from tdpservice.parsers.test.factories import DataFileSummaryFactory


@pytest.mark.usefixtures('db')
class DataFileAPITestBase:
    """A base test class for tests that interact with the DataFileViewSet.

    Provides several fixtures and methods that are commonly used between tests.
    Intended to simplify creating tests for different user flows.
    """

    root_url = '/v1/data_files/'

    @pytest.fixture
    def user(self):
        """User instance that will be used to log in to the API client.

        This fixture must be overridden in each child test class.
        """
        raise NotImplementedError()

    @pytest.fixture
    def test_datafile(self, stt_user, stt):
        """Fixture for small_incorrect_file_cross_validator."""
        test_datafile = util.create_test_datafile('small_incorrect_file_cross_validator.txt', stt_user, stt)
        test_datafile.year = 2021
        test_datafile.quarter = 'Q1'
        test_datafile.save()
        return test_datafile

    @pytest.fixture
    def test_ssp_datafile(self, stt_user, stt):
        """Fixture for small_ssp_section1."""
        df = util.create_test_datafile('small_ssp_section1.txt', stt_user, stt, 'SSP Active Case Data')
        df.year = 2024
        df.quarter = 'Q1'
        return df

    @pytest.fixture
    def api_client(self, api_client, user):
        """Provide an API client that is logged in with the specified user."""
        api_client.login(username=user.username, password='test_password')
        return api_client

    @staticmethod
    def get_data_file_record(data_file_data, version, user):
        """Retrieve a data file record using unique constraints."""
        return DataFile.objects.filter(
            slug=data_file_data["slug"],
            year=data_file_data["year"],
            section=data_file_data["section"],
            version=version,
            user=user,
        )

    @staticmethod
    def assert_data_file_created(response):
        """Assert that the data file was created."""
        assert response.status_code == status.HTTP_201_CREATED

    @staticmethod
    def assert_data_file_rejected(response):
        """Assert that a given data file submission was rejected."""
        assert response.status_code == status.HTTP_403_FORBIDDEN

    @staticmethod
    def assert_data_file_content_matches(response, data_file_id):
        """Assert that the data file download has the expected content."""
        data_file_file = DataFile.objects.get(id=data_file_id)
        assert b''.join(response.streaming_content) == data_file_file.file.read()

    @staticmethod
    def get_spreadsheet(response):
        """Return error report."""
        decoded_response = base64.b64decode(response.data['xls_report'])

        # write the excel file to disk
        with open('mycls.xlsx', 'wb') as f:
            f.write(decoded_response)

        # read the excel file from disk
        wb = openpyxl.load_workbook('mycls.xlsx')
        ws = wb.get_sheet_by_name('Sheet1')
        return ws

    @staticmethod
    def assert_error_report_tanf_file_content_matches_with_friendly_names(response):
        """Assert the error report file contents match expected with friendly names."""
        ws = DataFileAPITestBase.get_spreadsheet(response)

        COL_ERROR_MESSAGE = 4

        assert ws.cell(row=1, column=1).value == "Please refer to the most recent versions of the coding " \
            + "instructions (linked below) when looking up items and allowable values during the data revision process"
<<<<<<< HEAD
        assert ws.cell(row=8, column=COL_ERROR_MESSAGE).value == "if Cash Amount :873 validator1 passed then " +  \
            "Cash and Cash Equivalents: Number of Months T1: 0 is not larger than 0."
=======
        assert ws.cell(row=8, column=COL_ERROR_MESSAGE).value == "Every T1 record should have at least one " + \
            "corresponding T2 or T3 record with the same RPT_MONTH_YEAR and CASE_NUMBER."
>>>>>>> 3097e586

    @staticmethod
    def assert_error_report_ssp_file_content_matches_with_friendly_names(response):
        """Assert the error report file contents match expected with friendly names."""
        ws = DataFileAPITestBase.get_spreadsheet(response)

        COL_ERROR_MESSAGE = 4

        assert ws.cell(row=1, column=1).value == "Please refer to the most recent versions of the coding " \
            + "instructions (linked below) when looking up items and allowable values during the data revision process"
        assert ws.cell(row=7, column=COL_ERROR_MESSAGE).value == "TRAILER record length is 15 characters " + \
            "but must be 23."

    @staticmethod
    def assert_error_report_file_content_matches_without_friendly_names(response):
        """Assert the error report file contents match expected without friendly names."""
        decoded_response = base64.b64decode(response.data['xls_report'])

        # write the excel file to disk
        with open('mycls.xlsx', 'wb') as f:
            f.write(decoded_response)

        # read the excel file from disk
        wb = openpyxl.load_workbook('mycls.xlsx')
        ws = wb.get_sheet_by_name('Sheet1')

        COL_ERROR_MESSAGE = 4

        assert ws.cell(row=1, column=1).value == "Please refer to the most recent versions of the coding " \
            + "instructions (linked below) when looking up items and allowable values during the data revision process"
        assert ws.cell(row=8, column=COL_ERROR_MESSAGE).value == ("Every T1 record should have at least one "
                                                                  "corresponding T2 or T3 record with the same "
                                                                  "RPT_MONTH_YEAR and CASE_NUMBER.")

    @staticmethod
    def assert_data_file_exists(data_file_data, version, user):
        """Confirm that a data file matching the provided data exists in the DB."""
        assert DataFile.objects.filter(
            slug=data_file_data["slug"],
            year=data_file_data["year"],
            section=data_file_data["section"],
            version=version,
        ).exists()

    def post_data_file_file(self, api_client, data_file_data):
        """Submit a data file with the given data."""
        return api_client.post(
            self.root_url,
            data_file_data,
            format='multipart'
        )

    def get_data_file_files(self, api_client):
        """Submit a data file with the given data."""
        return api_client.get(
            self.root_url
        )

    def get_data_file_file(self, api_client, data_file_id):
        """Get data file meta data."""
        return api_client.get(
            f"{self.root_url}{data_file_id}/"
        )

    def download_file(self, api_client, data_file_id):
        """Stream a file for download."""
        return api_client.get(f"{self.root_url}{data_file_id}/download/")

    def download_error_report_file(self, api_client, data_file_id):
        """Download the ParserError xlsx report."""
        return api_client.get(f"{self.root_url}{data_file_id}/download_error_report/")


class TestDataFileAPIAsOfaAdmin(DataFileAPITestBase):
    """Test DataFileViewSet as an OFA Admin user."""

    @pytest.fixture
    def user(self, ofa_admin, stt):
        """Override the default user with ofa_admin for our tests."""
        return ofa_admin

    def test_get_data_file_file_meta_data(self, api_client, data_file_data, user):
        """Assert the meta data the api provides is as expected."""
        response = self.post_data_file_file(api_client, data_file_data)
        data_file_id = response.data['id']
        assert DataFile.objects.get(id=data_file_id)
        response = self.get_data_file_file(api_client, data_file_id)

        assert response.data['id'] == data_file_id

        assert str(response.data['user']) == data_file_data['user']

        assert response.data['quarter'] == data_file_data['quarter']
        assert response.data['stt'] == data_file_data['stt']
        assert response.data['year'] == data_file_data['year']

    def test_download_data_file_file(self, api_client, data_file_data, user):
        """Test that the file is transmitted with out errors."""
        response = self.post_data_file_file(api_client, data_file_data)
        data_file_id = response.data['id']
        response = self.download_file(api_client, data_file_id)

        assert response.status_code == status.HTTP_200_OK
        self.assert_data_file_content_matches(response, data_file_id)

    def test_create_data_file_file_entry(self, api_client, data_file_data, user):
        """Test ability to create data file metadata registry."""
        response = self.post_data_file_file(api_client, data_file_data)
        self.assert_data_file_created(response)
        self.assert_data_file_exists(data_file_data, 1, user)

    def test_data_file_file_version_increment(
        self,
        api_client,
        data_file_data,
        other_data_file_data,
        user
    ):
        """Test that data file version numbers incremented."""
        response1 = self.post_data_file_file(api_client, data_file_data)
        response2 = self.post_data_file_file(api_client, other_data_file_data)

        self.assert_data_file_created(response1)
        self.assert_data_file_created(response2)

        self.assert_data_file_exists(data_file_data, 1, user)
        self.assert_data_file_exists(other_data_file_data, 2, user)

        file_1 = DataFile.objects.get(id=response1.data['id'])
        file_2 = DataFile.objects.get(id=response2.data['id'])

        assert file_1.s3_versioning_id != file_2.s3_versioning_id


class TestDataFileAPIAsDataAnalyst(DataFileAPITestBase):
    """Test DataFileViewSet as a Data Analyst user."""

    @pytest.fixture
    def user(self, data_analyst):
        """Override the default user with data_analyst for our tests."""
        return data_analyst

    @pytest.fixture
    def dfs(self):
        """Fixture for DataFileSummary."""
        return DataFileSummaryFactory.create()

    def test_data_files_data_analyst_permission(self, api_client, data_file_data, user):
        """Test that a Data Analyst is allowed to add data_files to their own STT."""
        response = self.post_data_file_file(api_client, data_file_data)
        self.assert_data_file_created(response)
        self.assert_data_file_exists(data_file_data, 1, user)

    def test_data_files_data_analyst_not_allowed(
        self, api_client, data_file_data, user
    ):
        """Test that Data Analysts can't add data_files to STTs other than their own."""
        data_file_data['stt'] = data_file_data['stt'] + 1

        response = self.post_data_file_file(api_client, data_file_data)
        self.assert_data_file_rejected(response)

    def test_download_data_file_file_for_own_stt(
        self, api_client, data_file_data, user
    ):
        """Test that the file is downloaded as expected for a Data Analyst's set STT."""
        response = self.post_data_file_file(api_client, data_file_data)
        data_file_id = response.data['id']
        response = self.download_file(api_client, data_file_id)

        assert response.status_code == status.HTTP_200_OK
        self.assert_data_file_content_matches(response, data_file_id)

    def test_download_error_report_file_for_own_stt(
        self, api_client, test_datafile, dfs
    ):
        """Test that the error report file is downloaded as expected for a Data Analyst's set STT."""
        parse.parse_datafile(test_datafile, dfs)
        response = self.download_error_report_file(api_client, test_datafile.id)

        assert response.status_code == status.HTTP_200_OK
        self.assert_error_report_tanf_file_content_matches_with_friendly_names(response)

    def test_download_error_report_ssp_file_for_own_stt(self, api_client, test_ssp_datafile, dfs):
        """Test that the error report file for an SSP file is downloaded as expected for a Data Analyst's set STT."""
        parse.parse_datafile(test_ssp_datafile, dfs)
        response = self.download_error_report_file(api_client, test_ssp_datafile.id)

        assert response.status_code == status.HTTP_200_OK
        self.assert_error_report_ssp_file_content_matches_with_friendly_names(response)

    def test_download_error_report_file_for_own_stt_no_fields_json(
        self, api_client, test_datafile, dfs
    ):
        """Test that the error report file is downloaded as expected when no fields_json is added to ParserErrors."""
        parse.parse_datafile(test_datafile, dfs)

        # remove the fields' friendly names for all parser errors
        for error in ParserError.objects.all():
            error.fields_json = None
            error.save()

        response = self.download_error_report_file(api_client, test_datafile.id)

        assert response.status_code == status.HTTP_200_OK
        self.assert_error_report_file_content_matches_without_friendly_names(response)

    def test_download_data_file_file_rejected_for_other_stt(
        self,
        api_client,
        data_file_data,
        other_stt,
        user
    ):
        """Test that the download is rejected when user's STT doesn't match."""
        response = self.post_data_file_file(api_client, data_file_data)
        data_file_id = response.data['id']

        # Update the STT to something other than the user's
        data_file_file = DataFile.objects.get(id=data_file_id)
        data_file_file.stt = other_stt
        data_file_file.save()

        response = self.download_file(api_client, data_file_id)

        assert response.status_code == status.HTTP_403_FORBIDDEN

    def test_download_error_report_rejected_for_other_stt(
        self,
        api_client,
        data_file_data,
        other_stt,
        user
    ):
        """Test that the error report download is rejected when user's STT doesn't match."""
        response = self.post_data_file_file(api_client, data_file_data)
        data_file_id = response.data['id']

        # Update the STT to something other than the user's
        data_file_file = DataFile.objects.get(id=data_file_id)
        data_file_file.stt = other_stt
        data_file_file.save()

        response = self.download_error_report_file(api_client, data_file_id)

        assert response.status_code == status.HTTP_403_FORBIDDEN

    def test_data_files_data_upload_ssp(
        self, api_client, data_file_data,
    ):
        """Test that when Data Analysts upload file with ssp true the section name is updated."""
        data_file_data['ssp'] = True

        response = self.post_data_file_file(api_client, data_file_data)
        assert response.data['section'] == 'SSP Active Case Data'

    def test_data_file_data_upload_tribe(
        self, api_client, data_file_data, stt
    ):
        """Test that when we upload a file for Tribe the section name is updated."""
        stt.type = 'tribe'
        stt.save()
        response = self.post_data_file_file(api_client, data_file_data)
        assert 'Tribal Active Case Data' == response.data['section']
        stt.type = ''
        stt.save()

    def test_data_files_data_upload_tanf(
        self, api_client, data_file_data,
    ):
        """Test that when Data Analysts upload file with ssp true the section name is updated."""
        data_file_data['ssp'] = False

        response = self.post_data_file_file(api_client, data_file_data)
        assert response.data['section'] == 'Active Case Data'


class TestDataFileAPIAsInactiveUser(DataFileAPITestBase):
    """Test DataFileViewSet as an inactive user."""

    @pytest.fixture
    def user(self, inactive_user):
        """Override the default user with inactive_user for our tests."""
        return inactive_user

    def test_data_files_inactive_user_not_allowed(
        self,
        api_client,
        inactive_user,
        data_file_data
    ):
        """Test that an inactive user can't add data_files at all."""
        response = self.post_data_file_file(api_client, data_file_data)
        self.assert_data_file_rejected(response)


class TestDataFileAsOFARegionalStaff(DataFileAPITestBase):
    """Test DataFileViewSet as a Data Analyst user."""

    @pytest.fixture
    def user(self, regional_user):
        """Override the default user with data_analyst for our tests."""
        return regional_user

    def test_download_data_file_file_for_own_region(
        self, api_client, regional_data_file_data, user
    ):
        """Test that the file is downloaded as expected for Regional Staffs's."""
        response = self.post_data_file_file(api_client, regional_data_file_data)
        data_file_id = response.data['id']
        response = self.download_file(api_client, data_file_id)

        assert response.status_code == status.HTTP_200_OK
        self.assert_data_file_content_matches(response, data_file_id)

    def test_cannot_download_data_file_file_for_other_regions(
        self, api_client, other_regional_data_file_data, user
    ):
        """Test that the file is not downloaded if the report is not in their region."""
        response = self.post_data_file_file(api_client, other_regional_data_file_data)

        assert response.status_code == status.HTTP_403_FORBIDDEN


def multi_year_data_file_data(user, stt):
    """Return data file data that encompasses multiple years."""
    return [{"original_filename": "data_file.txt",
             "quarter": "Q1",
             "user": user,
             "stt": stt,
             "year": 2020,
             "section": "Active Case Data", },
            {"original_filename": "data_file.txt",
             "quarter": "Q1",
             "user": user,
             "stt": stt,
             "year": 2021,
             "section": "Active Case Data", },
            {"original_filename": "data_file.txt",
             "quarter": "Q1",
             "user": user,
             "stt": stt,
             "year": 2022,
             "section": "Active Case Data", }]


@pytest.mark.django_db
def test_list_data_file_years(api_client, data_analyst):
    """Test list of years for which there exist a data file as a data analyst."""
    user = data_analyst

    data_files = multi_year_data_file_data(user, user.stt)

    DataFile.create_new_version(data_files[0])
    DataFile.create_new_version(data_files[1])
    DataFile.create_new_version(data_files[2])

    api_client.login(username=user.username, password="test_password")

    response = api_client.get("/v1/data_files/years")

    assert response.status_code == status.HTTP_200_OK
    assert response.data == [
        2020,
        2021,
        2022
    ]


@pytest.mark.django_db
def test_list_ofa_admin_data_file_years(api_client, ofa_admin, stt):
    """Test list of years for which there exist a data file as an OFA admin."""
    user = ofa_admin

    data_files = multi_year_data_file_data(user, stt)

    DataFile.create_new_version(data_files[0])
    DataFile.create_new_version(data_files[1])
    DataFile.create_new_version(data_files[2])

    api_client.login(username=user.username, password="test_password")

    response = api_client.get(f"/v1/data_files/years/{stt.id}")

    assert response.status_code == status.HTTP_200_OK
    assert response.data == [
        2020,
        2021,
        2022
    ]


@pytest.mark.django_db
def test_list_ofa_admin_data_file_years_positional_stt(api_client, ofa_admin, stt):
    """Test list year fail for OFA admin when no STT is provided."""
    user = ofa_admin

    data1, data2, data3 = multi_year_data_file_data(user, stt)

    DataFile.create_new_version(data1)
    DataFile.create_new_version(data2)
    DataFile.create_new_version(data3)

    api_client.login(username=user.username, password="test_password")

    response = api_client.get("/v1/data_files/years")

    assert response.status_code == status.HTTP_400_BAD_REQUEST


@pytest.mark.django_db
def test_list_ofa_admin_data_file_years_no_self_stt(
    api_client, ofa_admin_stt_user, stt
):
    """Test OFA Admin with no stt assigned can view list of years."""
    user = ofa_admin_stt_user

    data1, data2, data3 = multi_year_data_file_data(user, stt)

    assert user.stt is None

    DataFile.create_new_version(data1)
    DataFile.create_new_version(data2)
    DataFile.create_new_version(data3)

    api_client.login(username=user.username, password="test_password")

    response = api_client.get(f"/v1/data_files/years/{stt.id}")

    assert response.status_code == status.HTTP_200_OK

    assert response.data == [
        2020,
        2021,
        2022
    ]<|MERGE_RESOLUTION|>--- conflicted
+++ resolved
@@ -100,13 +100,8 @@
 
         assert ws.cell(row=1, column=1).value == "Please refer to the most recent versions of the coding " \
             + "instructions (linked below) when looking up items and allowable values during the data revision process"
-<<<<<<< HEAD
-        assert ws.cell(row=8, column=COL_ERROR_MESSAGE).value == "if Cash Amount :873 validator1 passed then " +  \
-            "Cash and Cash Equivalents: Number of Months T1: 0 is not larger than 0."
-=======
         assert ws.cell(row=8, column=COL_ERROR_MESSAGE).value == "Every T1 record should have at least one " + \
             "corresponding T2 or T3 record with the same RPT_MONTH_YEAR and CASE_NUMBER."
->>>>>>> 3097e586
 
     @staticmethod
     def assert_error_report_ssp_file_content_matches_with_friendly_names(response):
