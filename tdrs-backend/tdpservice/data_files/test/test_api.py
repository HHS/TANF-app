--- conflicted
+++ resolved
@@ -302,25 +302,6 @@
         self.assert_data_file_created(response)
         self.assert_data_file_exists(data_file_data, 1, user)
 
-<<<<<<< HEAD
-=======
-    def test_create_data_file_fra_no_feat_flag(self, api_client, data_file_data, user):
-        """Test ability to create data file metadata registry."""
-        response = self.post_data_file_fra(api_client, data_file_data)
-        assert response.data == {
-            "section": [ErrorDetail(string="Section cannot be FRA", code="invalid")]
-        }
-        self.assert_data_file_error(response)
-
-    def test_create_data_file_fra_with_feat_flag(self, api_client, csv_data_file, user):
-        """Test ability to create data file metadata registry."""
-        user.feature_flags = {"fra_reports": True}
-        user.save()
-        response = self.post_data_file_fra(api_client, csv_data_file)
-        self.assert_data_file_created(response)
-        self.assert_data_file_exists(csv_data_file, 1, user)
-
->>>>>>> 3958ec5f
     def test_data_file_file_version_increment(
         self, api_client, data_file_data, other_data_file_data, user
     ):
