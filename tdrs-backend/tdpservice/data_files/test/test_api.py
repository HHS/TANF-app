"""Tests for DataFiles Application."""
from rest_framework import status
import pytest
import base64
import openpyxl
from tdpservice.data_files.models import DataFile
from tdpservice.parsers import parse, util
from tdpservice.parsers.models import ParserError
from tdpservice.parsers.test.factories import DataFileSummaryFactory


@pytest.mark.usefixtures('db')
class DataFileAPITestBase:
    """A base test class for tests that interact with the DataFileViewSet.

    Provides several fixtures and methods that are commonly used between tests.
    Intended to simplify creating tests for different user flows.
    """

    root_url = '/v1/data_files/'

    @pytest.fixture
    def user(self):
        """User instance that will be used to log in to the API client.

        This fixture must be overridden in each child test class.
        """
        raise NotImplementedError()

    @pytest.fixture
    def test_datafile(self, stt_user, stt):
        """Fixture for small_incorrect_file_cross_validator."""
        test_datafile = util.create_test_datafile('small_incorrect_file_cross_validator.txt', stt_user, stt)
        test_datafile.year = 2021
        test_datafile.quarter = 'Q1'
        test_datafile.save()
        return test_datafile

    @pytest.fixture
    def test_ssp_datafile(self, stt_user, stt):
        """Fixture for small_ssp_section1."""
        df = util.create_test_datafile('small_ssp_section1.txt', stt_user, stt, 'SSP Active Case Data')
        df.year = 2024
        df.quarter = 'Q1'
        return df

    @pytest.fixture
    def api_client(self, api_client, user):
        """Provide an API client that is logged in with the specified user."""
        api_client.login(username=user.username, password='test_password')
        return api_client

    @staticmethod
    def get_data_file_record(data_file_data, version, user):
        """Retrieve a data file record using unique constraints."""
        return DataFile.objects.filter(
            slug=data_file_data["slug"],
            year=data_file_data["year"],
            section=data_file_data["section"],
            version=version,
            user=user,
        )

    @staticmethod
    def assert_data_file_created(response):
        """Assert that the data file was created."""
        assert response.status_code == status.HTTP_201_CREATED

    @staticmethod
    def assert_data_file_rejected(response):
        """Assert that a given data file submission was rejected."""
        assert response.status_code == status.HTTP_403_FORBIDDEN

    @staticmethod
    def assert_data_file_content_matches(response, data_file_id):
        """Assert that the data file download has the expected content."""
        data_file_file = DataFile.objects.get(id=data_file_id)
        assert b''.join(response.streaming_content) == data_file_file.file.read()

    @staticmethod
    def get_spreadsheet(response):
        """Return error report."""
        decoded_response = base64.b64decode(response.data['xls_report'])

        # write the excel file to disk
        with open('mycls.xlsx', 'wb') as f:
            f.write(decoded_response)

        # read the excel file from disk
        wb = openpyxl.load_workbook('mycls.xlsx')
        ws = wb.get_sheet_by_name('Sheet1')
        return ws

    @staticmethod
    def assert_error_report_tanf_file_content_matches_with_friendly_names(response):
        """Assert the error report file contents match expected with friendly names."""
        ws = DataFileAPITestBase.get_spreadsheet(response)

        COL_ERROR_MESSAGE = 4

        assert ws.cell(row=1, column=1).value == "Please refer to the most recent versions of the coding " \
            + "instructions (linked below) when looking up items and allowable values during the data revision process"
<<<<<<< HEAD
        assert ws.cell(row=8, column=COL_ERROR_MESSAGE).value == "Every T1 record should have at least one " + \
            "corresponding T2 or T3 record with the same Item 4 (reporting month and year) and Item 6 (case number)."
=======
        assert ws.cell(row=8, column=COL_ERROR_MESSAGE).value == (
            "if Cash Amount :873 validator1 passed then Item 21B "
            "(Cash and Cash Equivalents: Number of Months) 0 is not larger than 0."
        )
>>>>>>> fd5042e6

    @staticmethod
    def assert_error_report_ssp_file_content_matches_with_friendly_names(response):
        """Assert the error report file contents match expected with friendly names."""
        ws = DataFileAPITestBase.get_spreadsheet(response)

        COL_ERROR_MESSAGE = 4

        assert ws.cell(row=1, column=1).value == "Please refer to the most recent versions of the coding " \
            + "instructions (linked below) when looking up items and allowable values during the data revision process"
        assert ws.cell(row=7, column=COL_ERROR_MESSAGE).value == ("M1 Item 11 (Receives Subsidized Housing): 3 is "
                                                                  "not larger or equal to 1 and smaller or equal to 2.")

    @staticmethod
    def assert_error_report_file_content_matches_without_friendly_names(response):
        """Assert the error report file contents match expected without friendly names."""
        decoded_response = base64.b64decode(response.data['xls_report'])

        # write the excel file to disk
        with open('mycls.xlsx', 'wb') as f:
            f.write(decoded_response)

        # read the excel file from disk
        wb = openpyxl.load_workbook('mycls.xlsx')
        ws = wb.get_sheet_by_name('Sheet1')

        COL_ERROR_MESSAGE = 4

        assert ws.cell(row=1, column=1).value == "Please refer to the most recent versions of the coding " \
            + "instructions (linked below) when looking up items and allowable values during the data revision process"
<<<<<<< HEAD
        assert ws.cell(row=8, column=COL_ERROR_MESSAGE).value == ("Every T1 record should have at least one "
                                                                  "corresponding T2 or T3 record with the same "
                                                                  "Item 4 (reporting month and year) and Item 6 "
                                                                  "(case number).")
=======
        assert ws.cell(row=8, column=COL_ERROR_MESSAGE).value == (
            "if CASH_AMOUNT :873 validator1 passed then Item 21B "
            "(Cash and Cash Equivalents: Number of Months) 0 is not larger than 0."
        )
>>>>>>> fd5042e6

    @staticmethod
    def assert_data_file_exists(data_file_data, version, user):
        """Confirm that a data file matching the provided data exists in the DB."""
        assert DataFile.objects.filter(
            slug=data_file_data["slug"],
            year=data_file_data["year"],
            section=data_file_data["section"],
            version=version,
        ).exists()

    def post_data_file_file(self, api_client, data_file_data):
        """Submit a data file with the given data."""
        return api_client.post(
            self.root_url,
            data_file_data,
            format='multipart'
        )

    def get_data_file_files(self, api_client):
        """Submit a data file with the given data."""
        return api_client.get(
            self.root_url
        )

    def get_data_file_file(self, api_client, data_file_id):
        """Get data file meta data."""
        return api_client.get(
            f"{self.root_url}{data_file_id}/"
        )

    def download_file(self, api_client, data_file_id):
        """Stream a file for download."""
        return api_client.get(f"{self.root_url}{data_file_id}/download/")

    def download_error_report_file(self, api_client, data_file_id):
        """Download the ParserError xlsx report."""
        return api_client.get(f"{self.root_url}{data_file_id}/download_error_report/")


class TestDataFileAPIAsOfaAdmin(DataFileAPITestBase):
    """Test DataFileViewSet as an OFA Admin user."""

    @pytest.fixture
    def user(self, ofa_admin, stt):
        """Override the default user with ofa_admin for our tests."""
        return ofa_admin

    def test_get_data_file_file_meta_data(self, api_client, data_file_data, user):
        """Assert the meta data the api provides is as expected."""
        response = self.post_data_file_file(api_client, data_file_data)
        data_file_id = response.data['id']
        assert DataFile.objects.get(id=data_file_id)
        response = self.get_data_file_file(api_client, data_file_id)

        assert response.data['id'] == data_file_id

        assert str(response.data['user']) == data_file_data['user']

        assert response.data['quarter'] == data_file_data['quarter']
        assert response.data['stt'] == data_file_data['stt']
        assert response.data['year'] == data_file_data['year']

    def test_download_data_file_file(self, api_client, data_file_data, user):
        """Test that the file is transmitted with out errors."""
        response = self.post_data_file_file(api_client, data_file_data)
        data_file_id = response.data['id']
        response = self.download_file(api_client, data_file_id)

        assert response.status_code == status.HTTP_200_OK
        self.assert_data_file_content_matches(response, data_file_id)

    def test_create_data_file_file_entry(self, api_client, data_file_data, user):
        """Test ability to create data file metadata registry."""
        response = self.post_data_file_file(api_client, data_file_data)
        self.assert_data_file_created(response)
        self.assert_data_file_exists(data_file_data, 1, user)

    def test_data_file_file_version_increment(
        self,
        api_client,
        data_file_data,
        other_data_file_data,
        user
    ):
        """Test that data file version numbers incremented."""
        response1 = self.post_data_file_file(api_client, data_file_data)
        response2 = self.post_data_file_file(api_client, other_data_file_data)

        self.assert_data_file_created(response1)
        self.assert_data_file_created(response2)

        self.assert_data_file_exists(data_file_data, 1, user)
        self.assert_data_file_exists(other_data_file_data, 2, user)

        file_1 = DataFile.objects.get(id=response1.data['id'])
        file_2 = DataFile.objects.get(id=response2.data['id'])

        assert file_1.s3_versioning_id != file_2.s3_versioning_id


class TestDataFileAPIAsDataAnalyst(DataFileAPITestBase):
    """Test DataFileViewSet as a Data Analyst user."""

    @pytest.fixture
    def user(self, data_analyst):
        """Override the default user with data_analyst for our tests."""
        return data_analyst

    @pytest.fixture
    def dfs(self):
        """Fixture for DataFileSummary."""
        return DataFileSummaryFactory.create()

    def test_data_files_data_analyst_permission(self, api_client, data_file_data, user):
        """Test that a Data Analyst is allowed to add data_files to their own STT."""
        response = self.post_data_file_file(api_client, data_file_data)
        self.assert_data_file_created(response)
        self.assert_data_file_exists(data_file_data, 1, user)

    def test_data_files_data_analyst_not_allowed(
        self, api_client, data_file_data, user
    ):
        """Test that Data Analysts can't add data_files to STTs other than their own."""
        data_file_data['stt'] = data_file_data['stt'] + 1

        response = self.post_data_file_file(api_client, data_file_data)
        self.assert_data_file_rejected(response)

    def test_download_data_file_file_for_own_stt(
        self, api_client, data_file_data, user
    ):
        """Test that the file is downloaded as expected for a Data Analyst's set STT."""
        response = self.post_data_file_file(api_client, data_file_data)
        data_file_id = response.data['id']
        response = self.download_file(api_client, data_file_id)

        assert response.status_code == status.HTTP_200_OK
        self.assert_data_file_content_matches(response, data_file_id)

    def test_download_error_report_file_for_own_stt(
        self, api_client, test_datafile, dfs
    ):
        """Test that the error report file is downloaded as expected for a Data Analyst's set STT."""
        parse.parse_datafile(test_datafile, dfs)
        response = self.download_error_report_file(api_client, test_datafile.id)

        assert response.status_code == status.HTTP_200_OK
        self.assert_error_report_tanf_file_content_matches_with_friendly_names(response)

    def test_download_error_report_ssp_file_for_own_stt(self, api_client, test_ssp_datafile, dfs):
        """Test that the error report file for an SSP file is downloaded as expected for a Data Analyst's set STT."""
        parse.parse_datafile(test_ssp_datafile, dfs)
        response = self.download_error_report_file(api_client, test_ssp_datafile.id)

        assert response.status_code == status.HTTP_200_OK
        self.assert_error_report_ssp_file_content_matches_with_friendly_names(response)

    def test_download_error_report_file_for_own_stt_no_fields_json(
        self, api_client, test_datafile, dfs
    ):
        """Test that the error report file is downloaded as expected when no fields_json is added to ParserErrors."""
        parse.parse_datafile(test_datafile, dfs)

        # remove the fields' friendly names for all parser errors
        for error in ParserError.objects.all():
            error.fields_json = None
            error.save()

        response = self.download_error_report_file(api_client, test_datafile.id)

        assert response.status_code == status.HTTP_200_OK
        self.assert_error_report_file_content_matches_without_friendly_names(response)

    def test_download_data_file_file_rejected_for_other_stt(
        self,
        api_client,
        data_file_data,
        other_stt,
        user
    ):
        """Test that the download is rejected when user's STT doesn't match."""
        response = self.post_data_file_file(api_client, data_file_data)
        data_file_id = response.data['id']

        # Update the STT to something other than the user's
        data_file_file = DataFile.objects.get(id=data_file_id)
        data_file_file.stt = other_stt
        data_file_file.save()

        response = self.download_file(api_client, data_file_id)

        assert response.status_code == status.HTTP_403_FORBIDDEN

    def test_download_error_report_rejected_for_other_stt(
        self,
        api_client,
        data_file_data,
        other_stt,
        user
    ):
        """Test that the error report download is rejected when user's STT doesn't match."""
        response = self.post_data_file_file(api_client, data_file_data)
        data_file_id = response.data['id']

        # Update the STT to something other than the user's
        data_file_file = DataFile.objects.get(id=data_file_id)
        data_file_file.stt = other_stt
        data_file_file.save()

        response = self.download_error_report_file(api_client, data_file_id)

        assert response.status_code == status.HTTP_403_FORBIDDEN

    def test_data_files_data_upload_ssp(
        self, api_client, data_file_data,
    ):
        """Test that when Data Analysts upload file with ssp true the section name is updated."""
        data_file_data['ssp'] = True

        response = self.post_data_file_file(api_client, data_file_data)
        assert response.data['section'] == 'SSP Active Case Data'

    def test_data_file_data_upload_tribe(
        self, api_client, data_file_data, stt
    ):
        """Test that when we upload a file for Tribe the section name is updated."""
        stt.type = 'tribe'
        stt.save()
        response = self.post_data_file_file(api_client, data_file_data)
        assert 'Tribal Active Case Data' == response.data['section']
        stt.type = ''
        stt.save()

    def test_data_files_data_upload_tanf(
        self, api_client, data_file_data,
    ):
        """Test that when Data Analysts upload file with ssp true the section name is updated."""
        data_file_data['ssp'] = False

        response = self.post_data_file_file(api_client, data_file_data)
        assert response.data['section'] == 'Active Case Data'


class TestDataFileAPIAsInactiveUser(DataFileAPITestBase):
    """Test DataFileViewSet as an inactive user."""

    @pytest.fixture
    def user(self, inactive_user):
        """Override the default user with inactive_user for our tests."""
        return inactive_user

    def test_data_files_inactive_user_not_allowed(
        self,
        api_client,
        inactive_user,
        data_file_data
    ):
        """Test that an inactive user can't add data_files at all."""
        response = self.post_data_file_file(api_client, data_file_data)
        self.assert_data_file_rejected(response)


class TestDataFileAsOFARegionalStaff(DataFileAPITestBase):
    """Test DataFileViewSet as a Data Analyst user."""

    @pytest.fixture
    def user(self, regional_user):
        """Override the default user with data_analyst for our tests."""
        return regional_user

    def test_download_data_file_file_for_own_region(
        self, api_client, regional_data_file_data, user
    ):
        """Test that the file is downloaded as expected for Regional Staffs's."""
        response = self.post_data_file_file(api_client, regional_data_file_data)
        data_file_id = response.data['id']
        response = self.download_file(api_client, data_file_id)

        assert response.status_code == status.HTTP_200_OK
        self.assert_data_file_content_matches(response, data_file_id)

    def test_cannot_download_data_file_file_for_other_regions(
        self, api_client, other_regional_data_file_data, user
    ):
        """Test that the file is not downloaded if the report is not in their region."""
        response = self.post_data_file_file(api_client, other_regional_data_file_data)

        assert response.status_code == status.HTTP_403_FORBIDDEN


def multi_year_data_file_data(user, stt):
    """Return data file data that encompasses multiple years."""
    return [{"original_filename": "data_file.txt",
             "quarter": "Q1",
             "user": user,
             "stt": stt,
             "year": 2020,
             "section": "Active Case Data", },
            {"original_filename": "data_file.txt",
             "quarter": "Q1",
             "user": user,
             "stt": stt,
             "year": 2021,
             "section": "Active Case Data", },
            {"original_filename": "data_file.txt",
             "quarter": "Q1",
             "user": user,
             "stt": stt,
             "year": 2022,
             "section": "Active Case Data", }]


@pytest.mark.django_db
def test_list_data_file_years(api_client, data_analyst):
    """Test list of years for which there exist a data file as a data analyst."""
    user = data_analyst

    data_files = multi_year_data_file_data(user, user.stt)

    DataFile.create_new_version(data_files[0])
    DataFile.create_new_version(data_files[1])
    DataFile.create_new_version(data_files[2])

    api_client.login(username=user.username, password="test_password")

    response = api_client.get("/v1/data_files/years")

    assert response.status_code == status.HTTP_200_OK
    assert response.data == [
        2020,
        2021,
        2022
    ]


@pytest.mark.django_db
def test_list_ofa_admin_data_file_years(api_client, ofa_admin, stt):
    """Test list of years for which there exist a data file as an OFA admin."""
    user = ofa_admin

    data_files = multi_year_data_file_data(user, stt)

    DataFile.create_new_version(data_files[0])
    DataFile.create_new_version(data_files[1])
    DataFile.create_new_version(data_files[2])

    api_client.login(username=user.username, password="test_password")

    response = api_client.get(f"/v1/data_files/years/{stt.id}")

    assert response.status_code == status.HTTP_200_OK
    assert response.data == [
        2020,
        2021,
        2022
    ]


@pytest.mark.django_db
def test_list_ofa_admin_data_file_years_positional_stt(api_client, ofa_admin, stt):
    """Test list year fail for OFA admin when no STT is provided."""
    user = ofa_admin

    data1, data2, data3 = multi_year_data_file_data(user, stt)

    DataFile.create_new_version(data1)
    DataFile.create_new_version(data2)
    DataFile.create_new_version(data3)

    api_client.login(username=user.username, password="test_password")

    response = api_client.get("/v1/data_files/years")

    assert response.status_code == status.HTTP_400_BAD_REQUEST


@pytest.mark.django_db
def test_list_ofa_admin_data_file_years_no_self_stt(
    api_client, ofa_admin_stt_user, stt
):
    """Test OFA Admin with no stt assigned can view list of years."""
    user = ofa_admin_stt_user

    data1, data2, data3 = multi_year_data_file_data(user, stt)

    assert user.stt is None

    DataFile.create_new_version(data1)
    DataFile.create_new_version(data2)
    DataFile.create_new_version(data3)

    api_client.login(username=user.username, password="test_password")

    response = api_client.get(f"/v1/data_files/years/{stt.id}")

    assert response.status_code == status.HTTP_200_OK

    assert response.data == [
        2020,
        2021,
        2022
    ]<|MERGE_RESOLUTION|>--- conflicted
+++ resolved
@@ -100,15 +100,10 @@
 
         assert ws.cell(row=1, column=1).value == "Please refer to the most recent versions of the coding " \
             + "instructions (linked below) when looking up items and allowable values during the data revision process"
-<<<<<<< HEAD
-        assert ws.cell(row=8, column=COL_ERROR_MESSAGE).value == "Every T1 record should have at least one " + \
-            "corresponding T2 or T3 record with the same Item 4 (reporting month and year) and Item 6 (case number)."
-=======
         assert ws.cell(row=8, column=COL_ERROR_MESSAGE).value == (
             "if Cash Amount :873 validator1 passed then Item 21B "
             "(Cash and Cash Equivalents: Number of Months) 0 is not larger than 0."
         )
->>>>>>> fd5042e6
 
     @staticmethod
     def assert_error_report_ssp_file_content_matches_with_friendly_names(response):
@@ -139,17 +134,10 @@
 
         assert ws.cell(row=1, column=1).value == "Please refer to the most recent versions of the coding " \
             + "instructions (linked below) when looking up items and allowable values during the data revision process"
-<<<<<<< HEAD
-        assert ws.cell(row=8, column=COL_ERROR_MESSAGE).value == ("Every T1 record should have at least one "
-                                                                  "corresponding T2 or T3 record with the same "
-                                                                  "Item 4 (reporting month and year) and Item 6 "
-                                                                  "(case number).")
-=======
         assert ws.cell(row=8, column=COL_ERROR_MESSAGE).value == (
             "if CASH_AMOUNT :873 validator1 passed then Item 21B "
             "(Cash and Cash Equivalents: Number of Months) 0 is not larger than 0."
         )
->>>>>>> fd5042e6
 
     @staticmethod
     def assert_data_file_exists(data_file_data, version, user):
