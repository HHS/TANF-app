"""Define data file models."""
import logging
import os
from hashlib import sha256
from io import StringIO
from typing import Union

from django.contrib.admin.models import ADDITION, ContentType, LogEntry
from django.core.files.base import File
from django.db import models
from django.db.models import Max

from tdpservice.backends import DataFilesS3Storage
from tdpservice.stts.models import STT
from tdpservice.users.models import User

logger = logging.getLogger(__name__)

def get_file_shasum(file: Union[File, StringIO]) -> str:
    """Derive the SHA256 checksum of a file."""
    _hash = sha256()

    # If the file has the `open` method it needs to be called, otherwise this
    # input is a file-like object (ie. StringIO) and doesn't need to be opened.
    if hasattr(file, 'open'):
        f = file.open('rb')
    else:
        f = file

    # For large files we need to read it in by chunks to prevent invalid hashes
    if hasattr(f, 'multiple_chunks') and f.multiple_chunks():
        for chunk in f.chunks():
            _hash.update(chunk)
    else:
        content = f.read()

        # If the content is returned as a string we must encode it to bytes
        # or an error will be raised.
        if isinstance(content, str):
            content = content.encode('utf-8')

        _hash.update(content)

    # Ensure to reset the file so it can be read in further operations.
    f.seek(0)

    return _hash.hexdigest()

def get_s3_upload_path(instance, filename):
    """Produce a unique upload path for S3 files for a given STT and Quarter."""
    return os.path.join(
        f'data_files/{instance.stt.id}/{instance.quarter}',
        filename
    )


# The Data File model was starting to explode, and I think that keeping this logic
# in its own abstract class is better for documentation purposes.
class FileRecord(models.Model):
    """Abstract type representing a file stored in S3."""

    class Meta:
        """Metadata."""

        abstract = True
    # Keep the file name because it will be different in s3,
    # but the interface will still want to present the file with its
    # original name.
    original_filename = models.CharField(max_length=256,
                                         blank=False,
                                         null=False)
    # Slug is the name of the file in S3
    # NOTE: Currently unused, may be removed with a later release
    slug = models.CharField(max_length=256, blank=False, null=False)
    # Not all files will have the correct extension,
    # or even have one at all. The UI will provide this information
    # separately
    extension = models.CharField(max_length=8, default="txt")


class DataFile(FileRecord):
    """Represents a version of a data file."""

    class Section(models.TextChoices):
        """Enum for data file section."""

        TRIBAL_CLOSED_CASE_DATA = 'Tribal Closed Case Data'
        TRIBAL_ACTIVE_CASE_DATA = 'Tribal Active Case Data'
        TRIBAL_AGGREGATE_DATA = 'Tribal Aggregate Data'
        TRIBAL_STRATUM_DATA = 'Tribal Stratum Data'

        SSP_AGGREGATE_DATA = 'SSP Aggregate Data'
        SSP_CLOSED_CASE_DATA = 'SSP Closed Case Data'
        SSP_ACTIVE_CASE_DATA = 'SSP Active Case Data'
        SSP_STRATUM_DATA = 'SSP Stratum Data'

        ACTIVE_CASE_DATA = "Active Case Data"
        CLOSED_CASE_DATA = "Closed Case Data"
        AGGREGATE_DATA = "Aggregate Data"
        STRATUM_DATA = "Stratum Data"

    class Quarter(models.TextChoices):
        """Enum for data file Quarter."""

        Q1 = "Q1"
        Q2 = "Q2"
        Q3 = "Q3"
        Q4 = "Q4"

    class Meta:
        """Metadata."""

        constraints = [
            models.UniqueConstraint(
                fields=("section", "version", "quarter", "year", "stt"),
                name="constraint_name",
            )
        ]

    created_at = models.DateTimeField(auto_now_add=True)
    quarter = models.CharField(max_length=16,
                               blank=False,
                               null=False,
                               choices=Quarter.choices)
    year = models.IntegerField()
    section = models.CharField(max_length=32,
                               blank=False,
                               null=False,
                               choices=Section.choices)

    version = models.IntegerField()

    user = models.ForeignKey(
        User, on_delete=models.CASCADE, related_name="user", blank=False, null=False
    )
    stt = models.ForeignKey(
        STT, on_delete=models.CASCADE, related_name="sttRef", blank=False, null=False
    )

    # NOTE: `file` is only temporarily nullable until we complete the issue:
    # https://github.com/raft-tech/TANF-app/issues/755
    file = models.FileField(
        storage=DataFilesS3Storage,
        upload_to=get_s3_upload_path,
        null=True,
        blank=True
    )

    @property
    def filename(self):
        """Return the correct filename for this data file."""
        # TODO: This is interim logic, it has to be changed when all sections are available to requester
        if str(self.stt.type).lower() == 'tribe':
<<<<<<< HEAD
            return self.stt.filenames.get('Tribal ' if 'Tribal' not in self.section else '' + self.section,
=======
            return self.stt.filenames.get(('Tribal ' if 'Tribal' not in self.section else '') + self.section,
>>>>>>> 3bb65174
                                          self.create_filename())
        else:
            return self.stt.filenames.get(self.section, self.create_filename())

    def create_filename(self, prefix='ADS.E2J'):
        """Return a valid file name for sftp transfer."""
        """TODO: This method has to be changed when the """
        # STT_TYPES = ["state", "territory", "tribe"]
        SECTION = [i.value for i in list(self.Section)]

        # str(STT_TYPES.index(self.stt.type)+1)
        return ''.join(prefix+'.FTP'+str(SECTION.index(self.section))+'.TS' + str(self.stt.stt_code))

    @classmethod
    def create_new_version(self, data):
        """Create a new version of a data file with an incremented version."""
        # EDGE CASE
        # We may need to try to get this all in one sql query
        # if we ever encounter race conditions.
        version = (
            self.find_latest_version_number(
                year=data["year"],
                quarter=data["quarter"],
                section=data["section"],
                stt=data["stt"],
            )
            or 0
        ) + 1

        return DataFile.objects.create(version=version, **data,)

    @classmethod
    def find_latest_version_number(self, year, quarter, section, stt):
        """Locate the latest version number in a series of data files."""
        return self.objects.filter(
            stt=stt, year=year, quarter=quarter, section=section
        ).aggregate(Max("version"))["version__max"]

    @classmethod
    def find_latest_version(self, year, quarter, section, stt):
        """Locate the latest version of a data file."""
        version = self.find_latest_version_number(year, quarter, section, stt)

        return self.objects.filter(
            version=version, year=year, quarter=quarter, section=section, stt=stt,
        ).first()

class LegacyFileTransferManager(models.Manager):
    """Extends object manager functionality for LegacyFileTransfer model."""

    def record_scan(
        self,
        file: Union[File, StringIO],
        file_name: str,
        msg: str,
        result: 'LegacyFileTransfer.Result',
        uploaded_by: User
    ) -> 'LegacyFileTransfer':
        """Create a new LegacyFileTransfer instance with associated LogEntry."""
        try:
            # Was their an expectation here? THis wasn't ever defined.
            # Probbly pseudo code.
            file_shasum = get_file_shasum(file)
        except (AttributeError, TypeError, ValueError) as err:
            logger.error(f'Encountered error deriving file hash: {err}')
            file_shasum = 'INVALID'

        # Create the LegacyFileTransfer instance.
        fileTransfer = self.model.objects.create(
            file_name=file_name,
            file_size=(
                file.size
                if isinstance(file, File)
                else len(file.getvalue())
            ),
            file_shasum=file_shasum,
            result=result,
            uploaded_by=uploaded_by
        )

        # Create a new LogEntry that is tied to this model instance.
        content_type = ContentType.objects.get_for_model(LegacyFileTransfer)
        LogEntry.objects.log_action(
            user_id=uploaded_by.pk,
            content_type_id=content_type.pk,
            object_id=fileTransfer.pk,
            object_repr=str(fileTransfer),
            action_flag=ADDITION,
            change_message=msg
        )

        return fileTransfer


class LegacyFileTransfer(models.Model):
    """Represents a file transferred to ACF Titan for an uploaded file."""

    class Meta:
        """Model Meta options."""

        verbose_name = 'Legacy File Transfer'

    class Result(models.TextChoices):
        """Represents the possible results from a completed transfer."""

        COMPLETED = 'COMPLETED'
        ERROR = 'ERROR'

    sent_at = models.DateTimeField(auto_now_add=True)
    file_name = models.TextField()
    file_size = models.PositiveBigIntegerField(
        help_text='The file size in bytes'
    )
    file_shasum = models.TextField(
        help_text='The SHA256 checksum of the uploaded file'
    )
    result = models.CharField(
        choices=Result.choices,
        help_text='Transfer result for uploaded file',
        max_length=12
    )
    uploaded_by = models.ForeignKey(
        User,
        help_text='The user that uploaded the data file',
        null=True,
        on_delete=models.SET_NULL,
        related_name='fileTransfer'
    )

    data_file = models.ForeignKey(
        DataFile,
        blank=True,
        help_text='The resulting DataFile object, if this transfer was completed',
        null=True,
        on_delete=models.SET_NULL,
        related_name='fileTransfer'
    )

    objects = LegacyFileTransferManager()

    def __str__(self) -> str:
        """Return string representation of model instance."""
        return f'{self.file_name} ({self.file_size_humanized}) - {self.result}'

    @property
    def file_size_humanized(self) -> str:
        """Convert the file size into the largest human-readable unit."""
        size = self.file_size
        for unit in ['B', 'KB', 'MB', 'GB', 'TB']:
            if size < 1024.0:
                break
            size /= 1024.0

        return f'{size:.{2}f}{unit}'<|MERGE_RESOLUTION|>--- conflicted
+++ resolved
@@ -151,11 +151,7 @@
         """Return the correct filename for this data file."""
         # TODO: This is interim logic, it has to be changed when all sections are available to requester
         if str(self.stt.type).lower() == 'tribe':
-<<<<<<< HEAD
-            return self.stt.filenames.get('Tribal ' if 'Tribal' not in self.section else '' + self.section,
-=======
             return self.stt.filenames.get(('Tribal ' if 'Tribal' not in self.section else '') + self.section,
->>>>>>> 3bb65174
                                           self.create_filename())
         else:
             return self.stt.filenames.get(self.section, self.create_filename())
