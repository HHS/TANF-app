"""Define data file models."""
import logging
import os
from hashlib import sha256
from io import StringIO
from typing import Union

from django.contrib.admin.models import ADDITION, ContentType, LogEntry
from django.core.files.base import File
from django.db import models
from django.db.models import Max

from tdpservice.backends import DataFilesS3Storage
from tdpservice.stts.models import STT
from tdpservice.users.models import User

logger = logging.getLogger(__name__)

def get_file_shasum(file: Union[File, StringIO]) -> str:
    """Derive the SHA256 checksum of a file."""
    _hash = sha256()

    # If the file has the `open` method it needs to be called, otherwise this
    # input is a file-like object (ie. StringIO) and doesn't need to be opened.
    if hasattr(file, 'open'):
        f = file.open('rb')
    else:
        f = file

    # For large files we need to read it in by chunks to prevent invalid hashes
    if hasattr(f, 'multiple_chunks') and f.multiple_chunks():
        for chunk in f.chunks():
            _hash.update(chunk)
    else:
        content = f.read()

        # If the content is returned as a string we must encode it to bytes
        # or an error will be raised.
        if isinstance(content, str):
            content = content.encode('utf-8')

        _hash.update(content)

    # Ensure to reset the file so it can be read in further operations.
    f.seek(0)

    return _hash.hexdigest()

def get_s3_upload_path(instance, filename):
    """Produce a unique upload path for S3 files for a given STT and Quarter."""
    return os.path.join(
        f'data_files/{instance.stt.id}/{instance.quarter}',
        filename
    )


# The Data File model was starting to explode, and I think that keeping this logic
# in its own abstract class is better for documentation purposes.
class FileRecord(models.Model):
    """Abstract type representing a file stored in S3."""

    class Meta:
        """Metadata."""

        abstract = True
    # Keep the file name because it will be different in s3,
    # but the interface will still want to present the file with its
    # original name.
    original_filename = models.CharField(max_length=256,
                                         blank=False,
                                         null=False)
    # Slug is the name of the file in S3
    # NOTE: Currently unused, may be removed with a later release
    slug = models.CharField(max_length=256, blank=False, null=False)
    # Not all files will have the correct extension,
    # or even have one at all. The UI will provide this information
    # separately
    extension = models.CharField(max_length=8, default="txt")


class DataFile(FileRecord):
    """Represents a version of a data file."""

    class Section(models.TextChoices):
        """Enum for data file section."""

        TRIBAL_CLOSED_CASE_DATA = 'Tribal Closed Case Data'
        TRIBAL_ACTIVE_CASE_DATA = 'Tribal Active Case Data'
        TRIBAL_AGGREGATE_DATA = 'Tribal Aggregate Data'
        TRIBAL_STRATUM_DATA = 'Tribal Stratum Data'

        SSP_AGGREGATE_DATA = 'SSP Aggregate Data'
        SSP_CLOSED_CASE_DATA = 'SSP Closed Case Data'
        SSP_ACTIVE_CASE_DATA = 'SSP Active Case Data'
        SSP_STRATUM_DATA = 'SSP Stratum Data'

        ACTIVE_CASE_DATA = "Active Case Data"
        CLOSED_CASE_DATA = "Closed Case Data"
        AGGREGATE_DATA = "Aggregate Data"
        STRATUM_DATA = "Stratum Data"

    class Quarter(models.TextChoices):
        """Enum for data file Quarter."""

        Q1 = "Q1"
        Q2 = "Q2"
        Q3 = "Q3"
        Q4 = "Q4"

    class Meta:
        """Metadata."""

        constraints = [
            models.UniqueConstraint(
                fields=("section", "version", "quarter", "year", "stt"),
                name="constraint_name",
            )
        ]

    created_at = models.DateTimeField(auto_now_add=True)
    quarter = models.CharField(max_length=16,
                               blank=False,
                               null=False,
                               choices=Quarter.choices)
    year = models.IntegerField()
    section = models.CharField(max_length=32,
                               blank=False,
                               null=False,
                               choices=Section.choices)

    version = models.IntegerField()

    user = models.ForeignKey(
        User, on_delete=models.CASCADE, related_name="user", blank=False, null=False
    )
    stt = models.ForeignKey(
        STT, on_delete=models.CASCADE, related_name="sttRef", blank=False, null=False
    )

    # NOTE: `file` is only temporarily nullable until we complete the issue:
    # https://github.com/raft-tech/TANF-app/issues/755
    file = models.FileField(
        storage=DataFilesS3Storage,
        upload_to=get_s3_upload_path,
        null=True,
        blank=True
    )

    @property
    def filename(self):
        """Return the correct filename for this data file."""
<<<<<<< HEAD
        # TODO: This is interim logic, it has to be changed when all sections are available to requester
        if str(self.stt.type).lower() == 'tribe':
            return self.stt.filenames.get(('Tribal ' if 'Tribal' not in self.section else '') + self.section,
                                          self.create_filename())
        else:
            return self.stt.filenames.get(self.section, self.create_filename())

    def create_filename(self, prefix='ADS.E2J'):
        """Return a valid file name for sftp transfer."""
        """TODO: This method has to be removed"""
        # STT_TYPES = ["state", "territory", "tribe"]
        SECTION = [i.value for i in list(self.Section)]

        # str(STT_TYPES.index(self.stt.type)+1)
        return ''.join(prefix+'.FTP'+str(SECTION.index(self.section))+'.TS' + str(self.stt.stt_code))
=======
        if str(self.stt.type).lower() == 'tribe':
            return self.stt.filenames.get(
                ('Tribal ' if 'Tribal' not in self.section else '') + self.section,
                None)
        else:
            return self.stt.filenames.get(self.section, None)
>>>>>>> f8c0c84d

    @classmethod
    def create_new_version(self, data):
        """Create a new version of a data file with an incremented version."""
        # EDGE CASE
        # We may need to try to get this all in one sql query
        # if we ever encounter race conditions.
        version = (
            self.find_latest_version_number(
                year=data["year"],
                quarter=data["quarter"],
                section=data["section"],
                stt=data["stt"],
            )
            or 0
        ) + 1

        return DataFile.objects.create(version=version, **data,)

    @classmethod
    def find_latest_version_number(self, year, quarter, section, stt):
        """Locate the latest version number in a series of data files."""
        return self.objects.filter(
            stt=stt, year=year, quarter=quarter, section=section
        ).aggregate(Max("version"))["version__max"]

    @classmethod
    def find_latest_version(self, year, quarter, section, stt):
        """Locate the latest version of a data file."""
        version = self.find_latest_version_number(year, quarter, section, stt)

        return self.objects.filter(
            version=version, year=year, quarter=quarter, section=section, stt=stt,
        ).first()

class LegacyFileTransferManager(models.Manager):
    """Extends object manager functionality for LegacyFileTransfer model."""

    def record_scan(
        self,
        file: Union[File, StringIO],
        file_name: str,
        msg: str,
        result: 'LegacyFileTransfer.Result',
        uploaded_by: User
    ) -> 'LegacyFileTransfer':
        """Create a new LegacyFileTransfer instance with associated LogEntry."""
        try:
            # Was their an expectation here? THis wasn't ever defined.
            # Probbly pseudo code.
            file_shasum = get_file_shasum(file)
        except (AttributeError, TypeError, ValueError) as err:
            logger.error(f'Encountered error deriving file hash: {err}')
            file_shasum = 'INVALID'

        # Create the LegacyFileTransfer instance.
        fileTransfer = self.model.objects.create(
            file_name=file_name,
            file_size=(
                file.size
                if isinstance(file, File)
                else len(file.getvalue())
            ),
            file_shasum=file_shasum,
            result=result,
            uploaded_by=uploaded_by
        )

        # Create a new LogEntry that is tied to this model instance.
        content_type = ContentType.objects.get_for_model(LegacyFileTransfer)
        LogEntry.objects.log_action(
            user_id=uploaded_by.pk,
            content_type_id=content_type.pk,
            object_id=fileTransfer.pk,
            object_repr=str(fileTransfer),
            action_flag=ADDITION,
            change_message=msg
        )

        return fileTransfer


class LegacyFileTransfer(models.Model):
    """Represents a file transferred to ACF Titan for an uploaded file."""

    class Meta:
        """Model Meta options."""

        verbose_name = 'Legacy File Transfer'

    class Result(models.TextChoices):
        """Represents the possible results from a completed transfer."""

        COMPLETED = 'COMPLETED'
        ERROR = 'ERROR'

    sent_at = models.DateTimeField(auto_now_add=True)
    file_name = models.TextField()
    file_size = models.PositiveBigIntegerField(
        help_text='The file size in bytes'
    )
    file_shasum = models.TextField(
        help_text='The SHA256 checksum of the uploaded file'
    )
    result = models.CharField(
        choices=Result.choices,
        help_text='Transfer result for uploaded file',
        max_length=12
    )
    uploaded_by = models.ForeignKey(
        User,
        help_text='The user that uploaded the data file',
        null=True,
        on_delete=models.SET_NULL,
        related_name='fileTransfer'
    )

    data_file = models.ForeignKey(
        DataFile,
        blank=True,
        help_text='The resulting DataFile object, if this transfer was completed',
        null=True,
        on_delete=models.SET_NULL,
        related_name='fileTransfer'
    )

    objects = LegacyFileTransferManager()

    def __str__(self) -> str:
        """Return string representation of model instance."""
        return f'{self.file_name} ({self.file_size_humanized}) - {self.result}'

    @property
    def file_size_humanized(self) -> str:
        """Convert the file size into the largest human-readable unit."""
        size = self.file_size
        for unit in ['B', 'KB', 'MB', 'GB', 'TB']:
            if size < 1024.0:
                break
            size /= 1024.0

        return f'{size:.{2}f}{unit}'<|MERGE_RESOLUTION|>--- conflicted
+++ resolved
@@ -149,30 +149,12 @@
     @property
     def filename(self):
         """Return the correct filename for this data file."""
-<<<<<<< HEAD
-        # TODO: This is interim logic, it has to be changed when all sections are available to requester
-        if str(self.stt.type).lower() == 'tribe':
-            return self.stt.filenames.get(('Tribal ' if 'Tribal' not in self.section else '') + self.section,
-                                          self.create_filename())
-        else:
-            return self.stt.filenames.get(self.section, self.create_filename())
-
-    def create_filename(self, prefix='ADS.E2J'):
-        """Return a valid file name for sftp transfer."""
-        """TODO: This method has to be removed"""
-        # STT_TYPES = ["state", "territory", "tribe"]
-        SECTION = [i.value for i in list(self.Section)]
-
-        # str(STT_TYPES.index(self.stt.type)+1)
-        return ''.join(prefix+'.FTP'+str(SECTION.index(self.section))+'.TS' + str(self.stt.stt_code))
-=======
         if str(self.stt.type).lower() == 'tribe':
             return self.stt.filenames.get(
                 ('Tribal ' if 'Tribal' not in self.section else '') + self.section,
                 None)
         else:
             return self.stt.filenames.get(self.section, None)
->>>>>>> f8c0c84d
 
     @classmethod
     def create_new_version(self, data):
