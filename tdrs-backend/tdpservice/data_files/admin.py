"""Admin class for DataFile objects."""
from django.contrib import admin
from .models import DataFile


@admin.register(DataFile)
class DataFileAdmin(admin.ModelAdmin):
    """Enforce read-only on the Data File admin form."""

    list_display = [
        'id',
        'stt',
        'year',
        'quarter',
        'section',
        'version',
    ]

    list_filter = [
        'quarter',
        'section',
        'stt',
        'user',
        'year',
<<<<<<< HEAD
=======
        'version',
>>>>>>> 1f27023c
    ]<|MERGE_RESOLUTION|>--- conflicted
+++ resolved
@@ -22,8 +22,5 @@
         'stt',
         'user',
         'year',
-<<<<<<< HEAD
-=======
         'version',
->>>>>>> 1f27023c
     ]