--- conflicted
+++ resolved
@@ -146,15 +146,10 @@
     def download_error_report(self, request, pk=None):
         """Generate and return the parsing error report xlsx."""
         datafile = self.get_object()
-<<<<<<< HEAD
         all_errors = ParserError.objects.filter(file=datafile, deprecated=False)
-        filtered_errors = get_prioritized_queryset(all_errors)
-=======
-        all_errors = ParserError.objects.filter(file=datafile)
         is_s3_s4 = (DataFile.Section.AGGREGATE_DATA in datafile.section or
                     DataFile.Section.STRATUM_DATA in datafile.section)
         filtered_errors = get_prioritized_queryset(all_errors, is_s3_s4)
->>>>>>> d326e592
 
         return Response(get_xls_serialized_file(all_errors, filtered_errors, is_s3_s4))
 
