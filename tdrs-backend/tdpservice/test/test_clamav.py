"""Integration test(s) for clamav-rest operations."""
from django.conf import settings
import pytest

from tdpservice.clients import ClamAVClient
<<<<<<< HEAD


@pytest.fixture
def clamav_client(clamav_url):
=======


@pytest.fixture
def clamav_client(clamav_url):
    """HTTP Client used to send files to ClamAV-REST."""
>>>>>>> b882d2eb
    av_client = ClamAVClient(endpoint_url=clamav_url)
    return av_client


@pytest.fixture
def clamav_url():
    """URL that can be used to reach ClamAV-REST."""
    return settings.AV_SCAN_URL


def assert_clamav_url(clamav_url):
    """Ensure that the provided setting for AV_SCAN_URL is configured."""
    assert clamav_url is not None


def test_clamav_accepts_files(
    clamav_client,
    clamav_url,
    fake_file,
    fake_file_name
):
    """Test that ClamAV is configured and accessible by this application."""
    assert_clamav_url(clamav_url)

    # Send a fake file to ClamAV to ensure it is accessible and accepts files.
    is_file_clean = clamav_client.scan_file(fake_file, fake_file_name)
    assert is_file_clean is True


def test_clamav_rejects_infected_files(
    clamav_client,
    clamav_url,
    infected_file,
    fake_file_name
):
    """Test that ClamAV will reject files that match infection signatures."""
    assert_clamav_url(clamav_url)

    # Send a test file that will be treated as "infected"
    is_file_clean = clamav_client.scan_file(infected_file, fake_file_name)
<<<<<<< HEAD
    assert is_file_clean is False


def test_clamav_rejects_invalid_files():
    """TODO"""
    pass
=======
    assert is_file_clean is False
>>>>>>> b882d2eb
<|MERGE_RESOLUTION|>--- conflicted
+++ resolved
@@ -3,18 +3,11 @@
 import pytest
 
 from tdpservice.clients import ClamAVClient
-<<<<<<< HEAD
-
-
-@pytest.fixture
-def clamav_client(clamav_url):
-=======
 
 
 @pytest.fixture
 def clamav_client(clamav_url):
     """HTTP Client used to send files to ClamAV-REST."""
->>>>>>> b882d2eb
     av_client = ClamAVClient(endpoint_url=clamav_url)
     return av_client
 
@@ -55,13 +48,4 @@
 
     # Send a test file that will be treated as "infected"
     is_file_clean = clamav_client.scan_file(infected_file, fake_file_name)
-<<<<<<< HEAD
-    assert is_file_clean is False
-
-
-def test_clamav_rejects_invalid_files():
-    """TODO"""
-    pass
-=======
-    assert is_file_clean is False
->>>>>>> b882d2eb
+    assert is_file_clean is False