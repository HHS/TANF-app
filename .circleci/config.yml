version: 2.1
jobs:
  test-backend:
    working_directory: ~/tdp-be
    docker:
      - image: circleci/python:3.8
        user : root
    branches:
    steps:
      - setup_remote_docker:
         docker_layer_caching: true
      - checkout
      - run:
          name: 'Ensure docker-compose exists,otherwise install it.'
          command: "./scripts/docker-compose-check.sh"
      - run:
          name: "Test: Build and Spin-up Django API Service"
          command: "cd tdrs-backend; docker-compose up -d --build"
      - run:
          name: "Tear Down Django API Service"
          command: "cd tdrs-backend; docker-compose down "
      - run:
          name:  "Test: Execute Python Unit Tests"
          command: "cd tdrs-backend; docker-compose run web sh -c \"pytest\""
      - run:
          name:  "Test: Execute Python Linting Test"
          command: "cd tdrs-backend; docker-compose run --rm web bash -c \"flake8 .\""
      - run:
          name:  "Test: Execute Python OWASP ZAP Vulnerability Scan"
          command: "cd tdrs-backend; ./zap-scanner.sh"
  test-ui:
    working_directory: ~/tdp-apps
    docker:
      - image: cypress/base:10
        user : root
    steps:
      - setup_remote_docker:
         docker_layer_caching: true
      - checkout
      - run:
          name: 'Ensure docker exists,otherwise install it.'
          command: "./scripts/docker-check.sh"
      - run:
          name: 'Ensure docker-compose exists,otherwise install it.'
          command: "./scripts/docker-compose-check.sh"
      - run:
          name: "Install Package Dependencies"
          command: "cd tdrs-frontend; yarn"
      - run:
          name: "Run ESLint"
          command: "cd tdrs-frontend; yarn lint"
      - run:
          name: "Run Pa11y Accessibility Tests"
          command: "cd tdrs-frontend; yarn test:accessibility"
      - run:
          name: "Run Jest Unit Tests"
          command: "cd tdrs-frontend; yarn test:ci"
      - run:
          name: "Run Cypress Integration Tests"
          command: "cd tdrs-frontend; yarn cy:run:ci"
      - run:
          name:  "Test: Execute Frontend  OWASP ZAP Vulnerability Scan"
<<<<<<< HEAD
          command: "cd tdrs-frontend; ./zap-scanner.sh"
      - run:
          name: 'Ensure sudo is installed, otherwise install it.'
          command: "./scripts/sudo-check.sh"
      - snyk/scan:
          target-file: tdrs-frontend/yarn.lock
          severity-threshold: low
          additional-arguments: "--trust-policies"
=======
          command: "cd tdrs-frontend; ./zap-scanner.sh"  
>>>>>>> 166968bb
  deploy:
    working_directory: ~/tdp-deploy
    docker:
      - image: circleci/python:3.8
        user : root
    steps:
      - setup_remote_docker:
         docker_layer_caching: true
      - checkout
      - run:
          name: 'Ensure sudo is installed, otherwise install it.'
          command: "./scripts/sudo-check.sh"
      - run:
          name: 'Ensure cf cli is installed, otherwise install it.'
          command: "./scripts/cf-check.sh"
      - run:
          name: "Log Into Docker"
          command: "echo $DOCKER_PASSWORD | docker login --username $DOCKER_USERNAME --password-stdin"
      - run:
          name:  "Build Backend Docker image"
          command: "cd tdrs-backend; docker build -t goraftdocker/tdp-backend:$CIRCLE_BRANCH . -f ./docker/Dockerfile.dev"
      - run:
          name:  "Push Backend Image to Docker Hub"
          command: "docker push goraftdocker/tdp-backend:$CIRCLE_BRANCH"
      - run:
          name:  "Build Frontend Docker image"
          command: "cd tdrs-frontend; docker build -t goraftdocker/tdp-frontend:$CIRCLE_BRANCH . -f ./docker/Dockerfile.dev"
      - run:
          name:  "Push Frontend Image to Docker Hub"
          command: "docker push goraftdocker/tdp-frontend:$CIRCLE_BRANCH"
      - run:
          name: deploy to cloud.gov
          command: |
            # If we do not specify a space, then deploy to the branch that we are on.
            # Also map certain branches to spaces.
            # This lets you have dev/staging/main branches that automatically go to the right place.
            export DOCKER_IMAGE_BACKEND="goraftdocker/tdp-backend:$CIRCLE_BRANCH"
            export DOCKER_IMAGE_FRONTEND="goraftdocker/tdp-frontend:$CIRCLE_BRANCH"
            if [ "$CIRCLE_BRANCH" == "main" ] ; then
              export CF_SPACE="tanf-prod"
              export CF_USERNAME="$CF_USERNAME_PROD"
              export CF_PASSWORD="$CF_PASSWORD_PROD"
              export CGHOSTNAME_BACKEND="$CGHOSTNAME_BACKEND_PROD"
              export CGHOSTNAME_FRONTEND="$CGHOSTNAME_FRONTEND_PROD"
            elif [ "$CIRCLE_BRANCH" == "staging" ] ; then
              export CF_SPACE="tanf-staging"
              export CF_USERNAME="$CF_USERNAME_STAGING"
              export CF_PASSWORD="$CF_PASSWORD_STAGING"
              export CGHOSTNAME_BACKEND="$CGHOSTNAME_BACKEND_STAGIN"
              export CGHOSTNAME_FRONTEND="$CGHOSTNAME_FRONTEND_STAGIN"
            elif [ "$CIRCLE_BRANCH" == "dev" ] ; then
              export CF_SPACE="tanf-dev"
              export CF_USERNAME="$CF_USERNAME_DEV"
              export CF_PASSWORD="$CF_PASSWORD_DEV"
              export CGHOSTNAME_BACKEND="$CGHOSTNAME_BACKEND_DEV"
              export CGHOSTNAME_FRONTEND="$CGHOSTNAME_FRONTEND_DEV"
            elif [ "$CIRCLE_BRANCH" == "raft-tdp-main" ] ; then
              export CF_SPACE="tanf-dev"
              export CF_USERNAME="$CF_USERNAME_DEV"
              export CF_PASSWORD="$CF_PASSWORD_DEV"
              export CGHOSTNAME_BACKEND="$CGHOSTNAME_BACKEND_DEV"
              export CGHOSTNAME_FRONTEND="$CGHOSTNAME_FRONTEND_DEV"
            else
              export CF_SPACE="$CIRCLE_BRANCH"
            fi
            if [ -z "$CF_ORG" ] ; then
              echo CF_ORG not set, aborting
              exit 1
            fi

            cf api https://api.fr.cloud.gov
            cf auth "$CF_USERNAME" "$CF_PASSWORD"
            cf target -o $CF_ORG -s "$CF_SPACE"
            ./deploy-cloudgov-docker.sh rolling test $CGHOSTNAME_BACKEND $CGHOSTNAME_FRONTEND $DOCKER_IMAGE_BACKEND $DOCKER_IMAGE_FRONTEND $CIRCLE_BRANCH
workflows:
  build-and-test:
    jobs:
      - test-backend
      - test-ui
      - deploy:
          requires:
            - test-backend
            - test-ui
          filters:
            branches:
              only:
                - raft-tdp-main<|MERGE_RESOLUTION|>--- conflicted
+++ resolved
@@ -60,18 +60,7 @@
           command: "cd tdrs-frontend; yarn cy:run:ci"
       - run:
           name:  "Test: Execute Frontend  OWASP ZAP Vulnerability Scan"
-<<<<<<< HEAD
-          command: "cd tdrs-frontend; ./zap-scanner.sh"
-      - run:
-          name: 'Ensure sudo is installed, otherwise install it.'
-          command: "./scripts/sudo-check.sh"
-      - snyk/scan:
-          target-file: tdrs-frontend/yarn.lock
-          severity-threshold: low
-          additional-arguments: "--trust-policies"
-=======
           command: "cd tdrs-frontend; ./zap-scanner.sh"  
->>>>>>> 166968bb
   deploy:
     working_directory: ~/tdp-deploy
     docker:
