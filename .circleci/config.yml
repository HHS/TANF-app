--- conflicted
+++ resolved
@@ -439,19 +439,14 @@
           name: "Run Cypress Integration Tests"
           command: "cd tdrs-frontend; yarn cy:run:ci"
       - run:
-<<<<<<< HEAD
-          name:  "Test: Execute Frontend  OWASP ZAP Vulnerability Scan"
+          name: "Test: Build and Spin-up React app behind Nginx"
+          command: "cd tdrs-frontend; docker-compose up -d --build"
+      - run:
+          name:  "Test: Execute Frontend OWASP ZAP Vulnerability Scan"
           command: |
             if << parameters.owasp >> || << parameters.qasp >>; then
               ./scripts/zap-scanner.sh frontend circle
             fi
-=======
-          name: "Test: Build and Spin-up React app behind Nginx"
-          command: "cd tdrs-frontend; docker-compose up -d --build"
-      - run:
-          name:  "Test: Execute Frontend OWASP ZAP Vulnerability Scan"
-          command: "./scripts/zap-scanner.sh frontend circle"
->>>>>>> c51f6ce0
       - store_artifacts:
           path: tdrs-frontend/reports/owasp_report.html
       - store_artifacts:
