--- conflicted
+++ resolved
@@ -1,7 +1,6 @@
 /* eslint-disable no-undef */
 import { Given, When } from '@badeball/cypress-cucumber-preprocessor'
 
-<<<<<<< HEAD
 const users = {
   'Unapproved Alex': 'cypress-unapproved-alex@acf.hhs.gov',
   'Unapproved Diana': 'cypress-unapproved-diana@acf.hhs.gov',
@@ -31,7 +30,6 @@
   })
 })
 
-=======
 export const ACTORS = {
   'Data Analyst Tim': {
     role: 'Data Analyst',
@@ -66,7 +64,6 @@
 })
 
 // TODO: Remove in favor of Given 'user' logs in
->>>>>>> 00078410
 When('{string} visits the home page', (username) => {
   cy.clearCookie('sessionid')
   cy.clearCookie('csrftoken')
@@ -89,13 +86,6 @@
   })
 })
 
-<<<<<<< HEAD
-// When('{string} logs in', (username) => {
-//   cy.login(username)
-// })
-
-=======
->>>>>>> 00078410
 Given(
   'The admin sets the approval status of {string} to {string}',
   (username, status) => {
