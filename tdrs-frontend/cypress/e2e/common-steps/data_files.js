/* eslint-disable no-undef */
import { When, Then } from '@badeball/cypress-cucumber-preprocessor'
<<<<<<< HEAD
import { ACTORS } from './common-steps'
=======
import { clearCookies } from './common-steps'
>>>>>>> c226d0d4

export const restartAtHomePage = () => {
  clearCookies()
  cy.intercept('/v1/stts/alpha').as('getSttSearchList')
  cy.visit('/')
  cy.contains('Sign into TANF Data Portal', { timeout: 30000 })
}

export const fillFYQ = (fiscal_year, quarter) => {
  cy.get('#reportingYears').should('exist').select(fiscal_year)
  cy.get('#quarter').should('exist').select(quarter)
  cy.get('button').contains('Search').should('exist').click()
  cy.get('.usa-file-input__input', { timeout: 1000 }).should('exist')
}

export const uploadFile = (file_input, file_path, willError = false) => {
  cy.get(file_input).selectFile(file_path, { action: 'drag-drop' })
  cy.wait(100)
  if (!willError) {
    const file_parts = file_path.split('/')
    cy.contains(file_parts[file_parts.length - 1], { timeout: 1000 }).should(
      'exist'
    )
  }
}

export const table_first_row_contains = (value) => {
  cy.get('tbody > :nth-child(1)').contains(value).should('exist')
}

export const validateSmallCorrectFile = () => {
  table_first_row_contains('small_correct_file.txt')
  table_first_row_contains('Rejected')
  table_first_row_contains('2021-Q1-Active Case Data Error Report.xlsx')
}

export const validateSmallSSPFile = () => {
  table_first_row_contains('small_ssp_section1.txt')
  table_first_row_contains('Partially Accepted with Errors')
  table_first_row_contains('2024-Q1-SSP Active Case Data Error Report.xlsx')
}

export const validateFraCsv = () => {
  table_first_row_contains('fra.csv')
  table_first_row_contains('Partially Accepted with Errors')
  table_first_row_contains(
    '2024-Q2-Work Outcomes of TANF Exiters Error Report.xlsx'
  )
}

export const downloadErrorReport = (error_report_name) => {
  cy.get('button').contains(error_report_name).should('exist').click()
  cy.readFile(`${Cypress.config('downloadsFolder')}/${error_report_name}`)
}

export const fillSttFyQ = (stt, fy, q, isTanf, isRegional) => {
  cy.get('#stt')
    .type(stt + '{enter}')
    .then(() => {
      if (isTanf) {
        cy.get(':nth-child(2) > .usa-radio__label').click()
      } else {
        cy.get(':nth-child(3) > .usa-radio__label').click()
      }
      cy.get('#reportingYears').should('exist').select(fy)
      cy.get('#quarter').should('exist').select(q)
      cy.get('button').contains('Search').should('exist').click()
      if (!isRegional) {
        cy.get('.usa-file-input__input', { timeout: 1000 }).should('exist')
      } else {
        cy.get('.usa-file-input__input', { timeout: 1000 }).should('not.exist')
        cy.contains('Submission History', { timeout: 1000 }).should('exist')
      }
    })
}

export const fillSttFyQNoProgramSelector = (stt, fy, q) => {
  cy.get('#stt')
    .type(stt + '{enter}')
    .then(() => {
      cy.get('#reportingYears').should('exist').select(fy)
      cy.get('#quarter').should('exist').select(q)
      cy.get('button').contains('Search').should('exist').click()
      cy.get('.usa-file-input__input', { timeout: 1000 }).should('exist')
    })
}

export const fillFyQProgram = (fy, q, program) => {
  if (program === 'TANF') {
    cy.get(':nth-child(2) > .usa-radio__label').click()
  } else {
    cy.get(':nth-child(3) > .usa-radio__label').click()
  }
  cy.get('#reportingYears').should('exist').select(fy)
  cy.get('#quarter').should('exist').select(q)
  cy.get('button').contains('Search').should('exist').click()
  cy.get('.usa-file-input__input', { timeout: 1000 }).should('exist')
}

export const waitForDataFileSummary = (
  fileId,
  maxAttempts = 60,
  interval = 2000
) => {
  // Function to check if summary exists and is populated
  const checkSummary = (response) => {
    return (
      response &&
      response.body &&
      response.body.summary &&
      Object.keys(response.body.summary).length > 0 &&
      response.body.summary.status !== 'Pending'
    )
  }

  const pollForProcessing = (attempt = 0) => {
    // If we've exceeded max attempts, should we do anything else?
    if (attempt >= maxAttempts) {
      cy.log(
        `Warning: Data file ${fileId} processing timeout after ${maxAttempts} attempts`
      )
      return cy.wrap({ id: fileId })
    }

    return cy
      .request({
        method: 'GET',
        url: `${Cypress.env('apiUrl')}/data_files/${fileId}/`,
        failOnStatusCode: false,
      })
      .then((response) => {
        // If summary is populated, return the response
        if (checkSummary(response)) {
          return response
        }

        // Otherwise, wait and try again
        cy.wait(interval)
        return pollForProcessing(attempt + 1)
      })
  }

  // Start polling
  return pollForProcessing()
}
const TEST_DATA_DIR = '../tdrs-backend/tdpservice/parsers/test/data'

export const openDataFilesAndSearch = (actor, program, year, quarter) => {
  const rolesNotAssignedSTT = new Set(['DIGIT Team'])
  const { role } = ACTORS[actor]

  cy.visit('/data-files')
  cy.contains('Data Files').should('exist')

  // Submit search form
  if (rolesNotAssignedSTT.has(role)) {
    cy.get('#stt').should('exist').type('Alabama{enter}')
  }
  if (program === 'SSP') cy.get('label[for="ssp-moe"]').click()

  cy.get('#reportingYears').should('exist').select(year)
  cy.get('#quarter').should('exist').select(quarter) // Q1, Q2, Q3, Q4
  cy.get('button').contains('Search').should('exist').click()
}

export const uploadSectionFile = (
  inputSelector,
  fileName,
  shouldError = false
) => {
  const filePath = `${TEST_DATA_DIR}/${fileName}`

  cy.intercept('POST', '/v1/data_files/').as('dataFileSubmit')
  cy.get(inputSelector)
    .selectFile(filePath, { action: 'drag-drop' })
    .prev()
    .within(() => {
      if (!shouldError) cy.contains(fileName, { timeout: 2000 }).should('exist')
    })

  cy.wait(100).then(() =>
    cy.contains('button', 'Submit Data Files').should('be.enabled').click()
  )

  if (!shouldError) {
    cy.wait('@dataFileSubmit').then(({ response }) => {
      const id = response?.body?.id
      if (!id) throw new Error('Missing data_file id in response')
      return cy.waitForDataFileSummary(id) // returns the poller
    })
  }
}

export const openSubmissionHistory = () => {
  cy.contains('button', 'Submission History').click()
}

export const getLatestSubmissionHistoryRow = (section) => {
  const table_captions = {
    1: 'Section 1 - Active Case Data',
    2: 'Section 2 - Closed Case Data',
    3: 'Section 3 - Aggregate Data',
    4: 'Section 4 - Stratum Data',
  }

  return cy
    .contains('caption', table_captions[section])
    .parents('table')
    .find('tbody > tr')
    .first()
}

export const downloadErrorReportAndAssert = (
  program,
  section,
  year,
  quarter,
  deleteAfter = true
) => {
  const ERROR_REPORT_LABEL = {
    TANF: {
      1: 'Active Case Data',
      2: 'Closed Case Data',
      3: 'Aggregate Data',
      4: 'Stratum Data',
    },
    SSP: {
      1: 'SSP Active Case Data',
      2: 'SSP Closed Case Data',
      3: 'SSP Aggregate Data',
      4: 'SSP Stratum Data',
    },
    TRIBAL: {
      1: 'Tribal Active Case Data',
      2: 'Tribal Closed Case Data',
      3: 'Tribal Aggregate Data',
    },
  }

  // Download error report
  cy.intercept('GET', '/v1/data_files/*/download_error_report/').as(
    'downloadErrorReport'
  )
  cy.contains('button', 'Error Report').click()
  cy.wait('@downloadErrorReport').its('response.statusCode').should('eq', 200)

  // Assert Error Report successfully downloaded
  const fileName = `${year}-${quarter}-${ERROR_REPORT_LABEL[program][section]} Error Report.xlsx`
  const downloadedFilePath = `${Cypress.config('downloadsFolder')}/${fileName}`

  cy.readFile(downloadedFilePath, { timeout: 30000 }).should('exist')
  if (deleteAfter) cy.task('deleteDownloadFile', fileName)
}

Then('{string} can see Data Files page', (username) => {
  cy.visit('/data-files')
  cy.contains('Data Files').should('exist')
})

Then('{string} can see search form', (username) => {
  cy.contains('Fiscal Year').should('exist')
  cy.contains('Quarter').should('exist')
})

Then(
  '{string} submits the search form for year {string} and quarter {string}',
  (username, year, quarter) => {
    cy.get('#reportingYears').should('exist').select(year)
    cy.get('#quarter').should('exist').select(quarter) // Q1, Q2, Q3, Q4
    cy.get('button').contains('Search').should('exist')
    cy.get('button').contains('Search').should('exist').click()
  }
)

When('{string} selects an STT', (username) => {
  cy.get('#stt').should('exist').click()
  cy.get('#stt').type('Illinois{enter}')
})<|MERGE_RESOLUTION|>--- conflicted
+++ resolved
@@ -1,10 +1,6 @@
 /* eslint-disable no-undef */
 import { When, Then } from '@badeball/cypress-cucumber-preprocessor'
-<<<<<<< HEAD
-import { ACTORS } from './common-steps'
-=======
-import { clearCookies } from './common-steps'
->>>>>>> c226d0d4
+import { ACTORS, clearCookies } from './common-steps'
 
 export const restartAtHomePage = () => {
   clearCookies()
