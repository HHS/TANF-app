--- conflicted
+++ resolved
@@ -1,7 +1,6 @@
 /* eslint-disable no-undef */
 import { When, Then } from '@badeball/cypress-cucumber-preprocessor'
 
-<<<<<<< HEAD
 export const restartAtHomePage = () => {
   cy.clearCookie('sessionid')
   cy.clearCookie('csrftoken')
@@ -133,7 +132,7 @@
 
   // Start polling
   return pollForProcessing()
-=======
+}
 const TEST_DATA_DIR = '../tdrs-backend/tdpservice/parsers/test/data'
 
 export const openDataFilesAndSearch = (program, year, quarter) => {
@@ -233,7 +232,6 @@
 
   cy.readFile(downloadedFilePath, { timeout: 30000 }).should('exist')
   if (deleteAfter) cy.task('deleteDownloadFile', fileName)
->>>>>>> 25e2fffc
 }
 
 Then('{string} can see Data Files page', (username) => {
