--- conflicted
+++ resolved
@@ -1,5 +1,4 @@
 /* eslint-disable no-undef */
-<<<<<<< HEAD
 import { Given, When, Then } from '@badeball/cypress-cucumber-preprocessor'
 import * as df from '../common-steps/data_files.js'
 
@@ -94,14 +93,11 @@
 })
 
 ///////////////////////////////////////////////////////////////
-=======
-import { Given, Then } from '@badeball/cypress-cucumber-preprocessor'
 
 Given('The admin logs in', () => {
   cy.visit('/')
   cy.adminLogin('cypress-admin@teamraft.com')
 })
->>>>>>> 34ceac58
 
 Then('{string} can see submission history', (username) => {
   cy.get('h3').contains('Submission History').should('exist', { timeout: 5000 })
