--- conflicted
+++ resolved
@@ -1,4 +1,3 @@
-<<<<<<< HEAD
 Feature: Data file submission
     Scenario: Admin Alex can submit TANF reports
         Given Admin Alex logs in
@@ -37,9 +36,8 @@
         Then FRA Data Analyst Fred sees the upload in SSP Submission History
         And FRA Data Analyst Fred can download the SSP error report
         # And Regional Randy gets an email (determine exact)
-=======
+
 Feature: Approved Data Analysts can upload data files
-    
     Scenario Outline: <actor> can submit a <program> Section <section> data file
         Given '<actor>' logs in
         When '<actor>' uploads a '<program>' Section '<section>' data file
@@ -76,5 +74,4 @@
     Scenario: Data Analyst Tim cannot submit a file for the wrong section
         Given 'Data Analyst Tim' logs in
         When 'Data Analyst Tim' selects a data file for the wrong section
-        Then 'Data Analyst Tim' sees rejected status in submission history
->>>>>>> 25e2fffc
+        Then 'Data Analyst Tim' sees rejected status in submission history