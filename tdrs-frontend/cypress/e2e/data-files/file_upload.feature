<<<<<<< HEAD
Feature: Approved Data Analysts can upload data files
    
    @focus
=======
Feature: Data file submission
    Scenario: Admin Alex can submit TANF reports
        Given 'Admin Alex' logs in
        When 'Admin Alex' submits the TANF Report
        Then 'Admin Alex' sees the upload in 'TANF' Submission History
        And 'Admin Alex' can download the 'TANF' error report
    Scenario: Admin Alex can submit SSP reports
        Given 'Admin Alex' logs in
        When 'Admin Alex' submits the SSP Report
        Then 'Admin Alex' sees the upload in 'SSP' Submission History
        And 'Admin Alex' can download the 'SSP' error report
    Scenario: Admin Alex can submit FRA reports
        Given 'Admin Alex' logs in
        When 'Admin Alex' submits the Work Outcomes Report
        Then 'Admin Alex' sees the upload in 'FRA' Submission History
        And 'Admin Alex' can download the 'FRA' error report
    Scenario: A FRA data analyst can submit a Work Outcomes of TANF Exiters data file
        Given 'FRA Data Analyst Fred' logs in
        When 'FRA Data Analyst Fred' submits the Work Outcomes Report
        Then 'FRA Data Analyst Fred' sees the upload in 'FRA' Submission History
        And 'FRA Data Analyst Fred' can download the 'FRA' error report
        # And Regional Randy gets an email (determine exact)
    Scenario: A FRA data analyst sees incorrect file type error
        Given 'FRA Data Analyst Fred' logs in
        When FRA Data Analyst Fred uploads incorrect file type
        Then FRA Data Analyst Fred sees the incorrect file type error
    Scenario: A FRA data analyst can submit a TANF data file
        Given 'FRA Data Analyst Fred' logs in
        When 'FRA Data Analyst Fred' submits the TANF Report
        Then 'FRA Data Analyst Fred' sees the upload in 'TANF' Submission History
        And 'FRA Data Analyst Fred' can download the 'TANF' error report
        # And Regional Randy gets an email (determine exact)
    Scenario: A FRA data analyst can submit a SSP data file
        Given 'FRA Data Analyst Fred' logs in
        When 'FRA Data Analyst Fred' submits the SSP Report
        Then 'FRA Data Analyst Fred' sees the upload in 'SSP' Submission History
        And 'FRA Data Analyst Fred' can download the 'SSP' error report
        # And Regional Randy gets an email (determine exact)

>>>>>>> c226d0d4
    Scenario Outline: <actor> can submit a <program> Section <section> data file
        Given '<actor>' logs in
        When '<actor>' uploads a '<program>' Section '<section>' data file
        Then '<actor>' sees the '<program>' Section '<section>' submission in Submission History
        And '<actor>' can download the '<program>' Section '<section>' error report
        # TODO: And Regional Randy gets an email (determine exact)

<<<<<<< HEAD
    Examples:
        | actor                 | program | section |
        | Data Analyst Tim      | TANF    | 1       |
        | Data Analyst Tim      | TANF    | 2       |
        | Data Analyst Tim      | TANF    | 3       |
        | Data Analyst Tim      | TANF    | 4       |
        | Data Analyst Stefani  | SSP     | 1       |
        | Data Analyst Stefani  | SSP     | 2       |
        | Data Analyst Stefani  | SSP     | 3       |
        | Data Analyst Stefani  | SSP     | 4       |
        | Data Analyst Tara     | TRIBAL  | 1       |
        | Data Analyst Tara     | TRIBAL  | 2       |
        | Data Analyst Tara     | TRIBAL  | 3       |
        # We're only checking that non Data Analysts can submit a file
        # No need to test all programs and sections since they were tested above
        | DIGIT Diana           | TANF    | 1       |
=======
        Examples:
            | actor                 | program | section |
            | Data Analyst Tim      | TANF    | 1       |
            | Data Analyst Tim      | TANF    | 2       |
            | Data Analyst Tim      | TANF    | 3       |
            | Data Analyst Tim      | TANF    | 4       |
            | Data Analyst Stefani  | SSP     | 1       |
            | Data Analyst Stefani  | SSP     | 2       |
            | Data Analyst Stefani  | SSP     | 3       |
            | Data Analyst Stefani  | SSP     | 4       |
            | Data Analyst Tara     | TRIBAL  | 1       |
            | Data Analyst Tara     | TRIBAL  | 2       |
            | Data Analyst Tara     | TRIBAL  | 3       |
>>>>>>> c226d0d4

    # Edge / failure cases for TANF Data Analyst Tim

    Scenario: Data Analyst Tim cannot submit a file for the wrong fiscal year and quarter
        Given 'Data Analyst Tim' logs in
        When Data Analyst Tim selects a TANF data file for the wrong year
        Then 'Data Analyst Tim' sees the error message: 'File contains data from Oct 1 - Dec 31, which belongs to Fiscal Year 2021, Quarter 1.'

    Scenario: Data Analyst Tim cannot submit a file for the wrong program type
        Given 'Data Analyst Tim' logs in
        When Data Analyst Tim selects an SSP data file for the year 2025 and quarter Q1
        Then 'Data Analyst Tim' sees the error message: 'File may correspond to SSP instead of TANF'

    Scenario: Data Analyst Tim cannot submit a file for the wrong section
        Given 'Data Analyst Tim' logs in
        When 'Data Analyst Tim' selects a data file for the wrong section
        Then 'Data Analyst Tim' sees rejected status in submission history<|MERGE_RESOLUTION|>--- conflicted
+++ resolved
@@ -1,8 +1,3 @@
-<<<<<<< HEAD
-Feature: Approved Data Analysts can upload data files
-    
-    @focus
-=======
 Feature: Data file submission
     Scenario: Admin Alex can submit TANF reports
         Given 'Admin Alex' logs in
@@ -42,7 +37,6 @@
         And 'FRA Data Analyst Fred' can download the 'SSP' error report
         # And Regional Randy gets an email (determine exact)
 
->>>>>>> c226d0d4
     Scenario Outline: <actor> can submit a <program> Section <section> data file
         Given '<actor>' logs in
         When '<actor>' uploads a '<program>' Section '<section>' data file
@@ -50,24 +44,6 @@
         And '<actor>' can download the '<program>' Section '<section>' error report
         # TODO: And Regional Randy gets an email (determine exact)
 
-<<<<<<< HEAD
-    Examples:
-        | actor                 | program | section |
-        | Data Analyst Tim      | TANF    | 1       |
-        | Data Analyst Tim      | TANF    | 2       |
-        | Data Analyst Tim      | TANF    | 3       |
-        | Data Analyst Tim      | TANF    | 4       |
-        | Data Analyst Stefani  | SSP     | 1       |
-        | Data Analyst Stefani  | SSP     | 2       |
-        | Data Analyst Stefani  | SSP     | 3       |
-        | Data Analyst Stefani  | SSP     | 4       |
-        | Data Analyst Tara     | TRIBAL  | 1       |
-        | Data Analyst Tara     | TRIBAL  | 2       |
-        | Data Analyst Tara     | TRIBAL  | 3       |
-        # We're only checking that non Data Analysts can submit a file
-        # No need to test all programs and sections since they were tested above
-        | DIGIT Diana           | TANF    | 1       |
-=======
         Examples:
             | actor                 | program | section |
             | Data Analyst Tim      | TANF    | 1       |
@@ -81,7 +57,9 @@
             | Data Analyst Tara     | TRIBAL  | 1       |
             | Data Analyst Tara     | TRIBAL  | 2       |
             | Data Analyst Tara     | TRIBAL  | 3       |
->>>>>>> c226d0d4
+            # We're only checking that non Data Analysts can submit a file
+            # No need to test all programs and sections since they were tested above
+            | DIGIT Diana           | TANF    | 1       |
 
     # Edge / failure cases for TANF Data Analyst Tim
 
