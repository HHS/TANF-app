{
  "name": "tdrs-frontend",
  "version": "0.1.0",
  "license": "MIT",
  "dependencies": {
    "@fortawesome/fontawesome-svg-core": "^1.2.32",
    "@fortawesome/free-solid-svg-icons": "^5.15.1",
    "@fortawesome/react-fontawesome": "^0.1.12",
<<<<<<< HEAD
    "axios": "^0.21.0",
    "axios-cookiejar-support": "^1.0.1",
=======
    "axios": "^0.20.0",
>>>>>>> fa73701a
    "babel-eslint": "10",
    "classnames": "^2.2.6",
    "concurrently": "^5.3.0",
    "connected-react-router": "^6.8.0",
    "eslint": "6.x",
    "history": "^4.7.2",
    "immutable": "^4.0.0-rc.12",
    "include-media": "^1.4.9",
    "node-sass": "^4.14.1",
    "oidc-client": "1.11.0-beta.1",
    "prop-types": "^15.7.2",
    "react": "^16.14.0",
    "react-dom": "^16.14.0",
    "react-idle-timer": "^4.5.0",
    "react-redux": "^7.2.2",
    "react-router": "^5.2.0",
    "react-router-dom": "^5.2.0",
    "react-scripts": "^3.4.3",
    "redux": "^4.0.5",
    "redux-oidc": "^4.0.0-beta1",
    "redux-thunk": "^2.3.0",
    "seamless-immutable": "^7.1.3",
    "typescript": "^3.9.7",
    "uswds": "^2.9.0"
  },
  "resolutions": {
    "lodash": "^4.17.20",
    "bl": "^4.0.3",
    "node-forge": "0.10.0"
  },
  "scripts": {
    "start": "react-scripts start",
    "start:ci": "CI=true HOST=localhost BROWSER=none yarn react-scripts start",
    "build": "SASS_PATH=node_modules:src react-scripts build",
    "cy:open": "cypress open",
    "cy:run": "cypress run",
    "cy:run:ci": "concurrently -k -s first 'yarn start:ci' 'wait-on http://localhost:3000/ && yarn cy:run'",
    "test": "react-scripts test",
    "test:cov": "react-scripts test --coverage --watchAll",
    "test:ci": "CI=1 react-scripts test --coverage",
    "snyk": "snyk test",
    "test:accessibility": "concurrently -k -s first 'yarn start:ci' 'wait-on http://localhost:3000/' && yarn pa11y-ci --config .pa11yci.json",
    "eject": "react-scripts eject",
    "lint": "eslint src/ && echo 'Lint complete.'"
  },
  "eslintConfig": {
    "extends": "react-app"
  },
  "browserslist": {
    "production": [
      ">0.2%",
      "not dead",
      "not op_mini all"
    ],
    "development": [
      "last 1 chrome version",
      "last 1 firefox version",
      "last 1 safari version"
    ]
  },
  "devDependencies": {
    "@testing-library/dom": "^7.21.5",
    "@testing-library/jest-dom": "^4.2.4",
    "@testing-library/react": "^9.3.2",
    "@testing-library/user-event": "^7.1.2",
    "@types/classnames": "^2.2.10",
    "cypress": "^4.12.0",
    "enzyme": "^3.11.0",
    "enzyme-adapter-react-16": "^1.15.2",
    "eslint-config-airbnb": "^18.2.0",
    "eslint-config-prettier": "^6.11.0",
    "eslint-plugin-cypress": "^2.11.1",
    "eslint-plugin-import": "^2.22.0",
    "eslint-plugin-jsx-a11y": "^6.3.1",
    "eslint-plugin-prettier": "^3.1.4",
    "eslint-plugin-react": "^7.20.5",
    "eslint-plugin-react-hooks": "^4.0.8",
    "http-get": "^0.5.10",
    "jest": "24.9.0",
    "jest-enzyme": "^7.1.2",
    "jsdoc": "^3.6.5",
    "node-sass": "^4.14.1",
    "pa11y-ci": "^2.3.0",
    "prettier": "^2.0.5",
    "redux-devtools-extension": "^2.13.8",
    "redux-mock-store": "^1.5.4",
    "snyk": "^1.385.0",
    "start-server-and-test": "^1.11.3",
    "wait-on": "^5.2.0"
  },
  "jest": {
    "collectCoverageFrom": [
      "src/**/*.{js,jsx}",
      "!src/**/index.js",
      "!src/serviceWorker.js",
      "!src/configureStore.js",
      "!src/middleware/logger.js"
    ],
    "coverageThreshold": {
      "global": {
        "statements": 90,
        "branches": 90,
        "functions": 90,
        "lines": 90
      }
    }
  }
}<|MERGE_RESOLUTION|>--- conflicted
+++ resolved
@@ -6,12 +6,8 @@
     "@fortawesome/fontawesome-svg-core": "^1.2.32",
     "@fortawesome/free-solid-svg-icons": "^5.15.1",
     "@fortawesome/react-fontawesome": "^0.1.12",
-<<<<<<< HEAD
     "axios": "^0.21.0",
     "axios-cookiejar-support": "^1.0.1",
-=======
-    "axios": "^0.20.0",
->>>>>>> fa73701a
     "babel-eslint": "10",
     "classnames": "^2.2.6",
     "concurrently": "^5.3.0",
