--- conflicted
+++ resolved
@@ -11,13 +11,8 @@
     "connected-react-router": "^6.8.0",
     "file-type": "^16.5.1",
     "history": "^4.7.2",
-<<<<<<< HEAD
-    "immutable": "^4.0.0-rc.12",
+    "immutable": "^4.0.0-rc.14",
     "include-media": "^1.4.10",
-=======
-    "immutable": "^4.0.0-rc.14",
-    "include-media": "^1.4.9",
->>>>>>> 206d8614
     "miragejs": "^0.1.41",
     "prop-types": "^15.7.2",
     "react": "^16.14.0",
