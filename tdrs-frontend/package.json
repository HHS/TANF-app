{
  "name": "tdrs-frontend",
  "version": "0.1.0",
  "license": "MIT",
  "dependencies": {
    "@fortawesome/fontawesome-svg-core": "^1.2.34",
    "@fortawesome/free-solid-svg-icons": "^5.15.2",
    "@fortawesome/react-fontawesome": "^0.1.13",
    "axios": "^0.21.1",
    "classnames": "^2.2.6",
    "connected-react-router": "^6.8.0",
    "file-type": "^16.3.0",
    "history": "^4.7.2",
    "immutable": "^4.0.0-rc.12",
    "include-media": "^1.4.9",
    "miragejs": "^0.1.41",
    "prop-types": "^15.7.2",
    "react": "^16.14.0",
    "react-dom": "^16.14.0",
    "react-idle-timer": "^4.5.0",
    "react-redux": "^7.2.2",
    "react-router": "^5.2.0",
    "react-router-dom": "^5.2.0",
    "react-scripts": "^4.0.3",
    "redux": "^4.0.5",
    "redux-thunk": "^2.3.0",
    "seamless-immutable": "^7.1.3",
<<<<<<< HEAD
    "uswds": "2.11.1"
=======
    "uswds": "2.9.0",
    "uuid": "^8.3.2"
>>>>>>> 35b05716
  },
  "resolutions": {
    "lodash": "^4.17.20",
    "bl": "^4.0.3",
    "node-forge": "0.10.0",
    "ssri": "8.0.1"
  },
  "scripts": {
    "start": "react-scripts start",
    "start:ci": "CI=true HOST=localhost BROWSER=none yarn react-scripts start",
    "build": "SASS_PATH=node_modules:src react-scripts build",
    "cy:open": "cypress open",
    "cy:run": "cypress run",
    "cy:run:ci": "concurrently -k -s first 'yarn start:ci' 'wait-on http://localhost:3000/ && yarn cy:run'",
    "test": "react-scripts test",
    "test:cov": "react-scripts test --coverage --watchAll",
    "test:ci": "CI=1 react-scripts test --coverage",
    "snyk": "snyk test",
    "test:accessibility": "concurrently -k -s first 'yarn start:ci' 'wait-on http://localhost:3000/' && yarn pa11y-ci --config .pa11yci.json",
    "eject": "react-scripts eject",
    "lint": "eslint src/ && echo 'Lint complete.'"
  },
  "eslintConfig": {
    "extends": "react-app"
  },
  "browserslist": {
    "production": [
      ">0.2%",
      "not dead",
      "not op_mini all"
    ],
    "development": [
      "last 1 chrome version",
      "last 1 firefox version",
      "last 1 safari version"
    ]
  },
  "devDependencies": {
    "@testing-library/jest-dom": "^4.2.4",
    "@testing-library/react": "^11.2.6",
    "@testing-library/user-event": "^7.1.2",
    "concurrently": "^6.0.0",
    "cypress": "^4.12.0",
    "enzyme": "^3.11.0",
    "enzyme-adapter-react-16": "^1.15.2",
    "eslint": "^7.22.0",
    "eslint-config-prettier": "^6.11.0",
    "eslint-plugin-cypress": "^2.11.2",
    "eslint-plugin-prettier": "^3.1.4",
    "jest-enzyme": "^7.1.2",
    "node-sass": "^5.0.0",
    "pa11y-ci": "^2.3.0",
    "prettier": "^2.0.5",
    "redux-devtools-extension": "^2.13.8",
    "redux-mock-store": "^1.5.4",
    "snyk": "^1.385.0",
    "wait-on": "^5.3.0"
  },
  "jest": {
    "collectCoverageFrom": [
      "src/**/*.{js,jsx}",
      "!src/**/index.js",
      "!src/serviceWorker.js",
      "!src/configureStore.js",
      "!src/middleware/logger.js",
      "!src/utils/createFileInputErrorState.js",
      "!src/mirage.js"
    ],
    "coverageThreshold": {
      "global": {
        "statements": 90,
        "branches": 90,
        "functions": 90,
        "lines": 90
      }
    }
  }
}<|MERGE_RESOLUTION|>--- conflicted
+++ resolved
@@ -25,12 +25,8 @@
     "redux": "^4.0.5",
     "redux-thunk": "^2.3.0",
     "seamless-immutable": "^7.1.3",
-<<<<<<< HEAD
     "uswds": "2.11.1"
-=======
-    "uswds": "2.9.0",
     "uuid": "^8.3.2"
->>>>>>> 35b05716
   },
   "resolutions": {
     "lodash": "^4.17.20",
