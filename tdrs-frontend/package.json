{
  "name": "tdrs-frontend",
  "version": "0.1.0",
  "license": "MIT",
  "dependencies": {
    "@fortawesome/fontawesome-svg-core": "^1.2.32",
    "@fortawesome/free-solid-svg-icons": "^5.15.1",
    "@fortawesome/react-fontawesome": "^0.1.12",
    "axios": "^0.21.1",
<<<<<<< HEAD
=======
    "axios-cookiejar-support": "^1.0.1",
>>>>>>> 5e768c18
    "babel-eslint": "10",
    "classnames": "^2.2.6",
    "concurrently": "^5.3.0",
    "connected-react-router": "^6.8.0",
    "eslint": "6.x",
    "history": "^4.7.2",
    "immutable": "^4.0.0-rc.12",
    "include-media": "^1.4.9",
    "node-sass": "^4.14.1",
    "oidc-client": "1.11.0-beta.1",
    "prop-types": "^15.7.2",
    "react": "^16.14.0",
    "react-dom": "^16.14.0",
    "react-idle-timer": "^4.5.0",
    "react-redux": "^7.2.2",
    "react-router": "^5.2.0",
    "react-router-dom": "^5.2.0",
    "react-scripts": "^3.4.3",
    "redux": "^4.0.5",
    "redux-oidc": "^4.0.0-beta1",
    "redux-thunk": "^2.3.0",
    "seamless-immutable": "^7.1.3",
    "typescript": "^3.9.7",
    "uswds": "^2.9.0"
  },
  "resolutions": {
    "lodash": "^4.17.20",
    "bl": "^4.0.3",
    "node-forge": "0.10.0"
  },
  "scripts": {
    "start": "react-scripts start",
    "start:ci": "CI=true HOST=localhost BROWSER=none yarn react-scripts start",
    "build": "SASS_PATH=node_modules:src react-scripts build",
    "cy:open": "cypress open",
    "cy:run": "cypress run",
    "cy:run:ci": "concurrently -k -s first 'yarn start:ci' 'wait-on http://localhost:3000/ && yarn cy:run'",
    "test": "react-scripts test",
    "test:cov": "react-scripts test --coverage --watchAll",
    "test:ci": "CI=1 react-scripts test --coverage",
    "snyk": "snyk test",
    "test:accessibility": "concurrently -k -s first 'yarn start:ci' 'wait-on http://localhost:3000/' && yarn pa11y-ci --config .pa11yci.json",
    "eject": "react-scripts eject",
    "lint": "eslint src/ && echo 'Lint complete.'"
  },
  "eslintConfig": {
    "extends": "react-app"
  },
  "browserslist": {
    "production": [
      ">0.2%",
      "not dead",
      "not op_mini all"
    ],
    "development": [
      "last 1 chrome version",
      "last 1 firefox version",
      "last 1 safari version"
    ]
  },
  "devDependencies": {
    "@testing-library/dom": "^7.21.5",
    "@testing-library/jest-dom": "^4.2.4",
    "@testing-library/react": "^9.3.2",
    "@testing-library/user-event": "^7.1.2",
    "@types/classnames": "^2.2.10",
    "cypress": "^4.12.0",
    "enzyme": "^3.11.0",
    "enzyme-adapter-react-16": "^1.15.2",
    "eslint-config-airbnb": "^18.2.0",
    "eslint-config-prettier": "^6.11.0",
    "eslint-plugin-cypress": "^2.11.1",
    "eslint-plugin-import": "^2.22.0",
    "eslint-plugin-jsx-a11y": "^6.3.1",
    "eslint-plugin-prettier": "^3.1.4",
    "eslint-plugin-react": "^7.20.5",
    "eslint-plugin-react-hooks": "^4.0.8",
    "http-get": "^0.5.10",
    "jest": "24.9.0",
    "jest-enzyme": "^7.1.2",
    "jsdoc": "^3.6.5",
    "node-sass": "^4.14.1",
    "pa11y-ci": "^2.3.0",
    "prettier": "^2.0.5",
    "redux-devtools-extension": "^2.13.8",
    "redux-mock-store": "^1.5.4",
    "snyk": "^1.385.0",
    "start-server-and-test": "^1.11.3",
    "wait-on": "^5.2.0"
  },
  "jest": {
    "collectCoverageFrom": [
      "src/**/*.{js,jsx}",
      "!src/**/index.js",
      "!src/serviceWorker.js",
      "!src/configureStore.js",
      "!src/middleware/logger.js"
    ],
    "coverageThreshold": {
      "global": {
        "statements": 90,
        "branches": 90,
        "functions": 90,
        "lines": 90
      }
    }
  }
}<|MERGE_RESOLUTION|>--- conflicted
+++ resolved
@@ -7,10 +7,7 @@
     "@fortawesome/free-solid-svg-icons": "^5.15.1",
     "@fortawesome/react-fontawesome": "^0.1.12",
     "axios": "^0.21.1",
-<<<<<<< HEAD
-=======
     "axios-cookiejar-support": "^1.0.1",
->>>>>>> 5e768c18
     "babel-eslint": "10",
     "classnames": "^2.2.6",
     "concurrently": "^5.3.0",
