{
  "name": "tdrs-frontend",
  "version": "0.1.0",
  "license": "MIT",
  "dependencies": {
<<<<<<< HEAD
    "@fortawesome/fontawesome-svg-core": "^1.2.36",
    "@fortawesome/free-solid-svg-icons": "^5.15.2",
    "@fortawesome/react-fontawesome": "^0.1.13",
=======
    "@fortawesome/fontawesome-svg-core": "^1.2.34",
    "@fortawesome/free-solid-svg-icons": "^5.15.4",
    "@fortawesome/react-fontawesome": "^0.1.15",
>>>>>>> b5278e78
    "axios": "^0.21.1",
    "classnames": "^2.3.0",
    "connected-react-router": "^6.8.0",
    "file-type": "^16.5.3",
    "history": "^4.7.2",
    "immutable": "^4.0.0-rc.14",
    "include-media": "^1.4.10",
    "miragejs": "^0.1.41",
    "prop-types": "^15.7.2",
    "react": "^16.14.0",
    "react-dom": "^16.14.0",
    "react-idle-timer": "^4.6.4",
    "react-redux": "^7.2.4",
    "react-router": "^5.2.0",
    "react-router-dom": "^5.2.0",
    "react-scripts": "^4.0.3",
    "redux": "^4.1.1",
    "redux-thunk": "^2.3.0",
    "seamless-immutable": "^7.1.3",
    "uswds": "2.12.0",
    "uuid": "^8.3.2"
  },
  "resolutions": {
    "lodash": "^4.17.20",
    "bl": "^4.0.3",
    "node-forge": "0.10.0",
    "ssri": "8.0.1"
  },
  "scripts": {
    "start": "react-scripts start",
    "start:ci": "CI=true HOST=localhost BROWSER=none yarn react-scripts start",
    "build": "SASS_PATH=node_modules:src react-scripts build",
    "cy:open": "cypress open",
    "cy:run": "cypress run",
    "cy:run:ci": "concurrently -k -s first 'yarn start:ci' 'wait-on http://localhost:3000/ && yarn cy:run'",
    "test": "react-scripts test",
    "test:cov": "react-scripts test --coverage --watchAll",
    "test:ci": "CI=1 react-scripts test --coverage",
    "test:accessibility": "concurrently -k -s first 'REACT_APP_PA11Y_TEST=true yarn start:ci' 'wait-on http://localhost:3000/ && yarn pa11y-ci --config .pa11yci.json'",
    "eject": "react-scripts eject",
    "lint": "eslint src/ && echo 'Lint complete.'"
  },
  "eslintConfig": {
    "extends": "react-app"
  },
  "browserslist": {
    "production": [
      ">0.2%",
      "not dead",
      "not op_mini all"
    ],
    "development": [
      "last 1 chrome version",
      "last 1 firefox version",
      "last 1 safari version"
    ]
  },
  "devDependencies": {
    "@testing-library/jest-dom": "^5.14.1",
    "@testing-library/react": "^12.0.0",
    "concurrently": "^6.2.0",
    "cypress": "^8.2.0",
    "enzyme": "^3.11.0",
    "enzyme-adapter-react-16": "^1.15.2",
    "eslint": "^7.32.0",
    "eslint-config-prettier": "^8.3.0",
    "eslint-plugin-cypress": "^2.11.3",
    "eslint-plugin-prettier": "^3.4.0",
    "jest-enzyme": "^7.1.2",
    "node-sass": "^5.0.0",
    "pa11y-ci": "^2.4.1",
    "prettier": "^2.0.5",
    "faker": "^5.5.3",
    "redux-devtools-extension": "^2.13.8",
    "redux-mock-store": "^1.5.4",
    "wait-on": "^6.0.0"
  },
  "jest": {
    "collectCoverageFrom": [
      "src/**/*.{js,jsx}",
      "!src/**/index.js",
      "!src/axios-instance.js",
      "!src/serviceWorker.js",
      "!src/configureStore.js",
      "!src/mirage.js",
      "!src/middleware/logger.js",
      "!src/utils/eventLogger.js",
      "!src/utils/createFileInputErrorState.js"
    ],
    "coverageThreshold": {
      "global": {
        "statements": 90,
        "branches": 90,
        "functions": 90,
        "lines": 90
      }
    }
  }
}<|MERGE_RESOLUTION|>--- conflicted
+++ resolved
@@ -3,15 +3,9 @@
   "version": "0.1.0",
   "license": "MIT",
   "dependencies": {
-<<<<<<< HEAD
     "@fortawesome/fontawesome-svg-core": "^1.2.36",
-    "@fortawesome/free-solid-svg-icons": "^5.15.2",
-    "@fortawesome/react-fontawesome": "^0.1.13",
-=======
-    "@fortawesome/fontawesome-svg-core": "^1.2.34",
     "@fortawesome/free-solid-svg-icons": "^5.15.4",
     "@fortawesome/react-fontawesome": "^0.1.15",
->>>>>>> b5278e78
     "axios": "^0.21.1",
     "classnames": "^2.3.0",
     "connected-react-router": "^6.8.0",
