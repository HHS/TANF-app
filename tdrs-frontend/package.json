{
  "name": "tdrs-frontend",
  "version": "0.1.0",
  "license": "MIT",
  "dependencies": {
    "@fortawesome/fontawesome-svg-core": "^6.1.1",
    "@fortawesome/free-solid-svg-icons": "^6.1.1",
    "@fortawesome/react-fontawesome": "^0.1.18",
<<<<<<< HEAD
    "@lagunovsky/redux-react-router": "^3.2.0",
    "axios": "^0.26.0",
=======
    "@lagunovsky/redux-react-router": "^2.2.0",
    "axios": "^0.27.2",
>>>>>>> 147e2211
    "classnames": "^2.3.0",
    "file-type": "^16.5.3",
    "history": "^5.3.0",
    "include-media": "^1.4.10",
    "miragejs": "^0.1.44",
    "prop-types": "^15.7.2",
    "react": "^16.14.0",
    "react-dom": "^16.14.0",
    "react-idle-timer": "^4.6.4",
    "react-redux": "^7.2.5",
    "react-router": "^6.3.0",
    "react-router-dom": "^6.3.0",
    "react-scripts": "^4.0.3",
    "redux": "^4.1.1",
    "redux-thunk": "^2.3.0",
    "seamless-immutable": "^7.1.3",
    "uswds": "2.13.3",
    "uuid": "^8.3.2"
  },
  "scripts": {
    "start": "react-scripts start",
    "start:ci": "CI=true HOST=localhost BROWSER=none npm run start",
    "build": "SASS_PATH=node_modules:src react-scripts build",
    "test": "react-scripts test",
    "test:cov": "react-scripts test --coverage --watchAll",
    "test:ci": "CI=1 react-scripts test --coverage",
    "test:accessibility": "concurrently -k -s first 'REACT_APP_PA11Y_TEST=true npm run start:ci' 'wait-on http://localhost:3000/ && npm run pa11y-ci'",
    "eject": "react-scripts eject",
    "lint": "eslint src/ && echo 'Lint complete.'",
    "pa11y-ci": "pa11y-ci --config .pa11yci.json"
  },
  "eslintConfig": {
    "extends": "react-app"
  },
  "browserslist": {
    "production": [
      ">0.2%",
      "not dead",
      "not op_mini all"
    ],
    "development": [
      "last 1 chrome version",
      "last 1 firefox version",
      "last 1 safari version"
    ]
  },
  "devDependencies": {
    "@testing-library/jest-dom": "^5.16.4",
    "@testing-library/react": "^12.1.5",
    "concurrently": "^7.2.0",
    "enzyme": "^3.11.0",
    "enzyme-adapter-react-16": "^1.15.2",
    "eslint": "^8.16.0",
    "eslint-config-prettier": "^8.5.0",
    "eslint-config-react-app": "^7.0.0",
    "eslint-plugin-flowtype": "^8.0.3",
    "eslint-plugin-prettier": "^4.0.0",
    "faker": "^5.5.3",
    "jest-enzyme": "^7.1.2",
    "pa11y-ci": "^3.0.1",
    "prettier": "^2.6.0",
    "redux-devtools-extension": "^2.13.8",
    "redux-mock-store": "^1.5.4",
    "sass": "^1.50.0",
    "wait-on": "^6.0.1"
  },
  "jest": {
    "collectCoverageFrom": [
      "src/**/*.{js,jsx}",
      "!src/**/index.js",
      "!src/axios-instance.js",
      "!src/serviceWorker.js",
      "!src/configureStore.js",
      "!src/mirage.js",
      "!src/middleware/logger.js",
      "!src/utils/**/*.js"
    ],
    "coverageThreshold": {
      "global": {
        "statements": 90,
        "branches": 90,
        "functions": 90,
        "lines": 90
      }
    }
  }
}<|MERGE_RESOLUTION|>--- conflicted
+++ resolved
@@ -6,13 +6,8 @@
     "@fortawesome/fontawesome-svg-core": "^6.1.1",
     "@fortawesome/free-solid-svg-icons": "^6.1.1",
     "@fortawesome/react-fontawesome": "^0.1.18",
-<<<<<<< HEAD
     "@lagunovsky/redux-react-router": "^3.2.0",
-    "axios": "^0.26.0",
-=======
-    "@lagunovsky/redux-react-router": "^2.2.0",
     "axios": "^0.27.2",
->>>>>>> 147e2211
     "classnames": "^2.3.0",
     "file-type": "^16.5.3",
     "history": "^5.3.0",
