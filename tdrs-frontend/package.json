--- conflicted
+++ resolved
@@ -5,12 +5,8 @@
   "dependencies": {
     "@fortawesome/fontawesome-svg-core": "^1.2.36",
     "@fortawesome/free-solid-svg-icons": "^5.15.4",
-<<<<<<< HEAD
-    "@fortawesome/react-fontawesome": "^0.1.16",
+    "@fortawesome/react-fontawesome": "^0.1.17",
     "@lagunovsky/redux-react-router": "^2.2.0",
-=======
-    "@fortawesome/react-fontawesome": "^0.1.17",
->>>>>>> eb399533
     "axios": "^0.24.0",
     "classnames": "^2.3.0",
     "file-type": "^16.5.3",
@@ -74,21 +70,21 @@
   "devDependencies": {
     "@testing-library/jest-dom": "^5.15.0",
     "@testing-library/react": "^12.1.2",
-    "concurrently": "^7.0.0",
+    "concurrently": "^6.3.0",
     "enzyme": "^3.11.0",
     "enzyme-adapter-react-16": "^1.15.2",
-    "eslint": "^8.8.0",
+    "eslint": "^8.7.0",
     "eslint-config-prettier": "^8.3.0",
     "eslint-config-react-app": "^7.0.0",
     "eslint-plugin-flowtype": "^8.0.3",
     "eslint-plugin-prettier": "^4.0.0",
     "faker": "^5.5.3",
     "jest-enzyme": "^7.1.2",
-    "pa11y-ci": "^3.0.1",
+    "node-sass": "^6.0.1",
+    "pa11y-ci": "^2.4.1",
     "prettier": "^2.4.1",
     "redux-devtools-extension": "^2.13.8",
     "redux-mock-store": "^1.5.4",
-    "sass": "^1.49.7",
     "wait-on": "^6.0.0"
   },
   "jest": {
