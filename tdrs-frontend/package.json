{
  "name": "tdrs-frontend",
  "version": "0.1.0",
  "license": "MIT",
  "dependencies": {
    "@fortawesome/fontawesome-svg-core": "^1.2.36",
    "@fortawesome/free-solid-svg-icons": "^5.15.4",
    "@fortawesome/react-fontawesome": "^0.1.16",
    "axios": "^0.24.0",
    "classnames": "^2.3.0",
    "connected-react-router": "^6.8.0",
    "file-type": "^16.5.3",
    "history": "^4.7.2",
    "include-media": "^1.4.10",
    "miragejs": "^0.1.42",
    "prop-types": "^15.7.2",
    "react": "^16.14.0",
    "react-dom": "^16.14.0",
    "react-idle-timer": "^4.6.4",
    "react-redux": "^7.2.5",
    "react-router": "^5.2.0",
    "react-router-dom": "^5.3.0",
    "react-scripts": "^4.0.3",
    "redux": "^4.1.1",
    "redux-thunk": "^2.3.0",
    "seamless-immutable": "^7.1.3",
    "uswds": "2.12.1",
    "uuid": "^8.3.2"
  },
  "resolutions": {
    "bl": "^4.0.3",
    "coa": "2.0.2",
    "lodash": "^4.17.20",
    "node-forge": "0.10.0",
    "ssri": "8.0.1",
    "glob-parent": "^5.1.2",
    "ansi-regex": "^5.0.1",
    "browserslist": "^4.16.5",
    "immer": "^9.0.6",
    "nth-check": "^2.0.1",
    "json-schema": "^0.4.0"
  },
  "scripts": {
    "start": "react-scripts start",
    "start:ci": "CI=true HOST=localhost BROWSER=none npm run start",
    "build": "SASS_PATH=node_modules:src react-scripts build",
    "test": "react-scripts test",
    "test:cov": "react-scripts test --coverage --watchAll",
    "test:ci": "CI=1 react-scripts test --coverage",
    "test:accessibility": "concurrently -k -s first 'REACT_APP_PA11Y_TEST=true npm run start:ci' 'wait-on http://localhost:3000/ && npm run pa11y-ci'",
    "eject": "react-scripts eject",
    "lint": "eslint src/ && echo 'Lint complete.'",
    "pa11y-ci": "pa11y-ci --config .pa11yci.json"
  },
  "eslintConfig": {
    "extends": "react-app"
  },
  "browserslist": {
    "production": [
      ">0.2%",
      "not dead",
      "not op_mini all"
    ],
    "development": [
      "last 1 chrome version",
      "last 1 firefox version",
      "last 1 safari version"
    ]
  },
  "devDependencies": {
    "@testing-library/jest-dom": "^5.15.0",
    "@testing-library/react": "^12.1.2",
    "concurrently": "^6.3.0",
    "enzyme": "^3.11.0",
    "enzyme-adapter-react-16": "^1.15.2",
    "eslint": "^8.7.0",
    "eslint-config-prettier": "^8.3.0",
    "eslint-config-react-app": "^7.0.0",
    "eslint-plugin-flowtype": "^8.0.3",
    "eslint-plugin-prettier": "^4.0.0",
    "faker": "^5.5.3",
    "jest-enzyme": "^7.1.2",
<<<<<<< HEAD
    "node-sass": "^6.0.1",
    "pa11y-ci": "^3.0.1",
=======
    "pa11y-ci": "^2.4.1",
>>>>>>> 94b3f6dc
    "prettier": "^2.4.1",
    "redux-devtools-extension": "^2.13.8",
    "redux-mock-store": "^1.5.4",
    "sass": "^1.49.0",
    "wait-on": "^6.0.0"
  },
  "jest": {
    "collectCoverageFrom": [
      "src/**/*.{js,jsx}",
      "!src/**/index.js",
      "!src/axios-instance.js",
      "!src/serviceWorker.js",
      "!src/configureStore.js",
      "!src/mirage.js",
      "!src/middleware/logger.js",
      "!src/utils/eventLogger.js",
      "!src/utils/createFileInputErrorState.js"
    ],
    "coverageThreshold": {
      "global": {
        "statements": 90,
        "branches": 90,
        "functions": 90,
        "lines": 90
      }
    }
  }
}<|MERGE_RESOLUTION|>--- conflicted
+++ resolved
@@ -80,12 +80,7 @@
     "eslint-plugin-prettier": "^4.0.0",
     "faker": "^5.5.3",
     "jest-enzyme": "^7.1.2",
-<<<<<<< HEAD
-    "node-sass": "^6.0.1",
     "pa11y-ci": "^3.0.1",
-=======
-    "pa11y-ci": "^2.4.1",
->>>>>>> 94b3f6dc
     "prettier": "^2.4.1",
     "redux-devtools-extension": "^2.13.8",
     "redux-mock-store": "^1.5.4",
