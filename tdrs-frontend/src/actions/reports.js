<<<<<<< HEAD
export const SET_SELECTED_STT = 'SET_SELECTED_STT'
export const SET_SELECTED_YEAR = 'SET_SELECTED_YEAR'

export const setStt = (stt) => (dispatch) => {
  dispatch({ type: SET_SELECTED_STT, payload: { stt } })
}
=======
export const SET_FILE = 'SET_FILE'
export const CLEAR_FILE = 'CLEAR_FILE'
export const SET_FILE_ERROR = 'SET_FILE_ERROR'
export const CLEAR_ERROR = 'CLEAR_ERROR'

export const clearError = ({ section }) => (dispatch) => {
  dispatch({ type: CLEAR_ERROR, payload: { section } })
}

// Main Redux action to add files to the state
export const upload = ({ file, section }) => async (dispatch) => {
  try {
    dispatch({
      type: SET_FILE,
      payload: {
        fileName: file.name,
        section,
      },
    })
  } catch (error) {
    dispatch({ type: SET_FILE_ERROR, payload: { error, section } })
    return false
  }

  return true
}

export const SET_YEAR = 'SET_YEAR'
>>>>>>> b752a853

export const setYear = (year) => (dispatch) => {
  dispatch({ type: SET_SELECTED_YEAR, payload: { year } })
}<|MERGE_RESOLUTION|>--- conflicted
+++ resolved
@@ -1,11 +1,3 @@
-<<<<<<< HEAD
-export const SET_SELECTED_STT = 'SET_SELECTED_STT'
-export const SET_SELECTED_YEAR = 'SET_SELECTED_YEAR'
-
-export const setStt = (stt) => (dispatch) => {
-  dispatch({ type: SET_SELECTED_STT, payload: { stt } })
-}
-=======
 export const SET_FILE = 'SET_FILE'
 export const CLEAR_FILE = 'CLEAR_FILE'
 export const SET_FILE_ERROR = 'SET_FILE_ERROR'
@@ -33,9 +25,12 @@
   return true
 }
 
-export const SET_YEAR = 'SET_YEAR'
->>>>>>> b752a853
+export const SET_SELECTED_STT = 'SET_SELECTED_STT'
+export const SET_SELECTED_YEAR = 'SET_SELECTED_YEAR'
 
+export const setStt = (stt) => (dispatch) => {
+  dispatch({ type: SET_SELECTED_STT, payload: { stt } })
+}
 export const setYear = (year) => (dispatch) => {
   dispatch({ type: SET_SELECTED_YEAR, payload: { year } })
 }