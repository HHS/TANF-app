import { v4 as uuidv4 } from 'uuid'
import axios from 'axios'

import axiosInstance from '../axios-instance'
import { logErrorToServer } from '../utils/eventLogger'
import removeFileInputErrorState from '../utils/removeFileInputErrorState'

const BACKEND_URL = process.env.REACT_APP_BACKEND_URL

export const SET_FILE = 'SET_FILE'
export const CLEAR_FILE = 'CLEAR_FILE'
export const CLEAR_FILE_LIST = 'CLEAR_FILE_LIST'
export const SET_FILE_ERROR = 'SET_FILE_ERROR'
export const CLEAR_ERROR = 'CLEAR_ERROR'

export const START_FILE_DOWNLOAD = 'START_FILE_DOWNLOAD'
export const FILE_DOWNLOAD_ERROR = 'FILE_DOWNLOAD_ERROR'

export const FETCH_FILE_LIST = 'FETCH_FILE_LIST'
export const SET_FILE_LIST = 'SET_FILE_LIST'
export const FETCH_FILE_LIST_ERROR = 'FETCH_FILE_LIST_ERROR'
export const DOWNLOAD_DIALOG_OPEN = 'DOWNLOAD_DIALOG_OPEN'

export const clearFile =
  ({ section }) =>
  (dispatch) => {
    dispatch({ type: CLEAR_FILE, payload: { section } })
  }

<<<<<<< HEAD
export const clearFileList = () => (dispatch) => {
  dispatch({ type: CLEAR_FILE_LIST })
}

export const clearError = ({ section }) => (dispatch) => {
  dispatch({ type: CLEAR_ERROR, payload: { section } })
}

=======
export const clearError =
  ({ section }) =>
  (dispatch) => {
    dispatch({ type: CLEAR_ERROR, payload: { section } })
  }
>>>>>>> 357c7b33
/**
   Get a list of files that can be downloaded, mainly used to decide
   if the download button should be present.
*/
<<<<<<< HEAD
export const getAvailableFileList = ({ quarter = 'Q1', stt, year }) => async (
  dispatch
) => {
  dispatch({
    type: FETCH_FILE_LIST,
  })
  try {
    const response = await axios.get(
      `${BACKEND_URL}/reports/?year=${year}&quarter=${quarter}&stt=${stt.id}`,
      {
        responseType: 'json',
      }
    )
    dispatch({
      type: SET_FILE_LIST,
      payload: {
        data: response?.data?.results,
      },
    })
  } catch (error) {
    dispatch({
      type: FETCH_FILE_LIST_ERROR,
      payload: {
        error,
        year,
        quarter,
      },
=======
export const getAvailableFileList =
  ({ year, quarter = 'Q1' }) =>
  async (dispatch) => {
    dispatch({
      type: FETCH_FILE_LIST,
>>>>>>> 357c7b33
    })
    try {
      const response = await axios.get(`/mock_api/reports/${year}/${quarter}`, {
        responseType: 'json',
      })
      dispatch({
        type: SET_FILE_LIST,
        payload: {
          data: response.data,
        },
      })
    } catch (error) {
      dispatch({
        type: FETCH_FILE_LIST_ERROR,
        payload: {
          error,
          year,
          quarter,
        },
      })
    }
  }

<<<<<<< HEAD
export const download = ({ id, quarter = 'Q1', section, year }) => async (
  dispatch
) => {
  try {
    if (!id) throw new Error('No id was provided to download action.')
    dispatch({ type: START_FILE_DOWNLOAD })

    const response = await axios.get(`${BACKEND_URL}/reports/${id}/download/`, {
      responseType: 'blob',
    })
    const data = response.data

    // Create a link and associate it with the blob returned from the file
    // download - this allows us to trigger the file download dialog without
    // having to change the route or reload the page.
    const url = window.URL.createObjectURL(new Blob([data]))
    const link = document.createElement('a')

    link.href = url
    link.setAttribute('download', `${year}.${quarter}.${section}.txt`)

    document.body.appendChild(link)

    // Click the link to actually prompt the file download
    link.click()

    // Cleanup afterwards to prevent unwanted side effects
    document.body.removeChild(link)
    dispatch({ type: DOWNLOAD_DIALOG_OPEN })
  } catch (error) {
    dispatch({
      type: FILE_DOWNLOAD_ERROR,
      payload: { error, year, quarter, section },
    })
    return false
=======
export const download =
  ({ year, quarter = 'Q1', section }) =>
  async (dispatch) => {
    try {
      if (!year) throw new Error('No year was provided to download action.')
      dispatch({ type: START_FILE_DOWNLOAD })

      const response = await axios.get(
        `/mock_api/reports/data-files/${year}/${quarter}/${section}`,
        {
          responseType: 'blob',
        }
      )
      const data = response.data

      // Create a link and associate it with the blob returned from the file
      // download - this allows us to trigger the file download dialog without
      // having to change the route or reload the page.
      const url = window.URL.createObjectURL(new Blob([data]))
      const link = document.createElement('a')

      link.href = url
      link.setAttribute('download', `${year}.${quarter}.${section}.txt`)

      document.body.appendChild(link)

      // Click the link to actually prompt the file download
      link.click()

      // Cleanup afterwards to prevent unwanted side effects
      document.body.removeChild(link)
      dispatch({ type: DOWNLOAD_DIALOG_OPEN })
    } catch (error) {
      dispatch({
        type: FILE_DOWNLOAD_ERROR,
        payload: { error, year, quarter, section },
      })
      return false
    }
    return true
>>>>>>> 357c7b33
  }

// Main Redux action to add files to the state
<<<<<<< HEAD
export const upload = ({ file, section }) => async (dispatch) => {
  try {
    dispatch({
      type: SET_FILE,
      payload: {
        file: file,
        fileName: file.name,
        fileType: file.type,
        section,
        uuid: uuidv4(),
      },
    })
  } catch (error) {
    logErrorToServer(SET_FILE_ERROR)
    dispatch({ type: SET_FILE_ERROR, payload: { error, section } })
    return false
  }

  return true
}

export const submit = ({
  formattedSections,
  logger,
  quarter,
  setLocalAlertState,
  stt,
  uploadedFiles,
  user,
  year,
}) => async (dispatch) => {
  const submissionRequests = uploadedFiles.map((file) => {
    const formData = new FormData()
    const dataFile = {
      file: file.file,
      original_filename: file.fileName,
      slug: file.uuid,
      user: user.id,
      section: file.section,
      year,
      stt,
      quarter,
    }
    for (const [key, value] of Object.entries(dataFile)) {
      formData.append(key, value)
    }
    return axiosInstance.post(
      `${process.env.REACT_APP_BACKEND_URL}/reports/`,
      formData,
      {
        headers: { 'Content-Type': 'multipart/form-data' },
        withCredentials: true,
      }
    )
  })

  Promise.all(submissionRequests)
    .then((responses) => {
      setLocalAlertState({
        active: true,
        type: 'success',
        message: `Successfully submitted section(s): ${formattedSections} on ${new Date().toDateString()}`,
      })
      removeFileInputErrorState()

      const submittedFiles = responses.map(
        (response) =>
          `${response?.data?.original_filename} (${response?.data?.extension})`
      )

      // Create LogEntries in Django for each created ReportFile
      logger.alert(
        `Submitted ${submittedFiles.length} data file(s): ${submittedFiles.join(
          ', '
        )}`,
        {
          files: responses.map((response) => response?.data?.id),
          activity: 'upload',
        }
      )
    })
    .catch((error) => console.error(error))
}

=======
export const upload =
  ({ file, section }) =>
  async (dispatch) => {
    try {
      dispatch({
        type: SET_FILE,
        payload: {
          fileName: file.name,
          fileType: file.type,
          section,
          uuid: uuidv4(),
        },
      })
    } catch (error) {
      dispatch({
        type: SET_FILE_ERROR,
        payload: { error: Error({ message: 'something went wrong' }), section },
      })
      logErrorToServer(SET_FILE_ERROR)
      dispatch({ type: SET_FILE_ERROR, payload: { error, section } })
      return false
    }

    return true
  }

>>>>>>> 357c7b33
export const SET_SELECTED_STT = 'SET_SELECTED_STT'
export const SET_SELECTED_YEAR = 'SET_SELECTED_YEAR'
export const SET_SELECTED_QUARTER = 'SET_SELECTED_QUARTER'

export const setStt = (stt) => (dispatch) => {
  dispatch({ type: SET_SELECTED_STT, payload: { stt } })
}
export const setYear = (year) => (dispatch) => {
  dispatch({ type: SET_SELECTED_YEAR, payload: { year } })
}

export const setQuarter = (quarter) => (dispatch) => {
  dispatch({ type: SET_SELECTED_QUARTER, payload: { quarter } })
}<|MERGE_RESOLUTION|>--- conflicted
+++ resolved
@@ -1,98 +1,65 @@
-import { v4 as uuidv4 } from 'uuid'
-import axios from 'axios'
-
-import axiosInstance from '../axios-instance'
-import { logErrorToServer } from '../utils/eventLogger'
-import removeFileInputErrorState from '../utils/removeFileInputErrorState'
-
-const BACKEND_URL = process.env.REACT_APP_BACKEND_URL
-
-export const SET_FILE = 'SET_FILE'
-export const CLEAR_FILE = 'CLEAR_FILE'
-export const CLEAR_FILE_LIST = 'CLEAR_FILE_LIST'
-export const SET_FILE_ERROR = 'SET_FILE_ERROR'
-export const CLEAR_ERROR = 'CLEAR_ERROR'
-
-export const START_FILE_DOWNLOAD = 'START_FILE_DOWNLOAD'
-export const FILE_DOWNLOAD_ERROR = 'FILE_DOWNLOAD_ERROR'
-
-export const FETCH_FILE_LIST = 'FETCH_FILE_LIST'
-export const SET_FILE_LIST = 'SET_FILE_LIST'
-export const FETCH_FILE_LIST_ERROR = 'FETCH_FILE_LIST_ERROR'
-export const DOWNLOAD_DIALOG_OPEN = 'DOWNLOAD_DIALOG_OPEN'
+import { v4 as uuidv4 } from "uuid";
+import axios from "axios";
+
+import axiosInstance from "../axios-instance";
+import { logErrorToServer } from "../utils/eventLogger";
+import removeFileInputErrorState from "../utils/removeFileInputErrorState";
+
+const BACKEND_URL = process.env.REACT_APP_BACKEND_URL;
+
+export const SET_FILE = "SET_FILE";
+export const CLEAR_FILE = "CLEAR_FILE";
+export const CLEAR_FILE_LIST = "CLEAR_FILE_LIST";
+export const SET_FILE_ERROR = "SET_FILE_ERROR";
+export const CLEAR_ERROR = "CLEAR_ERROR";
+
+export const START_FILE_DOWNLOAD = "START_FILE_DOWNLOAD";
+export const FILE_DOWNLOAD_ERROR = "FILE_DOWNLOAD_ERROR";
+
+export const FETCH_FILE_LIST = "FETCH_FILE_LIST";
+export const SET_FILE_LIST = "SET_FILE_LIST";
+export const FETCH_FILE_LIST_ERROR = "FETCH_FILE_LIST_ERROR";
+export const DOWNLOAD_DIALOG_OPEN = "DOWNLOAD_DIALOG_OPEN";
 
 export const clearFile =
   ({ section }) =>
   (dispatch) => {
-    dispatch({ type: CLEAR_FILE, payload: { section } })
-  }
-
-<<<<<<< HEAD
+    dispatch({ type: CLEAR_FILE, payload: { section } });
+  };
+
 export const clearFileList = () => (dispatch) => {
-  dispatch({ type: CLEAR_FILE_LIST })
-}
-
-export const clearError = ({ section }) => (dispatch) => {
-  dispatch({ type: CLEAR_ERROR, payload: { section } })
-}
-
-=======
+  dispatch({ type: CLEAR_FILE_LIST });
+};
+
 export const clearError =
   ({ section }) =>
   (dispatch) => {
-    dispatch({ type: CLEAR_ERROR, payload: { section } })
-  }
->>>>>>> 357c7b33
+    dispatch({ type: CLEAR_ERROR, payload: { section } });
+  };
+
 /**
    Get a list of files that can be downloaded, mainly used to decide
    if the download button should be present.
 */
-<<<<<<< HEAD
-export const getAvailableFileList = ({ quarter = 'Q1', stt, year }) => async (
-  dispatch
-) => {
-  dispatch({
-    type: FETCH_FILE_LIST,
-  })
-  try {
-    const response = await axios.get(
-      `${BACKEND_URL}/reports/?year=${year}&quarter=${quarter}&stt=${stt.id}`,
-      {
-        responseType: 'json',
-      }
-    )
-    dispatch({
-      type: SET_FILE_LIST,
-      payload: {
-        data: response?.data?.results,
-      },
-    })
-  } catch (error) {
-    dispatch({
-      type: FETCH_FILE_LIST_ERROR,
-      payload: {
-        error,
-        year,
-        quarter,
-      },
-=======
 export const getAvailableFileList =
-  ({ year, quarter = 'Q1' }) =>
+  ({ quarter = "Q1", stt, year }) =>
   async (dispatch) => {
     dispatch({
       type: FETCH_FILE_LIST,
->>>>>>> 357c7b33
-    })
+    });
     try {
-      const response = await axios.get(`/mock_api/reports/${year}/${quarter}`, {
-        responseType: 'json',
-      })
+      const response = await axios.get(
+        `${BACKEND_URL}/reports/?year=${year}&quarter=${quarter}&stt=${stt.id}`,
+        {
+          responseType: "json",
+        }
+      );
       dispatch({
         type: SET_FILE_LIST,
         payload: {
-          data: response.data,
+          data: response?.data?.results,
         },
-      })
+      });
     } catch (error) {
       dispatch({
         type: FETCH_FILE_LIST_ERROR,
@@ -101,177 +68,52 @@
           year,
           quarter,
         },
-      })
+      });
     }
-  }
-
-<<<<<<< HEAD
-export const download = ({ id, quarter = 'Q1', section, year }) => async (
-  dispatch
-) => {
-  try {
-    if (!id) throw new Error('No id was provided to download action.')
-    dispatch({ type: START_FILE_DOWNLOAD })
-
-    const response = await axios.get(`${BACKEND_URL}/reports/${id}/download/`, {
-      responseType: 'blob',
-    })
-    const data = response.data
-
-    // Create a link and associate it with the blob returned from the file
-    // download - this allows us to trigger the file download dialog without
-    // having to change the route or reload the page.
-    const url = window.URL.createObjectURL(new Blob([data]))
-    const link = document.createElement('a')
-
-    link.href = url
-    link.setAttribute('download', `${year}.${quarter}.${section}.txt`)
-
-    document.body.appendChild(link)
-
-    // Click the link to actually prompt the file download
-    link.click()
-
-    // Cleanup afterwards to prevent unwanted side effects
-    document.body.removeChild(link)
-    dispatch({ type: DOWNLOAD_DIALOG_OPEN })
-  } catch (error) {
-    dispatch({
-      type: FILE_DOWNLOAD_ERROR,
-      payload: { error, year, quarter, section },
-    })
-    return false
-=======
+  };
+
 export const download =
-  ({ year, quarter = 'Q1', section }) =>
+  ({ id, quarter = "Q1", section, year }) =>
   async (dispatch) => {
     try {
-      if (!year) throw new Error('No year was provided to download action.')
-      dispatch({ type: START_FILE_DOWNLOAD })
+      if (!id) throw new Error("No id was provided to download action.");
+      dispatch({ type: START_FILE_DOWNLOAD });
 
       const response = await axios.get(
-        `/mock_api/reports/data-files/${year}/${quarter}/${section}`,
+        `${BACKEND_URL}/reports/${id}/download/`,
         {
-          responseType: 'blob',
+          responseType: "blob",
         }
-      )
-      const data = response.data
+      );
+      const data = response.data;
 
       // Create a link and associate it with the blob returned from the file
       // download - this allows us to trigger the file download dialog without
       // having to change the route or reload the page.
-      const url = window.URL.createObjectURL(new Blob([data]))
-      const link = document.createElement('a')
-
-      link.href = url
-      link.setAttribute('download', `${year}.${quarter}.${section}.txt`)
-
-      document.body.appendChild(link)
+      const url = window.URL.createObjectURL(new Blob([data]));
+      const link = document.createElement("a");
+
+      link.href = url;
+      link.setAttribute("download", `${year}.${quarter}.${section}.txt`);
+
+      document.body.appendChild(link);
 
       // Click the link to actually prompt the file download
-      link.click()
+      link.click();
 
       // Cleanup afterwards to prevent unwanted side effects
-      document.body.removeChild(link)
-      dispatch({ type: DOWNLOAD_DIALOG_OPEN })
+      document.body.removeChild(link);
+      dispatch({ type: DOWNLOAD_DIALOG_OPEN });
     } catch (error) {
       dispatch({
         type: FILE_DOWNLOAD_ERROR,
         payload: { error, year, quarter, section },
-      })
-      return false
+      });
+      return false;
     }
-    return true
->>>>>>> 357c7b33
-  }
+  };
 
 // Main Redux action to add files to the state
-<<<<<<< HEAD
-export const upload = ({ file, section }) => async (dispatch) => {
-  try {
-    dispatch({
-      type: SET_FILE,
-      payload: {
-        file: file,
-        fileName: file.name,
-        fileType: file.type,
-        section,
-        uuid: uuidv4(),
-      },
-    })
-  } catch (error) {
-    logErrorToServer(SET_FILE_ERROR)
-    dispatch({ type: SET_FILE_ERROR, payload: { error, section } })
-    return false
-  }
-
-  return true
-}
-
-export const submit = ({
-  formattedSections,
-  logger,
-  quarter,
-  setLocalAlertState,
-  stt,
-  uploadedFiles,
-  user,
-  year,
-}) => async (dispatch) => {
-  const submissionRequests = uploadedFiles.map((file) => {
-    const formData = new FormData()
-    const dataFile = {
-      file: file.file,
-      original_filename: file.fileName,
-      slug: file.uuid,
-      user: user.id,
-      section: file.section,
-      year,
-      stt,
-      quarter,
-    }
-    for (const [key, value] of Object.entries(dataFile)) {
-      formData.append(key, value)
-    }
-    return axiosInstance.post(
-      `${process.env.REACT_APP_BACKEND_URL}/reports/`,
-      formData,
-      {
-        headers: { 'Content-Type': 'multipart/form-data' },
-        withCredentials: true,
-      }
-    )
-  })
-
-  Promise.all(submissionRequests)
-    .then((responses) => {
-      setLocalAlertState({
-        active: true,
-        type: 'success',
-        message: `Successfully submitted section(s): ${formattedSections} on ${new Date().toDateString()}`,
-      })
-      removeFileInputErrorState()
-
-      const submittedFiles = responses.map(
-        (response) =>
-          `${response?.data?.original_filename} (${response?.data?.extension})`
-      )
-
-      // Create LogEntries in Django for each created ReportFile
-      logger.alert(
-        `Submitted ${submittedFiles.length} data file(s): ${submittedFiles.join(
-          ', '
-        )}`,
-        {
-          files: responses.map((response) => response?.data?.id),
-          activity: 'upload',
-        }
-      )
-    })
-    .catch((error) => console.error(error))
-}
-
-=======
 export const upload =
   ({ file, section }) =>
   async (dispatch) => {
@@ -279,37 +121,98 @@
       dispatch({
         type: SET_FILE,
         payload: {
+          file: file,
           fileName: file.name,
           fileType: file.type,
           section,
           uuid: uuidv4(),
         },
+      });
+    } catch (error) {
+      logErrorToServer(SET_FILE_ERROR);
+      dispatch({ type: SET_FILE_ERROR, payload: { error, section } });
+      return false;
+    }
+
+    return true;
+  };
+
+export const submit =
+  ({
+    formattedSections,
+    logger,
+    quarter,
+    setLocalAlertState,
+    stt,
+    uploadedFiles,
+    user,
+    year,
+  }) =>
+  async (dispatch) => {
+    const submissionRequests = uploadedFiles.map((file) => {
+      const formData = new FormData();
+      const dataFile = {
+        file: file.file,
+        original_filename: file.fileName,
+        slug: file.uuid,
+        user: user.id,
+        section: file.section,
+        year,
+        stt,
+        quarter,
+      };
+      for (const [key, value] of Object.entries(dataFile)) {
+        formData.append(key, value);
+      }
+      return axiosInstance.post(
+        `${process.env.REACT_APP_BACKEND_URL}/reports/`,
+        formData,
+        {
+          headers: { "Content-Type": "multipart/form-data" },
+          withCredentials: true,
+        }
+      );
+    });
+
+    Promise.all(submissionRequests)
+      .then((responses) => {
+        setLocalAlertState({
+          active: true,
+          type: "success",
+          message: `Successfully submitted section(s): ${formattedSections} on ${new Date().toDateString()}`,
+        });
+        removeFileInputErrorState();
+
+        const submittedFiles = responses.map(
+          (response) =>
+            `${response?.data?.original_filename} (${response?.data?.extension})`
+        );
+
+        // Create LogEntries in Django for each created ReportFile
+        logger.alert(
+          `Submitted ${
+            submittedFiles.length
+          } data file(s): ${submittedFiles.join(", ")}`,
+          {
+            files: responses.map((response) => response?.data?.id),
+            activity: "upload",
+          }
+        );
       })
-    } catch (error) {
-      dispatch({
-        type: SET_FILE_ERROR,
-        payload: { error: Error({ message: 'something went wrong' }), section },
-      })
-      logErrorToServer(SET_FILE_ERROR)
-      dispatch({ type: SET_FILE_ERROR, payload: { error, section } })
-      return false
-    }
-
-    return true
-  }
-
->>>>>>> 357c7b33
-export const SET_SELECTED_STT = 'SET_SELECTED_STT'
-export const SET_SELECTED_YEAR = 'SET_SELECTED_YEAR'
-export const SET_SELECTED_QUARTER = 'SET_SELECTED_QUARTER'
+      .catch((error) => console.error(error));
+  };
+
+export const SET_SELECTED_STT = "SET_SELECTED_STT";
+export const SET_SELECTED_YEAR = "SET_SELECTED_YEAR";
+export const SET_SELECTED_QUARTER = "SET_SELECTED_QUARTER";
 
 export const setStt = (stt) => (dispatch) => {
-  dispatch({ type: SET_SELECTED_STT, payload: { stt } })
-}
+  dispatch({ type: SET_SELECTED_STT, payload: { stt } });
+};
 export const setYear = (year) => (dispatch) => {
-  dispatch({ type: SET_SELECTED_YEAR, payload: { year } })
-}
+  dispatch({ type: SET_SELECTED_YEAR, payload: { year } });
+};
 
 export const setQuarter = (quarter) => (dispatch) => {
-  dispatch({ type: SET_SELECTED_QUARTER, payload: { quarter } })
-}+  dispatch({ type: SET_SELECTED_QUARTER, payload: { quarter } });
+};