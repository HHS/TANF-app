--- conflicted
+++ resolved
@@ -1,16 +1,12 @@
 import thunk from 'redux-thunk'
 import configureStore from 'redux-mock-store'
 
-<<<<<<< HEAD
-import { setYear, SET_SELECTED_YEAR, SET_SELECTED_STT, setStt } from './reports'
-=======
-import { upload, SET_FILE, setYear, SET_YEAR } from './reports'
+import { setYear, SET_SELECTED_YEAR, SET_FILE, SET_SELECTED_STT, setStt } from './reports'
 
-describe('actions/reports.js', () => {
-  // Init a mock store to test redux actions
+describe('actions/reports', () => {
   const mockStore = configureStore([thunk])
 
-  it('should dispatch SET_FILE', async () => {
+    it('should dispatch SET_FILE', async () => {
     const store = mockStore()
 
     await store.dispatch(
@@ -25,11 +21,6 @@
       section: 'Active Case Data',
     })
   })
-})
->>>>>>> b752a853
-
-describe('actions/reports', () => {
-  const mockStore = configureStore([thunk])
 
   it('should dispatch SET_SELECTED_YEAR', async () => {
     const store = mockStore()
