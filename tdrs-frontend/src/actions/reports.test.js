import thunk from 'redux-thunk'
import configureStore from 'redux-mock-store'

import {
<<<<<<< HEAD
  SET_SELECTED_STT,
  SET_SELECTED_YEAR,
  SET_SELECTED_QUARTER,
  setStt,
  setYear,
  setQuarter,
=======
  setYear,
  SET_SELECTED_YEAR,
  SET_FILE,
  SET_SELECTED_STT,
  setStt,
  upload,
>>>>>>> 86f7a36d
} from './reports'

describe('actions/reports', () => {
  const mockStore = configureStore([thunk])

  it('should dispatch SET_FILE', async () => {
    const store = mockStore()

    await store.dispatch(
      upload({ file: { name: 'HELLO' }, section: 'Active Case Data' })
    )

    const actions = store.getActions()

    expect(actions[0].type).toBe(SET_FILE)
    expect(actions[0].payload).toStrictEqual({
      fileName: 'HELLO',
      section: 'Active Case Data',
    })
  })

  it('should dispatch SET_SELECTED_YEAR', async () => {
    const store = mockStore()

    await store.dispatch(setYear(2020))

    const actions = store.getActions()

    expect(actions[0].type).toBe(SET_SELECTED_YEAR)
    expect(actions[0].payload).toStrictEqual({ year: 2020 })
  })

  it('should dispatch SET_SELECTED_STT', async () => {
    const store = mockStore()

    await store.dispatch(setStt('florida'))

    const actions = store.getActions()
    expect(actions[0].type).toBe(SET_SELECTED_STT)
    expect(actions[0].payload).toStrictEqual({
      stt: 'florida',
    })
  })

  it('should dispatch SET_SELECTED_QUARTER', async () => {
    const store = mockStore()

    await store.dispatch(setQuarter('Q2'))

    const actions = store.getActions()
    expect(actions[0].type).toBe(SET_SELECTED_QUARTER)
    expect(actions[0].payload).toStrictEqual({
      quarter: 'Q2',
    })
  })
})<|MERGE_RESOLUTION|>--- conflicted
+++ resolved
@@ -2,21 +2,14 @@
 import configureStore from 'redux-mock-store'
 
 import {
-<<<<<<< HEAD
-  SET_SELECTED_STT,
-  SET_SELECTED_YEAR,
-  SET_SELECTED_QUARTER,
-  setStt,
-  setYear,
-  setQuarter,
-=======
   setYear,
   SET_SELECTED_YEAR,
   SET_FILE,
   SET_SELECTED_STT,
   setStt,
   upload,
->>>>>>> 86f7a36d
+    setQuarter,
+SET_SELECTED_QUARTER,
 } from './reports'
 
 describe('actions/reports', () => {
