--- conflicted
+++ resolved
@@ -1,22 +1,17 @@
 import thunk from 'redux-thunk'
 import configureStore from 'redux-mock-store'
 
-<<<<<<< HEAD
 import {
   setYear,
   SET_SELECTED_YEAR,
   SET_FILE,
+  SET_FILE_ERROR,
   SET_SELECTED_STT,
   setStt,
   upload,
 } from './reports'
 
 describe('actions/reports', () => {
-=======
-import { upload, SET_FILE, SET_FILE_ERROR, setYear, SET_YEAR } from './reports'
-
-describe('actions/reports.js', () => {
->>>>>>> 8a96f255
   const mockStore = configureStore([thunk])
 
   it('should dispatch SET_FILE', async () => {
