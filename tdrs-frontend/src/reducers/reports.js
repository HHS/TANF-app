--- conflicted
+++ resolved
@@ -13,12 +13,11 @@
   SET_FILE_LIST,
 } from '../actions/reports'
 
-<<<<<<< HEAD
 const getFileIndex = (files, section) =>
   files.findIndex((currentFile) => currentFile.section === section)
 const getFile = (files, section) =>
   files.find((currentFile) => currentFile.section === section)
-=======
+
 export const fileUploadSections = [
   'Active Case Data',
   'Closed Case Data',
@@ -26,7 +25,6 @@
   'Stratum Data',
 ]
 
->>>>>>> ddb6feb7
 export const getUpdatedFiles = (
   state,
   fileName,
