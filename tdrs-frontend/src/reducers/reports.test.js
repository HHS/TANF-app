--- conflicted
+++ resolved
@@ -1,11 +1,3 @@
-<<<<<<< HEAD
-import reducer from './reports'
-import {
-  SET_SELECTED_STT,
-  SET_SELECTED_YEAR,
-  SET_SELECTED_QUARTER,
-} from '../actions/reports'
-=======
 import reducer, { getUpdatedFiles } from './reports'
 import {
   CLEAR_ERROR,
@@ -14,6 +6,7 @@
   SET_FILE_ERROR,
   SET_SELECTED_YEAR,
   SET_SELECTED_STT,
+    SET_SELECTED_QUARTER,
 } from '../actions/reports'
 
 const initialState = {
@@ -42,7 +35,6 @@
   year: '',
   stt: '',
 }
->>>>>>> 86f7a36d
 
 describe('reducers/reports', () => {
   it('should return the initial state', () => {
@@ -118,11 +110,7 @@
         },
       ],
       stt: '',
-<<<<<<< HEAD
       quarter: '',
-=======
-      year: '',
->>>>>>> 86f7a36d
     })
   })
 
@@ -160,9 +148,6 @@
         },
       ],
       stt: '',
-<<<<<<< HEAD
-      quarter: '',
-=======
       year: '',
     })
   })
@@ -228,8 +213,7 @@
         },
       ],
       stt: '',
-      year: 2020,
->>>>>>> 86f7a36d
+      quarter: '',
     })
   })
 
