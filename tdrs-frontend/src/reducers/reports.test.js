<<<<<<< HEAD
import reducer from './reports'
import { SET_SELECTED_STT, SET_SELECTED_YEAR } from '../actions/reports'

describe('reducers/reports', () => {
  it('should return the initial state', () => {
    expect(reducer(undefined, {})).toEqual({
      year: '',
      stt: '',
=======
import reducer, { getUpdatedFiles } from './reports'
import {
  CLEAR_ERROR,
  SET_FILE,
  CLEAR_FILE,
  SET_FILE_ERROR,
  SET_YEAR,
} from '../actions/reports'

const initialState = {
  files: [
    {
      section: 'Active Case Data',
      fileName: null,
      error: null,
    },
    {
      section: 'Closed Case Data',
      fileName: null,
      error: null,
    },
    {
      section: 'Aggregate Data',
      fileName: null,
      error: null,
    },
    {
      section: 'Stratum Data',
      fileName: null,
      error: null,
    },
  ],
  year: 2020,
}

describe('reducers/reports', () => {
  it('should return the initial state', () => {
    expect(reducer(undefined, {})).toEqual(initialState)
  })

  it('should handle SET_FILE', () => {
    expect(
      reducer(undefined, {
        type: SET_FILE,
        payload: {
          fileName: 'Test.txt',
          section: 'Stratum Data',
        },
      })
    ).toEqual({
      files: [
        {
          section: 'Active Case Data',
          fileName: null,
          error: null,
        },
        {
          section: 'Closed Case Data',
          fileName: null,
          error: null,
        },
        {
          section: 'Aggregate Data',
          fileName: null,
          error: null,
        },
        {
          section: 'Stratum Data',
          fileName: 'Test.txt',
          error: null,
        },
      ],
      year: 2020,
    })
  })

  it('should handle CLEAR_FILE', () => {
    expect(
      reducer(undefined, {
        type: CLEAR_FILE,
        payload: {
          section: 'Stratum Data',
        },
      })
    ).toEqual({
      files: [
        {
          section: 'Active Case Data',
          fileName: null,
          error: null,
        },
        {
          section: 'Closed Case Data',
          fileName: null,
          error: null,
        },
        {
          section: 'Aggregate Data',
          fileName: null,
          error: null,
        },
        {
          section: 'Stratum Data',
          fileName: null,
          error: null,
        },
      ],
      year: 2020,
    })
  })

  it('should handle SET_FILE_ERROR', () => {
    const fakeError = new Error({ message: 'something went wrong' })
    expect(
      reducer(undefined, {
        type: SET_FILE_ERROR,
        payload: {
          error: fakeError,
          section: 'Stratum Data',
        },
      })
    ).toEqual({
      files: [
        {
          section: 'Active Case Data',
          fileName: null,
          error: null,
        },
        {
          section: 'Closed Case Data',
          fileName: null,
          error: null,
        },
        {
          section: 'Aggregate Data',
          fileName: null,
          error: null,
        },
        {
          section: 'Stratum Data',
          fileName: null,
          error: fakeError,
        },
      ],
      year: 2020,
    })
  })

  it('should handle CLEAR_ERROR', () => {
    const fakeError = new Error({ message: 'something went wrong' })
    expect(
      reducer(
        {
          files: [
            {
              section: 'Active Case Data',
              fileName: null,
              error: null,
            },
            {
              section: 'Closed Case Data',
              fileName: null,
              error: null,
            },
            {
              section: 'Aggregate Data',
              fileName: null,
              error: null,
            },
            {
              section: 'Stratum Data',
              fileName: null,
              error: fakeError,
            },
          ],
          year: 2020,
        },
        {
          type: CLEAR_ERROR,
          payload: {
            section: 'Stratum Data',
          },
        }
      )
    ).toEqual({
      files: [
        {
          section: 'Active Case Data',
          fileName: null,
          error: null,
        },
        {
          section: 'Closed Case Data',
          fileName: null,
          error: null,
        },
        {
          section: 'Aggregate Data',
          fileName: null,
          error: null,
        },
        {
          section: 'Stratum Data',
          fileName: null,
          error: null,
        },
      ],
      year: 2020,
>>>>>>> b752a853
    })
  })

  it('should handle "SET_SELECTED_YEAR"', () => {
    expect(
      reducer(undefined, {
        type: SET_SELECTED_YEAR,
        payload: {
          year: '2021',
        },
      })
    ).toEqual({
<<<<<<< HEAD
      year: '2021',
      stt: '',
    })
  })

  it('should handle "SET_SELECTED_STT"', () => {
    expect(
      reducer(undefined, {
        type: SET_SELECTED_STT,
        payload: {
          stt: 'florida',
        },
      })
    ).toEqual({
      year: '',
      stt: 'florida',
=======
      files: initialState.files,
      year: 2021,
>>>>>>> b752a853
    })
  })

  it('should be able to update files with a new value and return those files', () => {
    const state = initialState

    const updatedFiles = getUpdatedFiles(state, 'Test.txt', 'Active Case Data')

    expect(updatedFiles).toStrictEqual([
      {
        section: 'Active Case Data',
        fileName: 'Test.txt',
        error: null,
      },
      {
        section: 'Closed Case Data',
        fileName: null,
        error: null,
      },
      {
        section: 'Aggregate Data',
        fileName: null,
        error: null,
      },
      {
        section: 'Stratum Data',
        fileName: null,
        error: null,
      },
    ])
  })
})<|MERGE_RESOLUTION|>--- conflicted
+++ resolved
@@ -1,20 +1,10 @@
-<<<<<<< HEAD
-import reducer from './reports'
-import { SET_SELECTED_STT, SET_SELECTED_YEAR } from '../actions/reports'
-
-describe('reducers/reports', () => {
-  it('should return the initial state', () => {
-    expect(reducer(undefined, {})).toEqual({
-      year: '',
-      stt: '',
-=======
 import reducer, { getUpdatedFiles } from './reports'
 import {
   CLEAR_ERROR,
   SET_FILE,
   CLEAR_FILE,
   SET_FILE_ERROR,
-  SET_YEAR,
+  SET_SELECTED_YEAR,
 } from '../actions/reports'
 
 const initialState = {
@@ -216,11 +206,24 @@
         },
       ],
       year: 2020,
->>>>>>> b752a853
-    })
-  })
-
-  it('should handle "SET_SELECTED_YEAR"', () => {
+    })
+  })
+
+    it('should handle "SET_SELECTED_STT"', () => {
+    expect(
+      reducer(undefined, {
+        type: SET_SELECTED_STT,
+        payload: {
+          stt: 'florida',
+        },
+      })
+    ).toEqual({
+      year: '',
+      stt: 'florida',
+    })
+  })
+
+    it('should handle "SET_SELECTED_YEAR"', () => {
     expect(
       reducer(undefined, {
         type: SET_SELECTED_YEAR,
@@ -229,29 +232,13 @@
         },
       })
     ).toEqual({
-<<<<<<< HEAD
+            files: initialState.files,
       year: '2021',
       stt: '',
     })
   })
 
-  it('should handle "SET_SELECTED_STT"', () => {
-    expect(
-      reducer(undefined, {
-        type: SET_SELECTED_STT,
-        payload: {
-          stt: 'florida',
-        },
-      })
-    ).toEqual({
-      year: '',
-      stt: 'florida',
-=======
-      files: initialState.files,
-      year: 2021,
->>>>>>> b752a853
-    })
-  })
+
 
   it('should be able to update files with a new value and return those files', () => {
     const state = initialState
