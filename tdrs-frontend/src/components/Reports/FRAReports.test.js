--- conflicted
+++ resolved
@@ -358,10 +358,6 @@
     })
 
     it('Shows a spinner until submission history updates', async () => {
-<<<<<<< HEAD
-      jest.spyOn(global, 'setTimeout')
-      const { getByText, dispatch, mockAxios, container } = await setup()
-=======
       // jest.spyOn(global, 'setTimeout')
       const {
         getByText,
@@ -371,7 +367,6 @@
         mockAxios,
         container,
       } = await setup()
->>>>>>> e4393496
 
       mockAxios.post.mockResolvedValue({
         data: {
