--- conflicted
+++ resolved
@@ -158,110 +158,6 @@
       expect(getByText('An STT is not set for this user.')).toBeInTheDocument()
     })
 
-<<<<<<< HEAD
-    it('Shows errors if required values are not set', () => {
-      const state = {
-        ...initialState,
-        auth: {
-          authenticated: true,
-          user: {
-            email: 'hi@bye.com',
-            stt: null,
-            roles: [{ id: 1, name: 'OFA System Admin', permission: [] }],
-            account_approval_status: 'Approved',
-          },
-        },
-      }
-
-      const store = mockStore(state)
-
-      const { getByText, queryByText } = render(
-        <Provider store={store}>
-          <MemoryRouter>
-            <FRAReports />
-          </MemoryRouter>
-        </Provider>
-      )
-
-      // don't fill out any form values
-      fireEvent.click(getByText(/Search/, { selector: 'button' }))
-
-      // upload form not displayed
-      expect(queryByText('Submit Report')).not.toBeInTheDocument()
-
-      // fields all have errors
-      expect(
-        getByText('A state, tribe, or territory is required')
-      ).toBeInTheDocument()
-      expect(getByText('A fiscal year is required')).toBeInTheDocument()
-      expect(getByText('A quarter is required')).toBeInTheDocument()
-      expect(getByText('There are 3 error(s) in this form')).toBeInTheDocument()
-    })
-
-    it('Updates form validation if values are changed', async () => {
-      const state = {
-        ...initialState,
-        auth: {
-          authenticated: true,
-          user: {
-            email: 'hi@bye.com',
-            stt: null,
-            roles: [{ id: 1, name: 'OFA System Admin', permission: [] }],
-            account_approval_status: 'Approved',
-          },
-        },
-      }
-
-      const store = mockStore(state)
-
-      const { getByText, queryByText, getByLabelText } = render(
-        <Provider store={store}>
-          <MemoryRouter>
-            <FRAReports />
-          </MemoryRouter>
-        </Provider>
-      )
-
-      // don't fill out any form values
-      fireEvent.click(getByText(/Search/, { selector: 'button' }))
-
-      // upload form not displayed
-      expect(queryByText('Submit Report')).not.toBeInTheDocument()
-
-      // fields all have errors
-      expect(
-        getByText('A state, tribe, or territory is required')
-      ).toBeInTheDocument()
-      expect(getByText('A fiscal year is required')).toBeInTheDocument()
-      expect(getByText('A quarter is required')).toBeInTheDocument()
-      expect(getByText('There are 3 error(s) in this form')).toBeInTheDocument()
-
-      const yearsDropdown = getByLabelText(
-        'Fiscal Year (October - September)*',
-        { exact: false }
-      )
-      fireEvent.change(yearsDropdown, { target: { value: '2021' } })
-
-      await waitFor(() => {
-        expect(queryByText('A fiscal year is required')).not.toBeInTheDocument()
-        expect(
-          getByText('There are 2 error(s) in this form')
-        ).toBeInTheDocument()
-      })
-
-      const quarterDropdown = getByLabelText('Quarter*', { exact: false })
-      fireEvent.change(quarterDropdown, { target: { value: 'Q1' } })
-
-      await waitFor(() => {
-        expect(queryByText('A quarter is required')).not.toBeInTheDocument()
-        expect(
-          getByText('There is 1 error(s) in this form')
-        ).toBeInTheDocument()
-      })
-    })
-
-=======
->>>>>>> 2fba6a57
     it('Shows upload form once search has been clicked', async () => {
       jest.mock('axios')
       const mockAxios = axios
