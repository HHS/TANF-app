--- conflicted
+++ resolved
@@ -5,11 +5,8 @@
   useState,
   useRef,
   useEffect,
-<<<<<<< HEAD
   useCallback,
-=======
   useMemo,
->>>>>>> d2d396bf
 } from 'react'
 import { useDispatch, useSelector } from 'react-redux'
 import {
