--- conflicted
+++ resolved
@@ -7,11 +7,8 @@
   setStt,
 } from '../../actions/reports'
 import { openFeedbackWidget } from '../../reducers/feedbackWidget'
-<<<<<<< HEAD
 import { useSearchParams } from 'react-router-dom'
-=======
 import { accountCanSelectStt } from '../../selectors/auth'
->>>>>>> 85fcc262
 
 const ReportsContext = createContext()
 
@@ -57,7 +54,6 @@
     value: null,
   })
 
-<<<<<<< HEAD
   useEffect(() => {
     const newParams = new URLSearchParams()
     if (yearInputValue) {
@@ -84,13 +80,12 @@
     selectedSubmissionTab,
     setSearchParams,
   ])
-=======
+
   // Touched state for validation
   const [yearTouched, setYearTouched] = useState(false)
   const [quarterTouched, setQuarterTouched] = useState(false)
   const [fileTypeTouched, setFileTypeTouched] = useState(false)
   const [sttTouched, setSttTouched] = useState(false)
->>>>>>> 85fcc262
 
   // FRA-specific upload state
   const [fraSelectedFile, setFraSelectedFile] = useState(null)
