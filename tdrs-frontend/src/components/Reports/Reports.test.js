import React from 'react'
import { render, fireEvent, waitFor } from '@testing-library/react'

import { Provider } from 'react-redux'
import thunk from 'redux-thunk'
import configureStore from 'redux-mock-store'
import Reports from './Reports'
import { SET_FILE, upload } from '../../actions/reports'

describe('Reports', () => {
  const initialState = {
    reports: {
      files: [
        {
          section: 'Active Case Data',
          fileName: null,
          fileType: null,
          error: null,
          uuid: null,
        },
        {
          section: 'Closed Case Data',
          fileName: null,
          fileType: null,
          error: null,
          uuid: null,
        },
        {
          section: 'Aggregate Data',
          fileName: null,
          fileType: null,
          error: null,
          uuid: null,
        },
        {
          section: 'Stratum Data',
          fileName: null,
          fileType: null,
          error: null,
          uuid: null,
        },
      ],
      error: null,
      year: '',
      stt: '',
      quarter: '',
    },
    stts: {
      sttList: [
        {
          id: 1,
          type: 'state',
          code: 'AL',
          name: 'Alabama',
        },
        {
          id: 2,
          type: 'state',
          code: 'AK',
          name: 'Alaska',
        },
      ],
      loading: false,
    },
    auth: {
      authenticated: true,
      user: {
        email: 'hi@bye.com',
        roles: [{ id: 1, name: 'OFA Admin', permission: [] }],
      },
    },
  }
  const mockStore = configureStore([thunk])

  const makeTestFile = (name) =>
    new File(['test'], name, {
      type: 'text/plain',
    })

  it('should render the Fiscal Year dropdown with two options and a placeholder', () => {
    const store = mockStore(initialState)
    const { getByLabelText } = render(
      <Provider store={store}>
        <Reports />
      </Provider>
    )

    const select = getByLabelText('Fiscal Year (October - September)')

    expect(select).toBeInTheDocument()

    const options = select.children

    // The placeholder option is included in the length
    expect(options.length).toEqual(3)
  })

  it('should render the STT dropdown with one option, when the user is an OFA Admin', () => {
    const store = mockStore(initialState)
    const { getByTestId } = render(
      <Provider store={store}>
        <Reports />
      </Provider>
    )

    const select = getByTestId('stt-combobox')

    const options = select.children

    // There are only two STTs in the mock list but the combobox
    // has a default option
    expect(options.length).toEqual(3)
  })

  it('should not render the STT if the user is not an OFA Admin', () => {
    const store = mockStore({
      ...initialState,
      auth: {
        authenticated: true,
        user: {
          email: 'hi@bye.com',
          roles: [], // Remove the OFA Admin role
        },
      },
    })

    const { queryByTestId } = render(
      <Provider store={store}>
        <Reports />
      </Provider>
    )

    const select = queryByTestId('stt-combobox')

    expect(select).toBe(null)
  })

  it('should select an STT and a year on the Reports page', () => {
    const store = mockStore(initialState)
    const { getByText, getByLabelText } = render(
      <Provider store={store}>
        <Reports />
      </Provider>
    )

    const sttDropdown = getByLabelText(
      'Associated State, Tribe, or Territory',
      { selector: 'input' }
    )

    // Due to weirdness with USWDS, fire a change event instead of a select
    fireEvent.change(sttDropdown, {
      target: { value: 'alaska' },
    })

    expect(sttDropdown.value).toEqual('alaska')

    const yearsDropdown = getByLabelText('Fiscal Year (October - September)')

    fireEvent.select(yearsDropdown, {
      target: { value: '2021' },
    })

    expect(getByText('2021', { selector: 'option' }).selected).toBe(true)
  })

  it('should render the UploadReports form when a year is selected and Search button is clicked', () => {
    const store = mockStore({
      ...initialState,
      reports: {
        ...initialState.reports,
        year: '2021',
        stt: 'Florida',
        quarter: 'Q3',
      },
    })

    const { getByText, queryByText } = render(
      <Provider store={store}>
        <Reports />
      </Provider>
    )

    expect(queryByText('Section 1 - Active Case Data')).not.toBeInTheDocument()

    fireEvent.click(getByText(/Search/, { selector: 'button' }))

    expect(getByText('Section 1 - Active Case Data')).toBeInTheDocument()
    expect(getByText('Section 2 - Closed Case Data')).toBeInTheDocument()
    expect(getByText('Section 3 - Aggregate Data')).toBeInTheDocument()
    expect(getByText('Section 4 - Stratum Data')).toBeInTheDocument()
  })

  it('should de-render the UploadReports form after it has been toggled but the year is changed', () => {
    const store = mockStore({
      ...initialState,
      reports: {
        ...initialState.reports,
        year: '2021',
        stt: 'Florida',
        quarter: 'Q3',
      },
    })

    const { getByText, getByLabelText, queryByText } = render(
      <Provider store={store}>
        <Reports />
      </Provider>
    )

    expect(queryByText('Section 1 - Active Case Data')).not.toBeInTheDocument()

    fireEvent.click(getByText(/Search/, { selector: 'button' }))

    expect(queryByText('Section 1 - Active Case Data')).toBeInTheDocument()

    const select = getByLabelText(/Fiscal Year/)

    fireEvent.change(select, {
      target: {
        value: 2021,
      },
    })

    expect(queryByText('Section 1 - Active Case Data')).not.toBeInTheDocument()
  })

  it('should de-render when Cancel is clicked', () => {
    const store = mockStore({
      ...initialState,
      reports: {
        ...initialState.reports,
        year: '2021',
        stt: 'Florida',
        quarter: 'Q3',
      },
    })

    const { getByText, queryByText } = render(
      <Provider store={store}>
        <Reports />
      </Provider>
    )

    fireEvent.click(getByText(/Search/, { selector: 'button' }))

    expect(getByText('Section 1 - Active Case Data')).toBeInTheDocument()

    fireEvent.click(getByText(/Cancel/))

    expect(queryByText('Section 1 - Active Case Data')).not.toBeInTheDocument()
  })

  it('should make a request with the selections and upload payloads after clicking Submit Data Files', async () => {
    const store = mockStore({
      ...initialState,
      reports: {
        ...initialState.reports,
        year: '2021',
        stt: 'Florida',
        quarter: 'Q3',
      },
    })
    const origDispatch = store.dispatch
    store.dispatch = jest.fn(origDispatch)

    const { getByText, getByLabelText, getByRole } = render(
      <Provider store={store}>
        <Reports />
      </Provider>
    )

    fireEvent.click(getByText(/Search/, { selector: 'button' }))

    await waitFor(() => {
      fireEvent.change(getByLabelText('Section 1 - Active Case Data'), {
        target: {
          files: [makeTestFile('section1.txt')],
        },
      })

      fireEvent.change(getByLabelText('Section 2 - Closed Case Data'), {
        target: {
          files: [makeTestFile('section2.txt')],
        },
      })

      fireEvent.change(getByLabelText('Section 3 - Aggregate Data'), {
        target: {
          files: [makeTestFile('section3.txt')],
        },
      })

      fireEvent.change(getByLabelText('Section 4 - Stratum Data'), {
        target: {
          files: [makeTestFile('section4.txt')],
        },
      })
    })
<<<<<<< HEAD
    expect(store.dispatch).toHaveBeenCalledTimes(10)
=======
    expect(store.dispatch).toHaveBeenCalledTimes(8)
>>>>>>> e94ed4e9

    // There should be 4 more dispatches upon making the submission,
    // one request to /reports for each file
    fireEvent.click(getByText('Submit Data Files'))
    await waitFor(() => getByRole('alert'))
<<<<<<< HEAD
    expect(store.dispatch).toHaveBeenCalledTimes(14)
=======
    expect(store.dispatch).toHaveBeenCalledTimes(12)
>>>>>>> e94ed4e9
  })

  it('should add files to the redux state when uploading', async () => {
    // Because mock-redux-store doesn't actually test reducers,
    // we need to test this separately from the test above
    const store = mockStore(initialState)

    const file1 = makeTestFile('section1.txt')
    const file2 = makeTestFile('section2.txt')
    const file3 = makeTestFile('section3.txt')
    const file4 = makeTestFile('section4.txt')

    await store.dispatch(upload({ file: file1, section: 'Active Case Data' }))
    await store.dispatch(upload({ file: file2, section: 'Closed Case Data' }))
    await store.dispatch(upload({ file: file3, section: 'Aggregate Data' }))
    await store.dispatch(upload({ file: file4, section: 'Stratum Data' }))

    const actions = store.getActions()

    expect(actions[0].type).toBe(SET_FILE)
    expect(actions[0].payload).toStrictEqual({
      fileName: 'section1.txt',
      fileType: 'text/plain',
      section: 'Active Case Data',
      uuid: actions[0].payload.uuid,
    })

    expect(actions[1].type).toBe(SET_FILE)
    expect(actions[1].payload).toStrictEqual({
      fileName: 'section2.txt',
      fileType: 'text/plain',
      section: 'Closed Case Data',
      uuid: actions[1].payload.uuid,
    })

    expect(actions[2].type).toBe(SET_FILE)
    expect(actions[2].payload).toStrictEqual({
      fileName: 'section3.txt',
      fileType: 'text/plain',
      section: 'Aggregate Data',
      uuid: actions[2].payload.uuid,
    })

    expect(actions[3].type).toBe(SET_FILE)
    expect(actions[3].payload).toStrictEqual({
      fileName: 'section4.txt',
      fileType: 'text/plain',
      section: 'Stratum Data',
      uuid: actions[3].payload.uuid,
    })
  })

  it('should add files to the redux state when dispatching uploads', async () => {
    // Because mock-redux-store doesn't actually test reducers,
    // we need to test this separately from the test above
    const store = mockStore(initialState)

    const file1 = makeTestFile('section1.txt')
    const file2 = makeTestFile('section2.txt')
    const file3 = makeTestFile('section3.txt')
    const file4 = makeTestFile('section4.txt')

    await store.dispatch(upload({ file: file1, section: 'Active Case Data' }))
    await store.dispatch(upload({ file: file2, section: 'Closed Case Data' }))
    await store.dispatch(upload({ file: file3, section: 'Aggregate Data' }))
    await store.dispatch(upload({ file: file4, section: 'Stratum Data' }))

    const actions = store.getActions()

    expect(actions[0].type).toBe(SET_FILE)
    expect(actions[0].payload).toStrictEqual({
      fileName: 'section1.txt',
      fileType: 'text/plain',
      section: 'Active Case Data',
      uuid: actions[0].payload.uuid,
    })

    expect(actions[1].type).toBe(SET_FILE)
    expect(actions[1].payload).toStrictEqual({
      fileName: 'section2.txt',
      fileType: 'text/plain',
      section: 'Closed Case Data',
      uuid: actions[1].payload.uuid,
    })

    expect(actions[2].type).toBe(SET_FILE)
    expect(actions[2].payload).toStrictEqual({
      fileName: 'section3.txt',
      fileType: 'text/plain',
      section: 'Aggregate Data',
      uuid: actions[2].payload.uuid,
    })

    expect(actions[3].type).toBe(SET_FILE)
    expect(actions[3].payload).toStrictEqual({
      fileName: 'section4.txt',
      fileType: 'text/plain',
      section: 'Stratum Data',
      uuid: actions[3].payload.uuid,
    })
  })

  it('should display error labels when user tries to search without making selections', () => {
    const store = mockStore(initialState)

    const { getByText } = render(
      <Provider store={store}>
        <Reports />
      </Provider>
    )

    fireEvent.click(getByText(/Search/, { selector: 'button' }))

    expect(getByText('A fiscal year is required')).toBeInTheDocument()
    expect(getByText('A quarter is required')).toBeInTheDocument()
    expect(
      getByText('A state, tribe, or territory is required')
    ).toBeInTheDocument()
  })
})<|MERGE_RESOLUTION|>--- conflicted
+++ resolved
@@ -297,21 +297,13 @@
         },
       })
     })
-<<<<<<< HEAD
     expect(store.dispatch).toHaveBeenCalledTimes(10)
-=======
-    expect(store.dispatch).toHaveBeenCalledTimes(8)
->>>>>>> e94ed4e9
 
     // There should be 4 more dispatches upon making the submission,
     // one request to /reports for each file
     fireEvent.click(getByText('Submit Data Files'))
     await waitFor(() => getByRole('alert'))
-<<<<<<< HEAD
     expect(store.dispatch).toHaveBeenCalledTimes(14)
-=======
-    expect(store.dispatch).toHaveBeenCalledTimes(12)
->>>>>>> e94ed4e9
   })
 
   it('should add files to the redux state when uploading', async () => {
