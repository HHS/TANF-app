import React from 'react'
import { mount } from 'enzyme'
import { render, fireEvent } from '@testing-library/react'

import { Provider } from 'react-redux'
import thunk from 'redux-thunk'
import configureStore from 'redux-mock-store'
import { render, fireEvent } from '@testing-library/react'
import Reports from './Reports'

describe('Reports', () => {
  const initialState = {
    reports: {
      files: [
        {
          section: 'Active Case Data',
          fileName: null,
          error: null,
        },
        {
          section: 'Closed Case Data',
          fileName: null,
          error: null,
        },
        {
          section: 'Aggregate Data',
          fileName: null,
          error: null,
        },
        {
          section: 'Stratum Data',
          fileName: null,
          error: null,
        },
      ],
      error: null,
      year: '',
      stt: '',
    },
    stts: {
      sttList: [
        {
          id: 1,
          type: 'state',
          code: 'AL',
          name: 'Alabama',
        },
        {
          id: 2,
          type: 'state',
          code: 'AK',
          name: 'Alaska',
        },
      ],
      loading: false,
    },
    auth: {
      authenticated: true,
      user: {
        email: 'hi@bye.com',
        roles: [{ id: 1, name: 'OFA Admin', permission: [] }],
      },
    },
  }
  const mockStore = configureStore([thunk])

  it('should render the Fiscal Year dropdown with two options and a placeholder', () => {
    const store = mockStore(initialState)
    const { getByLabelText } = render(
      <Provider store={store}>
        <Reports />
      </Provider>
    )

    const select = getByLabelText('Fiscal Year')

    expect(select).toBeInTheDocument()

    const options = select.children

    // The placeholder option is included in the length
    expect(options.length).toEqual(3)
  })

<<<<<<< HEAD
  it('should render the STT dropdown with one option, when the user is an OFA Admin', () => {
    const store = mockStore(initialState)
    const { getByTestId } = render(
=======
  it('should dispatch setYear when a year is selected', () => {
    const store = mockStore(initialState)
    const origDispatch = store.dispatch
    store.dispatch = jest.fn(origDispatch)
    const wrapper = mount(
>>>>>>> b752a853
      <Provider store={store}>
        <Reports />
      </Provider>
    )

<<<<<<< HEAD
    const select = getByTestId('stt-combobox')

    const options = select.children

    // There are only two STTs in the mock list but the combobox has a default option
    expect(options.length).toEqual(3)
  })

  it('should not render the STT if the user is not an OFA Admin', () => {
    const store = mockStore({
      ...initialState,
      auth: {
        authenticated: true,
        user: {
          email: 'hi@bye.com',
          roles: [], // Remove the OFA Admin role
        },
      },
    })

    const { queryByTestId } = render(
=======
    const select = wrapper.find('.usa-select')

    select.simulate('change', {
      target: {
        value: 2021,
      },
    })

    expect(store.dispatch).toHaveBeenCalledTimes(1)
  })

  it('should render the UploadReports form when a year is selected and Search button is clicked', () => {
    const store = mockStore(initialState)

    const { getByText } = render(
>>>>>>> b752a853
      <Provider store={store}>
        <Reports />
      </Provider>
    )

<<<<<<< HEAD
    const select = queryByTestId('stt-combobox')

    expect(select).toBe(null)
  })

  it('should select an STT and a year on the Reports page', () => {
    const store = mockStore(initialState)
    const { getByText, getByLabelText } = render(
=======
    fireEvent.click(getByText(/Search/))

    expect(getByText('Section 1 - Active Case Data')).toBeInTheDocument()
    expect(getByText('Section 2 - Closed Case Data')).toBeInTheDocument()
    expect(getByText('Section 3 - Aggregate Data')).toBeInTheDocument()
    expect(getByText('Section 4 - Stratum Data')).toBeInTheDocument()
  })

  it('should de-render the UploadReports form after it has been toggled but the year is changed', () => {
    const store = mockStore(initialState)

    const { getByText, getByLabelText, queryByText } = render(
>>>>>>> b752a853
      <Provider store={store}>
        <Reports />
      </Provider>
    )

<<<<<<< HEAD
    const sttDropdown = getByLabelText('Associated State, Tribe, or Territory')

    // Due to weirdness with USWDS, fire a change event instead of a select
    fireEvent.change(sttDropdown, {
      target: { value: 'alaska' },
    })

    expect(sttDropdown.value).toEqual('alaska')

    const yearsDropdown = getByLabelText('Fiscal Year')

    fireEvent.select(yearsDropdown, {
      target: { value: '2021' },
    })

    expect(getByText('2021', { selector: 'option' }).selected).toBe(true)
  })

  it('should change route to `/reports/:year/upload` on click of `Begin Report` button', () => {
    const store = mockStore({
      ...initialState,
      reports: {
        file: null,
        error: null,
        year: '2020',
        stt: '',
=======
    fireEvent.click(getByText(/Search/))

    const select = getByLabelText('Fiscal Year (October - September)')

    fireEvent.change(select, {
      target: {
        value: 2021,
>>>>>>> b752a853
      },
    })
    const wrapper = mount(
      <Provider store={store}>
        <Reports />
      </Provider>
    )

    const beginButton = wrapper.find(Button)

<<<<<<< HEAD
    expect(beginButton).toExist()

    beginButton.simulate('click')

    expect(window.location.href.includes('/reports/2020/upload')).toBeTruthy()
=======
    expect(queryByText('Section 1 - Active Case Data')).not.toBeInTheDocument()
  })

  it('should de-render when Cancel is clicked', () => {
    const store = mockStore(initialState)

    const { getByText, queryByText } = render(
      <Provider store={store}>
        <Reports />
      </Provider>
    )

    fireEvent.click(getByText(/Search/))

    expect(getByText('Section 1 - Active Case Data')).toBeInTheDocument()

    fireEvent.click(getByText(/Cancel/))

    expect(queryByText('Section 1 - Active Case Data')).not.toBeInTheDocument()
>>>>>>> b752a853
  })
})<|MERGE_RESOLUTION|>--- conflicted
+++ resolved
@@ -7,6 +7,7 @@
 import configureStore from 'redux-mock-store'
 import { render, fireEvent } from '@testing-library/react'
 import Reports from './Reports'
+import Button from '../Button'
 
 describe('Reports', () => {
   const initialState = {
@@ -82,23 +83,14 @@
     expect(options.length).toEqual(3)
   })
 
-<<<<<<< HEAD
   it('should render the STT dropdown with one option, when the user is an OFA Admin', () => {
     const store = mockStore(initialState)
     const { getByTestId } = render(
-=======
-  it('should dispatch setYear when a year is selected', () => {
-    const store = mockStore(initialState)
-    const origDispatch = store.dispatch
-    store.dispatch = jest.fn(origDispatch)
-    const wrapper = mount(
->>>>>>> b752a853
-      <Provider store={store}>
-        <Reports />
-      </Provider>
-    )
-
-<<<<<<< HEAD
+      <Provider store={store}>
+        <Reports />
+      </Provider>
+    )
+
     const select = getByTestId('stt-combobox')
 
     const options = select.children
@@ -120,29 +112,11 @@
     })
 
     const { queryByTestId } = render(
-=======
-    const select = wrapper.find('.usa-select')
-
-    select.simulate('change', {
-      target: {
-        value: 2021,
-      },
-    })
-
-    expect(store.dispatch).toHaveBeenCalledTimes(1)
-  })
-
-  it('should render the UploadReports form when a year is selected and Search button is clicked', () => {
-    const store = mockStore(initialState)
-
-    const { getByText } = render(
->>>>>>> b752a853
-      <Provider store={store}>
-        <Reports />
-      </Provider>
-    )
-
-<<<<<<< HEAD
+      <Provider store={store}>
+        <Reports />
+      </Provider>
+    )
+
     const select = queryByTestId('stt-combobox')
 
     expect(select).toBe(null)
@@ -151,26 +125,11 @@
   it('should select an STT and a year on the Reports page', () => {
     const store = mockStore(initialState)
     const { getByText, getByLabelText } = render(
-=======
-    fireEvent.click(getByText(/Search/))
-
-    expect(getByText('Section 1 - Active Case Data')).toBeInTheDocument()
-    expect(getByText('Section 2 - Closed Case Data')).toBeInTheDocument()
-    expect(getByText('Section 3 - Aggregate Data')).toBeInTheDocument()
-    expect(getByText('Section 4 - Stratum Data')).toBeInTheDocument()
-  })
-
-  it('should de-render the UploadReports form after it has been toggled but the year is changed', () => {
-    const store = mockStore(initialState)
-
-    const { getByText, getByLabelText, queryByText } = render(
->>>>>>> b752a853
-      <Provider store={store}>
-        <Reports />
-      </Provider>
-    )
-
-<<<<<<< HEAD
+      <Provider store={store}>
+        <Reports />
+      </Provider>
+    )
+
     const sttDropdown = getByLabelText('Associated State, Tribe, or Territory')
 
     // Due to weirdness with USWDS, fire a change event instead of a select
@@ -197,7 +156,69 @@
         error: null,
         year: '2020',
         stt: '',
-=======
+      },
+    })
+    const wrapper = mount(
+      <Provider store={store}>
+        <Reports />
+      </Provider>
+    )
+
+    const beginButton = wrapper.find(Button)
+
+    expect(beginButton).toExist()
+
+    beginButton.simulate('click')
+
+    expect(window.location.href.includes('/reports/2020/upload')).toBeTruthy()
+  })
+  it('should dispatch setYear when a year is selected', () => {
+    const store = mockStore(initialState)
+    const origDispatch = store.dispatch
+    store.dispatch = jest.fn(origDispatch)
+    const wrapper = mount(
+      <Provider store={store}>
+        <Reports />
+      </Provider>
+    )
+
+    const select = wrapper.find('.usa-select')
+
+    select.simulate('change', {
+      target: {
+        value: 2021,
+      },
+    })
+
+    expect(store.dispatch).toHaveBeenCalledTimes(1)
+  })
+
+  it('should render the UploadReports form when a year is selected and Search button is clicked', () => {
+    const store = mockStore(initialState)
+
+    const { getByText } = render(
+      <Provider store={store}>
+        <Reports />
+      </Provider>
+    )
+
+    fireEvent.click(getByText(/Search/))
+
+    expect(getByText('Section 1 - Active Case Data')).toBeInTheDocument()
+    expect(getByText('Section 2 - Closed Case Data')).toBeInTheDocument()
+    expect(getByText('Section 3 - Aggregate Data')).toBeInTheDocument()
+    expect(getByText('Section 4 - Stratum Data')).toBeInTheDocument()
+  })
+
+  it('should de-render the UploadReports form after it has been toggled but the year is changed', () => {
+    const store = mockStore(initialState)
+
+    const { getByText, getByLabelText, queryByText } = render(
+      <Provider store={store}>
+        <Reports />
+      </Provider>
+    )
+
     fireEvent.click(getByText(/Search/))
 
     const select = getByLabelText('Fiscal Year (October - September)')
@@ -205,24 +226,9 @@
     fireEvent.change(select, {
       target: {
         value: 2021,
->>>>>>> b752a853
-      },
-    })
-    const wrapper = mount(
-      <Provider store={store}>
-        <Reports />
-      </Provider>
-    )
-
-    const beginButton = wrapper.find(Button)
-
-<<<<<<< HEAD
-    expect(beginButton).toExist()
-
-    beginButton.simulate('click')
-
-    expect(window.location.href.includes('/reports/2020/upload')).toBeTruthy()
-=======
+      },
+    })
+
     expect(queryByText('Section 1 - Active Case Data')).not.toBeInTheDocument()
   })
 
@@ -242,6 +248,5 @@
     fireEvent.click(getByText(/Cancel/))
 
     expect(queryByText('Section 1 - Active Case Data')).not.toBeInTheDocument()
->>>>>>> b752a853
   })
 })