--- conflicted
+++ resolved
@@ -1,17 +1,11 @@
 import React from 'react'
-import { mount } from 'enzyme'
-import { render, fireEvent, waitFor, prettyDOM } from '@testing-library/react'
+import { render, fireEvent, waitFor } from '@testing-library/react'
 
 import { Provider } from 'react-redux'
 import thunk from 'redux-thunk'
 import configureStore from 'redux-mock-store'
-import axios from 'axios'
 import Reports from './Reports'
-<<<<<<< HEAD
-import Button from '../Button'
-=======
 import { SET_FILE, upload } from '../../actions/reports'
->>>>>>> 8a96f255
 
 describe('Reports', () => {
   const initialState = {
@@ -74,20 +68,15 @@
         roles: [{ id: 1, name: 'OFA Admin', permission: [] }],
       },
     },
-    auth: { authenticated: true, user: { email: 'hi@bye.com' } },
   }
   const mockStore = configureStore([thunk])
-
-<<<<<<< HEAD
-  it('should render the Fiscal Year dropdown with two options and a placeholder', () => {
-=======
+  
   const makeTestFile = (name) =>
     new File(['test'], name, {
       type: 'text/plain',
     })
-
-  it('should render the USWDS Select component with two options', () => {
->>>>>>> 8a96f255
+  
+  it('should render the Fiscal Year dropdown with two options and a placeholder', () => {
     const store = mockStore(initialState)
     const { getByLabelText } = render(
       <Provider store={store}>
