--- conflicted
+++ resolved
@@ -524,12 +524,9 @@
     handleClearAll,
     handleClearFilesOnly,
     cancelPendingChange,
-<<<<<<< HEAD
     startPolling,
-=======
     getSttError,
     getFileTypeError,
->>>>>>> 91f78b07
   } = useReportsContext()
 
   // Use the form submission hook to prevent multiple submissions
