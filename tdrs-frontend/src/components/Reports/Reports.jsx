import React, { useState } from 'react'
import { useDispatch, useSelector } from 'react-redux'
import classNames from 'classnames'

import Button from '../Button'
<<<<<<< HEAD
import STTComboBox from '../STTComboBox'
import { history } from '../../configureStore'
import { setStt, setYear } from '../../actions/reports'
=======
import { setYear } from '../../actions/reports'
import UploadReport from '../UploadReport'
>>>>>>> b752a853

/**
 * Reports is the home page for users to file a report.
 * The user can select a year
 * for the report that they would like to upload and then click on
 * `Search` to begin uploading files for that year.
 */
function Reports() {
  const selectedYear = useSelector((state) => state.reports.year)
  const selectedStt = useSelector((state) => state.reports.stt)
  const user = useSelector((state) => state.auth.user)
  const isOFAAdmin =
    user && user.roles.some((role) => role.name === 'OFA Admin')
  const sttList = useSelector((state) => state.stts.sttList)

  const dispatch = useDispatch()
  const [isUploadReportToggled, setIsToggled] = useState(false)

<<<<<<< HEAD
  const selectYear = ({ target: { value } }) => dispatch(setYear(value))

  // Non-OFA Admin users will be unable to select an STT
  // prefer => `auth.user.stt`

  const selectStt = (value) => {
    dispatch(setStt(value))
=======
  const handleSelect = ({ target: { value } }) => {
    setIsToggled(false)
    dispatch(setYear(value))
>>>>>>> b752a853
  }

  const reportHeader = `${
    selectedStt
      ? `${
          sttList.find((stt) => stt.name.toLowerCase() === selectedStt).name
        } - `
      : ''
  }Fiscal Year ${selectedYear}`

  return (
<<<<<<< HEAD
    <form>
      {isOFAAdmin && (
        <div className="usa-form-group maxw-mobile">
          <STTComboBox selectedStt={selectedStt} selectStt={selectStt} />
        </div>
      )}
      <label
        className="usa-label text-bold margin-top-4"
        htmlFor="reportingYears"
      >
        Fiscal Year
        {/* eslint-disable-next-line */}
        <select
          className="usa-select maxw-mobile"
          name="reportingYears"
          id="reportingYears"
          onChange={selectYear}
          value={selectedYear}
        >
          <option value="" disabled hidden>
            - Select Fiscal Year -
          </option>
          <option value="2020">2020</option>
          <option data-testid="2021" value="2021">
            2021
          </option>
        </select>
      </label>

      <p className="font-sans-md margin-top-5 margin-bottom-0 text-bold">
        {reportHeader}
      </p>

      <Button className="margin-y-2" type="button" onClick={handleClick}>
        Begin Report
      </Button>
    </form>
=======
    <>
      <div className={classNames({ 'border-bottom': isUploadReportToggled })}>
        <form>
          <label
            className="usa-label text-bold margin-top-4"
            htmlFor="reportingYears"
          >
            Fiscal Year (October - September)
            {/* eslint-disable-next-line */}
        <select
              className="usa-select maxw-mobile"
              name="reportingYears"
              id="reportingYears"
              onChange={handleSelect}
              value={selectedYear}
            >
              <option value="2020">2020</option>
              <option value="2021">2021</option>
            </select>
          </label>
          <Button
            className="margin-y-4"
            type="button"
            onClick={() => setIsToggled(true)}
          >
            Search
          </Button>
        </form>
      </div>
      {isUploadReportToggled && (
        <UploadReport handleCancel={() => setIsToggled(false)} />
      )}
    </>
>>>>>>> b752a853
  )
}

export default Reports<|MERGE_RESOLUTION|>--- conflicted
+++ resolved
@@ -3,16 +3,14 @@
 import classNames from 'classnames'
 
 import Button from '../Button'
-<<<<<<< HEAD
+import { setYear, setStt } from '../../actions/reports'
+import UploadReport from '../UploadReport'
 import STTComboBox from '../STTComboBox'
-import { history } from '../../configureStore'
-import { setStt, setYear } from '../../actions/reports'
-=======
-import { setYear } from '../../actions/reports'
-import UploadReport from '../UploadReport'
->>>>>>> b752a853
 
 /**
+ * @param {string} selectedYear = The year that the user has chosen from the
+ * Select component.
+ *
  * Reports is the home page for users to file a report.
  * The user can select a year
  * for the report that they would like to upload and then click on
@@ -29,19 +27,16 @@
   const dispatch = useDispatch()
   const [isUploadReportToggled, setIsToggled] = useState(false)
 
-<<<<<<< HEAD
-  const selectYear = ({ target: { value } }) => dispatch(setYear(value))
-
-  // Non-OFA Admin users will be unable to select an STT
-  // prefer => `auth.user.stt`
-
-  const selectStt = (value) => {
-    dispatch(setStt(value))
-=======
   const handleSelect = ({ target: { value } }) => {
     setIsToggled(false)
     dispatch(setYear(value))
->>>>>>> b752a853
+  }
+
+    // Non-OFA Admin users will be unable to select an STT
+  // prefer => `auth.user.stt`
+
+    const selectStt = (value) => {
+    dispatch(setStt(value))
   }
 
   const reportHeader = `${
@@ -53,48 +48,14 @@
   }Fiscal Year ${selectedYear}`
 
   return (
-<<<<<<< HEAD
-    <form>
-      {isOFAAdmin && (
-        <div className="usa-form-group maxw-mobile">
-          <STTComboBox selectedStt={selectedStt} selectStt={selectStt} />
-        </div>
-      )}
-      <label
-        className="usa-label text-bold margin-top-4"
-        htmlFor="reportingYears"
-      >
-        Fiscal Year
-        {/* eslint-disable-next-line */}
-        <select
-          className="usa-select maxw-mobile"
-          name="reportingYears"
-          id="reportingYears"
-          onChange={selectYear}
-          value={selectedYear}
-        >
-          <option value="" disabled hidden>
-            - Select Fiscal Year -
-          </option>
-          <option value="2020">2020</option>
-          <option data-testid="2021" value="2021">
-            2021
-          </option>
-        </select>
-      </label>
-
-      <p className="font-sans-md margin-top-5 margin-bottom-0 text-bold">
-        {reportHeader}
-      </p>
-
-      <Button className="margin-y-2" type="button" onClick={handleClick}>
-        Begin Report
-      </Button>
-    </form>
-=======
     <>
       <div className={classNames({ 'border-bottom': isUploadReportToggled })}>
         <form>
+          {isOFAAdmin && (
+            <div className="usa-form-group maxw-mobile">
+              <STTComboBox selectedStt={selectedStt} selectStt={selectStt} />
+            </div>
+          )}
           <label
             className="usa-label text-bold margin-top-4"
             htmlFor="reportingYears"
@@ -108,8 +69,11 @@
               onChange={handleSelect}
               value={selectedYear}
             >
+               <option value="" disabled hidden>
+            - Select Fiscal Year -
+          </option>
               <option value="2020">2020</option>
-              <option value="2021">2021</option>
+              <option data-testid="2021" value="2021">2021</option>
             </select>
           </label>
           <Button
@@ -125,7 +89,6 @@
         <UploadReport handleCancel={() => setIsToggled(false)} />
       )}
     </>
->>>>>>> b752a853
   )
 }
 
