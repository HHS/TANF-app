--- conflicted
+++ resolved
@@ -411,39 +411,7 @@
               </Button>
             </div>
             <div className="mobile:grid-container desktop:padding-0 desktop:grid-col-fill">
-<<<<<<< HEAD
-              <table className="usa-table usa-table--striped margin-top-4 desktop:width-mobile-lg mobile:width-full">
-                <caption>
-                  Identifying the right Fiscal Year (FY) and Quarter (Q)
-                </caption>
-                <thead>
-                  <tr>
-                    <th>Fiscal Quarter</th>
-                    <th>Calendar Period</th>
-                  </tr>
-                </thead>
-                <tbody>
-                  <tr>
-                    <td>Quarter 1</td>
-                    <td>Oct 1 - Dec 31</td>
-                  </tr>
-                  <tr>
-                    <td>Quarter 2</td>
-                    <td>Jan 1 - Mar 31</td>
-                  </tr>
-                  <tr>
-                    <td>Quarter 3</td>
-                    <td>Apr 1 - Jun 30</td>
-                  </tr>
-                  <tr>
-                    <td>Quarter 4</td>
-                    <td>Jul 1 - Sep 30</td>
-                  </tr>
-                </tbody>
-              </table>
-=======
               <FiscalQuarterExplainer />
->>>>>>> 2fab63cc
             </div>
           </div>
         </form>
