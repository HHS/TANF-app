--- conflicted
+++ resolved
@@ -128,16 +128,7 @@
     setFormValidationState,
     touched,
   ])
-<<<<<<< HEAD
-  console.log('asda')
-=======
-
-  const stt = sttList?.find((stt) => stt?.name === currentStt)
-  const reportHeader = `${currentStt} - Fiscal Year ${selectedYear} - ${quarters[selectedQuarter]}`
-
-  const errorsCount = formValidation.errors
-
->>>>>>> a4a8b2ed
+
   return (
     <>
       <div className={classNames({ 'border-bottom': isUploadReportToggled })}>
