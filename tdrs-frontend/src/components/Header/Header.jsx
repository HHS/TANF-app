import React, { useEffect, useMemo, useRef } from 'react'
import { useSelector } from 'react-redux'
import closeIcon from 'uswds/dist/img/close.svg'
import { FontAwesomeIcon } from '@fortawesome/react-fontawesome'
import { faSignOutAlt, faUserCircle } from '@fortawesome/free-solid-svg-icons'
<<<<<<< HEAD
import { canViewAdmin } from '../../utils/canViewAdmin'
=======
import {
  accountStatusIsApproved,
  accountIsInReview,
} from '../../selectors/auth'
>>>>>>> f8c0c84d

import NavItem from '../NavItem/NavItem'

/**
 * This component is rendered on every page and contains the navigation bar.
 * When a user is authenticated, it will also display their email and will
 * display a sign out button and when clicked, the user is redirected to the
 * backend's logout endpoint, initiating the logout process.
 *
 * @param {object} pathname - the window's path
 * @param {object} authenticated - whether the user is authenticated or not
 * @param {object} user - the current user's information
 */
function Header() {
  const pathname = useSelector((state) => state.router.location.pathname)
  const user = useSelector((state) => state.auth.user)
  const authenticated = useSelector((state) => state.auth.authenticated)
<<<<<<< HEAD
  const userAccessRequestPending = Boolean(user?.['access_request'])
=======
  const userAccessRequestPending = useSelector(accountIsInReview)
  const userAccessRequestApproved = useSelector(accountStatusIsApproved)

  const isMemberOfOne = (...groupNames) =>
    user?.roles?.some((role) => groupNames.includes(role.name))
>>>>>>> f8c0c84d

  const hasPermission = (permissionName) =>
    user?.roles?.[0]?.permissions?.some(
      (perm) => perm.codename === permissionName
    )

  const canViewDataFiles = hasPermission('view_datafile')

  const menuRef = useRef()

  const keyListenersMap = useMemo(() => {
    let tabIndex = 0
    /* istanbul ignore next  */
    const handleTabKey = (e) => {
      /* istanbul ignore if */
      if (menuRef.current.classList.contains('is-visible')) {
        e.preventDefault()
        const focusableMenuElements = [
          ...menuRef.current.querySelectorAll('button'),
          ...menuRef.current.querySelectorAll('a'),
        ]

        const lastIndex = focusableMenuElements.length - 1

        if (focusableMenuElements.includes(document.activeElement)) {
          if (!e.shiftKey && tabIndex >= lastIndex) {
            tabIndex = 0
          } else if (e.shiftKey && tabIndex === 0) {
            tabIndex = lastIndex
          } else if (e.shiftKey) {
            tabIndex -= 1
          } else {
            tabIndex += 1
          }
        } else {
          tabIndex = 0
        }

        focusableMenuElements[tabIndex].focus()
      }

      return false
    }

    return new Map([[9, handleTabKey]])
  }, [menuRef])

  /* istanbul ignore next  */
  useEffect(() => {
    function keyListener(e) {
      const listener = keyListenersMap.get(e.keyCode)
      return listener && listener(e)
    }

    document.addEventListener('keydown', keyListener)

    return () => document.removeEventListener('keydown', keyListener)
  }, [keyListenersMap])

  return (
    <>
      <div className="usa-overlay" />
      <header className="usa-header usa-header--extended">
        <div className="grid-container-widescreen usa-nav__wide desktop:padding-left-4 desktop:border-bottom-0 mobile:border-bottom-1px mobile:padding-left-0  mobile:padding-right-0">
          <div className="usa-logo" id="extended-logo">
            <em className="usa-logo__text">
              <a href="/" title="Home" aria-label="Home">
                TANF Data Portal
              </a>
            </em>
          </div>
          {authenticated && (
            <button type="button" className="usa-menu-btn">
              Menu
            </button>
          )}
        </div>
        <nav
          ref={menuRef}
          role="navigation"
          aria-label="Primary navigation"
          className="usa-nav"
        >
          <div className="grid-container-widescreen">
            <button type="button" className="usa-nav__close">
              <img src={closeIcon} alt="close" />
            </button>
            <ul className="usa-nav__primary usa-accordion">
              {authenticated && (
                <>
                  <NavItem pathname={pathname} tabTitle="Home" href="/home" />
                  {canViewDataFiles && (
                    <NavItem
                      pathname={pathname}
                      tabTitle="Data Files"
                      href="/data-files"
                    />
                  )}
                  {(userAccessRequestPending || userAccessRequestApproved) && (
                    <NavItem
                      pathname={pathname}
                      tabTitle="Profile"
                      href="/profile"
                    />
                  )}
                  {canViewAdmin(user) && (
                    <NavItem
                      pathname={pathname}
                      tabTitle="Admin"
                      href={`${process.env.REACT_APP_BACKEND_HOST}/admin/`}
                    />
                  )}
                </>
              )}
            </ul>
            <div className="usa-nav__secondary">
              <ul className="usa-nav__secondary-links">
                <li
                  className={`${
                    user && user.email ? 'display-block' : 'display-none'
                  } usa-nav__secondary-item`}
                >
                  {user && user.email && (
                    <a href="/">
                      <FontAwesomeIcon
                        className="margin-right-1"
                        icon={faUserCircle}
                      />
                      {user && user.email}
                    </a>
                  )}
                </li>
                {authenticated && (
                  <li className="usa-nav__secondary-item">
                    <a
                      className="sign-out-link"
                      href={`${process.env.REACT_APP_BACKEND_URL}/logout/oidc`}
                    >
                      <FontAwesomeIcon
                        className="margin-right-1"
                        icon={faSignOutAlt}
                      />
                      Sign Out
                    </a>
                  </li>
                )}
              </ul>
            </div>
          </div>
        </nav>
      </header>
    </>
  )
}

export default Header<|MERGE_RESOLUTION|>--- conflicted
+++ resolved
@@ -3,14 +3,10 @@
 import closeIcon from 'uswds/dist/img/close.svg'
 import { FontAwesomeIcon } from '@fortawesome/react-fontawesome'
 import { faSignOutAlt, faUserCircle } from '@fortawesome/free-solid-svg-icons'
-<<<<<<< HEAD
-import { canViewAdmin } from '../../utils/canViewAdmin'
-=======
 import {
   accountStatusIsApproved,
   accountIsInReview,
 } from '../../selectors/auth'
->>>>>>> f8c0c84d
 
 import NavItem from '../NavItem/NavItem'
 
@@ -28,15 +24,8 @@
   const pathname = useSelector((state) => state.router.location.pathname)
   const user = useSelector((state) => state.auth.user)
   const authenticated = useSelector((state) => state.auth.authenticated)
-<<<<<<< HEAD
-  const userAccessRequestPending = Boolean(user?.['access_request'])
-=======
   const userAccessRequestPending = useSelector(accountIsInReview)
   const userAccessRequestApproved = useSelector(accountStatusIsApproved)
-
-  const isMemberOfOne = (...groupNames) =>
-    user?.roles?.some((role) => groupNames.includes(role.name))
->>>>>>> f8c0c84d
 
   const hasPermission = (permissionName) =>
     user?.roles?.[0]?.permissions?.some(
