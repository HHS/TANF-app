import React, { useEffect } from 'react'
import PropTypes from 'prop-types'
import comboBox from 'uswds/src/js/components/combo-box'

/**
 * @param {Component(s)} children - One or more React components to be rendered
 * as options in the STT combo box.
 * @param {function} handleSelect - A function to set the state of the STT
 * in EditProfile upon selection of an STT.
 * @param {string} selected - The name value of the STT. To be used as the
 * value of the select component.
 * @param {function} handleBlur - A function to run validation from
 * EditProfile on the Combo Box. Runs on blur of combo box element.
 * @param {string} error - If validation in EditProfile component throws
 * an error then it is passed to combo box to render the error information.
 * @param {string} name - A string used for the name and id values of
 * the combo box.
 * @param {string} placeholder - A string used as a placeholder
 * in the combo box.
 */
const ComboBox = ({
  children,
  handleSelect,
  selected,
  handleBlur,
  error,
  name,
  placeholder,
}) => {
  useEffect(() => {
    // The combo box was not rendering as a combo box without this line
    comboBox.init()

    const input = document.querySelector('.usa-combo-box__input')
    if (input) {
      if (error) {
        input.classList.add('usa-combo-box__input--error')
      }

      if (!error) {
        input.classList.remove('usa-combo-box__input--error')
      }
    }
  })

  return (
<<<<<<< HEAD
    <label className="usa-label" htmlFor={name.toUpperCase()}>
=======
    <label
      className={`usa-label ${error ? 'usa-label--error' : ''}`}
      htmlFor={name.toUpperCase()}
    >
>>>>>>> 3737cca1
      Associated State, Tribe, or Territory (required)
      {error && (
        <span className="usa-error-message" id={`${name}-error-message`}>
          {error}
        </span>
      )}
      <div className="usa-combo-box" data-placeholder={placeholder}>
        {/* eslint-disable-next-line */}
        <select
          className="usa-select"
          name={name}
          id={name}
          onChange={(e) => {
            handleSelect(e.target.value)
            handleBlur(e)
          }}
          value={selected}
        >
          {children}
        </select>
      </div>
    </label>
  )
}

ComboBox.propTypes = {
  children: PropTypes.oneOfType([
    PropTypes.arrayOf(PropTypes.node),
    PropTypes.node,
  ]).isRequired,
  handleSelect: PropTypes.func.isRequired,
  selected: PropTypes.string,
  handleBlur: PropTypes.func.isRequired,
  error: PropTypes.string,
  name: PropTypes.string.isRequired,
  placeholder: PropTypes.string,
}

ComboBox.defaultProps = {
  selected: '',
  error: '',
  placeholder: '',
}

export default ComboBox<|MERGE_RESOLUTION|>--- conflicted
+++ resolved
@@ -44,14 +44,10 @@
   })
 
   return (
-<<<<<<< HEAD
-    <label className="usa-label" htmlFor={name.toUpperCase()}>
-=======
     <label
       className={`usa-label ${error ? 'usa-label--error' : ''}`}
       htmlFor={name.toUpperCase()}
     >
->>>>>>> 3737cca1
       Associated State, Tribe, or Territory (required)
       {error && (
         <span className="usa-error-message" id={`${name}-error-message`}>
