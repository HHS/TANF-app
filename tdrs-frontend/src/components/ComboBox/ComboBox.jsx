--- conflicted
+++ resolved
@@ -2,11 +2,8 @@
 import PropTypes from 'prop-types'
 import comboBox from 'uswds/src/js/components/combo-box'
 
-<<<<<<< HEAD
+
 const ComboBox = ({ children, handleSelect, selected, handleBlur, error }) => {
-=======
-const ComboBox = ({ children }) => {
->>>>>>> e7f7eb49
   const selectRef = useRef()
   useEffect(() => {
     // The combo box was not rendering as a combo box without this line
@@ -29,7 +26,6 @@
   })
 
   return (
-<<<<<<< HEAD
     <div className="usa-combo-box">
       {/* eslint-disable-next-line */}
       <select
@@ -46,16 +42,6 @@
         {children}
       </select>
     </div>
-=======
-    <label className="usa-label" htmlFor="sttList">
-      Associated State, Tribe, or Territory
-      <div className="usa-combo-box" data-placeholder="- Select or Search -">
-        <select className="usa-select" name="stt" id="stt" ref={selectRef}>
-          {children}
-        </select>
-      </div>
-    </label>
->>>>>>> e7f7eb49
   )
 }
 
@@ -64,7 +50,6 @@
     PropTypes.arrayOf(PropTypes.node),
     PropTypes.node,
   ]).isRequired,
-<<<<<<< HEAD
   handleSelect: PropTypes.func.isRequired,
   selected: PropTypes.string,
   handleBlur: PropTypes.func.isRequired,
@@ -74,8 +59,6 @@
 ComboBox.defaultProps = {
   selected: '',
   error: '',
-=======
->>>>>>> e7f7eb49
 }
 
 export default ComboBox