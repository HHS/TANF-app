--- conflicted
+++ resolved
@@ -3,14 +3,39 @@
 import { mount } from 'enzyme'
 import { Provider } from 'react-redux'
 import configureStore from 'redux-mock-store'
-import { MemoryRouter, Navigate, Route, Routes } from 'react-router-dom'
+import { MemoryRouter, Route, Routes } from 'react-router-dom'
 
 import SplashPage from './SplashPage'
 import { render, screen } from '@testing-library/react'
 import PrivateRoute from '../PrivateRoute'
-import Welcome from '../Welcome'
+import Home from '../Home'
 
-const initialState = { auth: { authenticated: false, inactive: false } }
+const initialState = {
+  auth: { authenticated: false, inactive: false },
+  stts: {
+    loading: false,
+    sttList: [
+      {
+        id: 1,
+        type: 'state',
+        code: 'AL',
+        name: 'Alabama',
+      },
+      {
+        id: 2,
+        type: 'state',
+        code: 'AK',
+        name: 'Alaska',
+      },
+      {
+        id: 140,
+        type: 'tribe',
+        code: 'AK',
+        name: 'Aleutian/Pribilof Islands Association, Inc.',
+      },
+    ],
+  },
+}
 const mockStore = configureStore([thunk])
 
 describe('SplashPage', () => {
@@ -102,18 +127,22 @@
 
   it('redirects to /home when user is already authenticated', () => {
     const store = mockStore({
-      auth: { authenticated: true, user: { email: 'hi@bye.com' } },
+      auth: {
+        authenticated: true,
+        user: { email: 'hi@bye.com' },
+      },
+      stts: initialState.stts,
     })
     render(
       <Provider store={store}>
-        <MemoryRouter initialEntries={['/welcome', '/']}>
+        <MemoryRouter initialEntries={['/home', '/']}>
           <Routes>
             <Route
               exact
-              path="/welcome"
+              path="/home"
               element={
                 <PrivateRoute title="Welcome to TDP">
-                  <Welcome />
+                  <Home />
                 </PrivateRoute>
               }
             />
@@ -122,11 +151,7 @@
         </MemoryRouter>
       </Provider>
     )
-<<<<<<< HEAD
-    expect(wrapper).toContainReact(<Redirect to="/home" />)
-=======
     expect(screen.getByText('Welcome to TDP')).toBeInTheDocument()
->>>>>>> 4eef5d22
   })
 
   it('changes the background image on every render', async () => {
