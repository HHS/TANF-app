import React, { useEffect, useRef } from 'react'
import { useSelector, useDispatch } from 'react-redux'
import { Navigate } from 'react-router-dom'

import { setMockLoginState } from '../../actions/auth'

import loginLogo from '../../assets/login-gov-logo.svg'
import Button from '../Button'

/**
 * SplashPage renders the Welcome page for the TANF Data Portal
 * for an unauthenticated user. If a user logs in, they are automatically
 * redirected to `/profile`.
 */
function SplashPage() {
  const authenticated = useSelector((state) => state.auth.authenticated)
  const authLoading = useSelector((state) => state.auth.loading)
  const isInactive = useSelector((state) => state.auth.inactive)
  const alertRef = useRef(null)
  const dispatch = useDispatch()

  const signInWithLoginDotGov = (event) => {
    /* istanbul ignore if */
    if (
      !window.location.href.match(/https:\/\/.*\.app\.cloud\.gov/) &&
      process.env.REACT_APP_USE_MIRAGE
    ) {
      // This doesn't need to be tested, it will never be reached by jest.
      event.preventDefault()
      dispatch(setMockLoginState())
    } else {
      event.preventDefault()
      window.location.href = `${process.env.REACT_APP_BACKEND_URL}/login/dotgov`
    }
  }

  const signInWithAMS = (event) => {
    event.preventDefault()
    window.location.href = `${process.env.REACT_APP_BACKEND_URL}/login/ams`
  }

  useEffect(() => {
    if (isInactive) {
      setTimeout(() => alertRef?.current?.focus(), 2)
    }
  }, [alertRef, isInactive])

  // Generate a random index for the splash page on every refresh
  const randomIndex = () => {
    return Math.floor(Math.random() * 3 + 1)
  }

  // Pa11y is not testing out authentication logic, by passing all auth checks
  // during Pa11y tests allows us to just point to a page in the config like
  // we have been doing.
  if (authenticated && !process.env.REACT_APP_PA11Y_TEST) {
<<<<<<< HEAD
    return <Redirect to="/home" />
=======
    return <Navigate to="/welcome" />
>>>>>>> 4eef5d22
  }

  if (authLoading) {
    return null
  }

  return (
    <>
      <section
        className={`usa-hero usa-hero${randomIndex()}`}
        aria-label="Introduction"
      >
        <div className="grid-container">
          {isInactive && (
            <div className="usa-alert usa-alert--slim usa-alert--error margin-bottom-4">
              <div className="usa-alert__body">
                <h3
                  tabIndex="-1"
                  className="usa-alert__heading"
                  ref={alertRef}
                  aria-describedby="errorLabel"
                >
                  Inactive Account
                </h3>
                <p className="usa-alert__text" id="errorLabel">
                  Please email{' '}
                  <a className="usa-link" href="mailto: tanfdata@acf.hhs.gov">
                    tanfdata@acf.hhs.gov
                  </a>{' '}
                  to reactivate your account.
                </p>
              </div>
            </div>
          )}
          <div className="usa-hero__callout">
            <h1 className="usa-hero__heading">
              <span className="usa-hero__heading--alt font-serif-2xl margin-bottom-5">
                Sign into TANF Data Portal
              </span>
            </h1>
            <p className="text-black margin-bottom-5">
              Our vision is to build a new, secure, web based data reporting
              system to improve the federal reporting experience for TANF
              grantees and federal staff. The new system will allow grantees to
              easily submit accurate data and be confident that they have
              fulfilled their reporting requirements.
            </p>
            <Button
              className="width-full sign-in-button"
              type="button"
              id="loginDotGovSignIn"
              onClick={signInWithLoginDotGov}
            >
              <div className="mobile:margin-x-auto mobile-lg:margin-0">
                Sign in with
                <img
                  className="mobile:margin-x-auto mobile:padding-top-1 mobile-lg:margin-0 mobile-lg:padding-top-0 width-15 padding-left-1"
                  src={loginLogo}
                  alt="Login.gov"
                />
                for grantees
              </div>
              <span className="visually-hidden">Opens in a new website</span>
            </Button>
            <Button
              className="width-full sign-in-button margin-top-3"
              type="button"
              id="acfAmsSignIn"
              onClick={signInWithAMS}
            >
              <div className="mobile:margin-x-auto mobile-lg:margin-0">
                Sign in with ACF AMS for ACF staff
              </div>
              <span className="visually-hidden">Opens in a new website</span>
            </Button>
          </div>
        </div>
      </section>

      <section className="grid-container usa-section">
        <div className="grid-row grid-gap">
          <div className="tablet:grid-col-4">
            <h2 className="resources-header font-heading-2xl margin-top-0 tablet:margin-bottom-0">
              Featured TANF Resources
            </h2>
            <div className="resource-info__secondary">
              <p>Questions about TANF data?</p>
              <p>
                Email:{' '}
                <a className="usa-link" href="mailto: tanfdata@acf.hhs.gov">
                  tanfdata@acf.hhs.gov
                </a>
              </p>
            </div>
          </div>
          <div className="tablet:grid-col-8">
            <ul className="usa-card-group grid-col-12">
              <li className="usa-card tablet:grid-col-4 mobile-lg:grid-col-12 resource-card">
                <div className="usa-card__container">
                  <header className="usa-card__header">
                    <h3 className="usa-card__heading">Resource 1</h3>
                  </header>
                </div>
              </li>
              <li className="usa-card tablet:grid-col-4 mobile-lg:grid-col-12 resource-card">
                <div className="usa-card__container">
                  <header className="usa-card__header">
                    <h3 className="usa-card__heading">Resource 1</h3>
                  </header>
                </div>
              </li>
              <li className="usa-card tablet:grid-col-4 mobile-lg:grid-col-12 resource-card">
                <div className="usa-card__container">
                  <header className="usa-card__header">
                    <h3 className="usa-card__heading">Resource 1</h3>
                  </header>
                </div>
              </li>
            </ul>
          </div>
        </div>
      </section>
    </>
  )
}

export default SplashPage<|MERGE_RESOLUTION|>--- conflicted
+++ resolved
@@ -54,11 +54,7 @@
   // during Pa11y tests allows us to just point to a page in the config like
   // we have been doing.
   if (authenticated && !process.env.REACT_APP_PA11Y_TEST) {
-<<<<<<< HEAD
-    return <Redirect to="/home" />
-=======
-    return <Navigate to="/welcome" />
->>>>>>> 4eef5d22
+    return <Navigate to="/home" />
   }
 
   if (authLoading) {
