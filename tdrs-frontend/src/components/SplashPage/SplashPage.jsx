--- conflicted
+++ resolved
@@ -19,13 +19,8 @@
   const alertRef = useRef(null)
   const dispatch = useDispatch()
 
-<<<<<<< HEAD
   const signInWithLoginDotGov = (event) => {
-    /* istanbul ignore else */
-=======
-  const handleClick = (event) => {
     /* istanbul ignore if */
->>>>>>> 99f3ecb7
     if (
       !window.location.href.match(/https:\/\/.*\.app\.cloud\.gov/) &&
       process.env.REACT_APP_USE_MIRAGE
@@ -39,14 +34,11 @@
     }
   }
 
-<<<<<<< HEAD
   const signInWithAMS = (event) => {
     event.preventDefault()
     window.location.href = `${process.env.REACT_APP_BACKEND_URL}/login/oidc`
   }
 
-=======
->>>>>>> 99f3ecb7
   useEffect(() => {
     if (isInactive) {
       setTimeout(() => alertRef?.current?.focus(), 2)
