--- conflicted
+++ resolved
@@ -47,6 +47,17 @@
     expect(getByText('Privacy policy')).toBeInTheDocument()
   })
 
+  it('renders the vulnerability disclosure policy link', () => {
+      const {getByText} = render(<Footer/>)
+      expect(getByText('Vulnerability Disclosure Policy')).toBeInTheDocument()
+      expect(
+          getByText('Vulnerability Disclosure Policy').closest('a')
+      ).toHaveAttribute(
+          'href',
+          'https://www.hhs.gov/vulnerability-disclosure-policy/index.html'
+      )
+  })
+
   it('renders the privacy policy link as an authenticated user', () => {
     const store = mockStore(basicAuthenticatedInitialState)
     const { getByText } = render(
@@ -56,17 +67,6 @@
     )
     expect(getByText('Privacy policy')).toBeInTheDocument()
   })
-<<<<<<< HEAD
-  it('renders the vulnerability disclosure policy link', () => {
-    const { getByText } = render(<Footer />)
-    expect(getByText('Vulnerability Disclosure Policy')).toBeInTheDocument()
-    expect(
-      getByText('Vulnerability Disclosure Policy').closest('a')
-    ).toHaveAttribute(
-      'href',
-      'https://www.hhs.gov/vulnerability-disclosure-policy/index.html'
-    )
-=======
 
   it('renders the site map link if a user is authenticated', () => {
     const store = mockStore(basicAuthenticatedInitialState)
@@ -86,6 +86,6 @@
       </Provider>
     )
     expect(queryByText('Site Map')).not.toBeInTheDocument()
->>>>>>> c9c11ac8
+
   })
 })