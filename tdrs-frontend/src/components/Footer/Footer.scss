--- conflicted
+++ resolved
@@ -1,9 +1,6 @@
-<<<<<<< HEAD
-=======
 .footer-container {
   position: fixed; /* instead of absolute */
   bottom: 0;
   left: 0;
   width: 100%;
-}
->>>>>>> 9a45258c
+}