<<<<<<< HEAD
import React, { useEffect, useRef } from 'react'
=======
import React, { useEffect, useRef, useState } from 'react'
import { useDispatch, useSelector } from 'react-redux'
>>>>>>> 8a96f255
import PropTypes from 'prop-types'
import { fileInput } from 'uswds/src/js/components'

import classNames from 'classnames'
import Button from '../Button'

import FileUpload from '../FileUpload'
import axiosInstance from '../../axios-instance'
import { clearError } from '../../actions/reports'

<<<<<<< HEAD
function UploadReport({ handleCancel, header }) {
  // Ensure newly rendered header is focused, else it
  // won't be read be screen readers.
=======
function UploadReport({ handleCancel }) {
  // The currently selected year from the reportingYears dropdown
  const selectedYear = useSelector((state) => state.reports.year)

  // The set of uploaded files in our Redux state
  const files = useSelector((state) => state.reports.files)
  // The logged in user in our Redux state
  const user = useSelector((state) => state.auth.user)

  const [localAlert, setlocalAlertState] = useState({
    active: false,
    type: null,
    message: null,
  })

  // Ensure newly rendered header is focused,
  // else it won't be read be screen readers.
>>>>>>> 8a96f255
  const headerRef = useRef(null)
  const dispatch = useDispatch()

  useEffect(() => {
    headerRef.current.focus()
  }, [])

  const fileUploadSections = [
    'Active Case Data',
    'Closed Case Data',
    'Aggregate Data',
    'Stratum Data',
  ]

  const filteredFiles = files.filter((file) => file.fileName)
  const uploadedSections = filteredFiles
    .map((file) => fileUploadSections.indexOf(file.section) + 1)
    .join(', ')
    .split(' ')

  if (uploadedSections.length > 1) {
    // This is to ensure the trailing 'and': '1, 2, 3' => '1, 2, and 3'
    uploadedSections.splice(uploadedSections.length - 1, 0, 'and')
  }

  const formattedSections = uploadedSections.join(' ')

  const clearErrorState = () => {
    for (const section of fileUploadSections) {
      dispatch(clearError({ section }))
    }

    const errors = document.querySelectorAll('.has-invalid-file')
    for (const error of errors) {
      error?.classList?.remove('has-invalid-file')
    }
  }

  const onSubmit = async (event) => {
    event.preventDefault()

    if (filteredFiles.length === 0) {
      setlocalAlertState({
        active: true,
        type: 'error',
        message: 'No changes have been made to data files',
      })
      return
    }

    const uploadRequests = filteredFiles.map((file) =>
      axiosInstance.post(
        // update to `process.env.REACT_APP_BACKEND_URL` and
        // remove mirage route when ready
        `/mock_api/reports/`,
        {
          original_filename: file.fileName,
          slug: file.uuid,
          user: user.id,
          year: selectedYear,
          stt: '1',
          quarter: 'Q1',
          section: file.section,
        },
        { withCredentials: true }
      )
    )

    Promise.all(uploadRequests)
      .then(() => {
        setlocalAlertState({
          active: true,
          type: 'success',
          message: `Successfully submitted section(s): ${formattedSections} on ${new Date().toDateString()}`,
        })
        clearErrorState()
      })
      .catch((error) => console.error(error))
  }

  const onCancel = () => {
    handleCancel()
    clearErrorState()
  }

  useEffect(() => {
    // `init` for the uswds fileInput must be called on the
    // initial render for it to load properly
    fileInput.init()
  }, [])

  return (
    <>
      <h2
        ref={headerRef}
        className="font-serif-xl margin-top-5 margin-bottom-0 text-normal"
        tabIndex="-1"
      >
        {header}
      </h2>
      {localAlert.active && (
        <div
          className={classNames('usa-alert usa-alert--slim', {
            [`usa-alert--${localAlert.type}`]: true,
          })}
        >
          <div className="usa-alert__body" role="alert">
            <p className="usa-alert__text">{localAlert.message}</p>
          </div>
        </div>
      )}
      <form onSubmit={onSubmit}>
        {fileUploadSections.map((name, index) => (
          <FileUpload
            key={name}
            section={`${index + 1} - ${name}`}
            setlocalAlertState={setlocalAlertState}
          />
        ))}

        <div className="buttonContainer margin-y-4">
          <Button className="card:margin-y-1" type="submit">
            Submit Data Files
          </Button>
          <Button className="cancel" type="button" onClick={onCancel}>
            Cancel
          </Button>
        </div>
      </form>
    </>
  )
}

UploadReport.propTypes = {
  handleCancel: PropTypes.func.isRequired,
  header: PropTypes.string.isRequired,
}

export default UploadReport<|MERGE_RESOLUTION|>--- conflicted
+++ resolved
@@ -1,9 +1,5 @@
-<<<<<<< HEAD
-import React, { useEffect, useRef } from 'react'
-=======
 import React, { useEffect, useRef, useState } from 'react'
 import { useDispatch, useSelector } from 'react-redux'
->>>>>>> 8a96f255
 import PropTypes from 'prop-types'
 import { fileInput } from 'uswds/src/js/components'
 
@@ -14,12 +10,7 @@
 import axiosInstance from '../../axios-instance'
 import { clearError } from '../../actions/reports'
 
-<<<<<<< HEAD
 function UploadReport({ handleCancel, header }) {
-  // Ensure newly rendered header is focused, else it
-  // won't be read be screen readers.
-=======
-function UploadReport({ handleCancel }) {
   // The currently selected year from the reportingYears dropdown
   const selectedYear = useSelector((state) => state.reports.year)
 
@@ -36,7 +27,6 @@
 
   // Ensure newly rendered header is focused,
   // else it won't be read be screen readers.
->>>>>>> 8a96f255
   const headerRef = useRef(null)
   const dispatch = useDispatch()
 
