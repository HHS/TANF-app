<<<<<<< HEAD
import React, { useEffect, useRef } from 'react'
=======
import React, { useEffect, useRef, useState } from 'react'
>>>>>>> 14e483bd
import { useDispatch, useSelector } from 'react-redux'
import PropTypes from 'prop-types'
import { fileInput } from 'uswds/src/js/components'
import { getAvailableFileList } from '../../actions/reports'

import classNames from 'classnames'
import Button from '../Button'

import FileUpload from '../FileUpload'
import axiosInstance from '../../axios-instance'
import { clearError } from '../../actions/reports'

function UploadReport({ handleCancel, header }) {
  // The currently selected year from the reportingYears dropdown
  const selectedYear = useSelector((state) => state.reports.year)

  // The set of uploaded files in our Redux state
  const files = useSelector((state) => state.reports.files)
  // The logged in user in our Redux state
  const user = useSelector((state) => state.auth.user)

  const [localAlert, setlocalAlertState] = useState({
    active: false,
    type: null,
    message: null,
  })

  // Ensure newly rendered header is focused,
  // else it won't be read be screen readers.
  const headerRef = useRef(null)
  const dispatch = useDispatch()

  useEffect(() => {
    headerRef.current.focus()
  }, [])

<<<<<<< HEAD
  useEffect(() => dispatch(getAvailableFileList({ selectedYear })), [
    dispatch,
    getAvailableFileList,
    selectedYear,
  ])
=======
  const fileUploadSections = [
    'Active Case Data',
    'Closed Case Data',
    'Aggregate Data',
    'Stratum Data',
  ]

  const filteredFiles = files.filter((file) => file.fileName)
  const uploadedSections = filteredFiles
    .map((file) => fileUploadSections.indexOf(file.section) + 1)
    .join(', ')
    .split(' ')

  if (uploadedSections.length > 1) {
    // This is to ensure the trailing 'and': '1, 2, 3' => '1, 2, and 3'
    uploadedSections.splice(uploadedSections.length - 1, 0, 'and')
  }

  const formattedSections = uploadedSections.join(' ')

  const clearErrorState = () => {
    for (const section of fileUploadSections) {
      dispatch(clearError({ section }))
    }

    const errors = document.querySelectorAll('.has-invalid-file')
    for (const error of errors) {
      error?.classList?.remove('has-invalid-file')
    }
  }

  const onSubmit = async (event) => {
    event.preventDefault()

    if (filteredFiles.length === 0) {
      setlocalAlertState({
        active: true,
        type: 'error',
        message: 'No changes have been made to data files',
      })
      return
    }

    const uploadRequests = filteredFiles.map((file) =>
      axiosInstance.post(
        // update to `process.env.REACT_APP_BACKEND_URL` and
        // remove mirage route when ready
        `/mock_api/reports/`,
        {
          original_filename: file.fileName,
          slug: file.uuid,
          user: user.id,
          year: selectedYear,
          stt: '1',
          quarter: 'Q1',
          section: file.section,
        },
        { withCredentials: true }
      )
    )

    Promise.all(uploadRequests)
      .then(() => {
        setlocalAlertState({
          active: true,
          type: 'success',
          message: `Successfully submitted section(s): ${formattedSections} on ${new Date().toDateString()}`,
        })
        clearErrorState()
      })
      .catch((error) => console.error(error))
  }

  const onCancel = () => {
    handleCancel()
    clearErrorState()
  }
>>>>>>> 14e483bd

  useEffect(() => {
    // `init` for the uswds fileInput must be called on the
    // initial render for it to load properly
    fileInput.init()
  }, [])

  return (
    <>
      <h2
        ref={headerRef}
        className="font-serif-xl margin-top-5 margin-bottom-0 text-normal"
        tabIndex="-1"
      >
        {header}
      </h2>
      {localAlert.active && (
        <div
          className={classNames('usa-alert usa-alert--slim', {
            [`usa-alert--${localAlert.type}`]: true,
          })}
        >
          <div className="usa-alert__body" role="alert">
            <p className="usa-alert__text">{localAlert.message}</p>
          </div>
        </div>
      )}
      <form onSubmit={onSubmit}>
        {fileUploadSections.map((name, index) => (
          <FileUpload
            key={name}
            section={`${index + 1} - ${name}`}
            setlocalAlertState={setlocalAlertState}
          />
        ))}

        <div className="buttonContainer margin-y-4">
          <Button className="card:margin-y-1" type="submit">
            Submit Data Files
          </Button>
          <Button className="cancel" type="button" onClick={onCancel}>
            Cancel
          </Button>
        </div>
      </form>
    </>
  )
}

UploadReport.propTypes = {
  handleCancel: PropTypes.func.isRequired,
  header: PropTypes.string.isRequired,
}

export default UploadReport<|MERGE_RESOLUTION|>--- conflicted
+++ resolved
@@ -1,8 +1,4 @@
-<<<<<<< HEAD
-import React, { useEffect, useRef } from 'react'
-=======
 import React, { useEffect, useRef, useState } from 'react'
->>>>>>> 14e483bd
 import { useDispatch, useSelector } from 'react-redux'
 import PropTypes from 'prop-types'
 import { fileInput } from 'uswds/src/js/components'
@@ -39,13 +35,12 @@
     headerRef.current.focus()
   }, [])
 
-<<<<<<< HEAD
   useEffect(() => dispatch(getAvailableFileList({ selectedYear })), [
     dispatch,
     getAvailableFileList,
     selectedYear,
   ])
-=======
+
   const fileUploadSections = [
     'Active Case Data',
     'Closed Case Data',
@@ -123,7 +118,6 @@
     handleCancel()
     clearErrorState()
   }
->>>>>>> 14e483bd
 
   useEffect(() => {
     // `init` for the uswds fileInput must be called on the
