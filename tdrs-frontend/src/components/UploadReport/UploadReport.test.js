import React from 'react'
import { thunk } from 'redux-thunk'
import { Provider } from 'react-redux'
import configureStore from 'redux-mock-store'
import { fireEvent, render, waitFor } from '@testing-library/react'
import axios from 'axios'

import { v4 as uuidv4 } from 'uuid'

import { PREVIEW_HEADING_CLASS } from '../FileUpload/utils'

import UploadReport from './UploadReport'

describe('UploadReport', () => {
  const initialState = {
    auth: { user: { email: 'test@test.com' }, authenticated: true },
    reports: {
      submittedFiles: [
        {
          fileName: 'test.txt',
          id: 1,
          section: 'Active Case Data',
          uuid: uuidv4(),
        },
        {
          fileName: 'testb.txt',
          id: 2,
          section: 'Closed Case Data',
          uuid: uuidv4(),
        },
        {
          section: 'Aggregate Data',
          fileType: null,
          fileName: null,
          error: null,
        },
        {
          section: 'Stratum Data',
          fileType: null,
          fileName: null,
          error: null,
        },
      ],
    },
  }
  const mockStore = configureStore([thunk])
  const handleCancel = jest.fn()

  it('should render four inputs for uploading files', () => {
    const store = mockStore(initialState)
    const { container } = render(
      <Provider store={store}>
        <UploadReport handleCancel={handleCancel} header="Some header" />
      </Provider>
    )

    const inputs = container.querySelectorAll('.usa-file-input')

    expect(inputs.length).toEqual(4)
  })

  it('should dispatch the `clearError` and `upload` actions when submit button is clicked', async () => {
    const store = mockStore(initialState)
    const origDispatch = store.dispatch
    store.dispatch = jest.fn(origDispatch)

    const { getByLabelText, getByText, container } = render(
      <Provider store={store}>
        <UploadReport handleCancel={handleCancel} header="Some header" />
      </Provider>
    )

    const fileInput = getByLabelText('Section 1 - Active Case Data')

    const newFile = new File(['test'], 'test.txt', { type: 'text/plain' })

    await waitFor(() => {
      fireEvent.change(fileInput, {
        target: {
          files: [newFile],
        },
      })
    })

    await waitFor(() => expect(getByText('test.txt')).toBeInTheDocument())
    expect(store.dispatch).toHaveBeenCalledTimes(3)
    expect(container.querySelectorAll('.has-invalid-file').length).toBe(0)
  })
  it('should prevent upload of file with invalid extension', async () => {
    const store = mockStore(initialState)

    const origDispatch = store.dispatch
    store.dispatch = jest.fn(origDispatch)

    const { getByLabelText, getByText, container } = render(
      <Provider store={store}>
        <UploadReport handleCancel={handleCancel} header="Some header" />
      </Provider>
    )

    const fileInput = getByLabelText('Section 1 - Active Case Data')

    const newFile = new File(['<div>test</div>'], 'test.html', {
      type: 'text/html',
    })

    expect(container.querySelectorAll('.has-invalid-file').length).toBe(0)
    await waitFor(() => {
      fireEvent.change(fileInput, {
        target: {
          files: [newFile],
        },
      })
    })

<<<<<<< HEAD
    await waitFor(() =>
      expect(
        getByText('You have selected the file: test.html')
      ).toBeInTheDocument()
    )
    expect(store.dispatch).toHaveBeenCalledTimes(4)
    expect(container.querySelectorAll('.has-invalid-file').length).toBe(0)
=======
    //await waitFor(() => expect(getByText('test.html')).toBeInTheDocument()))
    await waitFor(() => {
      expect(store.dispatch).toHaveBeenCalledTimes(3)
      expect(container.querySelectorAll('.has-invalid-file').length).toBe(1)
    })
>>>>>>> adb54cc5
  })

  it('should display a download button when the file is available for download', () => {
    const store = mockStore(initialState)
    const origDispatch = store.dispatch
    store.dispatch = jest.fn(origDispatch)

    const { container } = render(
      <Provider store={store}>
        <UploadReport handleCancel={handleCancel} header="Some header" />
      </Provider>
    )

    const buttons = container.querySelectorAll('.tanf-file-download-btn')
    expect(buttons.length).toBe(2)
  })

  it('should dispatch on click of file download button', () => {
    const store = mockStore(initialState)
    const origDispatch = store.dispatch
    store.dispatch = jest.fn(origDispatch)

    const { container } = render(
      <Provider store={store}>
        <UploadReport handleCancel={handleCancel} header="Some header" />
      </Provider>
    )

    const buttons = container.querySelectorAll('.tanf-file-download-btn')
    buttons[0].click()

    expect(store.dispatch).toHaveBeenCalledTimes(2)
  })

  it('should render a preview when there is a file available to download', (done) => {
    const store = mockStore(initialState)
    const origDispatch = store.dispatch
    store.dispatch = jest.fn(origDispatch)

    const { container } = render(
      <Provider store={store}>
        <UploadReport handleCancel={handleCancel} header="Some header" />
      </Provider>
    )
    setTimeout(() => {
      const headings = container.querySelectorAll(`.${PREVIEW_HEADING_CLASS}`)
      expect(headings.length).toBeTruthy()

      done()
    }, 100)
  })

  it('should render a div with class "usa-form-group--error" if there is an error', () => {
    // Recreate the store with the initial state, except add an `error`
    // object to one of the files.
    const store = mockStore({
      ...initialState,
      reports: {
        submittedFiles: [
          {
            section: 'Active Case Data',
            fileName: null,
            // This error in the state should create the error state in the UI
            fileType: null,
            error: {
              message: 'something went wrong',
            },
          },
          {
            section: 'Closed Case Data',
            fileName: null,
            fileType: null,
            error: null,
          },
          {
            section: 'Aggregate Data',
            fileName: null,
            fileType: null,
            error: null,
          },
          {
            section: 'Stratum Data',
            fileName: null,
            fileType: null,
            error: null,
          },
        ],
      },
    })

    const { container } = render(
      <Provider store={store}>
        <UploadReport handleCancel={handleCancel} header="Some header" />
      </Provider>
    )

    const formGroup = container.querySelector('.usa-form-group')

    expect(formGroup.classList.contains('usa-form-group--error')).toBeTruthy()
  })

  it('should render a div without class "usa-form-group--error" if there is NOT an error', () => {
    const store = mockStore(initialState)
    const { container } = render(
      <Provider store={store}>
        <UploadReport handleCancel={handleCancel} header="Some header" />
      </Provider>
    )

    const formGroup = container.querySelector('.usa-form-group')

    expect(formGroup.classList.contains('usa-form-group--error')).toBeFalsy()
  })

  it('should clear input value if there is an error', async () => {
    const store = mockStore(initialState)
    axios.post.mockImplementationOnce(() =>
      Promise.resolve({ data: { id: 1 } })
    )

    const { getByLabelText, getByText } = render(
      <Provider store={store}>
        <UploadReport handleCancel={handleCancel} header="Some header" />
      </Provider>
    )

    const fileInput = getByLabelText('Section 1 - Active Case Data')

    const newFile = new File(['test'], 'test.txt', { type: 'text/plain' })
    const fileList = [newFile]

    await waitFor(() => {
      fireEvent.change(fileInput, {
        target: {
          name: 'Active Case Data',
          files: fileList,
        },
      })
    })

    await waitFor(() => expect(getByText('test.txt')).toBeInTheDocument())
    expect(fileInput.value).toStrictEqual('')
  })
})<|MERGE_RESOLUTION|>--- conflicted
+++ resolved
@@ -113,21 +113,11 @@
       })
     })
 
-<<<<<<< HEAD
-    await waitFor(() =>
-      expect(
-        getByText('You have selected the file: test.html')
-      ).toBeInTheDocument()
-    )
-    expect(store.dispatch).toHaveBeenCalledTimes(4)
-    expect(container.querySelectorAll('.has-invalid-file').length).toBe(0)
-=======
     //await waitFor(() => expect(getByText('test.html')).toBeInTheDocument()))
     await waitFor(() => {
       expect(store.dispatch).toHaveBeenCalledTimes(3)
       expect(container.querySelectorAll('.has-invalid-file').length).toBe(1)
     })
->>>>>>> adb54cc5
   })
 
   it('should display a download button when the file is available for download', () => {
