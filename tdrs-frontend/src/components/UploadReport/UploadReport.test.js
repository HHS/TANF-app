--- conflicted
+++ resolved
@@ -109,11 +109,7 @@
     expect(container.querySelectorAll('.has-invalid-file').length).toBe(0)
   })
 
-<<<<<<< HEAD
-  it('should display a download button when the file is available for download.', () => {
-=======
   it('should display a download button when the file is available for download', () => {
->>>>>>> 7983e0c0
     const store = mockStore(initialState)
     const origDispatch = store.dispatch
     store.dispatch = jest.fn(origDispatch)
@@ -128,11 +124,7 @@
     expect(buttons.length).toBe(2)
   })
 
-<<<<<<< HEAD
-  it('should dispatch download thing.', () => {
-=======
   it('should dispatch on click of file download button', () => {
->>>>>>> 7983e0c0
     const store = mockStore(initialState)
     const origDispatch = store.dispatch
     store.dispatch = jest.fn(origDispatch)
