--- conflicted
+++ resolved
@@ -3,14 +3,9 @@
 import {
   accountStatusIsApproved,
   accountCanViewAdmin,
-<<<<<<< HEAD
   accountCanViewGrafana,
   accountCanViewAlerts,
-  selectFeatureFlags,
-=======
-  accountCanViewPlg,
   selectUserPermissions,
->>>>>>> de4c3a2d
 } from '../../selectors/auth'
 
 const SiteMap = ({ user }) => {
