--- conflicted
+++ resolved
@@ -4,11 +4,7 @@
 import EditProfile from '../EditProfile'
 import PrivateRoute from '../PrivateRoute'
 import LoginCallback from '../LoginCallback'
-<<<<<<< HEAD
-import Unassigned from '../Unassigned'
-=======
 import Request from '../Request'
->>>>>>> 8d41b54c
 
 /**
  * This component renters the routes for the app.
@@ -27,13 +23,8 @@
       <PrivateRoute exact title="Request Access" path="/edit-profile">
         <EditProfile />
       </PrivateRoute>
-<<<<<<< HEAD
-      <PrivateRoute exact title="Request Submitted" path="/unassigned">
-        <Unassigned />
-=======
       <PrivateRoute exact path="/request">
         <Request />
->>>>>>> 8d41b54c
       </PrivateRoute>
     </Switch>
   )
