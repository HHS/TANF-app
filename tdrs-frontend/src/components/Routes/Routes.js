--- conflicted
+++ resolved
@@ -19,23 +19,8 @@
  * does not matter.
  */
 const AppRoutes = () => {
-<<<<<<< HEAD
-  // The logged in user in our Redux state
-  const user = useSelector((state) => state.auth.user)
-
-  const role = user?.roles
-  const hasRole = Boolean(role?.length > 0)
-
-  const userAccessRequestApproved = Boolean(user?.['access_request'])
-
-  const homeTitle =
-    userAccessRequestApproved && !hasRole
-      ? 'Request Submitted'
-      : 'Welcome to TDP'
-=======
   const userAccountInReview = useSelector(accountIsInReview)
   const homeTitle = userAccountInReview ? 'Request Submitted' : 'Welcome to TDP'
->>>>>>> 68072aee
 
   return (
     <Routes>
