import React, { useRef, useEffect } from 'react'
import PropTypes from 'prop-types'
import { useDispatch, useSelector } from 'react-redux'
import fileTypeChecker from 'file-type-checker'

import {
  clearError,
  clearFile,
  SET_FILE_ERROR,
  FILE_EXT_ERROR,
  upload,
} from '../../actions/reports'
import createFileInputErrorState from '../../utils/createFileInputErrorState'
import {
  handlePreview,
  getTargetClassName,
  tryGetUTF8EncodedFile,
  checkHeaderFile,
  checkPreviewDependencies,
  removeOldPreviews,
} from './utils'

const INVALID_FILE_ERROR =
  'We can’t process that file format. Please provide a plain text file.'

const INVALID_EXT_ERROR = (
  <>
    Invalid extension. Accepted file types are: .txt, .ms##, .ts##, or
    .ts###.&nbsp;
    <a
      className="usa-link"
      href="https://tdp-project-updates.app.cloud.gov/knowledge-center/file-extension-guide.html"
      target="_blank"
      aria-label="Need help? Read file extension guidance"
      rel="noreferrer"
    >
      Need help?
    </a>
  </>
)

const load = (file, section, input, dropTarget, dispatch) => {
  const filereader = new FileReader()
  const types = ['png', 'gif', 'jpeg']

  return new Promise((resolve, reject) => {
    filereader.onerror = () => {
      filereader.abort()
      reject(new Error('Problem parsing input file.'))
    }

    filereader.onload = () => {
      let error = false
      const re = /(\.txt|\.ms\d{2}|\.ts\d{2,3})$/i
      if (!re.exec(file.name)) {
        createFileInputErrorState(input, dropTarget)

        dispatch({
          type: FILE_EXT_ERROR,
          payload: {
            error: { message: INVALID_EXT_ERROR },
            section,
          },
        })
        error = true
      }

      const isImg = fileTypeChecker.validateFileType(filereader.result, types)

      if (!error && isImg) {
        createFileInputErrorState(input, dropTarget)

        dispatch({
          type: SET_FILE_ERROR,
          payload: {
            error: { message: INVALID_FILE_ERROR },
            section,
          },
        })
        error = true
      }

      resolve({ result: filereader.result, error: error })
    }
    filereader.readAsArrayBuffer(file)
  })
}

function FileUpload({ section, setLocalAlertState }) {
  // e.g. 'Aggregate Case Data' => 'aggregate-case-data'
  // The set of uploaded files in our Redux state
  const files = useSelector((state) => state.reports.submittedFiles)
  const selectedYear = useSelector((state) => state.reports.year)
  const selectedQuarter = useSelector((state) => state.reports.quarter)
  const selectedFileType = useSelector((state) => state.reports.fileType)

  const dispatch = useDispatch()

  // e.g. "1 - Active Case Data" => ["1", "Active Case Data"]
  const [sectionNumber, sectionName] = section.split(' - ')

  const formattedSectionNameLabel =
    'Section ' +
    sectionNumber +
    ' - ' +
    selectedFileType?.toUpperCase() +
    ' - ' +
    sectionName

  const hasFile = files?.some(
    (file) => file.section.includes(sectionName) && file.uuid
  )

  const hasPreview = files?.some(
    (file) => file.section.includes(sectionName) && file.name
  )

  const selectedFile = files?.find((file) => file.section.includes(sectionName))

  const formattedSectionName = selectedFile?.section
    .split(' ')
    .map((word) => word.toLowerCase())
    .join('-')

  const targetClassName = getTargetClassName(formattedSectionName)

  const fileName = selectedFile?.fileName || 'report.txt'
  const hasUploadedFile = Boolean(fileName)

  const ariaDescription = hasUploadedFile
    ? `Selected File ${selectedFile?.fileName}. To change the selected file, click this button.`
    : `Drag file here or choose from folder.`

  useEffect(() => {
    const trySettingPreview = () => {
      const previewState = handlePreview(fileName, targetClassName)
      if (!previewState) {
        setTimeout(trySettingPreview, 100)
      }
    }
    if (hasPreview || hasFile) {
      trySettingPreview()
    } else {
      // When the file upload modal is cancelled we need to remove our hiding logic
      const deps = checkPreviewDependencies(targetClassName)
      if (deps.rendered) removeOldPreviews(deps.dropTarget, deps.instructions)
    }
  }, [hasPreview, hasFile, fileName, targetClassName])

  const inputRef = useRef(null)

  const validateAndUploadFile = async (event) => {
    setLocalAlertState({
      active: false,
      type: null,
      message: null,
    })

    const { name: section } = event.target
    const file = event.target.files[0]

    // Clear existing errors and the current
    // file in the state if the user is re-uploading
    dispatch(clearError({ section }))
    dispatch(clearFile({ section }))

    if (!file) return

    const input = inputRef.current
    const dropTarget = inputRef.current.parentNode

    const { result, error } = await load(
      file,
      section,
      input,
      dropTarget,
      dispatch
    )

    if (!error) {
      // Get the correctly encoded file
<<<<<<< HEAD
      const { encodedFile, header } = await tryGetUTF8EncodedFile(result, file)
      const [isCorrectQuarterYear, fiscalFileYear, fiscalFileQuarter] =
        await checkHeaderFile(header, selectedYear, selectedQuarter)
      if (isCorrectQuarterYear) {
=======
      const encodedFile = await tryGetUTF8EncodedFile(result, file)
      const [
        isInCorrectQuarterYearProgramType,
        fiscalFileYear,
        fiscalFileQuarter,
        progType,
      ] = await checkHeaderFile(result, file, selectedYear, selectedQuarter)
      if (
        isInCorrectQuarterYearProgramType &&
        progType !== null &&
        selectedFileType.includes(progType?.toLowerCase())
      ) {
>>>>>>> c49d3518
        dispatch(upload({ file: encodedFile, section }))
      } else if (
        progType !== null &&
        !selectedFileType.includes(progType?.toLowerCase())
      ) {
        let tempProgType = progType?.slice(0, 3).toUpperCase()
        let tempSelectedFileType = selectedFileType.slice(0, 3).toUpperCase()
        if (tempProgType === 'TAN') {
          tempProgType = 'TANF'
        }
        if (tempSelectedFileType === 'TAN') {
          tempSelectedFileType = 'TANF'
        }
        // Handle specific program type cases
        dispatch({
          type: SET_FILE_ERROR,
          payload: {
            error: {
              message:
                `File may correspond to ` +
                tempProgType +
                ` instead of ` +
                tempSelectedFileType +
                `. Please verify the file type.`,
            },
            section,
          },
        })
      } else if (!isInCorrectQuarterYearProgramType) {
        // Handle fiscal year and quarter mismatch
        let error_period
        var link = (
          <a
            target="_blank"
            rel="noopener noreferrer"
            href="https://tdp-project-updates.app.cloud.gov/knowledge-center/uploading-data.html#reporting-period"
          >
            Need help?
          </a>
        )
        switch (fiscalFileQuarter) {
          case '1':
            error_period = 'Oct 1 - Dec 31, '
            break
          case '2':
            error_period = 'Jan 1 - Mar 31, '
            break
          case '3':
            error_period = 'Apr 1 - Jun 30, '
            break
          case '4':
            error_period = 'Jul 1 - Sep 30, '
            break
          default:
            error_period = ''
        }
        try {
          createFileInputErrorState(input, dropTarget)
        } catch (e) {
          console.log('Error: ', e)
        }
        dispatch({
          type: SET_FILE_ERROR,
          payload: {
            error: {
              message:
                `File contains data from ` +
                error_period +
                `which belongs to Fiscal Year ` +
                fiscalFileYear +
                `, Quarter ` +
                fiscalFileQuarter +
                `. Adjust your search parameters or upload a different file.`,
              link: link,
            },
            section,
          },
        })
      }
    }
    inputRef.current.value = null
  }

  return (
    <div
      className={`usa-form-group ${
        selectedFile?.error ? 'usa-form-group--error' : ''
      }`}
    >
      <label className="usa-label text-bold" htmlFor={formattedSectionName}>
        {formattedSectionNameLabel}
      </label>
      <div>
        {selectedFile?.error && (
          <div
            className="usa-error-message"
            id={`${formattedSectionName}-error-alert`}
            role="alert"
          >
            {selectedFile.error.message} {selectedFile.error.link}
          </div>
        )}
      </div>
      <div
        id={`${formattedSectionName}-file`}
        aria-hidden
        className="display-none"
      >
        {ariaDescription}
      </div>
      <input
        ref={inputRef}
        onChange={validateAndUploadFile}
        id={formattedSectionName}
        className="usa-file-input"
        type="file"
        name={sectionName}
        aria-describedby={`${formattedSectionName}-file`}
        aria-hidden="false"
        data-errormessage={INVALID_FILE_ERROR}
      />
    </div>
  )
}

FileUpload.propTypes = {
  section: PropTypes.string.isRequired,
  setLocalAlertState: PropTypes.func.isRequired,
}

export default FileUpload<|MERGE_RESOLUTION|>--- conflicted
+++ resolved
@@ -179,25 +179,18 @@
 
     if (!error) {
       // Get the correctly encoded file
-<<<<<<< HEAD
       const { encodedFile, header } = await tryGetUTF8EncodedFile(result, file)
-      const [isCorrectQuarterYear, fiscalFileYear, fiscalFileQuarter] =
-        await checkHeaderFile(header, selectedYear, selectedQuarter)
-      if (isCorrectQuarterYear) {
-=======
-      const encodedFile = await tryGetUTF8EncodedFile(result, file)
       const [
         isInCorrectQuarterYearProgramType,
         fiscalFileYear,
         fiscalFileQuarter,
         progType,
-      ] = await checkHeaderFile(result, file, selectedYear, selectedQuarter)
+      ] = await checkHeaderFile(header, selectedYear, selectedQuarter)
       if (
         isInCorrectQuarterYearProgramType &&
         progType !== null &&
         selectedFileType.includes(progType?.toLowerCase())
       ) {
->>>>>>> c49d3518
         dispatch(upload({ file: encodedFile, section }))
       } else if (
         progType !== null &&
