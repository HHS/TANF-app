--- conflicted
+++ resolved
@@ -10,10 +10,7 @@
 import {
   accountStatusIsApproved,
   accountIsInReview,
-<<<<<<< HEAD
-=======
   selectPrimaryUserRole,
->>>>>>> 22cfcb4d
 } from '../../selectors/auth'
 
 /**
@@ -25,12 +22,8 @@
   const errorRef = useRef(null)
 
   const user = useSelector((state) => state.auth.user)
-<<<<<<< HEAD
-  const role = user?.roles
-=======
   const role = useSelector(selectPrimaryUserRole)
 
->>>>>>> 22cfcb4d
   const [errors, setErrors] = useState({})
   const [profileInfo, setProfileInfo] = useState({
     firstName: '',
