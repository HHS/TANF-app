--- conflicted
+++ resolved
@@ -31,9 +31,6 @@
     } else if (sttList.length === 0 && numTries > 3 && !reachedMaxTries) {
       setReachedMaxTries(true)
     }
-<<<<<<< HEAD
-  }, [dispatch, sttListRequest, numTries, reachedMaxTries])
-=======
   }, [
     dispatch,
     sttListRequest.sttList,
@@ -41,7 +38,6 @@
     numTries,
     reachedMaxTries,
   ])
->>>>>>> 8ffdb0f0
 
   const onSignOut = () => {
     window.location.href = `${process.env.REACT_APP_BACKEND_URL}/logout/oidc`
