--- conflicted
+++ resolved
@@ -9,14 +9,9 @@
 
 import Button from '../Button'
 import FormGroup from '../FormGroup'
-<<<<<<< HEAD
-import ComboBox from '../ComboBox'
+
+import STTComboBox from '../STTComboBox'
 import { useEventLogger } from '../../utils/eventLogger'
-=======
-
-import STTComboBox from '../STTComboBox'
->>>>>>> 35b05716
-
 /**
  *
  * @param {string} fieldName - The name of the element that is being validated
