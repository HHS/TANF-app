--- conflicted
+++ resolved
@@ -4,12 +4,9 @@
 
 import { fetchSttList } from '../../actions/sttList'
 import { requestAccess } from '../../actions/requestAccess'
-<<<<<<< HEAD
-=======
 import { setAlert } from '../../actions/alert'
 import { ALERT_ERROR } from '../Alert'
 
->>>>>>> 8d41b54c
 import Button from '../Button'
 import FormGroup from '../FormGroup'
 import ComboBox from '../ComboBox'
@@ -59,11 +56,8 @@
   const requestedAccess = useSelector(
     (state) => state.requestAccess.requestAccess
   )
-<<<<<<< HEAD
-=======
   const requestAccessError = useSelector((state) => state.requestAccess.error)
   const sttAssigned = useSelector((state) => state.auth.user.stt)
->>>>>>> 8d41b54c
 
   const dispatch = useDispatch()
 
@@ -78,10 +72,6 @@
   const [touched, setTouched] = useState({})
 
   useEffect(() => {
-<<<<<<< HEAD
-    dispatch(fetchSttList())
-  }, [dispatch])
-=======
     if (requestAccessError) {
       dispatch(
         setAlert({ heading: requestAccessError.message, type: ALERT_ERROR })
@@ -89,7 +79,6 @@
     }
     dispatch(fetchSttList())
   }, [dispatch, requestAccessError])
->>>>>>> 8d41b54c
 
   const setStt = (sttName) => {
     let selectedStt = sttList.find((stt) => sttName === stt.name.toLowerCase())
@@ -143,12 +132,11 @@
     if (!Object.values(formValidation.errors).length) {
       return dispatch(requestAccess(profileInfo))
     }
-<<<<<<< HEAD
-    return setTimeout(() => errorRef.current.focus(), 10)
-  }
-
-  if (requestedAccess) {
-    return <Redirect to="/unassigned" />
+    return setTimeout(() => errorRef.current.focus(), 0)
+  }
+
+  if (requestedAccess && sttAssigned) {
+    return <Redirect to="/request" />
   }
 
     return (
@@ -160,32 +148,10 @@
           <form className="usa-form" onSubmit={handleSubmit}>
             <div
               className={`usa-error-message ${
-=======
-    return setTimeout(() => errorRef.current.focus(), 0)
-  }
-
-  if (requestedAccess && sttAssigned) {
-    return <Redirect to="/request" />
-  }
-
-  return (
-    <div className="grid-container">
-      <h1 className="font-serif-2xl margin-bottom-0 text-normal">
-        Request Access
-      </h1>
-      <p className="margin-top-1 margin-bottom-4">
-        Please enter your information to request access from an OFA
-        administrator
-      </p>
-      <form className="usa-form" onSubmit={handleSubmit}>
-        <div
-          className={`usa-error-message ${
->>>>>>> 8d41b54c
             !!Object.keys(errors).length && !!Object.keys(touched).length
               ? 'display-block'
               : 'display-none'
           }`}
-<<<<<<< HEAD
               ref={errorRef}
               tabIndex="-1"
               role="alert"
@@ -224,53 +190,6 @@
                 }
                 handleBlur={handleBlur}
                 placeholder="- Select or Search -"
-=======
-          ref={errorRef}
-          tabIndex="-1"
-          role="alert"
-        >
-          There are {Object.keys(errors).length} errors in this form
-        </div>
-        <FormGroup
-          error={errors.firstName}
-          name="firstName"
-          label="First Name"
-          inputValue={profileInfo.firstName}
-          handleChange={handleChange}
-          handleBlur={handleBlur}
-        />
-        <FormGroup
-          error={errors.lastName}
-          name="lastName"
-          label="Last Name"
-          inputValue={profileInfo.lastName}
-          handleChange={handleChange}
-          handleBlur={handleBlur}
-        />
-        <div
-          className={`usa-form-group ${
-            errors.stt ? 'usa-form-group--error' : ''
-          }`}
-        >
-          <ComboBox
-            name="stt"
-            error={errors.stt}
-            handleSelect={setStt}
-            selected={
-              profileInfo.stt &&
-              profileInfo.stt.name &&
-              profileInfo.stt.name.toLowerCase()
-            }
-            handleBlur={handleBlur}
-            placeholder="- Select or Search -"
-          >
-            <option value="">Select an STT</option>
-            {sttList.map((stt) => (
-              <option
-                className="sttOption"
-                key={stt.id}
-                value={stt.name.toLowerCase()}
->>>>>>> 8d41b54c
               >
                 <option value="">Select an STT</option>
                 {sttList.map((stt) => (
