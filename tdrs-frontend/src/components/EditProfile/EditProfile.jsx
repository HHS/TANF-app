import React, { useState, useEffect, useRef } from 'react'
import { useDispatch, useSelector } from 'react-redux'
import { Redirect } from 'react-router-dom'

import { fetchSttList } from '../../actions/sttList'
import { requestAccess } from '../../actions/requestAccess'
import Button from '../Button'
import FormGroup from '../FormGroup'
import ComboBox from '../ComboBox'

/**
 *
 * @param {string} fieldName - The name of the element that is being validated
 * @param {string || object} fieldValue - The value of the field. A string from
 * First Name and Last Name.
 * The STT fieldValue is either a string or an object if there is a selected
 * STT.
 */
export const validation = (fieldName, fieldValue) => {
  let field
  switch (fieldName) {
    case 'firstName':
      field = 'First Name'
      break
    case 'lastName':
      field = 'Last Name'
      break
    case 'stt':
      field = 'A state, tribe, or territory'
      break
    default:
      field = ''
  }
  if (typeof fieldValue === 'string' && fieldValue.trim() === '') {
    return `${field} is required`
  }
  return null
}

/**
 * EditProfile renders the Request Access form for creating a profile.
 * EditProfile dispatches event fetchStts to get a list of STTs to render
 * inside of the combo box.
 *
 * EditProfile renders a form for a user to request access to the application.
 * There is an input for first and last name and a combo box to select
 *  an associated STT.
 */

function EditProfile() {
  const errorRef = useRef(null)
<<<<<<< HEAD
  const sttList = useSelector((state) => state.stts.sttList)
  const requestedAccess = useSelector(
    (state) => state.requestAccess.requestAccess
  )

=======
  const stts = useSelector((state) => state.stts.stts)
>>>>>>> 3737cca1
  const dispatch = useDispatch()

  const [profileInfo, setProfileInfo] = useState({
    firstName: '',
    lastName: '',
    stt: '',
  })

  const [errors, setErrors] = useState({})

  const [touched, setTouched] = useState({})

  useEffect(() => {
    dispatch(fetchSttList())
  }, [dispatch])

  const setStt = (sttName) => {
    let selectedStt = sttList.find((stt) => sttName === stt.name.toLowerCase())
    if (!selectedStt) selectedStt = ''
    setProfileInfo({ ...profileInfo, stt: selectedStt })
  }

  const handleChange = ({ name, value }) => {
    setProfileInfo({ ...profileInfo, [name]: value })
  }

  const handleBlur = (evt) => {
    const { name, value } = evt.target

    const { [name]: removedError, ...rest } = errors

    const error = validation(name, value)

    setErrors({
      ...rest,
      ...(error && { [name]: touched[name] && error }),
    })
  }
  const handleSubmit = (evt) => {
    evt.preventDefault()

    // validate the form
    const formValidation = Object.keys(profileInfo).reduce(
      (acc, key) => {
        const newError = validation(key, profileInfo[key])
        const newTouched = { [key]: true }
        return {
          errors: {
            ...acc.errors,
            ...(newError && { [key]: newError }),
          },
          touched: {
            ...acc.touched,
            ...newTouched,
          },
        }
      },
      {
        errors: { ...errors },
        touched: { ...touched },
      }
    )
    setErrors(formValidation.errors)
    setTouched(formValidation.touched)
<<<<<<< HEAD

    if (!Object.values(formValidation.errors).length) {
      return dispatch(requestAccess(profileInfo))
    }
    return setTimeout(() => errorRef.current.focus(), 10)
  }

  if (requestedAccess) {
    return <Redirect to="/unassigned" />
  }

    return (
        <>
          <p className="margin-top-1 margin-bottom-4">
            Please enter your information to request access from an OFA
            administrator
          </p>
          <form className="usa-form" onSubmit={handleSubmit}>
            <div
              className={`usa-error-message ${
            !!Object.keys(errors).length && !!Object.keys(touched).length
              ? 'display-block'
              : 'display-none'
          }`}
              ref={errorRef}
              tabIndex="-1"
              role="alert"
            >
              There are {Object.keys(errors).length} errors in this form
            </div>
            <FormGroup
              error={errors.firstName}
=======
    setTimeout(() => errorRef.current.focus(), 0)
  }

  return (
    <div className="grid-container">
      <h1 className="request-access-header font-serif-2xl">Request Access</h1>
      <p className="request-access-secondary">
        Please enter your information to request access from an OFA
        administrator
      </p>
      <form className="usa-form" onSubmit={handleSubmit}>
        <div
          className={`usa-error-message ${
            !!Object.keys(errors).length && !!Object.keys(touched).length
              ? 'display-block'
              : 'display-none'
          }`}
          ref={errorRef}
          tabIndex="-1"
          role="alert"
        >
          There are {Object.keys(errors).length} errors in this form
        </div>
        <div
          className={`usa-form-group ${
            errors.firstName ? 'usa-form-group--error' : ''
          }`}
        >
          <label
            className={`usa-label ${
              errors.firstName ? 'usa-label--error' : ''
            }`}
            htmlFor="firstName"
          >
            First Name (required)
            {errors.firstName && (
              <span className="usa-error-message" id="first-name-error-message">
                {errors.firstName}
              </span>
            )}
            <input
              className={`usa-input ${
                errors.firstName ? 'usa-input--error' : ''
              }`}
              id="firstName"
>>>>>>> 3737cca1
              name="firstName"
              label="First Name"
              inputValue={profileInfo.firstName}
              handleChange={handleChange}
              handleBlur={handleBlur}
            />
<<<<<<< HEAD
            <FormGroup
              error={errors.lastName}
=======
          </label>
        </div>
        <div
          className={`usa-form-group ${
            errors.lastName ? 'usa-form-group--error' : ''
          }`}
        >
          <label
            className={`usa-label ${errors.lastName ? 'usa-label--error' : ''}`}
            htmlFor="lastName"
          >
            Last Name (required)
            {errors.lastName && (
              <span className="usa-error-message" id="last-name-error-message">
                {errors.lastName}
              </span>
            )}
            <input
              className={`usa-input ${
                errors.lastName ? 'usa-input--error' : ''
              }`}
              id="lastName"
>>>>>>> 3737cca1
              name="lastName"
              label="Last Name"
              inputValue={profileInfo.lastName}
              handleChange={handleChange}
              handleBlur={handleBlur}
            />
            <div
              className={`usa-form-group ${
            errors.stt ? 'usa-form-group--error' : ''
          }`}
            >
              <ComboBox
                name="stt"
                error={errors.stt}
                handleSelect={setStt}
                selected={
                    profileInfo.stt &&
                        profileInfo.stt.name &&
                        profileInfo.stt.name.toLowerCase()
                }
                handleBlur={handleBlur}
                placeholder="- Select or Search -"
              >
                <option value="">Select an STT</option>
                {sttList.map((stt) => (
                    <option
                      className="sttOption"
                      key={stt.id}
                      value={stt.name.toLowerCase()}
                    >
                      {stt.name}
                    </option>
                ))}
              </ComboBox>
            </div>
            <Button type="submit" className="width-full request-access-button">
              Request Access
            </Button>
          </form>
        </>
    )
}

export default EditProfile<|MERGE_RESOLUTION|>--- conflicted
+++ resolved
@@ -49,15 +49,11 @@
 
 function EditProfile() {
   const errorRef = useRef(null)
-<<<<<<< HEAD
   const sttList = useSelector((state) => state.stts.sttList)
   const requestedAccess = useSelector(
     (state) => state.requestAccess.requestAccess
   )
 
-=======
-  const stts = useSelector((state) => state.stts.stts)
->>>>>>> 3737cca1
   const dispatch = useDispatch()
 
   const [profileInfo, setProfileInfo] = useState({
@@ -122,7 +118,6 @@
     )
     setErrors(formValidation.errors)
     setTouched(formValidation.touched)
-<<<<<<< HEAD
 
     if (!Object.values(formValidation.errors).length) {
       return dispatch(requestAccess(profileInfo))
@@ -131,6 +126,7 @@
   }
 
   if (requestedAccess) {
+    setTimeout(() => errorRef.current.focus(), 0)
     return <Redirect to="/unassigned" />
   }
 
@@ -155,86 +151,14 @@
             </div>
             <FormGroup
               error={errors.firstName}
-=======
-    setTimeout(() => errorRef.current.focus(), 0)
-  }
-
-  return (
-    <div className="grid-container">
-      <h1 className="request-access-header font-serif-2xl">Request Access</h1>
-      <p className="request-access-secondary">
-        Please enter your information to request access from an OFA
-        administrator
-      </p>
-      <form className="usa-form" onSubmit={handleSubmit}>
-        <div
-          className={`usa-error-message ${
-            !!Object.keys(errors).length && !!Object.keys(touched).length
-              ? 'display-block'
-              : 'display-none'
-          }`}
-          ref={errorRef}
-          tabIndex="-1"
-          role="alert"
-        >
-          There are {Object.keys(errors).length} errors in this form
-        </div>
-        <div
-          className={`usa-form-group ${
-            errors.firstName ? 'usa-form-group--error' : ''
-          }`}
-        >
-          <label
-            className={`usa-label ${
-              errors.firstName ? 'usa-label--error' : ''
-            }`}
-            htmlFor="firstName"
-          >
-            First Name (required)
-            {errors.firstName && (
-              <span className="usa-error-message" id="first-name-error-message">
-                {errors.firstName}
-              </span>
-            )}
-            <input
-              className={`usa-input ${
-                errors.firstName ? 'usa-input--error' : ''
-              }`}
-              id="firstName"
->>>>>>> 3737cca1
               name="firstName"
               label="First Name"
               inputValue={profileInfo.firstName}
               handleChange={handleChange}
               handleBlur={handleBlur}
             />
-<<<<<<< HEAD
             <FormGroup
               error={errors.lastName}
-=======
-          </label>
-        </div>
-        <div
-          className={`usa-form-group ${
-            errors.lastName ? 'usa-form-group--error' : ''
-          }`}
-        >
-          <label
-            className={`usa-label ${errors.lastName ? 'usa-label--error' : ''}`}
-            htmlFor="lastName"
-          >
-            Last Name (required)
-            {errors.lastName && (
-              <span className="usa-error-message" id="last-name-error-message">
-                {errors.lastName}
-              </span>
-            )}
-            <input
-              className={`usa-input ${
-                errors.lastName ? 'usa-input--error' : ''
-              }`}
-              id="lastName"
->>>>>>> 3737cca1
               name="lastName"
               label="Last Name"
               inputValue={profileInfo.lastName}
