<<<<<<< HEAD
import React, { useState, useEffect } from 'react'
=======
import React, { useEffect } from 'react'
>>>>>>> 22abbf5d
import { useDispatch, useSelector } from 'react-redux'
import { fetchStts } from '../../actions/stts'
import Button from '../Button'

function EditProfile() {
<<<<<<< HEAD
  const [profileInfo, setProfileInfo] = useState({
    firstName: '',
    lastName: '',
    stt: '',
  })
  const [errors, setErrors] = useState({})

  const sttsLoading = useSelector((state) => state.stts.loading)
  const stts = useSelector((state) => state.stts.stts)

=======
  const sttsLoading = useSelector((state) => state.stts.loading)
  const stts = useSelector((state) => state.stts.stts)
>>>>>>> 22abbf5d
  const dispatch = useDispatch()

  useEffect(() => {
    dispatch(fetchStts())
  }, [dispatch])

<<<<<<< HEAD
  const validateInputs = ({ name, value }) => {
    if (value.length < 1)
      return setErrors({
        ...errors,
        [name]: 'You need at least 1 character',
      })
    return setErrors({})
  }

=======
>>>>>>> 22abbf5d
  return (
    <div className="grid-container">
      <h1 className="request-access-header font-serif-2xl">Request Access</h1>
      <p className="request-access-secondary">
        We need to collect some information before an OFA Admin can grant you
        access
      </p>
      <form className="usa-form">
<<<<<<< HEAD
        <div
          className={`usa-form-group ${
            errors['first-name'] ? 'usa-form-group--error' : ''
          }`}
        >
          <label
            className={`usa-label ${
              errors['first-name'] ? 'usa-label--error' : ''
            }`}
            htmlFor="first-name"
          >
            First name
            {errors['first-name'] && (
              <span
                className="usa-error-message"
                id="input-error-message"
                role="alert"
              >
                {errors['first-name']}
              </span>
            )}
            <input
              className={`usa-input ${
                errors['first-name'] ? 'usa-input--error' : ''
              }`}
              id="first-name"
              name="first-name"
              type="text"
              required
              aria-required="true"
              value={profileInfo.firstName}
              onChange={({ target }) => {
                validateInputs(target)
                setProfileInfo({ ...profileInfo, firstName: target.value })
              }}
            />
          </label>
        </div>
        <div
          className={`usa-form-group ${
            errors['last-name'] ? 'usa-form-group--error' : ''
          }`}
        >
          <label
            className={`usa-label ${
              errors['last-name'] ? 'usa-label--error' : ''
            }`}
            htmlFor="last-name"
          >
            Last name
            {errors['last-name'] && (
              <span
                className="usa-error-message"
                id="input-error-message"
                role="alert"
              >
                {errors['last-name']}
              </span>
            )}
            <input
              className={`usa-input ${
                errors['last-name'] ? 'usa-input--error' : ''
              }`}
              id="last-name"
              name="last-name"
              type="text"
              required
              aria-required="true"
              value={profileInfo.lastName}
              onChange={({ target }) => {
                validateInputs(target)
                setProfileInfo({ ...profileInfo, lastName: target.value })
              }}
            />
          </label>
        </div>
        <div
          className={`usa-form-group ${
            errors.stt ? 'usa-form-group--error' : ''
          }`}
=======
        <label className="usa-label" htmlFor="first-name">
          First name
          <input
            className="usa-input"
            id="first-name"
            name="first-name"
            type="text"
            required
            aria-required="true"
          />
        </label>

        <label className="usa-label" htmlFor="last-name">
          Last name
          <input
            className="usa-input"
            id="last-name"
            name="last-name"
            type="text"
            required
            aria-required="true"
          />
        </label>
        {/* I am disabling this rule here because the <Select> component does have an input with an id of 'stt'
            but only once it's rendered.
        */}
        {/* eslint-disable-next-line jsx-a11y/label-has-associated-control */}
        <label className="usa-label" htmlFor="stt">
          Associated State, Tribe, or Territory
          <div className="usa-combo-box">
            <select
              className="usa-select usa-combo-box__select"
              name="stt"
              id="fruit"
            >
              <option value>Select a fruit</option>
              <option value="apple">Apple</option>
              <option value="apricot">Apricot</option>
              <option value="avocado">Avocado</option>
              <option value="banana">Banana</option>
              <option value="blackberry">Blackberry</option>
              <option value="blood orange">Blood orange</option>
              <option value="blueberry">Blueberry</option>
              <option value="boysenberry">Boysenberry</option>
              <option value="breadfruit">Breadfruit</option>
              <option value="buddhas hand citron">
                Buddha&apos;s hand citron
              </option>
              <option value="cantaloupe">Cantaloupe</option>
              <option value="clementine">Clementine</option>
              <option value="crab apple">Crab apple</option>
              <option value="currant">Currant</option>
              <option value="cherry">Cherry</option>
              <option value="custard apple">Custard apple</option>
              <option value="coconut">Coconut</option>
              <option value="cranberry">Cranberry</option>
              <option value="date">Date</option>
              <option value="dragonfruit">Dragonfruit</option>
              <option value="durian">Durian</option>
              <option value="elderberry">Elderberry</option>
              <option value="fig">Fig</option>
              <option value="gooseberry">Gooseberry</option>
              <option value="grape">Grape</option>
              <option value="grapefruit">Grapefruit</option>
              <option value="guava">Guava</option>
              <option value="honeydew melon">Honeydew melon</option>
              <option value="jackfruit">Jackfruit</option>
              <option value="kiwifruit">Kiwifruit</option>
              <option value="kumquat">Kumquat</option>
              <option value="lemon">Lemon</option>
              <option value="lime">Lime</option>
              <option value="lychee">Lychee</option>
              <option value="mandarine">Mandarine</option>
              <option value="mango">Mango</option>
              <option value="mangosteen">Mangosteen</option>
              <option value="marionberry">Marionberry</option>
              <option value="nectarine">Nectarine</option>
              <option value="orange">Orange</option>
              <option value="papaya">Papaya</option>
              <option value="passionfruit">Passionfruit</option>
              <option value="peach">Peach</option>
              <option value="pear">Pear</option>
              <option value="persimmon">Persimmon</option>
              <option value="plantain">Plantain</option>
              <option value="plum">Plum</option>
              <option value="pineapple">Pineapple</option>
              <option value="pluot">Pluot</option>
              <option value="pomegranate">Pomegranate</option>
              <option value="pomelo">Pomelo</option>
              <option value="quince">Quince</option>
              <option value="raspberry">Raspberry</option>
              <option value="rambutan">Rambutan</option>
              <option value="soursop">Soursop</option>
              <option value="starfruit">Starfruit</option>
              <option value="strawberry">Strawberry</option>
              <option value="tamarind">Tamarind</option>
              <option value="tangelo">Tangelo</option>
              <option value="tangerine">Tangerine</option>
              <option value="ugli fruit">Ugli fruit</option>
              <option value="watermelon">Watermelon</option>
              <option value="white currant">White currant</option>
              <option value="yuzu">Yuzu</option>
            </select>
          </div>
        </label>
        <Button
          type="submit"
          disabled
          size="big"
          className="request-access-button"
>>>>>>> 22abbf5d
        >
          {/* I am disabling this rule here because the <Select> component does have an input with an id of 'stt'
            but only once it's rendered.
          */}
          {/* eslint-disable-next-line jsx-a11y/label-has-associated-control */}
          <label className="usa-label" htmlFor="stt">
            Associated State, Tribe, or Territory
            <div className="usa-combo-box">
              <select
                className="usa-select usa-combo-box__select"
                name="stt"
                id="fruit"
              >
                {stts.map((stt) => (
                  <option value={stt.name.toLowerCase()}>{stt.name}</option>
                ))}
              </select>
            </div>
          </label>
        </div>
        <Button type="submit" size="big" className="request-access-button">
          Request Access
        </Button>
      </form>
    </div>
  )
}

export default EditProfile<|MERGE_RESOLUTION|>--- conflicted
+++ resolved
@@ -1,14 +1,9 @@
-<<<<<<< HEAD
 import React, { useState, useEffect } from 'react'
-=======
-import React, { useEffect } from 'react'
->>>>>>> 22abbf5d
 import { useDispatch, useSelector } from 'react-redux'
 import { fetchStts } from '../../actions/stts'
 import Button from '../Button'
 
 function EditProfile() {
-<<<<<<< HEAD
   const [profileInfo, setProfileInfo] = useState({
     firstName: '',
     lastName: '',
@@ -18,18 +13,12 @@
 
   const sttsLoading = useSelector((state) => state.stts.loading)
   const stts = useSelector((state) => state.stts.stts)
-
-=======
-  const sttsLoading = useSelector((state) => state.stts.loading)
-  const stts = useSelector((state) => state.stts.stts)
->>>>>>> 22abbf5d
   const dispatch = useDispatch()
 
   useEffect(() => {
     dispatch(fetchStts())
   }, [dispatch])
 
-<<<<<<< HEAD
   const validateInputs = ({ name, value }) => {
     if (value.length < 1)
       return setErrors({
@@ -39,8 +28,6 @@
     return setErrors({})
   }
 
-=======
->>>>>>> 22abbf5d
   return (
     <div className="grid-container">
       <h1 className="request-access-header font-serif-2xl">Request Access</h1>
@@ -49,7 +36,6 @@
         access
       </p>
       <form className="usa-form">
-<<<<<<< HEAD
         <div
           className={`usa-form-group ${
             errors['first-name'] ? 'usa-form-group--error' : ''
@@ -130,118 +116,6 @@
           className={`usa-form-group ${
             errors.stt ? 'usa-form-group--error' : ''
           }`}
-=======
-        <label className="usa-label" htmlFor="first-name">
-          First name
-          <input
-            className="usa-input"
-            id="first-name"
-            name="first-name"
-            type="text"
-            required
-            aria-required="true"
-          />
-        </label>
-
-        <label className="usa-label" htmlFor="last-name">
-          Last name
-          <input
-            className="usa-input"
-            id="last-name"
-            name="last-name"
-            type="text"
-            required
-            aria-required="true"
-          />
-        </label>
-        {/* I am disabling this rule here because the <Select> component does have an input with an id of 'stt'
-            but only once it's rendered.
-        */}
-        {/* eslint-disable-next-line jsx-a11y/label-has-associated-control */}
-        <label className="usa-label" htmlFor="stt">
-          Associated State, Tribe, or Territory
-          <div className="usa-combo-box">
-            <select
-              className="usa-select usa-combo-box__select"
-              name="stt"
-              id="fruit"
-            >
-              <option value>Select a fruit</option>
-              <option value="apple">Apple</option>
-              <option value="apricot">Apricot</option>
-              <option value="avocado">Avocado</option>
-              <option value="banana">Banana</option>
-              <option value="blackberry">Blackberry</option>
-              <option value="blood orange">Blood orange</option>
-              <option value="blueberry">Blueberry</option>
-              <option value="boysenberry">Boysenberry</option>
-              <option value="breadfruit">Breadfruit</option>
-              <option value="buddhas hand citron">
-                Buddha&apos;s hand citron
-              </option>
-              <option value="cantaloupe">Cantaloupe</option>
-              <option value="clementine">Clementine</option>
-              <option value="crab apple">Crab apple</option>
-              <option value="currant">Currant</option>
-              <option value="cherry">Cherry</option>
-              <option value="custard apple">Custard apple</option>
-              <option value="coconut">Coconut</option>
-              <option value="cranberry">Cranberry</option>
-              <option value="date">Date</option>
-              <option value="dragonfruit">Dragonfruit</option>
-              <option value="durian">Durian</option>
-              <option value="elderberry">Elderberry</option>
-              <option value="fig">Fig</option>
-              <option value="gooseberry">Gooseberry</option>
-              <option value="grape">Grape</option>
-              <option value="grapefruit">Grapefruit</option>
-              <option value="guava">Guava</option>
-              <option value="honeydew melon">Honeydew melon</option>
-              <option value="jackfruit">Jackfruit</option>
-              <option value="kiwifruit">Kiwifruit</option>
-              <option value="kumquat">Kumquat</option>
-              <option value="lemon">Lemon</option>
-              <option value="lime">Lime</option>
-              <option value="lychee">Lychee</option>
-              <option value="mandarine">Mandarine</option>
-              <option value="mango">Mango</option>
-              <option value="mangosteen">Mangosteen</option>
-              <option value="marionberry">Marionberry</option>
-              <option value="nectarine">Nectarine</option>
-              <option value="orange">Orange</option>
-              <option value="papaya">Papaya</option>
-              <option value="passionfruit">Passionfruit</option>
-              <option value="peach">Peach</option>
-              <option value="pear">Pear</option>
-              <option value="persimmon">Persimmon</option>
-              <option value="plantain">Plantain</option>
-              <option value="plum">Plum</option>
-              <option value="pineapple">Pineapple</option>
-              <option value="pluot">Pluot</option>
-              <option value="pomegranate">Pomegranate</option>
-              <option value="pomelo">Pomelo</option>
-              <option value="quince">Quince</option>
-              <option value="raspberry">Raspberry</option>
-              <option value="rambutan">Rambutan</option>
-              <option value="soursop">Soursop</option>
-              <option value="starfruit">Starfruit</option>
-              <option value="strawberry">Strawberry</option>
-              <option value="tamarind">Tamarind</option>
-              <option value="tangelo">Tangelo</option>
-              <option value="tangerine">Tangerine</option>
-              <option value="ugli fruit">Ugli fruit</option>
-              <option value="watermelon">Watermelon</option>
-              <option value="white currant">White currant</option>
-              <option value="yuzu">Yuzu</option>
-            </select>
-          </div>
-        </label>
-        <Button
-          type="submit"
-          disabled
-          size="big"
-          className="request-access-button"
->>>>>>> 22abbf5d
         >
           {/* I am disabling this rule here because the <Select> component does have an input with an id of 'stt'
             but only once it's rendered.
