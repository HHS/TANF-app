--- conflicted
+++ resolved
@@ -1,12 +1,5 @@
-<<<<<<< HEAD
 import React, { useState, useEffect } from 'react'
 import { useDispatch, useSelector } from 'react-redux'
-import comboBox from 'uswds/src/js/components/combo-box'
-=======
-import React, { useEffect } from 'react'
-import { useDispatch, useSelector } from 'react-redux'
-// import comboBox from 'uswds/src/js/components/combo-box'
->>>>>>> 110ad327
 import { fetchStts } from '../../actions/stts'
 import Button from '../Button'
 import ComboBox from '../ComboBox'
@@ -22,7 +15,6 @@
   const stts = useSelector((state) => state.stts.stts)
   const dispatch = useDispatch()
 
-<<<<<<< HEAD
   const [profileInfo, setProfileInfo] = useState({
     firstName: '',
     lastName: '',
@@ -34,7 +26,6 @@
 
   useEffect(() => {
     dispatch(fetchStts())
-    comboBox.init()
   }, [dispatch])
 
   const handleBlur = (evt) => {
@@ -78,12 +69,6 @@
     setTouched(formValidation.touched)
   }
 
-=======
-  useEffect(() => {
-    dispatch(fetchStts())
-  }, [dispatch])
-
->>>>>>> 110ad327
   return (
     <div className="grid-container">
       <h1 className="request-access-header font-serif-2xl">Request Access</h1>
@@ -91,7 +76,6 @@
         We need to collect some information before an OFA Admin can grant you
         access
       </p>
-<<<<<<< HEAD
       <form className="usa-form" onSubmit={handleSubmit}>
         <div
           className={`usa-form-group ${
@@ -169,38 +153,6 @@
           className={`usa-form-group ${
             errors.stt ? 'usa-form-group--error' : ''
           }`}
-=======
-      <form className="usa-form">
-        <label className="usa-label" htmlFor="first-name">
-          First name
-          <input
-            className="usa-input"
-            id="firstName"
-            name="firstName"
-            type="text"
-            required
-            aria-required="true"
-          />
-        </label>
-
-        <label className="usa-label" htmlFor="lastName">
-          Last name
-          <input
-            className="usa-input"
-            id="lastName"
-            name="lastName"
-            type="text"
-            required
-            aria-required="true"
-          />
-        </label>
-        <ComboBox sttList={stts} />
-        <Button
-          type="submit"
-          disabled
-          size="big"
-          className="request-access-button"
->>>>>>> 110ad327
         >
           <label className="usa-label" htmlFor="sttList">
             Associated State, Tribe, or Territory
@@ -213,28 +165,7 @@
                 {errors.stt}
               </span>
             )}
-            <div className="usa-combo-box">
-              <select
-                className="usa-select"
-                name="sttList"
-                id="sttList"
-                data-value={profileInfo.stt}
-                // value={profileInfo.stt}
-                // onChange={(e) =>
-                //   setProfileInfo({
-                //     ...profileInfo,
-                //     stt: e.target.value,
-                //   })
-                // }
-              >
-                {stts.map((stt) => (
-                  <option key={stt.id} value={stt.name.toLowerCase()}>
-                    {stt.name}
-                  </option>
-                ))}
-              </select>
-            </div>
-            {/* <Button label="Hello Button" /> */}
+            <ComboBox sttList={stts} />
           </label>
         </div>
         <Button type="submit" size="big" className="request-access-button">
