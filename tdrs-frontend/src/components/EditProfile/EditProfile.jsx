<<<<<<< HEAD
import React, { useEffect } from 'react'
import { useDispatch, useSelector } from 'react-redux'
import Select from 'react-select'
import { fetchStts } from '../../actions/stts'
=======
import React from 'react'
import Button from '../Button'
>>>>>>> 30ed9bc4

function EditProfile() {
  const sttsLoading = useSelector((state) => state.stts.loading)
  const stts = useSelector((state) =>
    state.stts.stts.map((stt) => ({
      value: stt.name.toLowerCase(),
      label: stt.name,
    }))
  )
  const dispatch = useDispatch()

  useEffect(() => {
    dispatch(fetchStts())
  }, [dispatch])

  const customStyles = {
    control: (provided, state) => ({
      ...provided,
      border: '1px solid #1b1b1b',
      width: 320,
      height: 40,
      marginTop: '.5rem',
      borderRadius: 0,
    }),
    dropdownIndicator: (provided, state) => ({
      ...provided,
      color: '#1b1b1b',
    }),
    placeholder: (provided, state) => ({
      ...provided,
      color: '#1b1b1b',
    }),
  }

  return (
    <div className="grid-container">
      <h1 className="request-access-header font-serif-2xl">Request Access</h1>
      <p className="request-access-secondary">
        We need to collect some information before an OFA Admin can grant you
        access
      </p>
      <form className="usa-form">
        <label className="usa-label" htmlFor="first-name">
          First name
          <input
            className="usa-input"
            id="first-name"
            name="first-name"
            type="text"
            required
            aria-required="true"
          />
        </label>

        <label className="usa-label" htmlFor="last-name">
          Last name
          <input
            className="usa-input"
            id="last-name"
            name="last-name"
            type="text"
            required
            aria-required="true"
          />
        </label>
<<<<<<< HEAD

        <label className="usa-label" htmlFor="stt">
          Associated State, Tribe, or Territory
          <Select
            styles={customStyles}
            inputId="stt"
            isLoading={sttsLoading}
            isClearable
            options={stts}
          />
        </label>
        <button
=======
        <Button
>>>>>>> 30ed9bc4
          type="submit"
          disabled
          size="big"
          className="request-access-button"
        >
          Request Access
        </Button>
      </form>
    </div>
  )
}

export default EditProfile<|MERGE_RESOLUTION|>--- conflicted
+++ resolved
@@ -1,12 +1,8 @@
-<<<<<<< HEAD
 import React, { useEffect } from 'react'
 import { useDispatch, useSelector } from 'react-redux'
 import Select from 'react-select'
 import { fetchStts } from '../../actions/stts'
-=======
-import React from 'react'
 import Button from '../Button'
->>>>>>> 30ed9bc4
 
 function EditProfile() {
   const sttsLoading = useSelector((state) => state.stts.loading)
@@ -72,7 +68,6 @@
             aria-required="true"
           />
         </label>
-<<<<<<< HEAD
 
         <label className="usa-label" htmlFor="stt">
           Associated State, Tribe, or Territory
@@ -84,10 +79,7 @@
             options={stts}
           />
         </label>
-        <button
-=======
         <Button
->>>>>>> 30ed9bc4
           type="submit"
           disabled
           size="big"
