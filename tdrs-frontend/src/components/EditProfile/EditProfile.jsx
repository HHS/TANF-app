<<<<<<< HEAD
import React, { useState, useEffect } from 'react'
=======
import React, { useEffect } from 'react'
import { useDispatch, useSelector } from 'react-redux'
>>>>>>> 23fd9506
import comboBox from 'uswds/src/js/components/combo-box'
import { fetchStts } from '../../actions/stts'
import Button from '../Button'

function EditProfile() {
<<<<<<< HEAD
  const [profileInfo, setProfileInfo] = useState({
    firstName: '',
    lastName: '',
    stt: '',
  })
  const [errors, setErrors] = React.useState({})

  const [touched, setTouched] = React.useState({})
=======
  const stts = useSelector((state) => state.stts.stts)
  const dispatch = useDispatch()
>>>>>>> 23fd9506

  useEffect(() => {
    dispatch(fetchStts())
    comboBox.init()
  }, [dispatch])

  const validation = (fieldName, fieldValue) => {
    if (fieldValue.trim() === '') {
      return `${fieldName} is required`
    }
    return null
  }

  const validate = {
    firstName: (name) => validation('First Name', name),
    lastName: (name) => validation('Last Name', name),
    stt: (stt) => validation('stt', stt),
  }

  const handleBlur = (evt) => {
    const { name, value } = evt.target

    const { [name]: removedError, ...rest } = errors

    const error = validate[name](value)

    setErrors({
      ...rest,
      ...(error && { [name]: touched[name] && error }),
    })
  }

  const handleSubmit = (evt) => {
    evt.preventDefault()

    // validate the form
    const formValidation = Object.keys(profileInfo).reduce(
      (acc, key) => {
        const newError = validate[key](profileInfo[key])
        const newTouched = { [key]: true }
        return {
          errors: {
            ...acc.errors,
            ...(newError && { [key]: newError }),
          },
          touched: {
            ...acc.touched,
            ...newTouched,
          },
        }
      },
      {
        errors: { ...errors },
        touched: { ...touched },
      }
    )
    setErrors(formValidation.errors)
    setTouched(formValidation.touched)
  }

  return (
    <div className="grid-container">
      <h1 className="request-access-header font-serif-2xl">Request Access</h1>
      <p className="request-access-secondary">
        We need to collect some information before an OFA Admin can grant you
        access
      </p>
<<<<<<< HEAD
      <form className="usa-form" onSubmit={handleSubmit}>
        <div
          className={`usa-form-group ${
            errors.firstName ? 'usa-form-group--error' : ''
          }`}
        >
          <label
            className={`usa-label ${
              errors.firstName ? 'usa-label--error' : ''
            }`}
            htmlFor="firstName"
          >
            First name
            {errors.firstName && (
              <span
                className="usa-error-message"
                id="input-error-message"
                role="alert"
              >
                {errors.firstName}
              </span>
            )}
            <input
              className={`usa-input ${
                errors.firstName ? 'usa-input--error' : ''
              }`}
              id="firstName"
              name="firstName"
              type="text"
              aria-required="true"
              value={profileInfo.firstName}
              onChange={({ target }) => {
                setProfileInfo({ ...profileInfo, firstName: target.value })
              }}
              onBlur={handleBlur}
            />
          </label>
        </div>
        <div
          className={`usa-form-group ${
            errors.lastName ? 'usa-form-group--error' : ''
          }`}
        >
          <label
            className={`usa-label ${errors.lastName ? 'usa-label--error' : ''}`}
            htmlFor="last-name"
          >
            Last name
            {errors.lastName && (
              <span
                className="usa-error-message"
                id="input-error-message"
                role="alert"
              >
                {errors.lastName}
              </span>
            )}
            <input
              className={`usa-input ${
                errors.lastName ? 'usa-input--error' : ''
              }`}
              id="last-name"
              name="lastName"
              type="text"
              aria-required="true"
              value={profileInfo.lastName}
              onChange={({ target }) => {
                setProfileInfo({ ...profileInfo, lastName: target.value })
              }}
              onBlur={handleBlur}
            />
          </label>
        </div>
        <div
          className={`usa-form-group ${
            errors.stt ? 'usa-form-group--error' : ''
          }`}
=======
      <form className="usa-form">
        <label className="usa-label" htmlFor="first-name">
          First name
          <input
            className="usa-input"
            id="first-name"
            name="first-name"
            type="text"
            required
            aria-required="true"
          />
        </label>

        <label className="usa-label" htmlFor="last-name">
          Last name
          <input
            className="usa-input"
            id="last-name"
            name="last-name"
            type="text"
            required
            aria-required="true"
          />
        </label>
        <label className="usa-label" htmlFor="stt">
          Associated State, Tribe, or Territory
          <div className="usa-combo-box">
            <select className="usa-select" name="stt" id="stt">
              {stts.map((stt) => (
                <option
                  className="sttOption"
                  key={stt.id}
                  value={stt.name.toLowerCase()}
                >
                  {stt.name}
                </option>
              ))}
            </select>
          </div>
        </label>
        <Button
          type="submit"
          disabled
          size="big"
          className="request-access-button"
>>>>>>> 23fd9506
        >
          <label className="usa-label" htmlFor="sttList">
            Associated State, Tribe, or Territory
            {errors.stt && (
              <span
                className="usa-error-message"
                id="input-error-message"
                role="alert"
              >
                {errors.stt}
              </span>
            )}
            <div className="usa-combo-box">
              <select
                className="usa-select usa-combo-box__select"
                name="sttList"
                id="sttList"
                // value={profileInfo.stt}
                // onChange={(e) =>
                //   setProfileInfo({
                //     ...profileInfo,
                //     stt: e.target.value,
                //   })
                // }
              >
                {stts.map((stt) => (
                  <option key={stt.id} value={stt.name.toLowerCase()}>
                    {stt.name}
                  </option>
                ))}
              </select>
            </div>
          </label>
        </div>
        <Button type="submit" size="big" className="request-access-button">
          Request Access
        </Button>
      </form>
    </div>
  )
}

export default EditProfile<|MERGE_RESOLUTION|>--- conflicted
+++ resolved
@@ -1,15 +1,13 @@
-<<<<<<< HEAD
 import React, { useState, useEffect } from 'react'
-=======
-import React, { useEffect } from 'react'
 import { useDispatch, useSelector } from 'react-redux'
->>>>>>> 23fd9506
 import comboBox from 'uswds/src/js/components/combo-box'
 import { fetchStts } from '../../actions/stts'
 import Button from '../Button'
 
 function EditProfile() {
-<<<<<<< HEAD
+  const stts = useSelector((state) => state.stts.stts)
+  const dispatch = useDispatch()
+
   const [profileInfo, setProfileInfo] = useState({
     firstName: '',
     lastName: '',
@@ -18,10 +16,6 @@
   const [errors, setErrors] = React.useState({})
 
   const [touched, setTouched] = React.useState({})
-=======
-  const stts = useSelector((state) => state.stts.stts)
-  const dispatch = useDispatch()
->>>>>>> 23fd9506
 
   useEffect(() => {
     dispatch(fetchStts())
@@ -89,7 +83,6 @@
         We need to collect some information before an OFA Admin can grant you
         access
       </p>
-<<<<<<< HEAD
       <form className="usa-form" onSubmit={handleSubmit}>
         <div
           className={`usa-form-group ${
@@ -167,53 +160,6 @@
           className={`usa-form-group ${
             errors.stt ? 'usa-form-group--error' : ''
           }`}
-=======
-      <form className="usa-form">
-        <label className="usa-label" htmlFor="first-name">
-          First name
-          <input
-            className="usa-input"
-            id="first-name"
-            name="first-name"
-            type="text"
-            required
-            aria-required="true"
-          />
-        </label>
-
-        <label className="usa-label" htmlFor="last-name">
-          Last name
-          <input
-            className="usa-input"
-            id="last-name"
-            name="last-name"
-            type="text"
-            required
-            aria-required="true"
-          />
-        </label>
-        <label className="usa-label" htmlFor="stt">
-          Associated State, Tribe, or Territory
-          <div className="usa-combo-box">
-            <select className="usa-select" name="stt" id="stt">
-              {stts.map((stt) => (
-                <option
-                  className="sttOption"
-                  key={stt.id}
-                  value={stt.name.toLowerCase()}
-                >
-                  {stt.name}
-                </option>
-              ))}
-            </select>
-          </div>
-        </label>
-        <Button
-          type="submit"
-          disabled
-          size="big"
-          className="request-access-button"
->>>>>>> 23fd9506
         >
           <label className="usa-label" htmlFor="sttList">
             Associated State, Tribe, or Territory
