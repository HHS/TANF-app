import React from 'react'
import thunk from 'redux-thunk'
import { mount } from 'enzyme'
import { Provider } from 'react-redux'
import configureStore from 'redux-mock-store'
import { fireEvent, render } from '@testing-library/react'

import { MemoryRouter, Redirect } from 'react-router-dom'
import EditProfile, { validation } from './EditProfile'

describe('EditProfile', () => {
  const initialState = {
    auth: { authenticated: true, user: { email: 'hi@bye.com' } },
    stts: { sttList: [], loading: false },
    requestAccess: {
      requestAccess: false,
      loading: false,
    },
  }
  const mockStore = configureStore([thunk])

  it('should have a first name input', () => {
    const store = mockStore(initialState)
    const wrapper = mount(
      <Provider store={store}>
        <EditProfile />
      </Provider>
    )

    const nameInput = wrapper.find('#firstName')

    expect(nameInput).toExist()
  })

  it('should have a last name input', () => {
    const store = mockStore(initialState)
    const wrapper = mount(
      <Provider store={store}>
        <EditProfile />
      </Provider>
    )

    const nameInput = wrapper.find('#lastName')

    expect(nameInput).toExist()
  })

  it('should set firstName state value to equal the input value', () => {
    const store = mockStore(initialState)
    const { container } = render(
      <Provider store={store}>
        <EditProfile />
      </Provider>
    )

    const input = container.querySelector('input[name="firstName"]')

    fireEvent.change(input, {
      target: { value: 'Peter' },
    })

    expect(input.value).toEqual('Peter')
  })

  it('should set lastName state value to equal the input value', () => {
    const store = mockStore(initialState)
    const { container } = render(
      <Provider store={store}>
        <EditProfile />
      </Provider>
    )

    const input = container.querySelector('input[name="lastName"]')

    fireEvent.change(input, {
      target: { value: 'Parker' },
    })

    expect(input.value).toEqual('Parker')
  })

  it('should have a submit button', () => {
    const store = mockStore(initialState)
    const wrapper = mount(
      <Provider store={store}>
        <EditProfile />
      </Provider>
    )

    const submitBtn = wrapper.find('button[type="submit"]')

    expect(submitBtn).toExist()
  })

  it('should mount a list of options based on stts from the store', () => {
    const store = mockStore({
      ...initialState,
      stts: {
        sttList: [
          {
            id: 1,
            type: 'state',
            code: 'AL',
            name: 'Alabama',
          },
          {
            id: 2,
            type: 'state',
            code: 'AK',
            name: 'Alaska',
          },
          {
            id: 140,
            type: 'tribe',
            code: 'AK',
            name: 'Aleutian/Pribilof Islands Association, Inc.',
          },
        ],
      },
    })
    const wrapper = mount(
      <Provider store={store}>
        <EditProfile />
      </Provider>
    )

    const options = wrapper.find('option')

    expect(options.length).toEqual(4)
  })

  it('should have errors when you try to submit and first name does not have at least 1 character', () => {
    const store = mockStore({
      ...initialState,
      stts: {
        sttList: [
          {
            id: 1,
            type: 'state',
            code: 'AL',
            name: 'Alabama',
          },
          {
            id: 2,
            type: 'state',
            code: 'AK',
            name: 'Alaska',
          },
          {
            id: 140,
            type: 'tribe',
            code: 'AK',
            name: 'Aleutian/Pribilof Islands Association, Inc.',
          },
        ],
      },
    })
    const wrapper = mount(
      <Provider store={store}>
        <EditProfile />
      </Provider>
    )

    const form = wrapper.find('.usa-form').hostNodes()

    form.simulate('submit', {
      preventDefault: () => {},
    })

    const errorMessages = wrapper.find('.usa-error-message')

    expect(errorMessages.length).toEqual(4)
    expect(errorMessages.at(1).text()).toEqual('First Name is required')
    expect(errorMessages.at(2).text()).toEqual('Last Name is required')
    expect(errorMessages.last().text()).toEqual(
      'A state, tribe, or territory is required'
    )
  })

  it('should remove error message when you add a character and blur out of input', () => {
    const store = mockStore({
      ...initialState,
      stts: {
        sttList: [
          {
            id: 1,
            type: 'state',
            code: 'AL',
            name: 'Alabama',
          },
          {
            id: 2,
            type: 'state',
            code: 'AK',
            name: 'Alaska',
          },
          {
            id: 140,
            type: 'tribe',
            code: 'AK',
            name: 'Aleutian/Pribilof Islands Association, Inc.',
          },
        ],
      },
    })
    const wrapper = mount(
      <Provider store={store}>
        <EditProfile />
      </Provider>
    )

    const form = wrapper.find('.usa-form').hostNodes()

    form.simulate('submit', {
      preventDefault: () => {},
    })

    let errorMessages = wrapper.find('.usa-error-message')

    expect(errorMessages.length).toEqual(4)

    const firstNameInput = wrapper.find('#firstName')

    firstNameInput.simulate('change', {
      target: {
        value: 's',
        name: 'firstName',
      },
    })

    firstNameInput.simulate('blur')

    errorMessages = wrapper.find('.usa-error-message')

    expect(errorMessages.length).toEqual(3)

    const lastNameInput = wrapper.find('#lastName')

    lastNameInput.simulate('change', {
      target: {
        value: 's',
        name: 'lastName',
      },
    })

    lastNameInput.simulate('blur')

    errorMessages = wrapper.find('.usa-error-message')

    expect(errorMessages.length).toEqual(2)
    expect(errorMessages.first().hasClass('display-none')).toEqual(false)

    const select = wrapper.find('.usa-select')

    select.simulate('change', {
      target: {
        value: 'alaska',
        name: 'stt',
      },
    })

    errorMessages = wrapper.find('.usa-error-message')

    expect(errorMessages.length).toEqual(1)
    expect(errorMessages.first().hasClass('display-none')).toEqual(true)
  })

  it("should return 'First Name is required' if fieldName is firstName and fieldValue is empty", () => {
    const error = validation('firstName', '')

    expect(error).toEqual('First Name is required')
  })

  it("should return 'Last Name is required' if fieldName is lastName and fieldValue is empty", () => {
    const error = validation('lastName', '')

    expect(error).toEqual('Last Name is required')
  })

  it("should return 'A state, tribe, or territory is required' if fieldName is firstName and fieldValue is empty", () => {
    const error = validation('stt', '')

    expect(error).toEqual('A state, tribe, or territory is required')
  })

  it("should return ' is required' if fieldName is not passed in and fieldValue is empty", () => {
    const error = validation('', '')

    expect(error).toEqual(' is required')
  })

  it('should return null if fieldValue is not empty', () => {
    const error = validation('firstName', 'peter')

    expect(error).toEqual(null)
  })

  it('should display an error message when the input has been touched', () => {
    const store = mockStore({
      ...initialState,
      stts: {
        sttList: [
          {
            id: 1,
            type: 'state',
            code: 'AL',
            name: 'Alabama',
          },
          {
            id: 2,
            type: 'state',
            code: 'AK',
            name: 'Alaska',
          },
          {
            id: 140,
            type: 'tribe',
            code: 'AK',
            name: 'Aleutian/Pribilof Islands Association, Inc.',
          },
        ],
      },
    })
    const wrapper = mount(
      <Provider store={store}>
        <EditProfile />
      </Provider>
    )

    const form = wrapper.find('.usa-form').hostNodes()

    form.simulate('submit', {
      preventDefault: () => {},
    })

    let errorMessages = wrapper.find('.usa-error-message')

    expect(errorMessages.length).toEqual(4)

    const firstNameInput = wrapper.find('#firstName')

    firstNameInput.simulate('change', {
      target: {
        name: 'firstName',
        value: 's',
      },
    })

    firstNameInput.simulate('blur')

    errorMessages = wrapper.find('.usa-error-message')

    expect(errorMessages.length).toEqual(3)

    firstNameInput.simulate('change', {
      target: {
        name: 'firstName',
        value: '',
      },
    })

    firstNameInput.simulate('blur')

    errorMessages = wrapper.find('.usa-error-message')

    expect(errorMessages.length).toEqual(4)
  })

  it('should set the Select element value to the value of the event when there is a selected stt', () => {
    const store = mockStore({
      ...initialState,
      stts: {
        sttList: [
          {
            id: 1,
            type: 'state',
            code: 'AL',
            name: 'Alabama',
          },
          {
            id: 2,
            type: 'state',
            code: 'AK',
            name: 'Alaska',
          },
          {
            id: 140,
            type: 'tribe',
            code: 'AK',
            name: 'Aleutian/Pribilof Islands Association, Inc.',
          },
        ],
      },
    })
    const { getByLabelText } = render(
      <Provider store={store}>
        <EditProfile />
      </Provider>
    )

    const select = getByLabelText('Associated State, Tribe, or Territory', {
      selector: 'input',
    })

    fireEvent.change(select, {
      target: { value: 'alaska' },
    })

    expect(select.value).toEqual('alaska')
  })

  it('routes "/edit-profile" to the Request page when user has requested access', () => {
    const store = mockStore({
      ...initialState,
      auth: {
        ...initialState.auth,
        user: {
          stt: {
            id: 6,
            type: 'state',
            code: 'CO',
            name: 'Colorado',
          },
        },
      },
      requestAccess: {
        ...initialState.requestAccess,
        requestAccess: true,
      },
      stts: {
        sttList: [
          {
            id: 1,
            type: 'state',
            code: 'AL',
            name: 'Alabama',
          },
          {
            id: 2,
            type: 'state',
            code: 'AK',
            name: 'Alaska',
          },
          {
            id: 140,
            type: 'tribe',
            code: 'AK',
            name: 'Aleutian/Pribilof Islands Association, Inc.',
          },
        ],
      },
    })
    const wrapper = mount(
      <Provider store={store}>
        <MemoryRouter>
          <EditProfile />
        </MemoryRouter>
      </Provider>
    )

    expect(wrapper).toContainReact(<Redirect to="/request" />)
  })

  it('should dispatch "requestAccess" when form is submitted', () => {
    const store = mockStore({
      ...initialState,
      stts: {
        sttList: [
          {
            id: 1,
            type: 'state',
            code: 'AL',
            name: 'Alabama',
          },
          {
            id: 2,
            type: 'state',
            code: 'AK',
            name: 'Alaska',
          },
          {
            id: 140,
            type: 'tribe',
            code: 'AK',
            name: 'Aleutian/Pribilof Islands Association, Inc.',
          },
        ],
      },
    })
    const origDispatch = store.dispatch
    store.dispatch = jest.fn(origDispatch)
    const wrapper = mount(
      <Provider store={store}>
        <EditProfile />
      </Provider>
    )

    const firstNameInput = wrapper.find('#firstName')
    firstNameInput.simulate('change', {
      target: { value: 'harry', name: 'firstName' },
    })

    const lastNameInput = wrapper.find('#lastName')
    lastNameInput.simulate('change', {
      target: { name: 'lastName', value: 'potter' },
    })

    const select = wrapper.find('.usa-select')
    select.simulate('change', {
      target: { name: 'stt', value: 'Alaska' },
    })

    const form = wrapper.find('.usa-form').hostNodes()
    form.simulate('submit', {
      preventDefault: () => {},
    })

<<<<<<< HEAD
    expect(store.dispatch).toHaveBeenCalled()
=======
    expect(store.dispatch).toHaveBeenCalledTimes(1)
>>>>>>> ddb6feb7
  })

  it('should dispatch "setAlert" when form is submitted and there is an error', () => {
    const store = mockStore({
      ...initialState,
      requestAccess: {
        ...initialState.requestAccess,
        error: { message: 'This request failed' },
      },
      stts: {
        sttList: [
          {
            id: 1,
            type: 'state',
            code: 'AL',
            name: 'Alabama',
          },
          {
            id: 2,
            type: 'state',
            code: 'AK',
            name: 'Alaska',
          },
          {
            id: 140,
            type: 'tribe',
            code: 'AK',
            name: 'Aleutian/Pribilof Islands Association, Inc.',
          },
        ],
      },
    })
    const origDispatch = store.dispatch
    store.dispatch = jest.fn(origDispatch)

    mount(
      <Provider store={store}>
        <EditProfile />
      </Provider>
    )
<<<<<<< HEAD
    expect(store.dispatch).toHaveBeenCalled()
=======
    expect(store.dispatch).toHaveBeenCalledTimes(1)
>>>>>>> ddb6feb7
  })
})<|MERGE_RESOLUTION|>--- conflicted
+++ resolved
@@ -515,11 +515,7 @@
       preventDefault: () => {},
     })
 
-<<<<<<< HEAD
     expect(store.dispatch).toHaveBeenCalled()
-=======
-    expect(store.dispatch).toHaveBeenCalledTimes(1)
->>>>>>> ddb6feb7
   })
 
   it('should dispatch "setAlert" when form is submitted and there is an error', () => {
@@ -560,10 +556,6 @@
         <EditProfile />
       </Provider>
     )
-<<<<<<< HEAD
     expect(store.dispatch).toHaveBeenCalled()
-=======
-    expect(store.dispatch).toHaveBeenCalledTimes(1)
->>>>>>> ddb6feb7
   })
 })