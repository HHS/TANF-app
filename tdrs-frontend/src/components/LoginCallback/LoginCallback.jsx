--- conflicted
+++ resolved
@@ -40,11 +40,7 @@
     return <Navigate to="/" />
   }
 
-<<<<<<< HEAD
-  return authenticated ? <Redirect to="/home" /> : null
-=======
-  return authenticated ? <Navigate to="/welcome" /> : null
->>>>>>> 4eef5d22
+  return authenticated ? <Navigate to="/home" /> : null
 }
 
 export default LoginCallback