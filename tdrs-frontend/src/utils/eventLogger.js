--- conflicted
+++ resolved
@@ -5,8 +5,6 @@
   axiosInstance.post(`${process.env.REACT_APP_BACKEND_URL}/logs/`, data, {
     withCredentials: true,
   })
-<<<<<<< HEAD
-=======
 }
 
 function logEvents(initialContext) {
@@ -21,7 +19,6 @@
 
     sendDataToServer(log)
   }
->>>>>>> 743d5217
 }
 
 /**
@@ -34,21 +31,7 @@
 
 class EventLogger {
   constructor(initialContext = {}) {
-<<<<<<< HEAD
-    this.logEvents = (type, message, timestamp, context) => {
-      const log = {
-        type,
-        message,
-        timestamp,
-        ...initialContext,
-        ...context,
-      }
-
-      sendDataToServer(log)
-    }
-=======
     this.logEvents = logEvents(initialContext)
->>>>>>> 743d5217
   }
 
   error(message, context) {
@@ -74,11 +57,7 @@
  */
 export function useEventLogger() {
   const user = useSelector((state) => state.auth.user)
-<<<<<<< HEAD
-  return new EventLogger({ user: user.id })
-=======
   return new EventLogger({ user: user.email })
->>>>>>> 743d5217
 }
 
 /**
