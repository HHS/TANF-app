--- conflicted
+++ resolved
@@ -1,15 +1,11 @@
-<<<<<<< HEAD
 import { createServer, Response } from 'miragejs'
+import { v4 as uuidv4 } from 'uuid'
 import {
   AUTH_CHECK_DATA,
   FAILED_AUTH_CHECK_DATA,
   STT_ALPHA_DATA,
   REPORTS_DATA,
 } from './mirage.data.js'
-=======
-import { createServer } from 'miragejs'
-import { v4 as uuidv4 } from 'uuid'
->>>>>>> dc815b30
 
 export default function startMirage(
   { environment } = { environment: 'development' }
@@ -35,10 +31,8 @@
       this.patch('/users/set_profile', () => {
         return {}
       })
-<<<<<<< HEAD
       this.get('/stts/alpha', () => STT_ALPHA_DATA)
       this.get('/reports/', () => REPORTS_DATA)
-=======
       this.get('/reports/data-files/:year/:quarter/:section', () => {
         return 'some text'
       })
@@ -56,7 +50,6 @@
           },
         ]
       })
->>>>>>> dc815b30
 
       // Allow unhandled requests to pass through
       this.passthrough(`${process.env.REACT_APP_BACKEND_URL}/**`)
