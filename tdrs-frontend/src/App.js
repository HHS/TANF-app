import React, { useEffect } from 'react'
import GovBanner from './components/GovBanner'
import Routes from './components/Routes'
import { Alert } from './components/Alert'
import Header from './components/Header'
import Footer from './components/Footer'
<<<<<<< HEAD
import Feedback from 'components/FeedbackModal/Feedback'
=======
import { useSelector } from 'react-redux'
import { useRUM } from './hooks/useRUM'
>>>>>>> 30134c17

/**
 * The root component
 *
 * Renders the Gov Banner on every page.
 *
 * Renders the Alert component which will show or hide alerts
 *
 * Renders Routes and all its children
 *
 * Renders Give Feed back button at the bottom right of the viewport
 *
 * Displays a modal when the user clicks the Give Feedback button
 */
function App() {
  const user = useSelector((state) => state.auth.user)
  const { setUserInfo } = useRUM()
  useEffect(() => {
    if (user) {
      setUserInfo(user)
    }
  }, [user, setUserInfo])
  return (
    <>
      <a
        className="usa-skipnav"
        href="#main-content"
        onKeyPress={(e) => {
          if (e.charCode === 32) {
            window.location.href = '#main-content'
          }
        }}
      >
        Skip to main content
      </a>
      <GovBanner />
      <Header />
      <Alert />
      <main id="main-content">
        <Routes />
      </main>
      <Footer />
      <Feedback />
    </>
  )
}

export default App<|MERGE_RESOLUTION|>--- conflicted
+++ resolved
@@ -4,12 +4,9 @@
 import { Alert } from './components/Alert'
 import Header from './components/Header'
 import Footer from './components/Footer'
-<<<<<<< HEAD
 import Feedback from 'components/FeedbackModal/Feedback'
-=======
 import { useSelector } from 'react-redux'
 import { useRUM } from './hooks/useRUM'
->>>>>>> 30134c17
 
 /**
  * The root component
