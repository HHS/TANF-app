--- conflicted
+++ resolved
@@ -3,16 +3,12 @@
 
 export const useRUM = () => {
   const setUserInfo = (user) => {
-<<<<<<< HEAD
-    const roles = Array.isArray(user.roles)
-=======
     if (!faro || !faro.api) {
       return
     }
 
     // Convert roles array to string to avoid unmarshal error
-    const roleString = Array.isArray(user.roles)
->>>>>>> 0d112ea9
+    const roles = Array.isArray(user.roles)
       ? user.roles.map((role) => role.name).join(', ')
       : 'unknown'
 
@@ -71,7 +67,7 @@
 
   const traceUserAction = (actionName, callback) => {
     // Check if tracing is available
-    if (!faro.api.getTracerm || !faro) {
+    if (!faro.api.getTracer || !faro) {
       return callback()
     }
 
