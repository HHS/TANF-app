REACT_APP_BACKEND_URL=http://localhost:8080/v1
<<<<<<< HEAD
REACT_APP_TIMEOUT_TIME=1200000
REACT_APP_LOGOUT_TIME=180000
REACT_APP_DEBOUNCE_TIME=30000
=======

# The app will timeout after 20 minutes of inactivity
# 20 minutes == 20*60*1000 == 1200000
REACT_APP_TIMEOUT_TIME=1200000 

# The modal pop up will timeout after 3 minutes of inactivity
# 3 minutes == 3*60*1000 == 180000
REACT_APP_LOGOUT_TIME=180000  

# The app will wait for 30 seconds before sending requests
# to the backend to update the session to prevent
# overloading the server
# 30 seconds == 30*1000 == 30000
REACT_APP_DEBOUNCE_TIME=30000   

>>>>>>> cb15595d

# Setup SCSS:
# The following makes it possible to import SASS modules
# without relative paths. Removing this will require all @imports in
# .scss files to be made with relative paths, like '../../node_modules/my_package'
# Presently both of these are possible (in an .scss file):
#  @import 'theme/_global.scss';
#  @import '../../theme/_global.scss';
# Without the variable, only the relavtive import is possible
SASS_PATH=node_modules:src<|MERGE_RESOLUTION|>--- conflicted
+++ resolved
@@ -1,9 +1,4 @@
 REACT_APP_BACKEND_URL=http://localhost:8080/v1
-<<<<<<< HEAD
-REACT_APP_TIMEOUT_TIME=1200000
-REACT_APP_LOGOUT_TIME=180000
-REACT_APP_DEBOUNCE_TIME=30000
-=======
 
 # The app will timeout after 20 minutes of inactivity
 # 20 minutes == 20*60*1000 == 1200000
@@ -19,8 +14,6 @@
 # 30 seconds == 30*1000 == 30000
 REACT_APP_DEBOUNCE_TIME=30000   
 
->>>>>>> cb15595d
-
 # Setup SCSS:
 # The following makes it possible to import SASS modules
 # without relative paths. Removing this will require all @imports in
