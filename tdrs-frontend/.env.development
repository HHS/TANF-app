<<<<<<< HEAD
REACT_APP_BACKEND_HOST=http://localhost:8080
=======
###
# Development environment-specific settings
# This file is loaded when running `npm start`
#

>>>>>>> 29177c45
REACT_APP_BACKEND_URL=http://localhost:8080/v1

# The app will timeout after 20 minutes of inactivity
# 20 minutes == 20*60*1000 == 1200000
REACT_APP_TIMEOUT_TIME=1200000 

# The modal pop up will timeout after 3 minutes of inactivity
# 3 minutes == 3*60*1000 == 180000
REACT_APP_LOGOUT_TIME=180000  

# The app will wait for 30 seconds before sending requests
# to the backend to update the session to prevent
# overloading the server
# 30 seconds == 30*1000 == 30000
REACT_APP_DEBOUNCE_TIME=30000   

# The app will wait for 60 seconds before recognizing an action
# to prevent events from overloading the browser and slowing down
# performance.
# 60 seconds == 60 * 1000 == 60000
REACT_APP_EVENT_THROTTLE_TIME=60000

# Setup SCSS:
# The following makes it possible to import SASS modules
# without relative paths. Removing this will require all @imports in
# .scss files to be made with relative paths, like '../../node_modules/my_package'
# Presently both of these are possible (in an .scss file):
#  @import 'theme/_global.scss';
#  @import '../../theme/_global.scss';
# Without the variable, only the relative import is possible
SASS_PATH=node_modules:src<|MERGE_RESOLUTION|>--- conflicted
+++ resolved
@@ -1,12 +1,10 @@
-<<<<<<< HEAD
-REACT_APP_BACKEND_HOST=http://localhost:8080
-=======
 ###
 # Development environment-specific settings
 # This file is loaded when running `npm start`
 #
 
->>>>>>> 29177c45
+REACT_APP_BACKEND_HOST=http://localhost:8080
+
 REACT_APP_BACKEND_URL=http://localhost:8080/v1
 
 # The app will timeout after 20 minutes of inactivity
