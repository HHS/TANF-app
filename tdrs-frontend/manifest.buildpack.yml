--- conflicted
+++ resolved
@@ -4,11 +4,7 @@
 - name: tdp-frontend
   buildpacks:
     - https://github.com/cloudfoundry/nginx-buildpack.git#v1.2.6
-<<<<<<< HEAD
-  memory: 256M
-=======
   memory: 512M
->>>>>>> 537356f3
   instances: 1
   disk_quota: 256M
   timeout: 180
