# TANF Data Reporting Prototype

This repo has a prototype for a TANF Data Reporting system, where States,
Territories, and Tribes can upload TANF data and get it validated and stored
in a database.

<<<<<<< HEAD
OFA has partnered with 18F to conduct the initial research, scoping, prototyping,
and strategy for the new TDRS. 18F has laid the groundwork for a modern and sustainable
software development process and removed as many barriers as possible for the incoming
contractor team. This information may highlight important considerations for future
development team, and should not constrain vendor’s technical approach submissions.

The current TDRS is so old, fragile, and difficult to access that 18f only leveraged
the existing data format that grantees use to submit their data to TDRS and did not
develop any direct access to the system. This data format is not extensible, not
human-readable, and does not have adequate documentation. However, the data format
is standardized and does not immediately require the grantees to change their data
generation processes. Both OFA staff and grantees would like a user interface for
entering data in the new  system, but developing this will require more user research.

This TDRS prototype was built to test assumptions about the primary goal of this project.
The prototype allows users to upload data in the TANF data
reporting format and view the resulting data. It conducts limited data validation of the
submissions.  It is a Python/Django app with Login.gov integration, and running in Cloud.gov.
The OFA team uses SQL with their existing analysis tools, so 18F developed the prototype
with a Postgres SQL database. The contractor may extend, extract useful parts, or replace
the prototype application entirely.

The prototype provided an opportunity to develop an application environment. 18F and OFA
have been working together to get core technical infrastructure approved and set up so
when the contractor joins the team they can immediately begin to contribute code and have
it automatically roll out to their development environment.

The application environment is roughly: 

![diagram of prototype apps and services](TANF_Infrastructure.png)

This infrastructure should provide OFA and the contractor with a system that will be easy to get up to speed on, manage, and use. The components are:
* [Cloud.gov](https://cloud.gov/) This is a GovCloud-based platform-as-a-service that removes almost all of the infrastructure monitoring and maintenance from the system, is already procured for OFA, and has a FedRAMP Joint Authorization Board Provisional Authority to Operate (JAB P-ATO) on file. FedRAMP is a standardized federal security assessment for cloud services, and the FedRAMP ATO helps agencies by providing confidence in the security of cloud solutions and security assessments.    Cloud.gov supports all modern software development frameworks so the contractor team does not need to continue in Python/Django if they prefer another language/framework.
* [Login.gov](https://www.login.gov/) The TDRS application requires strong multi-factor authentication for the states, tribes, and territories and Personal Identity Verification (PIV) authentication for OFA staff. Login.gov can meet both of these requirements and HHS already has an IAA for this service. Login.gov has a FedRAMP ATO on file.
* [CircleCI](https://circleci.com/) This is a CI/CD system that is commonly used by 18F. CircleCI has an FedRAMP ATO on file. It is used to automate builds, testing, and deploys from GitHub.

## How to use this prototype

This template is meant to be a starting point for the vendors.  Code that is
checked into this repo will be automatically be tested by running `./test.sh`,
and if it lives on the `dev`, `staging`, or `prod` branches, it will be deployed
to cloud.gov using the `./deploy_cloudgov.sh` script.  Thus, vendors can
immediately start writing software rather than building infrastructure.

Probably most of this documentation and application code
will be gone once the vendor gets up to speed, replaced by the documentation of
the vendor's application, it's technology, and it's processes and procedures.

* If you would like to test out how to get the prototype running locally
  or understand how the environments were set up,
  then check out [Running the TANF Data Reporting Prototype](docs/Running.md)
* Compliance documentation and information about how to approach
  the ATO process can be found in [Compliance.md](docs/Compliance.md).
* Operational procedures and workflows can be found in the 
  [Workflows documentation](docs/Workflows.md).  This is an overview of how you
  should do development using a modified gitops system, how to find logs,
  update the infrastructure, rotate secrets, etc.
=======
## Run this locally

To do local development, you can run this application on your local system.  Here is how
to get this going:
* Make sure that [Docker is installed on your system](https://docs.docker.com/install/).
* Run `./test.sh nodelete` to launch the app using docker-compose.
* You should be able to access the app on http://localhost:8000/

The app will be running in debug mode and with login.gov disabled.  You will be
able to log in as `timothy.spencer@gsa.gov` with any password and be an admin in
the app.  You can stream logs by saying `docker-compose logs -f`.

Be aware that whenever you run `test.sh`, it will entirely delete and recreate the
database, so you will lose any data you had uploaded to this instance!

You can also run it on your local system without Docker with a few more commands:
* Make sure that python3 is running on your system.  You can consult one of the
  many guides on the Internet on how to do this, but here's one that has some good
  links:  [Properly Installing Python](https://docs.python-guide.org/starting/installation/)
* Install all the python requirements in a venv: 
  `python3 -m venv venv ; . venv/bin/activate ; pip install -r requirements.txt`
* Set up the database:  `NOLOGINGOV=TRUE DEBUG=true ./manage.py migrate`
* Create a superuser: `NOLOGINGOV=TRUE DEBUG=true ./manage.py createsuperuser`  Add your
  email address.
* Run the app!  `NOLOGINGOV=TRUE DEBUG=true ./manage.py runserver`
* You should be able to access the app on http://localhost:8000/


### Testing
All good applications should be tested.  Here's how you can execute the tests after your
environment is set up:

`./test.sh`

The python test suites should run and exit cleanly.

## Run this on cloud.gov

You can also deploy this application on [cloud.gov](https://cloud.gov/).
* You will need to get [credentials for cloud.gov](https://cloud.gov/signup/), as
  well as [set up the command line cf utility](https://cloud.gov/docs/getting-started/setup/#set-up-the-command-line).
* Once you have your credentials and are logged in, `./deploy-cloudgov.sh setup`
  sets up all the services required and sets up the database.  If you
  set the `CGHOSTNAME` environment variable, it will create a route for the app
  so that you can access it at https://CGHOSTNAME.app.cloud.gov/.  Otherwise,
  it will be deployed by default at https://tanf.app.cloud.gov/.
* If you want to deploy this with login.gov authentication, you will need to
  [register with login.gov as a developer](https://developers.login.gov).
  You will also need to create a new test app in the integration dashboard for
  the prototype app.  Eventually when you go to production, you will need to
  work with the login.gov staff to get your app enabled for their production IDP.
  You will need to:
	* Paste in the contents of the `cert.pem` file that was created during the setup
  	  above as the public certificate.
  	* Create an Issuer ID for your app.
  	* Add URLs for "Return to app URL" and "Redirect URIs".  The former should be
  	  something like https://CGHOSTNAME.app.cloud.gov/about/, and the
  	  latter should have something like https://CGHOSTNAME.app.cloud.gov/openid/callback/login/
  	  and https://CGHOSTNAME.app.cloud.gov/openid/callback/logout/.
  You will also need to set an environment variable:
  	* `cf set-env tanf OIDC_RP_CLIENT_ID <Issuer ID>`
* Create a superuser for you to log in with:  `./deploy-cloudgov.sh createsuperuser your@email.gov`
* If you want to deploy without login.gov integration:  `cf set-env tanf NOLOGINGOV True`
  Note:  this will make it so that anybody can supply an email address and password and
  get in.  It basically disables authentication.

### Updating the App in cloud.gov by hand

If you want to update the app, run `./deploy-cloudgov.sh` to push the changes
up that are in your current directory.  Database migrations will automatically be
run after each deploy.  This will cause a minute or two of downtime.

### Set up CI/CD

First, make sure that you have already run all the setup above to get the app going in
cloud.gov.

This is set up to run in [CircleCI](https://circleci.com/).  There is a
`.circleci/config.yml` file which drives this.  If you need to use another CI/CD system,
feel free to look at this file.  It should be fairly simple to translate this to whatever
system you need to do this with.

To enable this, go to [CircleCI](https://circleci.com/), log in, and click on "Add Projects".
Find this github repo and enable builds on it.  Then, add the following environment variables
to the build settings:
* `CF_ORG`:  This is your cloud.gov org that you are deploying this to.
* `CF_USERNAME_PROD`:  This is the username that you can get with the `cf service-key tanf-keys deployer` command
  in the production cloud.gov space
* `CF_PASSWORD_PROD`:  This is the password that you can get with the `cf service-key tanf-keys deployer` command
  in the production cloud.gov space
* `CF_USERNAME_STAGING`:  This is the username that you can get with the `cf service-key tanf-keys deployer` command
  in the staging cloud.gov space
* `CF_PASSWORD_STAGING`:  This is the password that you can get with the `cf service-key tanf-keys deployer` command
  in the staging cloud.gov space
* `CF_USERNAME_DEV`:  This is the username that you can get with the `cf service-key tanf-keys deployer` command
  in the dev cloud.gov space
* `CF_PASSWORD_DEV`:  This is the password that you can get with the `cf service-key tanf-keys deployer` command
  in the dev cloud.gov space
* `CGHOSTNAME_PROD`:  This is the hostname that will be routed to the app, like `https://CGHOSTNAME.app.cloud.gov/`
  in the production cloud.gov space
* `CGHOSTNAME_STAGING`:  This is the hostname that will be routed to the app, like `https://CGHOSTNAME.app.cloud.gov/`
  in the staging cloud.gov space
* `CGHOSTNAME_DEV`:  This is the hostname that will be routed to the app, like `https://CGHOSTNAME.app.cloud.gov/`
  in the dev cloud.gov space

Once all this is set up, you can create branches and commit code to them,
and it will run the tests for you  You can see the results in github, and you can click through to
see what went wrong if there is a problem.

Once your code is complete and passes tests, you can create a Pull Request (often called a PR)
to ask that your code be merged into master.  Once that Pull Request has been approved
and merged in, circleci will do a full build/test/deploy to the cloud.gov account that you
set up.

## Connect to the database in cloud.gov

First, you will need to install the [cf connect-to-service plugin](https://github.com/18F/cf-service-connect).

After this is installed, you can get into the database in cloud.gov by doing
`cf connect-to-service tanf tanf-db`.
This will give you a postgres psql prompt, and you can do whatever queries you want.
The `upload_*` tables are what contain all the data.

If you would like to connect a GUI client to the database, then you can run
`cf connect-to-service --no-client tanf tanf-db`, and it will supply you with the host/port,
username/password, and database name for you to configure your client to use. 

Note:
the credentials will only work and the database will only be accessible while
you have your authenticated `connect-to-service` session going.
>>>>>>> ac64ed39
<|MERGE_RESOLUTION|>--- conflicted
+++ resolved
@@ -4,7 +4,6 @@
 Territories, and Tribes can upload TANF data and get it validated and stored
 in a database.
 
-<<<<<<< HEAD
 OFA has partnered with 18F to conduct the initial research, scoping, prototyping,
 and strategy for the new TDRS. 18F has laid the groundwork for a modern and sustainable
 software development process and removed as many barriers as possible for the incoming
@@ -62,135 +61,4 @@
   [Workflows documentation](docs/Workflows.md).  This is an overview of how you
   should do development using a modified gitops system, how to find logs,
   update the infrastructure, rotate secrets, etc.
-=======
-## Run this locally
-
-To do local development, you can run this application on your local system.  Here is how
-to get this going:
-* Make sure that [Docker is installed on your system](https://docs.docker.com/install/).
-* Run `./test.sh nodelete` to launch the app using docker-compose.
-* You should be able to access the app on http://localhost:8000/
-
-The app will be running in debug mode and with login.gov disabled.  You will be
-able to log in as `timothy.spencer@gsa.gov` with any password and be an admin in
-the app.  You can stream logs by saying `docker-compose logs -f`.
-
-Be aware that whenever you run `test.sh`, it will entirely delete and recreate the
-database, so you will lose any data you had uploaded to this instance!
-
-You can also run it on your local system without Docker with a few more commands:
-* Make sure that python3 is running on your system.  You can consult one of the
-  many guides on the Internet on how to do this, but here's one that has some good
-  links:  [Properly Installing Python](https://docs.python-guide.org/starting/installation/)
-* Install all the python requirements in a venv: 
-  `python3 -m venv venv ; . venv/bin/activate ; pip install -r requirements.txt`
-* Set up the database:  `NOLOGINGOV=TRUE DEBUG=true ./manage.py migrate`
-* Create a superuser: `NOLOGINGOV=TRUE DEBUG=true ./manage.py createsuperuser`  Add your
-  email address.
-* Run the app!  `NOLOGINGOV=TRUE DEBUG=true ./manage.py runserver`
-* You should be able to access the app on http://localhost:8000/
-
-
-### Testing
-All good applications should be tested.  Here's how you can execute the tests after your
-environment is set up:
-
-`./test.sh`
-
-The python test suites should run and exit cleanly.
-
-## Run this on cloud.gov
-
-You can also deploy this application on [cloud.gov](https://cloud.gov/).
-* You will need to get [credentials for cloud.gov](https://cloud.gov/signup/), as
-  well as [set up the command line cf utility](https://cloud.gov/docs/getting-started/setup/#set-up-the-command-line).
-* Once you have your credentials and are logged in, `./deploy-cloudgov.sh setup`
-  sets up all the services required and sets up the database.  If you
-  set the `CGHOSTNAME` environment variable, it will create a route for the app
-  so that you can access it at https://CGHOSTNAME.app.cloud.gov/.  Otherwise,
-  it will be deployed by default at https://tanf.app.cloud.gov/.
-* If you want to deploy this with login.gov authentication, you will need to
-  [register with login.gov as a developer](https://developers.login.gov).
-  You will also need to create a new test app in the integration dashboard for
-  the prototype app.  Eventually when you go to production, you will need to
-  work with the login.gov staff to get your app enabled for their production IDP.
-  You will need to:
-	* Paste in the contents of the `cert.pem` file that was created during the setup
-  	  above as the public certificate.
-  	* Create an Issuer ID for your app.
-  	* Add URLs for "Return to app URL" and "Redirect URIs".  The former should be
-  	  something like https://CGHOSTNAME.app.cloud.gov/about/, and the
-  	  latter should have something like https://CGHOSTNAME.app.cloud.gov/openid/callback/login/
-  	  and https://CGHOSTNAME.app.cloud.gov/openid/callback/logout/.
-  You will also need to set an environment variable:
-  	* `cf set-env tanf OIDC_RP_CLIENT_ID <Issuer ID>`
-* Create a superuser for you to log in with:  `./deploy-cloudgov.sh createsuperuser your@email.gov`
-* If you want to deploy without login.gov integration:  `cf set-env tanf NOLOGINGOV True`
-  Note:  this will make it so that anybody can supply an email address and password and
-  get in.  It basically disables authentication.
-
-### Updating the App in cloud.gov by hand
-
-If you want to update the app, run `./deploy-cloudgov.sh` to push the changes
-up that are in your current directory.  Database migrations will automatically be
-run after each deploy.  This will cause a minute or two of downtime.
-
-### Set up CI/CD
-
-First, make sure that you have already run all the setup above to get the app going in
-cloud.gov.
-
-This is set up to run in [CircleCI](https://circleci.com/).  There is a
-`.circleci/config.yml` file which drives this.  If you need to use another CI/CD system,
-feel free to look at this file.  It should be fairly simple to translate this to whatever
-system you need to do this with.
-
-To enable this, go to [CircleCI](https://circleci.com/), log in, and click on "Add Projects".
-Find this github repo and enable builds on it.  Then, add the following environment variables
-to the build settings:
-* `CF_ORG`:  This is your cloud.gov org that you are deploying this to.
-* `CF_USERNAME_PROD`:  This is the username that you can get with the `cf service-key tanf-keys deployer` command
-  in the production cloud.gov space
-* `CF_PASSWORD_PROD`:  This is the password that you can get with the `cf service-key tanf-keys deployer` command
-  in the production cloud.gov space
-* `CF_USERNAME_STAGING`:  This is the username that you can get with the `cf service-key tanf-keys deployer` command
-  in the staging cloud.gov space
-* `CF_PASSWORD_STAGING`:  This is the password that you can get with the `cf service-key tanf-keys deployer` command
-  in the staging cloud.gov space
-* `CF_USERNAME_DEV`:  This is the username that you can get with the `cf service-key tanf-keys deployer` command
-  in the dev cloud.gov space
-* `CF_PASSWORD_DEV`:  This is the password that you can get with the `cf service-key tanf-keys deployer` command
-  in the dev cloud.gov space
-* `CGHOSTNAME_PROD`:  This is the hostname that will be routed to the app, like `https://CGHOSTNAME.app.cloud.gov/`
-  in the production cloud.gov space
-* `CGHOSTNAME_STAGING`:  This is the hostname that will be routed to the app, like `https://CGHOSTNAME.app.cloud.gov/`
-  in the staging cloud.gov space
-* `CGHOSTNAME_DEV`:  This is the hostname that will be routed to the app, like `https://CGHOSTNAME.app.cloud.gov/`
-  in the dev cloud.gov space
-
-Once all this is set up, you can create branches and commit code to them,
-and it will run the tests for you  You can see the results in github, and you can click through to
-see what went wrong if there is a problem.
-
-Once your code is complete and passes tests, you can create a Pull Request (often called a PR)
-to ask that your code be merged into master.  Once that Pull Request has been approved
-and merged in, circleci will do a full build/test/deploy to the cloud.gov account that you
-set up.
-
-## Connect to the database in cloud.gov
-
-First, you will need to install the [cf connect-to-service plugin](https://github.com/18F/cf-service-connect).
-
-After this is installed, you can get into the database in cloud.gov by doing
-`cf connect-to-service tanf tanf-db`.
-This will give you a postgres psql prompt, and you can do whatever queries you want.
-The `upload_*` tables are what contain all the data.
-
-If you would like to connect a GUI client to the database, then you can run
-`cf connect-to-service --no-client tanf tanf-db`, and it will supply you with the host/port,
-username/password, and database name for you to configure your client to use. 
-
-Note:
-the credentials will only work and the database will only be accessible while
-you have your authenticated `connect-to-service` session going.
->>>>>>> ac64ed39
+  