# TANF Data Reporting Prototype

This repo has a prototype for a TANF Data Reporting system, where States,
Territories, and Tribes can upload TANF data and get it validated and stored
in a database.

OFA has partnered with 18F to conduct the initial research, scoping, prototyping,
and strategy for the new TDRS. 18F has laid the groundwork for a modern and sustainable
software development process and removed as many barriers as possible for the incoming
contractor team. This information may highlight important considerations for future
development team, and should not constrain vendor’s technical approach submissions.

<<<<<<< HEAD
The current TDRS is so old, fragile, and difficult to access that 18F only leveraged
=======
The current TDRS is old, fragile, and difficult to access that 18f only leveraged
>>>>>>> 0bcb42f2
the existing data format that grantees use to submit their data to TDRS and did not
develop any direct access to the system. This data format is not extensible, not
human-readable, and does not have adequate documentation. However, the data format
is standardized and does not immediately require the grantees to change their data
generation processes. Both OFA staff and grantees would like a user interface for
entering data in the new  system, but developing this will require more user research.

This TDRS prototype was built to test assumptions about the primary goal of this project.
The prototype allows users to upload data in the TANF data
reporting format and view the resulting data. It conducts limited data validation of the
submissions.  It is a Python/Django app with Login.gov integration, and running in Cloud.gov.
The OFA team uses SQL with their existing analysis tools, so 18F developed the prototype
with a Postgres SQL database. The contractor may extend, extract useful parts, or replace
the prototype application entirely.

The prototype provided an opportunity to develop an application environment. 18F and OFA
have been working together to get core technical infrastructure approved and set up so
when the contractor joins the team they can immediately begin to contribute code and have
it automatically roll out to their development environment.

The application environment is roughly: 

![diagram of prototype apps and services](TANF_Infrastructure.png)

This infrastructure should provide OFA and the contractor with a system that will be easy to get up to speed on, manage, and use. The components are:
* [Cloud.gov](https://cloud.gov/) This is a GovCloud-based platform-as-a-service that removes almost all of the infrastructure monitoring and maintenance from the system, is already procured for OFA, and has a FedRAMP Joint Authorization Board Provisional Authority to Operate (JAB P-ATO) on file. FedRAMP is a standardized federal security assessment for cloud services, and the FedRAMP ATO helps agencies by providing confidence in the security of cloud solutions and security assessments.    Cloud.gov supports all modern software development frameworks so the contractor team does not need to continue in Python/Django if they prefer another language/framework.
* [Login.gov](https://www.login.gov/) The TDRS application requires strong multi-factor authentication for the states, tribes, and territories and Personal Identity Verification (PIV) authentication for OFA staff. Login.gov can meet both of these requirements and HHS already has an IAA for this service. Login.gov has a FedRAMP ATO on file.
* [CircleCI](https://circleci.com/) This is a CI/CD system that is commonly used by 18F. CircleCI has an FedRAMP ATO on file. It is used to automate builds, testing, and deploys from GitHub.

## How to use this prototype

This template is meant to be a starting point for the vendors.  Code that is
checked into this repo will be automatically be tested by running `./test.sh`,
and if it lives on the `dev`, `staging`, or `prod` branches, it will be deployed
to cloud.gov using the `./deploy_cloudgov.sh` script.  Thus, vendors can
immediately start writing software rather than building infrastructure.

Probably most of this documentation and application code
will be gone once the vendor gets up to speed, replaced by the documentation of
the vendor's application, it's technology, and it's processes and procedures.

* If you would like to test out how to get the prototype running locally
  or understand how the environments were set up,
  then check out [Running the TANF Data Reporting Prototype](docs/Running.md)
* Compliance documentation and information about how to approach
  the ATO process can be found in [Compliance.md](docs/Compliance.md).
* Operational procedures and workflows can be found in the 
  [Workflows documentation](docs/Workflows.md).  This is an overview of how you
  should do development using a modified gitops system, how to find logs,
  update the infrastructure, rotate secrets, etc.
  
 * We also have the [wiki](https://github.com/hhs/TANF-app/wiki) available for more project information.<|MERGE_RESOLUTION|>--- conflicted
+++ resolved
@@ -10,11 +10,8 @@
 contractor team. This information may highlight important considerations for future
 development team, and should not constrain vendor’s technical approach submissions.
 
-<<<<<<< HEAD
-The current TDRS is so old, fragile, and difficult to access that 18F only leveraged
-=======
+
 The current TDRS is old, fragile, and difficult to access that 18f only leveraged
->>>>>>> 0bcb42f2
 the existing data format that grantees use to submit their data to TDRS and did not
 develop any direct access to the system. This data format is not extensible, not
 human-readable, and does not have adequate documentation. However, the data format
