#!/bin/bash


##############################
# Global Variable Decls 
##############################


# The deployment strategy you wish to employ ( rolling update or setting up a new environment)
DEPLOY_STRATEGY=${1}

#The application name  defined via the manifest yml for the frontend
CGAPPNAME_BACKEND=${2}

CF_SPACE=${3}
strip() {
    # Usage: strip "string" "pattern"
    printf '%s\n' "${1##$2}"
}
# The cloud.gov space defined via environment variable (e.g., "tanf-dev", "tanf-staging")
env=$(strip $CF_SPACE "tanf-")


echo DEPLOY_STRATEGY: "$DEPLOY_STRATEGY"
echo BACKEND_HOST: "$CGAPPNAME_BACKEND"
echo CF_SPACE: "$CF_SPACE"
echo env: "$env"



##############################
# Function Decls
##############################



set_cf_envs()
{
  var_list=(
  "ACFTITAN_HOST"
  "ACFTITAN_KEY"
  "ACFTITAN_USERNAME"
  "ACR_VALUES"
  "AMS_CLIENT_ID"
  "AMS_CLIENT_SECRET"
  "AMS_CONFIGURATION_ENDPOINT"
  "AV_SCAN_URL"
  "BASE_URL"
  "CLAMAV_NEEDED"
  "DJANGO_CONFIGURATION"
  "DJANGO_SECRET_KEY"
  "DJANGO_SETTINGS_MODULE"
  "DJANGO_SU_NAME"
  "FRONTEND_BASE_URL"
  "JWT_CERT"
  "JWT_KEY"
  "LOGGING_LEVEL"
  "OIDC_RP_CLIENT_ID"
  "XMS_CLIENT_ID"
  "XMS_CLIENT_SECRET")

  for var_name in ${var_list[@]}; do

    # Intentionally not setting variable if empty
    if [[ -z "${!var_name}" ]]; then
        echo "WARNING: Empty value for $var_name"
        continue
    fi
    cf_cmd="cf set-env \"$CGAPPNAME_BACKEND\" $var_name \"${!var_name}\""
    $cf_cmd
  done

}

set_backend_env_vars()
{
  echo "Setting environment variables for $CGAPPNAME_BACKEND"

  # Test to see if the backend app exists yet
  cf set-env "$CGAPPNAME_BACKEND" TEMPORARY_DEPLOYMENT_STATUS_FLAG "true"
  RESULT=$? # Get result of previous command
  if [ $RESULT == 0 ]; then
    set_cf_envs
  else
    echo "Error trying to set environment variables for $CGAPPNAME_BACKEND"
    exit 1
  fi

  cf unset-env "$CGAPPNAME_BACKEND" TEMPORARY_DEPLOYMENT_STATUS_FLAG
  echo "$CGAPPNAME_BACKEND variables loaded"
}


# Helper method to generate JWT cert and keys for new environment
generate_jwt_cert() 
{
    echo "regenerating JWT cert/key"
    yes 'XX' | openssl req -x509 -newkey rsa:4096 -keyout key.pem -out cert.pem -days 365 -nodes -sha256
    cf set-env "$CGAPPNAME_BACKEND" JWT_CERT "$(cat cert.pem)"
    cf set-env "$CGAPPNAME_BACKEND" JWT_KEY "$(cat key.pem)"
}

update_backend()
{
    cd tdrs-backend || exit
    if [ "$1" = "rolling" ] ; then
<<<<<<< HEAD
=======
          bash ../scripts/set-backend-env-vars.sh "$CGHOSTNAME_BACKEND" "$CF_SPACE"

>>>>>>> 8f6bc563
        # Do a zero downtime deploy.  This requires enough memory for
        # two apps to exist in the org/space at one time.
        cf push "$CGAPPNAME_BACKEND" --no-route -f manifest.buildpack.yml  --strategy rolling || exit 1
    else
        cf push "$CGAPPNAME_BACKEND" --no-route -f manifest.buildpack.yml
        # set up JWT key if needed
        if cf e "$CGAPPNAME_BACKEND" | grep -q JWT_KEY ; then
            echo jwt cert already created
        else
            generate_jwt_cert
        fi
    fi
    set_backend_env_vars
    cf map-route "$CGAPPNAME_BACKEND" app.cloud.gov --hostname "$CGAPPNAME_BACKEND"
    cd ..
}

bind_backend_to_services() {
    cf bind-service "$CGAPPNAME_BACKEND" "tdp-staticfiles-${env}"
    cf bind-service "$CGAPPNAME_BACKEND" "tdp-datafiles-${env}"
    cf bind-service "$CGAPPNAME_BACKEND" "tdp-db-${env}"

    cf restage "$CGAPPNAME_BACKEND"
}


##############################
# Main script body
##############################


# Determine the appropriate BASE_URL for the deployed instance based on the
# provided Cloud.gov App Name
DEFAULT_ROUTE="https://$CGAPPNAME_BACKEND.app.cloud.gov"
if [ -n "$BASE_URL" ]; then
  # Use Shell Parameter Expansion to replace localhost in the URL
  BASE_URL="${BASE_URL//http:\/\/localhost:8080/$DEFAULT_ROUTE}"
elif [ "$CF_SPACE" = "tanf-prod" ]; then
  # Keep the base url set explicitly for production.
  BASE_URL="$BASE_URL/v1"
else
  # Default to the route formed with the cloud.gov env for the lower environments.
  BASE_URL="$DEFAULT_ROUTE/v1"
fi

DEFAULT_FRONTEND_ROUTE="${DEFAULT_ROUTE//backend/frontend}"
if [ -n "$FRONTEND_BASE_URL" ]; then
  FRONTEND_BASE_URL="${FRONTEND_BASE_URL//http:\/\/localhost:3000/$DEFAULT_FRONTEND_ROUTE}"
elif [ "$CF_SPACE" = "tanf-prod" ]; then
  # Keep the base url set explicitly for production.
  FRONTEND_BASE_URL="$FRONTEND_BASE_URL"
else
  # Default to the route formed with the cloud.gov env for the lower environments.
  FRONTEND_BASE_URL="$DEFAULT_FRONTEND_ROUTE"
fi

# Dynamically generate a new DJANGO_SECRET_KEY
DJANGO_SECRET_KEY=$(python -c "from secrets import token_urlsafe; print(token_urlsafe(50))")

# Dynamically set DJANGO_CONFIGURATION based on Cloud.gov Space
DJANGO_SETTINGS_MODULE="tdpservice.settings.cloudgov"
if [ "$CF_SPACE" = "tanf-prod" ]; then
  DJANGO_CONFIGURATION="Production"
elif [ "$CF_SPACE" = "tanf-staging" ]; then
  DJANGO_CONFIGURATION="Staging"
else
  DJANGO_CONFIGURATION="Development"
fi


if [ "$DEPLOY_STRATEGY" = "rolling" ] ; then
    # Perform a rolling update for the backend and frontend deployments if
    # specified, otherwise perform a normal deployment
    update_backend 'rolling'
elif [ "$DEPLOY_STRATEGY" = "bind" ] ; then
    # Bind the services the application depends on and restage the app.
    bind_backend_to_services
elif [ "$DEPLOY_STRATEGY" = "initial" ]; then
    # There is no app with this name, and the services need to be bound to it
    # for it to work. the app will fail to start once, have the services bind,
    # and then get restaged.
    update_backend
    bind_backend_to_services
elif [ "$DEPLOY_STRATEGY" = "rebuild" ]; then
    # You want to redeploy the instance under the same name
    # Delete the existing app (with out deleting the services)
    # and perform the initial deployment strategy.
    cf delete "$CGAPPNAME_BACKEND" -r -f
    update_backend
    bind_backend_to_services
else
    # No changes to deployment config, just deploy the changes and restart
    update_backend
fi<|MERGE_RESOLUTION|>--- conflicted
+++ resolved
@@ -104,11 +104,8 @@
 {
     cd tdrs-backend || exit
     if [ "$1" = "rolling" ] ; then
-<<<<<<< HEAD
-=======
           bash ../scripts/set-backend-env-vars.sh "$CGHOSTNAME_BACKEND" "$CF_SPACE"
 
->>>>>>> 8f6bc563
         # Do a zero downtime deploy.  This requires enough memory for
         # two apps to exist in the org/space at one time.
         cf push "$CGAPPNAME_BACKEND" --no-route -f manifest.buildpack.yml  --strategy rolling || exit 1
