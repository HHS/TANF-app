--- conflicted
+++ resolved
@@ -4,11 +4,7 @@
     <meta charset="utf-8" />
     <meta http-equiv="X-UA-Compatible" content="IE=edge" />
     <title>TANF Data Portal Project Updates</title>
-<<<<<<< HEAD
-    <link rel="stylesheet" href="css/uswds.css" />
-=======
     <link rel="stylesheet" href="css/uswds.min.css" />
->>>>>>> 0a1e08ab
     <link rel="icon" type="image/x-icon" href="img/favicons/favicon.ico" />
     <meta name="viewport" content="width=device-width, initial-scale=1">
     <script src="https://cdnjs.cloudflare.com/ajax/libs/jquery/2.1.3/jquery.min.js"></script>
