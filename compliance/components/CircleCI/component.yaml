documentation_complete: false
name: CircleCI
schema_version: 3.1.0
references:
  - name: CircleCI Documentation
    path: https://circleci.com/docs/
    type: URL
  - name: CircleCI leverages GitHub for all of it's Auth and user management
    path: https://circleci.com/blog/permissions-101-understanding-permissions-on-circleci/
    type: URL
  - name: OWASP ZAP Project
    path: https://www.owasp.org/index.php/OWASP_Zed_Attack_Proxy_Project
    type: URL
satisfies:
- control_key: AC-2
  standard_key: NIST-800-53
  covered_by: []
  control_origins:
    - inherited
  implementation_status: complete
  narrative:
    - text: |
        CircleCI uses GitHub for all of it's authentication and authorization.
- control_key: AC-3
  standard_key: NIST-800-53
  covered_by: []
  control_origins:
    - inherited
  implementation_status: complete
  narrative:
    - text: |
        CircleCI uses GitHub for all of it's authentication and authorization.
- control_key: RA-5
  standard_key: NIST-800-53
  covered_by: []
  implementation_status: complete
  narrative:
    - text: |
        The CircleCI deployment pipeline for all apps will
        be automatically scanned by the OWASP ZAP scanner: 
        https://www.owasp.org/index.php/OWASP_Zed_Attack_Proxy_Project
- control_key: CM-2 (2)
  standard_key: NIST-800-53
  covered_by: []
  implementation_status: complete
  narrative:
    - text: |
        The CircleCI deployment pipeline for apps and infrastructure is entirely automated,
        and thus the resulting system should always reflect the code in the GitHub repo for
        the proper branch/environment and the current best
        DevSecOps practices.
        Whenever changes to the code are approved and integrated for a particular
        branch/environment, those changes are automatically rolled out.
- control_key: CM-6 (1)
  standard_key: NIST-800-53
  covered_by: []
  implementation_status: complete
  narrative:
    - text: |
        The CircleCI deployment pipeline configures all applications deployed with it
        by using a cloud.gov `manifest.yaml` file, which specifies every aspect of
        how the app is configured.  The pipeline automatically uses secrets and other
        configuration data that the admins manage in CircleCI, so the only manual
<<<<<<< HEAD
=======
        configuration is that which is required to bootstrap the environment or
        which must be supplied externally.
>>>>>>> bd972958

        No configuration is ever deployed by CircleCI that is not specified in the code.
- control_key: AU-6 (1)
  standard_key: NIST-800-53
  covered_by: []
  implementation_status: complete
  narrative:
    - text: |
        CircleCI retains build and deploy logs for an undocumented amount of time, but
        at least 12 months.  This allows Admins to audit code deploys.
- control_key: IA-2
  standard_key: NIST-800-53
  control_origins:
    - inherited
  covered_by: []
  implementation_status: complete
  narrative:
    - text: |
        CircleCI uses GitHub for all of it's authentication and authorization.
- control_key: IA-2 (1)
  standard_key: NIST-800-53
  control_origins:
    - inherited
  covered_by: []
  implementation_status: complete
  narrative:
    - text: |
        CircleCI uses GitHub for all of it's authentication and authorization.
- control_key: IA-2 (2)
  standard_key: NIST-800-53
  control_origins:
    - inherited
  covered_by: []
  implementation_status: complete
  narrative:
    - text: |
        CircleCI uses GitHub for all of it's authentication and authorization.
- control_key: SC-8 (1)
  standard_key: NIST-800-53
  covered_by: []
  implementation_status: complete
  narrative:
    - text: |
        All CircleCI access is done over https.
- control_key: SI-2
  standard_key: NIST-800-53
  covered_by: []
  implementation_status: complete
  narrative:
    - text: |
        The CircleCI deployment pipeline for all apps deployed will
        be automatically scanned by the OWASP ZAP scanner: 
        https://www.owasp.org/index.php/OWASP_Zed_Attack_Proxy_Project

        The CircleCI deployment pipeline for all apps deployed will
        have tests run against them so that as new deployments get deployed with
        updated runtimes to verify that the updates are non-breaking.

        These scans and tests are run in the dev/staging environments upon deployment,
        so if there are problems, they can be resolved in the lower environments before they
        reach production.

        If flaws are noticed by OWASP ZAP or the tests, CircleCI will notify the Admins.<|MERGE_RESOLUTION|>--- conflicted
+++ resolved
@@ -61,11 +61,8 @@
         by using a cloud.gov `manifest.yaml` file, which specifies every aspect of
         how the app is configured.  The pipeline automatically uses secrets and other
         configuration data that the admins manage in CircleCI, so the only manual
-<<<<<<< HEAD
-=======
         configuration is that which is required to bootstrap the environment or
         which must be supplied externally.
->>>>>>> bd972958
 
         No configuration is ever deployed by CircleCI that is not specified in the code.
 - control_key: AU-6 (1)
